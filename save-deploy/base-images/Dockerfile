--- conflicted
+++ resolved
@@ -10,13 +10,8 @@
 RUN ln -fs /usr/share/zoneinfo/UTC /etc/localtime
 
 # clang-12 can only be installed to ubuntu and is only needed for GSAC contest
-<<<<<<< HEAD
 RUN if [ "$BASE_IMAGE_NAME" = "ubuntu" ]; then \
     apt-get install -y clang-12 clang-format libclang-12-dev; \
-=======
-RUN if [[ "$BASE_IMAGE_NAME" == "ubuntu" ]]; then \
-    apt-get update && env DEBIAN_FRONTEND="noninteractive" apt-get install -y clang-12 clang-format libclang-12-dev; \
->>>>>>> 2658203e
     fi
 
 # Fixme: https://github.com/saveourtool/save-cloud/issues/352
