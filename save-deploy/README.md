# SAVE Cloud deployment configuration
## Components
SAVE Cloud contains the following microservices:
* backend: REST API for DB
* test-preprocessor: clones projects for test and discovers tests
* orchestrator: moderates distributed execution of tests, feeds new batches of tests to a set of agents
save-cloud uses MySQL as a database. Liquibase (via gradle plugin) is used for schema initialization and migration.

## Building
* Prerequisites: some components require additional system packages. See [save-agent](../save-agent/README.md) description for details.
  save-frontend requires node.js installation.
* To build the project and run all tests, execute `./gradlew build`.
* For deployment, all microservices are packaged as docker images with the version based on latest git tag and latest commit hash, if there are commits after tag.

Deployment is performed on server via docker swarm or locally via docker-compose. See detailed information below.

## Server deployment
* Server should run Linux and support docker swarm and gvisor runtime. Ideally, kernel 5.+ is required.
* [reverse-proxy.conf](reverse-proxy.conf) is a configuration for Nginx to act as a reverse proxy for save-cloud. It should be 
  copied into `/etc/nginx/sites-available`.
* Gvisor should be installed and runsc runtime should be available for docker. See [installation guide](https://gvisor.dev/docs/user_guide/install/) for details.
  A different runtime can be specified with `orchestrator.docker.runtime` property in orchestrator.
* Ensure that docker daemon is running and that docker is in swarm mode.
* Secrets should be added to the swarm as well as to `$HOME/secrets` file.
<<<<<<< HEAD
* Loki logging driver should be added to docker installation: [instruction](https://grafana.com/docs/loki/latest/clients/docker-driver/#installing)
=======
* If custom SSL certificates are used, they should be installed on the server and added into JDK's truststore inside images. See section below for details.
>>>>>>> b98628d2
* Pull new changes to the server and run `./gradlew -Pprofile=prod deployDockerStack`.
* [`docker-compose.yaml.template`](../docker-compose.yaml.template) is configured so that all services use Loki for logging
  and configuration files from `~/configs`, which are copied from `save-deploy` during gradle build.

## Running behind proxy
If save-cloud is running behind proxy, docker daemon should be configured to use proxy. See [docker docs](https://docs.docker.com/network/proxy/).
Additionally, `APT_HTTP_PROXY` and `APT_HTTPS_PROXY` should be passed as environment variables into orchestrator. These should be
URLs which can be resolved from inside the container (e.g. `host.docker.internal`).

## Custom SSL certificates
If custom SSL certificates are used, they should be installed on the server and added into JDK's truststore inside images.
One way of adding them into JDK is to mount them in docker-compose.yaml and then override default command:
```yaml
preprocessor:
  volume:
    - '/path/to/certs/cert.cer:/home/cnb/cert.cer'
  entrypoint: /bin/bash
  command: -c 'find /layers -name jre -type d -exec {}/bin/keytool -keystore {}/lib/security/cacerts -storepass changeit -noprompt -trustcacerts -importcert -alias <cert-alias> -file /home/cnb/cert.cer \; && /cnb/process/web'
```

## Database
The service is designed to work with MySQL database. Migrations are applied with liquibase. They expect event scheduler to be enabled on the DB.

## Local deployment
* Ensure that docker daemon is running and docker-compose is installed.
* To make things easier, add line `save.profile=dev` to `gradle.properties`. This will make project version `SNAPSHOT` instead of timetamp-based suffix and allow caching of gradle tasks.
* Run `./gradlew deployLocal -Pprofile=dev` to start the database and microservices.

#### Note:
If a snapshot version of save-cli is required (i.e., the one which is not available on GitHub releases), then it can be
manually placed in `save-orchestrator/build/resources/main` before build, and it's version should be provided via `-PsaveCliVersion=...` when executing gradle.

## Ports allocation
| port | description |
| ---- | ----------- |
| 3306 | database (locally) |
| 5000 | save-backend |
| 5100 | save-orchestrator |
| 5200 | save-test-preprocessor |
| 6000 | local docker registry (not used currently) |
| 9090 | prometheus |
| 9091 | node_exporter |
| 9100 | grafana |

## Secrets
* Liquibase is reading secrets from the secrets file located on the server in the `home` directory.
* PostProcessor is reading secrets for database connection from the docker secrets and fills the spring datasource. (DockerSecretsDatabaseProcessor class)

# Server configuration
## Nginx
Nginx is used as a reverse proxy, which allows access from external network to backend and some other services.
File `save-deploy/reverse-proxy.conf` should be copied to `/etc/nginx/sites-available`.<|MERGE_RESOLUTION|>--- conflicted
+++ resolved
@@ -22,11 +22,8 @@
   A different runtime can be specified with `orchestrator.docker.runtime` property in orchestrator.
 * Ensure that docker daemon is running and that docker is in swarm mode.
 * Secrets should be added to the swarm as well as to `$HOME/secrets` file.
-<<<<<<< HEAD
+* If custom SSL certificates are used, they should be installed on the server and added into JDK's truststore inside images. See section below for details.
 * Loki logging driver should be added to docker installation: [instruction](https://grafana.com/docs/loki/latest/clients/docker-driver/#installing)
-=======
-* If custom SSL certificates are used, they should be installed on the server and added into JDK's truststore inside images. See section below for details.
->>>>>>> b98628d2
 * Pull new changes to the server and run `./gradlew -Pprofile=prod deployDockerStack`.
 * [`docker-compose.yaml.template`](../docker-compose.yaml.template) is configured so that all services use Loki for logging
   and configuration files from `~/configs`, which are copied from `save-deploy` during gradle build.
