package com.saveourtool.save.cosv.controllers

import com.saveourtool.save.backend.service.IBackendService
import com.saveourtool.save.configs.ApiSwaggerSupport
import com.saveourtool.save.configs.RequiresAuthorizationSourceHeader
import com.saveourtool.save.cosv.service.CosvService
import com.saveourtool.save.cosv.storage.RawCosvFileStorage
import com.saveourtool.save.entities.cosv.CosvFileDto
import com.saveourtool.save.entities.cosv.RawCosvFileDto
import com.saveourtool.save.entities.cosv.RawCosvFileStatus
import com.saveourtool.save.filters.RawCosvFileFilter
import com.saveourtool.save.permission.Permission
import com.saveourtool.save.storage.concatS3Key
import com.saveourtool.save.utils.*
import com.saveourtool.save.v1
import org.reactivestreams.Publisher
import org.springframework.http.HttpHeaders
import org.springframework.http.HttpStatus
import org.springframework.http.MediaType
import org.springframework.http.ResponseEntity
import org.springframework.http.codec.multipart.FilePart
import org.springframework.security.core.Authentication
import org.springframework.web.bind.annotation.*
import reactor.core.publisher.Flux
import reactor.core.publisher.Mono
import reactor.core.scheduler.Schedulers
<<<<<<< HEAD
import reactor.kotlin.core.util.function.component1
import reactor.kotlin.core.util.function.component2
import java.io.IOException
=======
>>>>>>> e410ad12
import java.nio.ByteBuffer
import java.nio.file.Files
import kotlin.io.path.*

typealias RawCosvFileDtoList = List<RawCosvFileDto>
typealias RawCosvFileDtoFlux = Flux<RawCosvFileDto>

/**
 * Rest controller for COSVs
 */
@ApiSwaggerSupport
@RestController
@RequestMapping("/api/$v1/cosv")
class CosvController(
    private val cosvService: CosvService,
    private val rawCosvFileStorage: RawCosvFileStorage,
    private val backendService: IBackendService,
) {
    private fun createTempDirectoryForArchive() = Files.createTempDirectory(
        backendService.workingDir.createDirectories(),
        "archive-"
    )

    /**
     * @param organizationName
     * @param filePartMono
     * @param authentication
     * @param contentLength
     * @return list of uploaded [RawCosvFileDto]
     */
    @RequiresAuthorizationSourceHeader
    @PostMapping("/{organizationName}/upload", consumes = [MediaType.MULTIPART_FORM_DATA_VALUE])
    fun upload(
        @PathVariable organizationName: String,
        @RequestPart(FILE_PART_NAME) filePartMono: Mono<FilePart>,
        @RequestHeader(CONTENT_LENGTH_CUSTOM) contentLength: Long,
        authentication: Authentication,
    ): Flux<RawCosvFileDto> = hasPermission(authentication, organizationName, Permission.WRITE, "upload")
        .flatMapMany {
            filePartMono
                .flatMapMany { filePart ->
                    doUpload(filePart, organizationName, authentication.name, contentLength)
                }
        }

    /**
     * @param organizationName
     * @param filePartFlux
     * @param authentication
     * @return list of uploaded [RawCosvFileDto]
     */
    @RequiresAuthorizationSourceHeader
    @PostMapping(
        "/{organizationName}/batch-upload",
        consumes = [MediaType.MULTIPART_FORM_DATA_VALUE],
        produces = [MediaType.APPLICATION_NDJSON_VALUE],
    )
    fun batchUpload(
        @PathVariable organizationName: String,
        @RequestPart(FILE_PART_NAME) filePartFlux: Flux<FilePart>,
        @RequestHeader(CONTENT_LENGTH_CUSTOM) filesContentLength: List<Long>,
        authentication: Authentication,
<<<<<<< HEAD
    ): Flux<RawCosvFileDto> = hasPermission(authentication, organizationName, Permission.WRITE, "upload")
        .flatMapMany {
            filePartFlux
                .zipWithIterable(filesContentLength)
                .flatMap { (filePart, contentLength) ->
                    log.debug {
                        "Processing ${filePart.filename()}"
                    }
                    if (!filePart.filename().endsWith(ARCHIVE_EXTENSION, ignoreCase = true)) {
                        rawCosvFileStorage.upload(
                            key = RawCosvFileDto(
                                filePart.filename(),
                                organizationName = organizationName,
                                userName = authentication.name,
                            ),
                            content = filePart.content().map { it.asByteBuffer() },
                            contentLength = contentLength,
                        )
                    } else {
                        doArchiveUpload(filePart, organizationName, authentication.name)
=======
    ): ResponseEntity<RawCosvFileDtoFlux> = withHttpHeaders {
        hasPermission(authentication, organizationName, Permission.WRITE, "upload")
            .flatMapMany {
                filePartFlux
                    .flatMap { filePart ->
                        doUpload(filePart, organizationName, authentication.name, contentLength = null)
>>>>>>> e410ad12
                    }
            }
    }

    private fun doUpload(
        filePart: FilePart,
        organizationName: String,
        userName: String,
        contentLength: Long?,
    ): Publisher<RawCosvFileDto> {
        log.debug {
            "Processing ${filePart.filename()}"
        }
        return if (!filePart.filename().endsWith(ARCHIVE_EXTENSION, ignoreCase = true)) {
            val key = RawCosvFileDto(
                filePart.filename(),
                organizationName = organizationName,
                userName = userName,
            )
            val content = filePart.content().map { it.asByteBuffer() }
            contentLength?.let {
                rawCosvFileStorage.upload(key, it, content)
            } ?: rawCosvFileStorage.upload(key, content)
        } else {
            doArchiveUpload(filePart, organizationName, userName)
        }
    }

    private fun doArchiveUpload(
        archiveFilePart: FilePart,
        organizationName: String,
        userName: String,
    ): Flux<RawCosvFileDto> = blockingToMono {
        val tmpDir = createTempDirectoryForArchive()
        tmpDir to Files.createTempDirectory(tmpDir, "content-")
    }
        .flatMapMany { (tmpDir, contentDir) ->
            val archiveFile = tmpDir / archiveFilePart.filename()
            log.debug {
                "Saving archive ${archiveFilePart.filename()} to ${archiveFile.absolutePathString()}"
            }
            archiveFilePart.transferTo(archiveFile)
                .blockingMap {
                    archiveFile.extractZipTo(contentDir)
                }
                .flatMapMany {
                    blockingToFlux {
                        contentDir.listDirectoryEntries()
                    }
                        .flatMap { file ->
                            log.debug {
                                "Processing ${file.absolutePathString()}"
                            }
                            rawCosvFileStorage.upload(
                                key = RawCosvFileDto(
                                    concatS3Key(archiveFilePart.filename(), file.relativeTo(contentDir).toString()),
                                    organizationName = organizationName,
                                    userName = userName,
                                ),
                                contentLength = file.fileSize(),
                                content = file.toByteBufferFlux(),
                            )
                        }
                }
                .doOnComplete {
                    tmpDir.deleteRecursivelySafely(log)
                }
                .onErrorResume { error ->
                    log.error(error) {
                        "Failed to process archive ${archiveFilePart.filename()}"
                    }
                    blockingToMono { tmpDir.deleteRecursivelySafely(log) }.then(Mono.error(error))
                }
        }

    /**
     * @param organizationName
     * @param ids
     * @param authentication
     * @return [StringResponse]
     */
    @RequiresAuthorizationSourceHeader
    @PostMapping("/{organizationName}/submit-to-process")
    fun submitToProcess(
        @PathVariable organizationName: String,
        @RequestBody ids: List<Long>,
        authentication: Authentication,
    ): Mono<StringResponse> = hasPermission(authentication, organizationName, Permission.WRITE, "submit to process")
        .flatMap {
            rawCosvFileStorage.updateAll(ids, RawCosvFileStatus.IN_PROGRESS)
        }
        .thenReturn(ResponseEntity.ok("Submitted $ids to be processed"))
        .doOnSuccess {
            blockingToMono {
                backendService.getOrganizationByName(organizationName) to backendService.getUserByName(authentication.name)
            }
                .flatMap { (organization, user) ->
                    cosvService.process(ids, user, organization)
                }
                .subscribeOn(Schedulers.boundedElastic())
                .subscribe()
        }

    /**
     * @param organizationName
     * @param authentication
     * @return list of uploaded raw cosv files in [organizationName]
     */
    @RequiresAuthorizationSourceHeader
    @GetMapping("/{organizationName}/list")
    fun list(
        @PathVariable organizationName: String,
        authentication: Authentication,
    ): Flux<RawCosvFileDto> = hasPermission(authentication, organizationName, Permission.READ, "read")
        .flatMapMany {
            rawCosvFileStorage.listByFilter(RawCosvFileFilter(null, organizationName), 0, 100)
        }

    /**
     * @param identifier
     * @return list of cosv files
     */
    @GetMapping("/list-versions")
    fun listVersions(
        @RequestParam identifier: String,
    ): Flux<CosvFileDto> = cosvService.listVersions(identifier)

    /**
     * @param cosvFileId
     * @return cosv file content
     */
    @GetMapping("/cosv-content")
    fun cosvFileContent(
        @RequestParam cosvFileId: Long,
    ): Flux<ByteBuffer> = cosvService.getVulnerabilityVersionAsCosvStream(cosvFileId)

    /**
     * @param organizationName
     * @param id ID of raw COSV file
     * @param authentication
     * @return content of Raw COSV file
     */
    @RequiresAuthorizationSourceHeader
    @GetMapping("/{organizationName}/download/{id}", produces = [MediaType.APPLICATION_OCTET_STREAM_VALUE])
    fun download(
        @PathVariable organizationName: String,
        @PathVariable id: Long,
        authentication: Authentication,
    ): Mono<ByteBufferFluxResponse> = hasPermission(authentication, organizationName, Permission.READ, "download")
        .flatMap {
            rawCosvFileStorage.findById(id)
        }
        .map {
            ResponseEntity.ok()
                .contentType(MediaType.APPLICATION_OCTET_STREAM)
                .header(HttpHeaders.CONTENT_DISPOSITION, "inline; filename=\"${it.fileName}\"")
                .body(rawCosvFileStorage.download(it))
        }

    /**
     * @param organizationName
     * @param id
     * @param authentication
     * @return string response
     */
    @RequiresAuthorizationSourceHeader
    @DeleteMapping("/{organizationName}/delete/{id}", produces = [MediaType.APPLICATION_JSON_VALUE])
    fun delete(
        @PathVariable organizationName: String,
        @PathVariable id: Long,
        authentication: Authentication,
    ): Mono<StringResponse> = hasPermission(authentication, organizationName, Permission.DELETE, "delete")
        .flatMap {
            rawCosvFileStorage.deleteById(id)
                .filter { it }
                .switchIfEmptyToNotFound {
                    "Raw COSV file not found by id $id"
                }
                .map {
                    ResponseEntity.ok("Raw COSV file deleted successfully")
                }
        }

    /**
     * @param organizationName
     * @param authentication
     * @return list of deleted keys
     */
    @RequiresAuthorizationSourceHeader
    @DeleteMapping("/{organizationName}/delete-processed", produces = [MediaType.APPLICATION_JSON_VALUE])
    fun deleteProcessed(
        @PathVariable organizationName: String,
        authentication: Authentication,
    ): Mono<RawCosvFileDtoList> = hasPermission(authentication, organizationName, Permission.DELETE, "delete")
        .flatMap {
            rawCosvFileStorage.listByOrganization(organizationName)
                .filter { it.status == RawCosvFileStatus.PROCESSED }
                .collectList()
                .flatMap { keys ->
                    rawCosvFileStorage.deleteAll(keys)
                        .filter { it }
                        .switchIfEmptyToResponseException(HttpStatus.INTERNAL_SERVER_ERROR) {
                            "Failed to delete process raw cosv files: $keys"
                        }
                        .map { keys }
                }
        }

    private fun hasPermission(
        authentication: Authentication,
        organizationName: String,
        permission: Permission,
        operation: String,
    ): Mono<Unit> = blockingToMono {
        backendService.hasPermissionInOrganization(authentication, organizationName, permission)
    }
        .filter { it }
        .switchIfEmptyToResponseException(HttpStatus.FORBIDDEN) {
            "${authentication.name} has no permission to $operation raw COSV files from $organizationName"
        }
        .let { validated ->
            validated.takeIf { permission == Permission.WRITE }
                ?.validateCanDoBulkUpload(authentication, organizationName)
                ?: validated
        }
        .thenReturn(Unit)

    private fun Mono<*>.validateCanDoBulkUpload(
        authentication: Authentication,
        organizationName: String,
    ) = blockingMap {
        backendService.getUserPermissionsByOrganizationName(authentication, organizationName)
    }
        .filter { it.inOrganizations[organizationName]?.canDoBulkUpload == true }
        .orResponseStatusException(HttpStatus.FORBIDDEN) {
            "You do not have permission to upload COSV files on behalf of this organization: $organizationName"
        }

    companion object {
        @Suppress("GENERIC_VARIABLE_WRONG_DECLARATION")
        private val log = getLogger<CosvController>()
    }
}<|MERGE_RESOLUTION|>--- conflicted
+++ resolved
@@ -24,12 +24,9 @@
 import reactor.core.publisher.Flux
 import reactor.core.publisher.Mono
 import reactor.core.scheduler.Schedulers
-<<<<<<< HEAD
 import reactor.kotlin.core.util.function.component1
 import reactor.kotlin.core.util.function.component2
 import java.io.IOException
-=======
->>>>>>> e410ad12
 import java.nio.ByteBuffer
 import java.nio.file.Files
 import kotlin.io.path.*
@@ -92,35 +89,12 @@
         @RequestPart(FILE_PART_NAME) filePartFlux: Flux<FilePart>,
         @RequestHeader(CONTENT_LENGTH_CUSTOM) filesContentLength: List<Long>,
         authentication: Authentication,
-<<<<<<< HEAD
-    ): Flux<RawCosvFileDto> = hasPermission(authentication, organizationName, Permission.WRITE, "upload")
-        .flatMapMany {
-            filePartFlux
-                .zipWithIterable(filesContentLength)
-                .flatMap { (filePart, contentLength) ->
-                    log.debug {
-                        "Processing ${filePart.filename()}"
-                    }
-                    if (!filePart.filename().endsWith(ARCHIVE_EXTENSION, ignoreCase = true)) {
-                        rawCosvFileStorage.upload(
-                            key = RawCosvFileDto(
-                                filePart.filename(),
-                                organizationName = organizationName,
-                                userName = authentication.name,
-                            ),
-                            content = filePart.content().map { it.asByteBuffer() },
-                            contentLength = contentLength,
-                        )
-                    } else {
-                        doArchiveUpload(filePart, organizationName, authentication.name)
-=======
     ): ResponseEntity<RawCosvFileDtoFlux> = withHttpHeaders {
         hasPermission(authentication, organizationName, Permission.WRITE, "upload")
             .flatMapMany {
                 filePartFlux
                     .flatMap { filePart ->
                         doUpload(filePart, organizationName, authentication.name, contentLength = null)
->>>>>>> e410ad12
                     }
             }
     }
