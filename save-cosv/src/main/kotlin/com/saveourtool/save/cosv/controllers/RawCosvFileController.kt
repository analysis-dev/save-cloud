package com.saveourtool.save.cosv.controllers

import com.saveourtool.save.backend.service.IBackendService
import com.saveourtool.save.configs.ApiSwaggerSupport
import com.saveourtool.save.configs.RequiresAuthorizationSourceHeader
import com.saveourtool.save.cosv.service.CosvService
import com.saveourtool.save.cosv.storage.RawCosvFileStorage
import com.saveourtool.save.entities.cosv.RawCosvFileDto
import com.saveourtool.save.entities.cosv.RawCosvFileStatus
import com.saveourtool.save.entities.cosv.RawCosvFileStreamingResponse
import com.saveourtool.save.permission.Permission
import com.saveourtool.save.storage.concatS3Key
import com.saveourtool.save.utils.*
import com.saveourtool.save.v1
import org.reactivestreams.Publisher
import org.springframework.dao.DataIntegrityViolationException
import org.springframework.data.domain.PageRequest
import org.springframework.http.HttpHeaders
import org.springframework.http.HttpStatus
import org.springframework.http.MediaType
import org.springframework.http.ResponseEntity
import org.springframework.http.codec.multipart.FilePart
import org.springframework.security.core.Authentication
import org.springframework.web.bind.annotation.*
import org.springframework.web.server.ResponseStatusException
import reactor.core.publisher.Flux
import reactor.core.publisher.Mono
import reactor.core.scheduler.Schedulers
<<<<<<< HEAD
import reactor.kotlin.core.publisher.toFlux
import reactor.kotlin.core.publisher.toMono
=======
import java.nio.ByteBuffer
>>>>>>> bfdb7f80
import java.nio.file.Files
import kotlin.io.path.*

typealias RawCosvFileDtoList = List<RawCosvFileDto>
typealias RawCosvFileDtoFlux = Flux<RawCosvFileDto>
typealias RawCosvFileStreamingResponseFlux = Flux<RawCosvFileStreamingResponse>

/**
 * Rest controller for raw COSV files
 */
@ApiSwaggerSupport
@RestController
@RequestMapping("/api/$v1/raw-cosv/{organizationName}")
class RawCosvFileController(
    private val cosvService: CosvService,
    private val rawCosvFileStorage: RawCosvFileStorage,
    private val backendService: IBackendService,
) {
    private fun createTempDirectoryForArchive() = Files.createTempDirectory(
        backendService.workingDir.createDirectories(),
        "archive-"
    )

    /**
     * @param organizationName
     * @param filePartMono
     * @param authentication
     * @param contentLength
     * @return list of uploaded [RawCosvFileDto]
     */
    @RequiresAuthorizationSourceHeader
    @PostMapping("/upload", consumes = [MediaType.MULTIPART_FORM_DATA_VALUE])
    fun upload(
        @PathVariable organizationName: String,
        @RequestPart(FILE_PART_NAME) filePartMono: Mono<FilePart>,
        @RequestHeader(CONTENT_LENGTH_CUSTOM) contentLength: Long,
        authentication: Authentication,
    ): Flux<RawCosvFileDto> = hasPermission(authentication, organizationName, Permission.WRITE, "upload")
        .flatMapMany {
            filePartMono
                .flatMapMany { filePart ->
                    doUpload(filePart, organizationName, authentication.name, contentLength)
                }
        }

    /**
     * @param organizationName
     * @param filePartFlux
     * @param authentication
     * @return list of uploaded [RawCosvFileDto]
     */
    @RequiresAuthorizationSourceHeader
    @PostMapping(
        "/batch-upload",
        consumes = [MediaType.MULTIPART_FORM_DATA_VALUE],
        produces = [MediaType.APPLICATION_NDJSON_VALUE],
    )
    fun batchUpload(
        @PathVariable organizationName: String,
        @RequestPart(FILE_PART_NAME) filePartFlux: Flux<FilePart>,
        authentication: Authentication,
    ): ResponseEntity<RawCosvFileDtoFlux> = hasPermission(authentication, organizationName, Permission.WRITE, "upload")
        .flatMapMany {
            filePartFlux
                .flatMap { filePart ->
                    doUpload(filePart, organizationName, authentication.name, contentLength = null)
                }
        }
        .let {
            ResponseEntity
                .ok()
                .cacheControlForNdjson()
                .body(it)
        }

    private fun doUpload(
        filePart: FilePart,
        organizationName: String,
        userName: String,
        contentLength: Long?,
    ): Publisher<RawCosvFileDto> {
        log.debug {
            "Processing ${filePart.filename()}"
        }
        val key = RawCosvFileDto(
            filePart.filename(),
            organizationName = organizationName,
            userName = userName,
            contentLength = contentLength,
        )
        val content = filePart.content().map { it.asByteBuffer() }
        return rawCosvFileStorage.uploadAndWrapDuplicateKeyException(key, content)
    }

    /**
     * @param organizationName
     * @param id
     * @param authentication
     * @return list of uploaded [RawCosvFileDto]
     */
    @RequiresAuthorizationSourceHeader
    @PostMapping(
        "/unzip/{id}",
        consumes = [MediaType.APPLICATION_JSON_VALUE],
        produces = [MediaType.APPLICATION_NDJSON_VALUE],
    )
    fun unzip(
        @PathVariable organizationName: String,
        @PathVariable id: Long,
        authentication: Authentication,
    ): ResponseEntity<RawCosvFileStreamingResponseFlux> = hasPermission(authentication, organizationName, Permission.WRITE, "upload")
        .flatMap { rawCosvFileStorage.findById(id) }
        .flatMapMany { rawCosvFile ->
            Flux.concat(
                Mono.just(firstFakeResponse),
                doUploadArchiveEntries(
                    rawCosvFile,
                    organizationName,
                    authentication.name
                )
            )
        }
        .let {
            ResponseEntity.ok()
                .cacheControlForNdjson()
                .body(it)
        }

    private fun doUploadArchiveEntries(
        archiveFile: RawCosvFileDto,
        organizationName: String,
        userName: String,
    ): RawCosvFileStreamingResponseFlux = blockingToMono {
        val tmpDir = createTempDirectoryForArchive()
        val tmpArchiveFile = tmpDir / archiveFile.fileName
        val contentDir = Files.createTempDirectory(tmpDir, "content-")
        Triple(tmpDir, tmpArchiveFile, contentDir)
    }
        .flatMapMany { (tmpDir, tmpArchiveFile, contentDir) ->
            log.debug {
                "Saving archive ${archiveFile.fileName} to ${tmpArchiveFile.absolutePathString()}"
            }
            rawCosvFileStorage.download(archiveFile)
                .collectToFile(tmpArchiveFile)
                .blockingMap {
                    tmpArchiveFile.extractZipTo(contentDir)
                    val entries = contentDir.listDirectoryEntries()
                    entries.map { it to it.fileSize() } to tmpArchiveFile.fileSize()
                }
                .flatMapMany { (entryWithSizeList, archiveSize) ->
                    val fullSize = archiveSize * 2 + entryWithSizeList.sumOf { it.second }
                    Flux.concat(
                        Mono.just(RawCosvFileStreamingResponse(archiveSize, fullSize, updateCounters = true)),
                        Flux.fromIterable(entryWithSizeList.map { it.first })
                            .flatMap { file ->
                                log.debug {
                                    "Processing ${file.absolutePathString()}"
                                }
                                val contentLength = file.fileSize()
                                rawCosvFileStorage.uploadAndWrapDuplicateKeyException(
                                    key = RawCosvFileDto(
                                        concatS3Key(archiveFile.fileName, file.relativeTo(contentDir).toString()),
                                        organizationName = organizationName,
                                        userName = userName,
                                        contentLength = contentLength,
                                    ),
                                    content = file.toByteBufferFlux(),
                                )
                                    .map { RawCosvFileStreamingResponse(contentLength, fullSize, result = listOf(it)) }
                            },
                        blockingToMono {
                            tmpDir.deleteRecursivelySafely(log)
                        }
                            .then(rawCosvFileStorage.delete(archiveFile))
                            .thenReturn(RawCosvFileStreamingResponse(archiveSize, fullSize, updateCounters = false)),
                    )
                }
                .onErrorResume { error ->
                    log.error(error) {
                        "Failed to process archive ${archiveFile.fileName}"
                    }
                    blockingToMono { tmpDir.deleteRecursivelySafely(log) }.then(Mono.error(error))
                }
        }

    /**
     * @param organizationName
     * @param ids
     * @param authentication
     * @return [StringResponse]
     */
    @RequiresAuthorizationSourceHeader
    @PostMapping("/submit-to-process")
    fun submitToProcess(
        @PathVariable organizationName: String,
        @RequestBody ids: List<Long>,
        authentication: Authentication,
    ): Mono<StringResponse> = doSubmitToProcess(organizationName, ids, authentication)

    /**
     * @param organizationName
     * @param authentication
     * @return [StringResponse]
     */
    @RequiresAuthorizationSourceHeader
    @PostMapping("/submit-all-uploaded-to-process")
    fun submitAllUploadedToProcess(
        @PathVariable organizationName: String,
        authentication: Authentication,
    ): Mono<StringResponse> = rawCosvFileStorage.listByOrganizationAndUser(organizationName, authentication.name)
        .map { files ->
            files.filter { it.userName == authentication.name }.map { it.requiredId() }
        }
        .flatMap { ids ->
            doSubmitToProcess(organizationName, ids, authentication)
        }

    private fun doSubmitToProcess(
        organizationName: String,
        ids: List<Long>,
        authentication: Authentication,
    ): Mono<StringResponse> = hasPermission(authentication, organizationName, Permission.WRITE, "submit to process")
        .flatMap {
            rawCosvFileStorage.updateAll(ids, RawCosvFileStatus.IN_PROGRESS)
        }
        .thenReturn(ResponseEntity.ok("Submitted $ids to be processed"))
        .doOnSuccess {
            blockingToMono {
                backendService.getOrganizationByName(organizationName) to backendService.getUserByName(authentication.name)
            }
                .flatMap { (organization, user) ->
                    cosvService.process(ids, user, organization)
                }
                .subscribeOn(Schedulers.boundedElastic())
                .subscribe()
        }

    /**
     * @param organizationName
     * @param authentication
     * @return count of uploaded raw cosv files in [organizationName]
     */
    @RequiresAuthorizationSourceHeader
    @GetMapping("/count")
    fun count(
        @PathVariable organizationName: String,
        authentication: Authentication,
    ): Mono<Long> = hasPermission(authentication, organizationName, Permission.READ, "read")
        .flatMap {
            rawCosvFileStorage.countByOrganizationAndUser(organizationName, authentication.name)
        }

    /**
     * @param organizationName
     * @param authentication
     * @param page
     * @param size
     * @return list of uploaded raw cosv files in [organizationName]
     */
    @RequiresAuthorizationSourceHeader
    @GetMapping(
        "/list",
        consumes = [MediaType.APPLICATION_JSON_VALUE],
        produces = [MediaType.APPLICATION_NDJSON_VALUE],
    )
    fun list(
        @PathVariable organizationName: String,
        @RequestParam page: Int,
        @RequestParam size: Int,
        authentication: Authentication,
    ): ResponseEntity<RawCosvFileDtoFlux> = hasPermission(authentication, organizationName, Permission.READ, "read")
        .flatMap {
            rawCosvFileStorage.listByOrganizationAndUser(organizationName, authentication.name, PageRequest.of(page, size))
        }
        .flatMapIterable { it }
        .let {
            ResponseEntity.ok()
                .cacheControlForNdjson()
                .body(it)
        }

    /**
     * @param organizationName
     * @param id ID of raw COSV file
     * @param authentication
     * @return content of Raw COSV file
     */
    @RequiresAuthorizationSourceHeader
    @GetMapping("/download/{id}", produces = [MediaType.APPLICATION_OCTET_STREAM_VALUE])
    fun download(
        @PathVariable organizationName: String,
        @PathVariable id: Long,
        authentication: Authentication,
    ): Mono<ByteBufferFluxResponse> = hasPermission(authentication, organizationName, Permission.READ, "download")
        .flatMap {
            rawCosvFileStorage.findById(id)
        }
        .map {
            ResponseEntity.ok()
                .contentType(MediaType.APPLICATION_OCTET_STREAM)
                .header(HttpHeaders.CONTENT_DISPOSITION, "inline; filename=\"${it.fileName}\"")
                .body(rawCosvFileStorage.download(it))
        }

    /**
     * @param organizationName
     * @param id
     * @param authentication
     * @return string response
     */
    @RequiresAuthorizationSourceHeader
    @DeleteMapping("/delete/{id}", produces = [MediaType.APPLICATION_JSON_VALUE])
    fun delete(
        @PathVariable organizationName: String,
        @PathVariable id: Long,
        authentication: Authentication,
    ): Mono<StringResponse> = hasPermission(authentication, organizationName, Permission.DELETE, "delete")
        .flatMap {
            rawCosvFileStorage.deleteById(id)
                .filter { it }
                .switchIfEmptyToNotFound {
                    "Raw COSV file not found by id $id"
                }
                .map {
                    ResponseEntity.ok("Raw COSV file deleted successfully")
                }
        }

    /**
     * @param organizationName
     * @param authentication
     * @return list of deleted keys
     */
    @RequiresAuthorizationSourceHeader
    @DeleteMapping(
        "/delete-processed",
        produces = [MediaType.APPLICATION_NDJSON_VALUE],
    )
    fun deleteProcessed(
        @PathVariable organizationName: String,
        authentication: Authentication,
    ): ResponseEntity<RawCosvFileStreamingResponseFlux> = hasPermission(authentication, organizationName, Permission.DELETE, "delete")
            .flatMapMany {
                rawCosvFileStorage.listByOrganizationAndUser(organizationName, authentication.name)
                    .map { files ->
                        files.filter { it.status == RawCosvFileStatus.PROCESSED }
                            .run {
                                sumOf { it.requiredContentLength() } to windowed(WINDOW_SIZE_ON_DELETE)
                            }
                    }
                    .flatMapMany { (sizeOfFiles, parts) ->
                        val fullSize = sizeOfFiles + 1
                        Flux.concat(
                            RawCosvFileStreamingResponse(
                                1,
                                fullSize,
                                updateCounters = true,
                            ).toMono(),
                            parts.toFlux().flatMap { keys ->
                                rawCosvFileStorage.deleteAll(keys)
                                    .filter { it }
                                    .switchIfEmptyToResponseException(HttpStatus.INTERNAL_SERVER_ERROR) {
                                        "Failed to delete process raw cosv files: $keys"
                                    }
                                    .thenReturn(
                                        RawCosvFileStreamingResponse(
                                            keys.sumOf { it.requiredContentLength() },
                                            fullSize,
                                            result = keys,
                                        )
                                    )
                            },
                        )
                    }
            }
            .let {
                ResponseEntity.ok()
                    .cacheControlForNdjson()
                    .body(it)
            }

    private fun hasPermission(
        authentication: Authentication,
        organizationName: String,
        permission: Permission,
        operation: String,
    ): Mono<Unit> = blockingToMono {
        backendService.hasPermissionInOrganization(authentication, organizationName, permission)
    }
        .filter { it }
        .switchIfEmptyToResponseException(HttpStatus.FORBIDDEN) {
            "${authentication.name} has no permission to $operation raw COSV files from $organizationName"
        }
        .let { validated ->
            validated.takeIf { permission == Permission.WRITE }
                ?.validateCanDoBulkUpload(authentication, organizationName)
                ?: validated
        }
        .thenReturn(Unit)

    private fun Mono<*>.validateCanDoBulkUpload(
        authentication: Authentication,
        organizationName: String,
    ) = blockingMap {
        backendService.getUserPermissionsByOrganizationName(authentication, organizationName)
    }
        .filter { it.inOrganizations[organizationName]?.canDoBulkUpload == true }
        .orResponseStatusException(HttpStatus.FORBIDDEN) {
            "You do not have permission to upload COSV files on behalf of this organization: $organizationName"
        }

    companion object {
        @Suppress("GENERIC_VARIABLE_WRONG_DECLARATION")
        private val log = getLogger<CosvController>()

        // to show progress bar
<<<<<<< HEAD
        private val firstFakeResponse = RawCosvFileStreamingResponse(5, 100, updateCounters = true)

        private const val WINDOW_SIZE_ON_DELETE = 10
=======
        private val firstFakeResponse = UnzipRawCosvFileResponse(5, 100, updateCounters = true)

        private fun RawCosvFileStorage.uploadAndWrapDuplicateKeyException(
            key: RawCosvFileDto,
            content: Flux<ByteBuffer>,
        ): Mono<RawCosvFileDto> {
            val result = key.contentLength?.let {
                upload(key, it, content)
            } ?: upload(key, content)
            return result.onErrorResume { error ->
                when (error) {
                    is DataIntegrityViolationException -> Mono.error(ResponseStatusException(HttpStatus.BAD_REQUEST, "Duplicate file name ${key.fileName}", error))
                    else -> Mono.error(error)
                }
            }
        }
>>>>>>> bfdb7f80
    }
}<|MERGE_RESOLUTION|>--- conflicted
+++ resolved
@@ -26,12 +26,9 @@
 import reactor.core.publisher.Flux
 import reactor.core.publisher.Mono
 import reactor.core.scheduler.Schedulers
-<<<<<<< HEAD
 import reactor.kotlin.core.publisher.toFlux
 import reactor.kotlin.core.publisher.toMono
-=======
 import java.nio.ByteBuffer
->>>>>>> bfdb7f80
 import java.nio.file.Files
 import kotlin.io.path.*
 
@@ -448,12 +445,9 @@
         private val log = getLogger<CosvController>()
 
         // to show progress bar
-<<<<<<< HEAD
         private val firstFakeResponse = RawCosvFileStreamingResponse(5, 100, updateCounters = true)
 
         private const val WINDOW_SIZE_ON_DELETE = 10
-=======
-        private val firstFakeResponse = UnzipRawCosvFileResponse(5, 100, updateCounters = true)
 
         private fun RawCosvFileStorage.uploadAndWrapDuplicateKeyException(
             key: RawCosvFileDto,
@@ -469,6 +463,5 @@
                 }
             }
         }
->>>>>>> bfdb7f80
     }
 }