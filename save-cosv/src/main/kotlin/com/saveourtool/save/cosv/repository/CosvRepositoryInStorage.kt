package com.saveourtool.save.cosv.repository

import com.saveourtool.save.backend.service.IBackendService
<<<<<<< HEAD
import com.saveourtool.save.backend.service.IBackendService
=======
>>>>>>> db4af27b
import com.saveourtool.save.cosv.storage.CosvKey
import com.saveourtool.save.cosv.storage.CosvStorage
import com.saveourtool.save.entities.Organization
import com.saveourtool.save.entities.Tag
import com.saveourtool.save.entities.User
import com.saveourtool.save.entities.cosv.CosvMetadata
import com.saveourtool.save.entities.cosv.CosvMetadataDto
<<<<<<< HEAD
import com.saveourtool.save.entities.cosv.LnkCosvMetadataTag
import com.saveourtool.save.entities.cosv.RawCosvExt
import com.saveourtool.save.entities.cosv.RawCosvExt
import com.saveourtool.save.entities.vulnerability.VulnerabilityLanguage
import com.saveourtool.save.entities.vulnerability.VulnerabilityStatus
import com.saveourtool.save.entities.vulnerability.VulnerabilityStatus
import com.saveourtool.save.filters.VulnerabilityFilter
import com.saveourtool.save.utils.*

import com.saveourtool.osv4k.RawOsvSchema
import com.saveourtool.osv4k.RawOsvSchema
=======
import com.saveourtool.save.entities.cosv.RawCosvExt
import com.saveourtool.save.entities.vulnerability.VulnerabilityLanguage
import com.saveourtool.save.entities.vulnerability.VulnerabilityStatus
import com.saveourtool.save.utils.*

import com.saveourtool.osv4k.RawOsvSchema
>>>>>>> db4af27b
import org.springframework.http.HttpStatus
import org.springframework.stereotype.Component
import org.springframework.web.server.ResponseStatusException
import reactor.core.publisher.Flux
import reactor.core.publisher.Mono

import javax.persistence.criteria.*

import kotlinx.datetime.toJavaLocalDateTime
import kotlinx.serialization.ExperimentalSerializationApi
import kotlinx.serialization.json.Json
import kotlinx.serialization.json.decodeFromStream
import kotlinx.serialization.serializer
<<<<<<< HEAD
import kotlinx.serialization.serializer
=======
>>>>>>> db4af27b

/**
 * Implementation of [CosvRepository] using [CosvStorage]
 */
@Component
class CosvRepositoryInStorage(
    private val cosvStorage: CosvStorage,
    private val cosvMetadataRepository: CosvMetadataRepository,
    private val lnkCosvMetadataTagRepository: LnkCosvMetadataTagRepository,
    private val backendService: IBackendService,
) : CosvRepository {
    private val json = Json {
        prettyPrint = false
    }

    override fun <D, A_E, A_D, A_R_D> save(
        entry: CosvSchema<D, A_E, A_D, A_R_D>,
        serializer: CosvSchemaKSerializer<D, A_E, A_D, A_R_D>,
        user: User,
        organization: Organization
    ): Mono<CosvMetadataDto> = saveMetadata(entry, user, organization).flatMap { metadata ->
        cosvStorage.upload(
            metadata.toStorageKey(),
            json.encodeToString(serializer, entry).encodeToByteArray(),
        ).map { metadata }
    }

    private fun saveMetadata(
        entry: CosvSchema<*, *, *, *>,
        user: User,
        organization: Organization,
    ): Mono<CosvMetadataDto> = blockingToMono {
        val metadata = cosvMetadataRepository.findByCosvId(entry.id)
            ?.let { existedMetadata ->
                val newModified = entry.modified.toJavaLocalDateTime()
                val errorPrefix: () -> String = {
                    "Failed to upload COSV [${entry.id}/${entry.modified}]"
                }
                if (existedMetadata.modified >= newModified) {
                    throw ResponseStatusException(
                        HttpStatus.BAD_REQUEST,
                        "${errorPrefix()}: existed entry has newer version (${existedMetadata.modified})",
                    )
                }
                if (existedMetadata.user.requiredId() != user.requiredId()) {
                    throw ResponseStatusException(
                        HttpStatus.FORBIDDEN,
                        "${errorPrefix()} by userId=${user.requiredId()}: " +
                                "already existed in save uploaded by another userId=${existedMetadata.user.requiredId()}",
                    )
                }
                if (existedMetadata.organization?.requiredId() != organization.requiredId()) {
                    throw ResponseStatusException(
                        HttpStatus.FORBIDDEN,
                        "${errorPrefix()} to organizationId=${organization.requiredId()}: " +
                                "already existed in save in another organizationId=${existedMetadata.organization?.requiredId()}",
                    )
                }
                existedMetadata.updateBy(entry)
            }
            ?: entry.toMetadata(user, organization)
        cosvMetadataRepository.save(metadata).toDto()
    }

    override fun <D, A_E, A_D, A_R_D> findLatestById(
        cosvId: String,
        serializer: CosvSchemaKSerializer<D, A_E, A_D, A_R_D>
    ): CosvSchemaMono<D, A_E, A_D, A_R_D> = blockingToMono { cosvMetadataRepository.findByCosvId(cosvId) }
        .flatMap { doDownload(it, serializer) }

    override fun findLatestRawExt(cosvId: String): Mono<RawCosvExt> = blockingToMono { cosvMetadataRepository.findByCosvId(cosvId) }
        .flatMap { it.toRawCosvExt() }

<<<<<<< HEAD
    override fun findRawExtByFilter(filter: VulnerabilityFilter): Flux<RawCosvExt> = blockingToFlux {
        cosvMetadataRepository.findAll { root, cq, cb ->
            with(filter) {
                val namePredicate = if (prefixId.isBlank()) {
                    cb.and()
                } else {
                    cb.like(root.get("cosvId"), "%$prefixId%")
                }

                val statusPredicate = status?.let { status ->
                    cb.equal(root.get<VulnerabilityStatus>("status"), status)
                } ?: cb.and()

                val organizationPredicate = organizationName?.let { organization ->
                    cb.equal(root.get<Organization>("organization").get<String>("name"), organization)
                } ?: cb.and()

                val authorPredicate = authorName?.let { author ->
                    val subquery: Subquery<Long> = cq.subquery(Long::class.java)
                    val userRoot = subquery.from(User::class.java)

                    subquery.select(userRoot.get("id")).where(cb.equal(userRoot.get<String>("name"), author))

                    cb.`in`(root.get<Long>("userId")).value(subquery)
                } ?: cb.and()

                cb.and(
                    namePredicate,
                    statusPredicate,
                    authorPredicate,
                    organizationPredicate,
                    getPredicateForTags(root, cq, cb, tags),
                )
            }
        }.distinctBy { it.requiredId() }
    }
        .flatMap { it.toRawCosvExt() }
        .filter { rawCosvExt ->
            filter.language?.let { rawCosvExt.rawContent.getLanguage() == it } ?: true
        }

    override fun findLatestRawExtByCosvIdAndStatus(
        cosvId: String,
        status: VulnerabilityStatus,
    ): Mono<RawCosvExt> = blockingToMono { cosvMetadataRepository.findByCosvIdAndStatus(cosvId, status) }
        .flatMap { it.toRawCosvExt() }

    private fun getPredicateForTags(
        root: Root<CosvMetadata>,
        cq: CriteriaQuery<*>,
        cb: CriteriaBuilder,
        tags: Set<String>
    ): Predicate = if (tags.isEmpty()) {
        cb.and()
    } else {
        val subquery = cq.subquery(Long::class.java)
        val lnkVulnerabilityTagRoot = subquery.from(LnkCosvMetadataTag::class.java)
        val tagJoin: Join<LnkCosvMetadataTag, Tag> = lnkVulnerabilityTagRoot.join("tag", JoinType.LEFT)

        val cosvMetadataIdPath: Path<Long> = lnkVulnerabilityTagRoot.get<CosvMetadata>("cosv_metadata").get("id")

        subquery.select(cosvMetadataIdPath)
            .where(
                cb.and(
                    tagJoin.get<String>("name").`in`(tags),
                    cb.equal(
                        root.get<Long>("id"),
                        cosvMetadataIdPath,
                    )
                )
            )

        cb.exists(subquery)
    }

    private fun CosvMetadata.toRawCosvExt() = doDownload(this, serializer<RawOsvSchema>())
        .blockingMap { content ->
            RawCosvExt(
                metadata = toDto(),
                rawContent = content,
                saveContributors = content.getSaveContributes().map { backendService.getUserByName(it.name).toUserInfo() },
                tags = lnkCosvMetadataTagRepository.findByCosvMetadataId(requiredId()).map { it.tag.name }.toSet()
            )
        }

=======
    private fun CosvMetadata.toRawCosvExt() = doDownload(this, serializer<RawOsvSchema>())
        .blockingMap { content ->
            RawCosvExt(
                metadata = toDto(),
                rawContent = content,
                saveContributors = content.getSaveContributes().map { backendService.getUserByName(it.name).toUserInfo() },
                tags = lnkCosvMetadataTagRepository.findByCosvMetadataId(requiredId()).map { it.tag.name }.toSet(),
                timeline = content.getTimeline(),
            )
        }

>>>>>>> db4af27b
    @OptIn(ExperimentalSerializationApi::class)
    private fun <D, A_E, A_D, A_R_D> doDownload(
        metadata: CosvMetadata,
        serializer: CosvSchemaKSerializer<D, A_E, A_D, A_R_D>,
    ) = cosvStorage.download(metadata.toDto().toStorageKey())
        .collectToInputStream()
        .map { content -> json.decodeFromStream(serializer, content) }

    companion object {
        private fun CosvSchema<*, *, *, *>.toMetadata(
            user: User,
            organization: Organization,
        ) = CosvMetadata(
            cosvId = id,
            summary = summary ?: "Summary not provided",
            details = details ?: "Details not provided",
            severity = severity?.firstOrNull()?.score,
            severityNum = severity?.firstOrNull()?.scoreNum?.toInt() ?: 0,
            modified = modified.toJavaLocalDateTime(),
            published = (published ?: modified).toJavaLocalDateTime(),
            user = user,
            organization = organization,
            language = getLanguage() ?: VulnerabilityLanguage.OTHER,
            status = VulnerabilityStatus.CREATED,
        )

        private fun CosvMetadata.updateBy(entry: CosvSchema<*, *, *, *>): CosvMetadata = apply {
            summary = entry.summary ?: "Summary not provided"
            details = entry.details ?: "Details not provided"
            severity = entry.severity?.firstOrNull()?.score
            severityNum = entry.severity?.firstOrNull()
                ?.scoreNum
                ?.toInt() ?: 0
            modified = entry.modified.toJavaLocalDateTime()
            published = (entry.published ?: entry.modified).toJavaLocalDateTime()
            language = entry.getLanguage() ?: VulnerabilityLanguage.OTHER
        }

        private fun CosvMetadataDto.toStorageKey() = CosvKey(
            id = cosvId,
            modified = modified,
        )
    }
}<|MERGE_RESOLUTION|>--- conflicted
+++ resolved
@@ -1,10 +1,6 @@
 package com.saveourtool.save.cosv.repository
 
 import com.saveourtool.save.backend.service.IBackendService
-<<<<<<< HEAD
-import com.saveourtool.save.backend.service.IBackendService
-=======
->>>>>>> db4af27b
 import com.saveourtool.save.cosv.storage.CosvKey
 import com.saveourtool.save.cosv.storage.CosvStorage
 import com.saveourtool.save.entities.Organization
@@ -12,26 +8,14 @@
 import com.saveourtool.save.entities.User
 import com.saveourtool.save.entities.cosv.CosvMetadata
 import com.saveourtool.save.entities.cosv.CosvMetadataDto
-<<<<<<< HEAD
 import com.saveourtool.save.entities.cosv.LnkCosvMetadataTag
-import com.saveourtool.save.entities.cosv.RawCosvExt
 import com.saveourtool.save.entities.cosv.RawCosvExt
 import com.saveourtool.save.entities.vulnerability.VulnerabilityLanguage
 import com.saveourtool.save.entities.vulnerability.VulnerabilityStatus
-import com.saveourtool.save.entities.vulnerability.VulnerabilityStatus
 import com.saveourtool.save.filters.VulnerabilityFilter
 import com.saveourtool.save.utils.*
 
 import com.saveourtool.osv4k.RawOsvSchema
-import com.saveourtool.osv4k.RawOsvSchema
-=======
-import com.saveourtool.save.entities.cosv.RawCosvExt
-import com.saveourtool.save.entities.vulnerability.VulnerabilityLanguage
-import com.saveourtool.save.entities.vulnerability.VulnerabilityStatus
-import com.saveourtool.save.utils.*
-
-import com.saveourtool.osv4k.RawOsvSchema
->>>>>>> db4af27b
 import org.springframework.http.HttpStatus
 import org.springframework.stereotype.Component
 import org.springframework.web.server.ResponseStatusException
@@ -45,10 +29,6 @@
 import kotlinx.serialization.json.Json
 import kotlinx.serialization.json.decodeFromStream
 import kotlinx.serialization.serializer
-<<<<<<< HEAD
-import kotlinx.serialization.serializer
-=======
->>>>>>> db4af27b
 
 /**
  * Implementation of [CosvRepository] using [CosvStorage]
@@ -122,7 +102,6 @@
     override fun findLatestRawExt(cosvId: String): Mono<RawCosvExt> = blockingToMono { cosvMetadataRepository.findByCosvId(cosvId) }
         .flatMap { it.toRawCosvExt() }
 
-<<<<<<< HEAD
     override fun findRawExtByFilter(filter: VulnerabilityFilter): Flux<RawCosvExt> = blockingToFlux {
         cosvMetadataRepository.findAll { root, cq, cb ->
             with(filter) {
@@ -208,19 +187,6 @@
             )
         }
 
-=======
-    private fun CosvMetadata.toRawCosvExt() = doDownload(this, serializer<RawOsvSchema>())
-        .blockingMap { content ->
-            RawCosvExt(
-                metadata = toDto(),
-                rawContent = content,
-                saveContributors = content.getSaveContributes().map { backendService.getUserByName(it.name).toUserInfo() },
-                tags = lnkCosvMetadataTagRepository.findByCosvMetadataId(requiredId()).map { it.tag.name }.toSet(),
-                timeline = content.getTimeline(),
-            )
-        }
-
->>>>>>> db4af27b
     @OptIn(ExperimentalSerializationApi::class)
     private fun <D, A_E, A_D, A_R_D> doDownload(
         metadata: CosvMetadata,
