package com.saveourtool.save.cosv.repository

import com.saveourtool.save.backend.service.IBackendService
import com.saveourtool.save.cosv.storage.CosvKey
import com.saveourtool.save.cosv.storage.CosvStorage
import com.saveourtool.save.cosv.storage.MigrationCosvObjectStorage
import com.saveourtool.save.entities.Organization
import com.saveourtool.save.entities.User
import com.saveourtool.save.entities.cosv.VulnerabilityExt
import com.saveourtool.save.entities.cosv.VulnerabilityMetadata
import com.saveourtool.save.entities.cosv.VulnerabilityMetadataDto
import com.saveourtool.save.entities.vulnerability.VulnerabilityLanguage
import com.saveourtool.save.entities.vulnerability.VulnerabilityStatus
import com.saveourtool.save.utils.*

import com.saveourtool.osv4k.RawOsvSchema
import org.springframework.http.HttpStatus
import org.springframework.stereotype.Component
import org.springframework.web.server.ResponseStatusException
import reactor.core.publisher.Flux
import reactor.core.publisher.Mono

import kotlinx.datetime.LocalDateTime
import kotlinx.datetime.toJavaLocalDateTime
import kotlinx.serialization.ExperimentalSerializationApi
import kotlinx.serialization.json.Json
import kotlinx.serialization.json.decodeFromStream
import kotlinx.serialization.serializer

/**
 * Implementation of [CosvRepository] using [CosvStorage]
 */
@Component
class CosvRepositoryInStorage(
<<<<<<< HEAD
    private val cosvFileStorage: MigrationCosvObjectStorage,
    private val cosvMetadataRepository: CosvMetadataRepository,
    private val lnkCosvMetadataTagRepository: LnkCosvMetadataTagRepository,
=======
    private val cosvStorage: CosvStorage,
    private val vulnerabilityMetadataRepository: VulnerabilityMetadataRepository,
    private val lnkVulnerabilityMetadataTagRepository: LnkVulnerabilityMetadataTagRepository,
>>>>>>> 2f83f436
    private val backendService: IBackendService,
) : CosvRepository {
    private val json = Json {
        prettyPrint = false
    }

    override fun <D, A_E, A_D, A_R_D> save(
        entry: CosvSchema<D, A_E, A_D, A_R_D>,
        serializer: CosvSchemaKSerializer<D, A_E, A_D, A_R_D>,
        user: User,
        organization: Organization?,
<<<<<<< HEAD
    ): Mono<CosvMetadataDto> = saveMetadata(entry, user, organization).flatMap { metadata ->
        cosvFileStorage.upload(
=======
    ): Mono<VulnerabilityMetadataDto> = saveMetadata(entry, user, organization).flatMap { metadata ->
        cosvStorage.upload(
>>>>>>> 2f83f436
            metadata.toStorageKey(),
            json.encodeToString(serializer, entry).encodeToByteArray(),
        ).map { metadata }
    }

    private fun saveMetadata(
        entry: CosvSchema<*, *, *, *>,
        user: User,
        organization: Organization?,
    ): Mono<VulnerabilityMetadataDto> = blockingToMono {
        val metadata = vulnerabilityMetadataRepository.findByIdentifier(entry.id)
            ?.let { existedMetadata ->
                val newModified = entry.modified.toJavaLocalDateTime()
                val errorPrefix: () -> String = {
                    "Failed to upload COSV [${entry.id}/${entry.modified}]"
                }
                if (existedMetadata.modified >= newModified) {
                    throw ResponseStatusException(
                        HttpStatus.BAD_REQUEST,
                        "${errorPrefix()}: existed entry has newer version (${existedMetadata.modified})",
                    )
                }
                if (existedMetadata.user.requiredId() != user.requiredId()) {
                    throw ResponseStatusException(
                        HttpStatus.FORBIDDEN,
                        "${errorPrefix()} by userId=${user.requiredId()}: " +
                                "already existed in save uploaded by another userId=${existedMetadata.user.requiredId()}",
                    )
                }
                existedMetadata.organization?.run {
                    if (requiredId() != organization?.requiredId()) {
                        throw ResponseStatusException(
                            HttpStatus.FORBIDDEN,
                            "${errorPrefix()} to organizationId=${requiredId()}: " +
                                    "already existed in save in another organizationId=${existedMetadata.organization?.requiredId()}",
                        )
                    }
                }
                existedMetadata.updateBy(entry)
            }
            ?: entry.toMetadata(user, organization)
        vulnerabilityMetadataRepository.save(metadata).toDto()
    }

    override fun <D, A_E, A_D, A_R_D> findLatestById(
        cosvId: String,
        serializer: CosvSchemaKSerializer<D, A_E, A_D, A_R_D>
    ): CosvSchemaMono<D, A_E, A_D, A_R_D> = blockingToMono { vulnerabilityMetadataRepository.findByIdentifier(cosvId) }
        .flatMap { doDownload(it, serializer) }

    override fun findLatestRawExt(cosvId: String): Mono<VulnerabilityExt> = blockingToMono { vulnerabilityMetadataRepository.findByIdentifier(cosvId) }
        .flatMap { it.toRawCosvExt() }

    private fun VulnerabilityMetadata.toRawCosvExt() = doDownload(this, serializer<RawOsvSchema>())
        .blockingMap { content ->
            VulnerabilityExt(
                metadata = toDto(),
                cosv = content,
                saveContributors = content.getSaveContributes().map { backendService.getUserByName(it.name).toUserInfo() },
                tags = lnkVulnerabilityMetadataTagRepository.findByVulnerabilityMetadataId(requiredId()).map { it.tag.name }.toSet(),
            )
        }

    @OptIn(ExperimentalSerializationApi::class)
    private fun <D, A_E, A_D, A_R_D> doDownload(
        metadata: VulnerabilityMetadata,
        serializer: CosvSchemaKSerializer<D, A_E, A_D, A_R_D>,
    ) = cosvFileStorage.download(metadata.toDto().toStorageKey())
        .collectToInputStream()
        .map { content -> json.decodeFromStream(serializer, content) }

    override fun delete(cosvId: String): Flux<LocalDateTime> = blockingToMono {
        vulnerabilityMetadataRepository.findByIdentifier(cosvId)?.let {
            vulnerabilityMetadataRepository.delete(it)
        }
    }.flatMapMany {
        cosvFileStorage.list(cosvId)
            .flatMap { key -> cosvFileStorage.delete(key).map { key.modified } }
    }

    companion object {
        private fun CosvSchema<*, *, *, *>.toMetadata(
            user: User,
            organization: Organization?,
        ) = VulnerabilityMetadata(
            identifier = id,
            summary = summary ?: "Summary not provided",
            details = details ?: "Details not provided",
            severityNum = severity?.firstOrNull()?.scoreNum?.toInt() ?: 0,
            modified = modified.toJavaLocalDateTime(),
            submitted = getCurrentLocalDateTime().toJavaLocalDateTime(),
            user = user,
            organization = organization,
            language = getLanguage() ?: VulnerabilityLanguage.OTHER,
            status = VulnerabilityStatus.PENDING_REVIEW,
        )

        private fun VulnerabilityMetadata.updateBy(entry: CosvSchema<*, *, *, *>): VulnerabilityMetadata = apply {
            summary = entry.summary ?: "Summary not provided"
            details = entry.details ?: "Details not provided"
            severityNum = entry.severity?.firstOrNull()
                ?.scoreNum
                ?.toInt() ?: 0
            modified = entry.modified.toJavaLocalDateTime()
        }

        private fun VulnerabilityMetadataDto.toStorageKey() = CosvKey(
            id = identifier,
            modified = modified,
        )
    }
}<|MERGE_RESOLUTION|>--- conflicted
+++ resolved
@@ -32,15 +32,9 @@
  */
 @Component
 class CosvRepositoryInStorage(
-<<<<<<< HEAD
     private val cosvFileStorage: MigrationCosvObjectStorage,
-    private val cosvMetadataRepository: CosvMetadataRepository,
-    private val lnkCosvMetadataTagRepository: LnkCosvMetadataTagRepository,
-=======
-    private val cosvStorage: CosvStorage,
     private val vulnerabilityMetadataRepository: VulnerabilityMetadataRepository,
     private val lnkVulnerabilityMetadataTagRepository: LnkVulnerabilityMetadataTagRepository,
->>>>>>> 2f83f436
     private val backendService: IBackendService,
 ) : CosvRepository {
     private val json = Json {
@@ -52,13 +46,8 @@
         serializer: CosvSchemaKSerializer<D, A_E, A_D, A_R_D>,
         user: User,
         organization: Organization?,
-<<<<<<< HEAD
-    ): Mono<CosvMetadataDto> = saveMetadata(entry, user, organization).flatMap { metadata ->
+    ): Mono<VulnerabilityMetadataDto> = saveMetadata(entry, user, organization).flatMap { metadata ->
         cosvFileStorage.upload(
-=======
-    ): Mono<VulnerabilityMetadataDto> = saveMetadata(entry, user, organization).flatMap { metadata ->
-        cosvStorage.upload(
->>>>>>> 2f83f436
             metadata.toStorageKey(),
             json.encodeToString(serializer, entry).encodeToByteArray(),
         ).map { metadata }
