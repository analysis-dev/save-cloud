--- conflicted
+++ resolved
@@ -1,9 +1,7 @@
 package com.saveourtool.save.cosv.repository
 
-<<<<<<< HEAD
 import com.saveourtool.osv4k.RawOsvSchema
-=======
->>>>>>> f6589fb6
+import com.saveourtool.save.backend.service.IBackendService
 import com.saveourtool.save.backend.service.IBackendService
 import com.saveourtool.save.cosv.storage.CosvKey
 import com.saveourtool.save.cosv.storage.CosvStorage
@@ -12,16 +10,13 @@
 import com.saveourtool.save.entities.User
 import com.saveourtool.save.entities.cosv.CosvMetadata
 import com.saveourtool.save.entities.cosv.CosvMetadataDto
-<<<<<<< HEAD
+import com.saveourtool.save.entities.cosv.RawCosvExt
+import com.saveourtool.save.entities.vulnerability.VulnerabilityLanguage
+import com.saveourtool.save.entities.vulnerability.VulnerabilityStatus
 import com.saveourtool.save.entities.cosv.LnkCosvMetadataTag
 import com.saveourtool.save.entities.cosv.RawCosvExt
 import com.saveourtool.save.entities.vulnerability.VulnerabilityStatus
 import com.saveourtool.save.filters.CosvFilter
-=======
-import com.saveourtool.save.entities.cosv.RawCosvExt
-import com.saveourtool.save.entities.vulnerability.VulnerabilityLanguage
-import com.saveourtool.save.entities.vulnerability.VulnerabilityStatus
->>>>>>> f6589fb6
 import com.saveourtool.save.utils.*
 
 import com.saveourtool.osv4k.RawOsvSchema
@@ -35,11 +30,9 @@
 import kotlinx.serialization.json.Json
 import kotlinx.serialization.json.decodeFromStream
 import kotlinx.serialization.serializer
-<<<<<<< HEAD
+import kotlinx.serialization.serializer
 import reactor.core.publisher.Flux
 import javax.persistence.criteria.*
-=======
->>>>>>> f6589fb6
 
 /**
  * Implementation of [CosvRepository] using [CosvStorage]
@@ -113,7 +106,6 @@
     override fun findLatestRawExt(cosvId: String): Mono<RawCosvExt> = blockingToMono { cosvMetadataRepository.findByCosvId(cosvId) }
         .flatMap { it.toRawCosvExt() }
 
-<<<<<<< HEAD
     override fun findRawExtByFilter(filter: CosvFilter): Flux<RawCosvExt> = blockingToFlux {
         cosvMetadataRepository.findAll { root, cq, cb ->
             with(filter) {
@@ -199,19 +191,6 @@
             )
         }
 
-=======
-    private fun CosvMetadata.toRawCosvExt() = doDownload(this, serializer<RawOsvSchema>())
-        .blockingMap { content ->
-            RawCosvExt(
-                metadata = toDto(),
-                rawContent = content,
-                saveContributors = content.getSaveContributes().map { backendService.getUserByName(it.name).toUserInfo() },
-                tags = lnkCosvMetadataTagRepository.findByCosvMetadataId(requiredId()).map { it.tag.name }.toSet(),
-                timeline = content.getTimeline(),
-            )
-        }
-
->>>>>>> f6589fb6
     @OptIn(ExperimentalSerializationApi::class)
     private fun <D, A_E, A_D, A_R_D> doDownload(
         metadata: CosvMetadata,
@@ -234,10 +213,7 @@
             published = (published ?: modified).toJavaLocalDateTime(),
             user = user,
             organization = organization,
-<<<<<<< HEAD
-=======
             language = getLanguage() ?: VulnerabilityLanguage.OTHER,
->>>>>>> f6589fb6
             status = VulnerabilityStatus.CREATED,
         )
 
