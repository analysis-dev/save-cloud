package com.saveourtool.save.cosv.service

import com.saveourtool.save.backend.service.IBackendService
import com.saveourtool.save.cosv.processor.CosvProcessor
import com.saveourtool.save.cosv.repository.CosvRepository
import com.saveourtool.save.cosv.repository.CosvSchema
import com.saveourtool.save.cosv.utils.toJsonArrayOrSingle
import com.saveourtool.save.entities.Organization
import com.saveourtool.save.entities.User
import com.saveourtool.save.entities.cosv.CosvMetadataDto
import com.saveourtool.save.entities.vulnerability.*
import com.saveourtool.save.utils.*

import com.saveourtool.osv4k.*
import org.springframework.http.HttpStatus
import org.springframework.security.core.Authentication
import org.springframework.stereotype.Service
import org.springframework.web.server.ResponseStatusException
import reactor.core.publisher.Flux
import reactor.core.publisher.Mono
import reactor.kotlin.core.publisher.toMono

import java.io.InputStream

import kotlinx.serialization.ExperimentalSerializationApi
import kotlinx.serialization.json.*
import kotlinx.serialization.serializer

private typealias ManualCosvSchema = CosvSchema<Unit, Unit, Unit, Unit>

/**
 * Service for vulnerabilities
 */
@Service
class CosvService(
    private val cosvRepository: CosvRepository,
    private val backendService: IBackendService,
    private val cosvProcessor: CosvProcessor,
) {
    private val json = Json {
        prettyPrint = false
    }

    /**
     * Decodes [inputStreams] and saves the result
     *
     * @param inputStreams
     * @param authentication who uploads [inputStream]
     * @param organizationName to which is uploaded
<<<<<<< HEAD
     * @return vulnerability identifiers
=======
     * @return save's vulnerability identifiers
     * @throws ResponseStatusException
>>>>>>> edfc889d
     */
    @OptIn(ExperimentalSerializationApi::class)
    fun decodeAndSave(
        inputStreams: Flux<InputStream>,
        authentication: Authentication,
        organizationName: String,
    ): Flux<String> {
        val user = backendService.getUserByName(authentication.name)
        val organization = backendService.getOrganizationByName(organizationName)
        val userPermissions = backendService.getUserPermissionsByOrganizationName(authentication, organizationName)

        if (userPermissions.inOrganizations[organizationName]?.canDoBulkUpload != true) {
            return Flux.error(ResponseStatusException(HttpStatus.FORBIDDEN, "You do not have permission to upload COSV files on behalf of this organization: $organizationName"))
        }

        return inputStreams.flatMap { inputStream ->
            decode(json.decodeFromStream<JsonElement>(inputStream), user, organization)
        }
    }

    /**
     * Decodes [content] and saves the result
     *
     * @param content
     * @param authentication who uploads [content]
     * @param organizationName to which is uploaded
<<<<<<< HEAD
     * @return vulnerability identifiers
=======
     * @return save's vulnerability identifiers
     * @throws ResponseStatusException
>>>>>>> edfc889d
     */
    fun decodeAndSave(
        content: String,
        authentication: Authentication,
        organizationName: String,
    ): Flux<String> {
        val user = backendService.getUserByName(authentication.name)
        val organization = backendService.getOrganizationByName(organizationName)
<<<<<<< HEAD
        return decode(json.parseToJsonElement(content), user, organization)
=======
        val userPermissions = backendService.getUserPermissionsByOrganizationName(authentication, organizationName)

        if (userPermissions.inOrganizations[organizationName]?.canDoBulkUpload != true) {
            return Flux.error(ResponseStatusException(HttpStatus.FORBIDDEN, "You do not have permission to upload COSV file on behalf of this organization: $organizationName"))
        }

        return decode(json.parseToJsonElement(content), user, organization).save(user)
>>>>>>> edfc889d
    }

    /**
     * Saves OSVs from [jsonElement] in COSV repository (S3 storage)
     *
     * @param jsonElement
     * @param user who uploads content
     * @param organization to which is uploaded
     * @return vulnerability identifier
     */
    private fun decode(
        jsonElement: JsonElement,
        user: User,
        organization: Organization,
    ): Flux<String> = jsonElement.toMono()
        .flatMapIterable { it.toJsonArrayOrSingle() }
        .flatMap { cosvProcessor.process(it.jsonObject, user, organization) }
        .map { it.cosvId }

    /**
     * Finds COSV
     *
     * @param cosvId [VulnerabilityDto.identifier]
     * @return found COSV
     */
    fun findById(
        cosvId: String,
    ): Mono<RawOsvSchema> = cosvRepository.findLatestById(cosvId, serializer<RawOsvSchema>())

    /**
     * Generates COSV from [VulnerabilityDto] and saves it
     *
     * @param vulnerabilityDto as a source for COSV
     * @return [CosvMetadataDto] saved metadata
     */
    fun generateAndSave(
        vulnerabilityDto: VulnerabilityDto,
    ): Mono<CosvMetadataDto> = blockingToMono {
        val user = backendService.getUserByName(vulnerabilityDto.userInfo.name)
        val organization = vulnerabilityDto.organization?.let { backendService.getOrganizationByName(it.name) }
        user to organization
    }.flatMap { (user, organization) ->
        val osv = ManualCosvSchema(
            id = vulnerabilityDto.identifier,
            published = (vulnerabilityDto.creationDateTime ?: getCurrentLocalDateTime()).truncatedToMills(),
            modified = (vulnerabilityDto.lastUpdatedDateTime ?: getCurrentLocalDateTime()).truncatedToMills(),
            severity = listOf(
                Severity(
                    type = SeverityType.CVSS_V3,
                    score = "N/A",
                    scoreNum = vulnerabilityDto.progress.toString(),
                )
            ),
            summary = vulnerabilityDto.shortDescription,
            details = vulnerabilityDto.description,
            references = vulnerabilityDto.relatedLink?.let { relatedLink ->
                listOf(
                    Reference(
                        type = ReferenceType.WEB,
                        url = relatedLink,
                    )
                )
            },
            credits = vulnerabilityDto.getAllParticipants().asCredits().takeUnless { it.isEmpty() },
        )
        cosvRepository.save(
            entry = osv,
            serializer = serializer(),
            user = user,
            organization = organization,
        )
    }

    /**
     * @param cosvId
     * @param updater
     * @return [Mono] with new metadata
     */
    fun update(
        cosvId: String,
        updater: (RawOsvSchema) -> Mono<RawOsvSchema>,
    ): Mono<CosvMetadataDto> = cosvRepository.findLatestRawExt(cosvId)
        .blockingMap { rawCosvExt ->
            rawCosvExt to Pair(
                backendService.getUserByName(rawCosvExt.metadata.user.name),
                rawCosvExt.metadata.organization?.let { organization ->
                    backendService.getOrganizationByName(organization.name)
                }
            )
        }
        .flatMap { (rawCosvExt, infoFromDatabase) ->
            val (owner, organization) = infoFromDatabase
            updater(rawCosvExt.cosv)
                .flatMap { newCosv ->
                    cosvRepository.save(
                        entry = newCosv.copy(modified = getCurrentLocalDateTime()),
                        serializer = serializer(),
                        user = owner,
                        organization = organization,
                    )
                }
        }
}<|MERGE_RESOLUTION|>--- conflicted
+++ resolved
@@ -47,12 +47,8 @@
      * @param inputStreams
      * @param authentication who uploads [inputStream]
      * @param organizationName to which is uploaded
-<<<<<<< HEAD
      * @return vulnerability identifiers
-=======
-     * @return save's vulnerability identifiers
      * @throws ResponseStatusException
->>>>>>> edfc889d
      */
     @OptIn(ExperimentalSerializationApi::class)
     fun decodeAndSave(
@@ -79,12 +75,8 @@
      * @param content
      * @param authentication who uploads [content]
      * @param organizationName to which is uploaded
-<<<<<<< HEAD
      * @return vulnerability identifiers
-=======
-     * @return save's vulnerability identifiers
      * @throws ResponseStatusException
->>>>>>> edfc889d
      */
     fun decodeAndSave(
         content: String,
@@ -93,17 +85,13 @@
     ): Flux<String> {
         val user = backendService.getUserByName(authentication.name)
         val organization = backendService.getOrganizationByName(organizationName)
-<<<<<<< HEAD
-        return decode(json.parseToJsonElement(content), user, organization)
-=======
         val userPermissions = backendService.getUserPermissionsByOrganizationName(authentication, organizationName)
 
         if (userPermissions.inOrganizations[organizationName]?.canDoBulkUpload != true) {
             return Flux.error(ResponseStatusException(HttpStatus.FORBIDDEN, "You do not have permission to upload COSV file on behalf of this organization: $organizationName"))
         }
 
-        return decode(json.parseToJsonElement(content), user, organization).save(user)
->>>>>>> edfc889d
+        return decode(json.parseToJsonElement(content), user, organization)
     }
 
     /**
