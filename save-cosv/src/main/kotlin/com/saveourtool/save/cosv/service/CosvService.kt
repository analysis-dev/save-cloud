package com.saveourtool.save.cosv.service

import com.saveourtool.save.backend.service.IOrganizationService
import com.saveourtool.save.backend.service.IUserService
import com.saveourtool.save.backend.service.IVulnerabilityService
import com.saveourtool.save.cosv.processor.CosvProcessorHolder
import com.saveourtool.save.cosv.repository.CosvRepository
import com.saveourtool.save.cosv.utils.toJsonArrayOrSingle
import com.saveourtool.save.entities.Organization
import com.saveourtool.save.entities.User
import com.saveourtool.save.entities.vulnerability.*
import com.saveourtool.save.utils.*

import com.saveourtool.osv4k.RawOsvSchema
import org.springframework.security.core.Authentication
import org.springframework.stereotype.Service
import reactor.core.publisher.Flux
import reactor.core.publisher.Mono
import reactor.kotlin.core.publisher.toMono

import java.io.InputStream

import kotlinx.serialization.ExperimentalSerializationApi
import kotlinx.serialization.json.*
import kotlinx.serialization.serializer

/**
 * Service for vulnerabilities
 */
@Service
class CosvService(
    private val cosvRepository: CosvRepository,
    private val vulnerabilityService: IVulnerabilityService,
    private val userService: IUserService,
    private val organizationService: IOrganizationService,
    private val cosvProcessorHolder: CosvProcessorHolder,
) {
    private val json = Json {
        prettyPrint = false
    }

    /**
     * Decodes [inputStreams] and saves the result
     *
     * @param sourceId
     * @param inputStreams
     * @param authentication who uploads [inputStream]
<<<<<<< HEAD
     * @return save's vulnerability identifiers
=======
     * @param organizationName to which is uploaded
     * @return save's vulnerability names
>>>>>>> c5164aae
     */
    @OptIn(ExperimentalSerializationApi::class)
    fun decodeAndSave(
        sourceId: String,
        inputStreams: Flux<InputStream>,
        authentication: Authentication,
        organizationName: String,
    ): Flux<String> {
        val user = userService.getByName(authentication.name)
        val organization = organizationService.getByName(organizationName)
        return inputStreams.flatMap { inputStream ->
            decode(sourceId, json.decodeFromStream<JsonElement>(inputStream), user, organization)
        }.save(user)
    }

    /**
     * Decodes [content] and saves the result
     *
     * @param sourceId
     * @param content
     * @param authentication who uploads [content]
<<<<<<< HEAD
     * @return save's vulnerability identifiers
=======
     * @param organizationName to which is uploaded
     * @return save's vulnerability names
>>>>>>> c5164aae
     */
    fun decodeAndSave(
        sourceId: String,
        content: String,
        authentication: Authentication,
        organizationName: String,
    ): Flux<String> {
        val user = userService.getByName(authentication.name)
        val organization = organizationService.getByName(organizationName)
        return decode(sourceId, json.parseToJsonElement(content), user, organization).save(user)
    }

    /**
     * Saves OSVs from [jsonElement] in COSV repository (S3 storage)
     *
     * @param sourceId
     * @param jsonElement
     * @param user who uploads content
     * @param organization to which is uploaded
     * @return save's vulnerability
     */
    private fun decode(
        sourceId: String,
        jsonElement: JsonElement,
        user: User,
        organization: Organization,
    ): Flux<VulnerabilityDto> = jsonElement.toMono()
        .flatMapIterable { it.toJsonArrayOrSingle() }
        .flatMap { cosvProcessorHolder.process(sourceId, it.jsonObject, user, organization) }

    /**
     * Creates entities in save database
     *
     * @receiver save's vulnerability
<<<<<<< HEAD
     * @param authentication who uploads
     * @return save's vulnerability identifiers
=======
     * @param user who uploads
     * @return save's vulnerability names
>>>>>>> c5164aae
     */
    private fun Flux<VulnerabilityDto>.save(
        user: User,
    ): Flux<String> = collectList()
        .blockingMap { vulnerabilities ->
<<<<<<< HEAD
            vulnerabilities.map { vulnerabilityService.save(it, authentication).identifier }
=======
            vulnerabilities.map { vulnerabilityService.save(it, user).name }
>>>>>>> c5164aae
        }
        .flatMapIterable { it }

    /**
     * Finds OSV with validating save database
     *
     * @param id [VulnerabilityDto.identifier]
     * @return found OSV
     */
    fun findById(
        id: String,
    ): Mono<RawOsvSchema> = blockingToMono {
        vulnerabilityService.findByName(id)
    }
        .switchIfEmptyToNotFound {
            "Not found vulnerability $id in save database"
        }
        .flatMap { vulnerability ->
            cosvRepository.findLatestById(vulnerability.identifier, serializer<RawOsvSchema>())
        }
}<|MERGE_RESOLUTION|>--- conflicted
+++ resolved
@@ -45,12 +45,8 @@
      * @param sourceId
      * @param inputStreams
      * @param authentication who uploads [inputStream]
-<<<<<<< HEAD
+     * @param organizationName to which is uploaded
      * @return save's vulnerability identifiers
-=======
-     * @param organizationName to which is uploaded
-     * @return save's vulnerability names
->>>>>>> c5164aae
      */
     @OptIn(ExperimentalSerializationApi::class)
     fun decodeAndSave(
@@ -72,12 +68,8 @@
      * @param sourceId
      * @param content
      * @param authentication who uploads [content]
-<<<<<<< HEAD
+     * @param organizationName to which is uploaded
      * @return save's vulnerability identifiers
-=======
-     * @param organizationName to which is uploaded
-     * @return save's vulnerability names
->>>>>>> c5164aae
      */
     fun decodeAndSave(
         sourceId: String,
@@ -112,23 +104,14 @@
      * Creates entities in save database
      *
      * @receiver save's vulnerability
-<<<<<<< HEAD
-     * @param authentication who uploads
+     * @param user [user] that uploads who uploads
      * @return save's vulnerability identifiers
-=======
-     * @param user who uploads
-     * @return save's vulnerability names
->>>>>>> c5164aae
      */
     private fun Flux<VulnerabilityDto>.save(
         user: User,
     ): Flux<String> = collectList()
         .blockingMap { vulnerabilities ->
-<<<<<<< HEAD
-            vulnerabilities.map { vulnerabilityService.save(it, authentication).identifier }
-=======
-            vulnerabilities.map { vulnerabilityService.save(it, user).name }
->>>>>>> c5164aae
+            vulnerabilities.map { vulnerabilityService.save(it, user).identifier }
         }
         .flatMapIterable { it }
 
