--- conflicted
+++ resolved
@@ -8,22 +8,13 @@
 import com.saveourtool.save.cosv.utils.toJsonArrayOrSingle
 import com.saveourtool.save.entities.Organization
 import com.saveourtool.save.entities.User
-<<<<<<< HEAD
-=======
 import com.saveourtool.save.entities.cosv.CosvMetadataDto
-import com.saveourtool.save.entities.cosv.RawCosvExt
->>>>>>> 45337743
 import com.saveourtool.save.entities.vulnerability.*
 import com.saveourtool.save.entities.vulnerability.VulnerabilityExt
 import com.saveourtool.save.filters.VulnerabilityFilter
 import com.saveourtool.save.utils.*
 
-<<<<<<< HEAD
-import com.saveourtool.save.cosv.repository.CosvSchema
-import com.saveourtool.save.entities.cosv.CosvMetadataDto
-=======
 import com.saveourtool.osv4k.*
->>>>>>> 45337743
 import org.springframework.security.core.Authentication
 import org.springframework.stereotype.Service
 import reactor.core.publisher.Flux
@@ -161,14 +152,9 @@
      */
     fun getByCosvIdAndStatus(
         cosvId: String,
-<<<<<<< HEAD
         status: VulnerabilityStatus,
     ): Mono<VulnerabilityExt> = cosvRepository.findLatestRawExtByCosvIdAndStatus(cosvId, status)
 
-    fun save(
-=======
-    ): Mono<RawCosvExt> = cosvRepository.findLatestRawExt(cosvId)
-
     /**
      * Generates COSV from [VulnerabilityDto] and saves it
      *
@@ -176,18 +162,13 @@
      * @return [CosvMetadataDto] saved metadata
      */
     fun generateAndSave(
->>>>>>> 45337743
         vulnerabilityDto: VulnerabilityDto,
     ): Mono<CosvMetadataDto> = blockingToMono {
         val user = backendService.getUserByName(vulnerabilityDto.userInfo.name)
         val organization = vulnerabilityDto.organization?.let { backendService.getOrganizationByName(it.name) }
         user to organization
     }.flatMap { (user, organization) ->
-<<<<<<< HEAD
-        val osv = CosvSchema<Unit, Unit, Unit, Unit>(
-=======
         val osv = ManualCosvSchema(
->>>>>>> 45337743
             id = vulnerabilityDto.identifier,
             published = vulnerabilityDto.creationDateTime ?: getCurrentLocalDateTime(),
             modified = vulnerabilityDto.lastUpdatedDateTime ?: getCurrentLocalDateTime(),
