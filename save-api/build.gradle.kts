--- conflicted
+++ resolved
@@ -35,11 +35,7 @@
 publishing {
     publications {
         create<MavenPublication>("maven") {
-<<<<<<< HEAD
-            groupId = "org.cqfn.save"
-=======
-            groupId = "com.saveourtool"
->>>>>>> ecc64e12
+            groupId = "com.saveourtool.save"
             artifactId = "save-cloud-api"
             version = version
             from(components["java"])
