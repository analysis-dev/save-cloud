package com.saveourtool.save.api

import com.saveourtool.save.api.authorization.Authorization
import com.saveourtool.save.api.config.EvaluatedToolProperties
import com.saveourtool.save.api.config.WebClientProperties
import com.saveourtool.save.api.config.toSdk
import com.saveourtool.save.api.utils.getAvailableFilesList
import com.saveourtool.save.api.utils.getExecutionById
import com.saveourtool.save.api.utils.getLatestExecution
import com.saveourtool.save.api.utils.initializeHttpClient
import com.saveourtool.save.api.utils.submitExecution
import com.saveourtool.save.api.utils.uploadAdditionalFile
import com.saveourtool.save.domain.FileKey
import com.saveourtool.save.domain.ProjectCoordinates
<<<<<<< HEAD
import com.saveourtool.save.domain.ShortFileInfo
=======
import com.saveourtool.save.entities.RunExecutionRequest
>>>>>>> 6e00af5b
import com.saveourtool.save.execution.ExecutionDto
import com.saveourtool.save.execution.ExecutionStatus
import com.saveourtool.save.execution.TestingType
import com.saveourtool.save.request.CreateExecutionRequest
import com.saveourtool.save.utils.DATABASE_DELIMITER

import arrow.core.Either
import arrow.core.getOrHandle
import arrow.core.left
import arrow.core.right
import arrow.core.rightIfNotNull
import io.ktor.client.HttpClient
import io.ktor.client.statement.bodyAsText
import io.ktor.http.HttpStatusCode
import io.ktor.http.HttpStatusCode.Companion.Accepted
import io.ktor.http.HttpStatusCode.Companion.OK
import okio.Path.Companion.toPath
import org.slf4j.LoggerFactory

import java.io.File
import java.time.LocalDateTime

import kotlinx.coroutines.delay

/**
 * Class, that provides logic for execution submission and result receiving
 */
class SaveCloudClient(
    webClientProperties: WebClientProperties,
    private val evaluatedToolProperties: EvaluatedToolProperties,
    private val testingType: TestingType,
    private val contestName: String?,
    authorization: Authorization,
) {
    private val log = LoggerFactory.getLogger(SaveCloudClient::class.java)
    private var httpClient: HttpClient = initializeHttpClient(authorization, webClientProperties)

    /**
     * Submit execution with provided mode and configuration and receive results
     *
     * @return either the execution result, or an error message.
     * @throws IllegalArgumentException
     */
    @Suppress("UnsafeCallOnNullableType")
    suspend fun start(): Either<String, ExecutionDto> {
        // Calculate FileInfo of additional files, if they are provided
        val additionalFileInfoList = evaluatedToolProperties.additionalFiles?.let {
            processAdditionalFiles(it)
        }

        if (evaluatedToolProperties.additionalFiles != null && additionalFileInfoList == null) {
            return "Unable to parse `additionalFiles`: \"${evaluatedToolProperties.additionalFiles}\"".left()
        }

        val msg = additionalFileInfoList?.let {
            "with additional files: ${additionalFileInfoList.map { it.name }}"
        } ?: {
            "without additional files"
        }
        log.info("Starting submit execution $msg, type: $testingType")

        val executionRequest = submitExecution(additionalFileInfoList, contestName).getOrHandle { httpStatus ->
            return "Failed to submit execution: HTTP $httpStatus".left()
        }

        // Sending requests, which checks current state, until results will be received
        // TODO: in which form do we actually need results?
        val resultExecutionDto = getExecutionResults(executionRequest)
        val errorMessage = "Some errors occurred during execution"
        val resultMsg = resultExecutionDto?.let {
            "Execution with id=${resultExecutionDto.id} is finished with status: ${resultExecutionDto.status}. " +
                    "Passed tests: ${resultExecutionDto.passedTests}, failed tests: ${resultExecutionDto.failedTests}, skipped: ${resultExecutionDto.skippedTests}"
        } ?: errorMessage

        log.info(resultMsg)

        return resultExecutionDto.rightIfNotNull {
            errorMessage
        }
    }

    /**
     * Submit execution
     *
     * @param additionalFiles
     * @return the pair of organization and submitted execution request upon
     *   successful completion, or the HTTP status code if failed.
     */
    private suspend fun submitExecution(
        additionalFiles: List<FileKey>?,
        contestName: String?,
<<<<<<< HEAD
    ): Either<HttpStatusCode, CreateExecutionRequest> {
        val createExecutionRequest = CreateExecutionRequest(
            projectCoordinates = ProjectCoordinates(
                organizationName = evaluatedToolProperties.organizationName,
                projectName = evaluatedToolProperties.projectName,
            ),
=======
    ): Either<HttpStatusCode, RunExecutionRequest> {
        val projectCoordinates = ProjectCoordinates(
            organizationName = evaluatedToolProperties.organizationName,
            projectName = evaluatedToolProperties.projectName,
        )
        val runExecutionRequest = RunExecutionRequest(
            projectCoordinates = projectCoordinates,
>>>>>>> 6e00af5b
            testSuiteIds = evaluatedToolProperties.testSuites
                .split(DATABASE_DELIMITER)
                .map { it.toLong() },
            files = additionalFiles.orEmpty(),
            sdk = evaluatedToolProperties.sdk.toSdk(),
            execCmd = evaluatedToolProperties.execCmd,
            batchSizeForAnalyzer = evaluatedToolProperties.batchSize,
            testingType = testingType,
            contestName = contestName,
        )
        val response = httpClient.submitExecution(createExecutionRequest)
        val httpStatus = response.status
        if (httpStatus !in arrayOf(OK, Accepted)) {
            log.error("Received HTTP $httpStatus while submitting execution: $createExecutionRequest")
            val responseBody = response.bodyAsText()
            if (responseBody.isNotBlank()) {
                log.error("HTTP response body: $responseBody")
            }
            return httpStatus.left()
        }
        return createExecutionRequest.right()
    }

    /**
     * Get results for current [createExecutionRequest]:
     * sending requests, which checks current state of execution, until it will be finished, or timeout will be reached
     *
     * @param createExecutionRequest
     */
    @Suppress("MagicNumber")
    private suspend fun getExecutionResults(
        createExecutionRequest: CreateExecutionRequest,
    ): ExecutionDto? {
        // Execution should be processed in db after submission, so wait little time
        delay(1_000)

        // We suppose, that in this short time (after submission), there weren't any new executions, so we can take the latest one
        val executionId = httpClient.getLatestExecution(createExecutionRequest.projectCoordinates.projectName, createExecutionRequest.projectCoordinates.organizationName).id

        var executionDto = httpClient.getExecutionById(executionId)
        val initialTime = LocalDateTime.now()

        while (executionDto.status == ExecutionStatus.PENDING || executionDto.status == ExecutionStatus.RUNNING) {
            val currTime = LocalDateTime.now()
            if (currTime.minusMinutes(TIMEOUT_MINUTES_FOR_EXECUTION_RESULTS) >= initialTime) {
                log.error("Couldn't get execution result, timeout ${TIMEOUT_MINUTES_FOR_EXECUTION_RESULTS}min is reached!")
                return null
            }
            log.info("Waiting for results of execution with id=$executionId, current state: ${executionDto.status}")
            executionDto = httpClient.getExecutionById(executionId)
            delay(SLEEP_INTERVAL_MILLIS_FOR_EXECUTION_RESULTS)
        }
        return executionDto
    }

    /**
     * Calculate list of FileInfo for additional files, take files from storage,
     * if they are existed or upload them into it
     *
     * @param files
     */
    private suspend fun processAdditionalFiles(
        files: String
    ): List<FileKey>? {
        val userProvidedAdditionalFiles = files.split(";")
        userProvidedAdditionalFiles.forEach {
            if (!File(it).exists()) {
                log.error("Couldn't find requested additional file $it in user file system!")
                return null
            }
        }

        val availableFilesInCloudStorage = httpClient.getAvailableFilesList()
            .map { it.key }

        val resultFileInfoList: MutableList<FileKey> = mutableListOf()

        // Try to take files from storage, or upload them if they are absent
        userProvidedAdditionalFiles.forEach { file ->
            val fileFromStorage = availableFilesInCloudStorage.firstOrNull { it.name == file.toPath().name }
            fileFromStorage?.let {
                log.debug("Take existing file ${file.toPath().name} from storage")
                resultFileInfoList.add(fileFromStorage)
            } ?: run {
                log.debug("Upload file $file to storage")
                val uploadedFile: FileKey = httpClient.uploadAdditionalFile(file).key
                resultFileInfoList.add(uploadedFile)
            }
        }
        return resultFileInfoList
    }

    companion object {
        const val SLEEP_INTERVAL_MILLIS_FOR_EXECUTION_RESULTS = 10_000L
        const val TIMEOUT_MINUTES_FOR_EXECUTION_RESULTS = 5L
    }
}<|MERGE_RESOLUTION|>--- conflicted
+++ resolved
@@ -12,11 +12,6 @@
 import com.saveourtool.save.api.utils.uploadAdditionalFile
 import com.saveourtool.save.domain.FileKey
 import com.saveourtool.save.domain.ProjectCoordinates
-<<<<<<< HEAD
-import com.saveourtool.save.domain.ShortFileInfo
-=======
-import com.saveourtool.save.entities.RunExecutionRequest
->>>>>>> 6e00af5b
 import com.saveourtool.save.execution.ExecutionDto
 import com.saveourtool.save.execution.ExecutionStatus
 import com.saveourtool.save.execution.TestingType
@@ -108,22 +103,12 @@
     private suspend fun submitExecution(
         additionalFiles: List<FileKey>?,
         contestName: String?,
-<<<<<<< HEAD
     ): Either<HttpStatusCode, CreateExecutionRequest> {
         val createExecutionRequest = CreateExecutionRequest(
             projectCoordinates = ProjectCoordinates(
                 organizationName = evaluatedToolProperties.organizationName,
                 projectName = evaluatedToolProperties.projectName,
             ),
-=======
-    ): Either<HttpStatusCode, RunExecutionRequest> {
-        val projectCoordinates = ProjectCoordinates(
-            organizationName = evaluatedToolProperties.organizationName,
-            projectName = evaluatedToolProperties.projectName,
-        )
-        val runExecutionRequest = RunExecutionRequest(
-            projectCoordinates = projectCoordinates,
->>>>>>> 6e00af5b
             testSuiteIds = evaluatedToolProperties.testSuites
                 .split(DATABASE_DELIMITER)
                 .map { it.toLong() },
