--- conflicted
+++ resolved
@@ -138,11 +138,7 @@
     webClientProperties: WebClientProperties,
 ): HttpClient {
     Backend.url = webClientProperties.backendUrl
-<<<<<<< HEAD
-    UserInformation.username = authorization.userName
-=======
     UserInformation.username = authorization.userInformation
->>>>>>> 2de15ca1
 
     return HttpClient {
         install(Logging) {
