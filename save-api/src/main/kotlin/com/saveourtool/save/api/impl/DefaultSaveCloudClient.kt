--- conflicted
+++ resolved
@@ -96,15 +96,11 @@
     override suspend fun listProjects(organizationName: String): Either<SaveCloudError, List<ProjectDto>> =
             postAndCheck(
                 "/projects/by-filters",
-<<<<<<< HEAD
-                requestBody = Json.encodeToString(ProjectFilters("", organizationName, ProjectStatus.values().toSet())),
-=======
                 ProjectFilters(
                     name = "",
                     organizationName = organizationName,
                 ),
                 Application.Json
->>>>>>> 6c336677
             )
 
     override suspend fun listTestSuites(organizationName: String): Either<SaveCloudError, List<TestSuiteDto>> =
