package com.saveourtool.save.entities

import com.saveourtool.save.utils.EnumType
import com.saveourtool.save.validation.isValidEmail

import kotlinx.serialization.Serializable

/**
 * @property name
 * @property url
 * @property description description of the project, may be absent
 * @property status status of project
 * @property public
 * @property userId the user that has created this project. No automatic mapping, because Hibernate is not available in common code.
 * @property organization
 * @property email
 * @property numberOfContainers
 * @property contestRating
 */
@Entity
@Serializable
data class Project(
    var name: String,
    var url: String?,
    var description: String?,
    @Enumerated(EnumType.STRING)
    var status: ProjectStatus,
    var public: Boolean = true,
    var userId: Long? = null,
    var email: String? = null,
    var numberOfContainers: Int = 3,

    @ManyToOne
    @JoinColumn(
        name = "organization_id",
        table = "",
        foreignKey = ForeignKey(),
        referencedColumnName = "",
        unique = false,
        nullable = true,
        insertable = true,
        updatable = true,
        columnDefinition = "",
    )
    var organization: Organization,
    var contestRating: Long = 0,
) {
    /**
     * id of project
     */
    @Id
    @GeneratedValue
    var id: Long? = null

    /**
<<<<<<< HEAD
     * @return [id] as not null with validating
     * @throws IllegalArgumentException when [id] is not set that means entity is not saved yet
     */
    fun requiredId(): Long = requireNotNull(id) {
        "Entity is not saved yet: $this"
    }
=======
     * Email validation
     *
     * @return true if email is valid, false otherwise
     */
    fun validateEmail() = email.isNullOrEmpty() || email?.isValidEmail() ?: true

    /**
     * @return [ProjectDto] from [Project]
     */
    fun toDto() = ProjectDto(
        name,
        organization.name,
        public,
        description ?: "",
        url ?: "",
        email ?: "",
    )
>>>>>>> 765a74cc

    companion object {
        /**
         * Create a stub for testing. Since all fields are mutable, only required ones can be set after calling this method.
         *
         * @param id id of created project
         * @param organization
         * @return a project
         */
        fun stub(
            id: Long?,
            organization: Organization = Organization("stub", OrganizationStatus.CREATED, null, null, null)
        ) = Project(
            name = "stub",
            url = null,
            description = null,
            status = ProjectStatus.CREATED,
            userId = -1,
            organization = Organization("stub", OrganizationStatus.CREATED, null, null, null),
        ).apply {
            this.id = id
            this.organization = organization
        }
    }
}

/**
 * @param organization organization that is an owner of a given project
 * @param status
 * @return [Project] from [ProjectDto]
 */
fun ProjectDto.toProject(
    organization: Organization,
    status: ProjectStatus = ProjectStatus.CREATED,
) = Project(
    name,
    url,
    description,
    status,
    isPublic,
    userId = null,
    email,
    organization = organization,
)<|MERGE_RESOLUTION|>--- conflicted
+++ resolved
@@ -53,14 +53,14 @@
     var id: Long? = null
 
     /**
-<<<<<<< HEAD
      * @return [id] as not null with validating
      * @throws IllegalArgumentException when [id] is not set that means entity is not saved yet
      */
     fun requiredId(): Long = requireNotNull(id) {
         "Entity is not saved yet: $this"
     }
-=======
+
+    /**
      * Email validation
      *
      * @return true if email is valid, false otherwise
@@ -78,7 +78,6 @@
         url ?: "",
         email ?: "",
     )
->>>>>>> 765a74cc
 
     companion object {
         /**
