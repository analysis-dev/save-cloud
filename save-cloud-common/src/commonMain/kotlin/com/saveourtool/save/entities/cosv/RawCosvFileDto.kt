package com.saveourtool.save.entities.cosv

import com.saveourtool.save.entities.DtoWithId
import com.saveourtool.save.utils.ARCHIVE_EXTENSION
import kotlinx.datetime.LocalDateTime
import kotlinx.serialization.Serializable

/**
 * DTO for raw cosv file
 *
 * @property fileName
 * @property userName
 * @property organizationName
 * @property status
 * @property statusMessage
 * @property updateDate
 * @property contentLength
 * @property id
 */
@Serializable
data class RawCosvFileDto(
    val fileName: String,
    val userName: String,
    val organizationName: String,
    val status: RawCosvFileStatus = RawCosvFileStatus.UPLOADED,
    val statusMessage: String? = null,
    val updateDate: LocalDateTime? = null,
    val contentLength: Long? = null,
    override val id: Long? = null,
) : DtoWithId() {
    /**
     * @return non-nullable [contentLength]
     */
    fun requiredContentLength(): Long = requireNotNull(contentLength) {
        "contentLength is not provided: $this"
    }

    companion object {
        /**
<<<<<<< HEAD
         * @return [Boolean]
         */
        fun RawCosvFileDto.isArchive() = status == RawCosvFileStatus.UPLOADED && fileName.endsWith(ARCHIVE_EXTENSION, ignoreCase = true)

        /**
         * @return [Boolean]
         */
        fun RawCosvFileDto.isJsonFile() = status == RawCosvFileStatus.UPLOADED && !fileName.endsWith(ARCHIVE_EXTENSION, ignoreCase = true)

        /**
         * @return [Boolean]
         */
        fun RawCosvFileDto.isProcessing() = status == RawCosvFileStatus.PROCESSED || status == RawCosvFileStatus.IN_PROGRESS

        /**
         * @return [Boolean]
         */
        fun RawCosvFileDto.isDuplicate() = status == RawCosvFileStatus.FAILED && statusMessage?.contains("Duplicate") == true

        /**
         * @return [Boolean]
         */
        fun RawCosvFileDto.isErrorFile() = status == RawCosvFileStatus.FAILED && statusMessage?.contains("Duplicate") == false
=======
         * Extracted as extension to avoid Jackson issue with encoding this field
         *
         * @return true if this raw cosv file is zip archive, checking by [fileName]
         */
        fun RawCosvFileDto.isZipArchive(): Boolean = fileName.endsWith(ARCHIVE_EXTENSION, ignoreCase = true)
>>>>>>> e646ba1a
    }
}<|MERGE_RESOLUTION|>--- conflicted
+++ resolved
@@ -37,36 +37,30 @@
 
     companion object {
         /**
-<<<<<<< HEAD
-         * @return [Boolean]
+         * Extracted as extension to avoid Jackson issue with encoding this field
+         * 
+         * @return true if this raw cosv file is zip archive, checking by [fileName]
          */
-        fun RawCosvFileDto.isArchive() = status == RawCosvFileStatus.UPLOADED && fileName.endsWith(ARCHIVE_EXTENSION, ignoreCase = true)
+        fun RawCosvFileDto.isZipArchive(): Boolean = status == RawCosvFileStatus.UPLOADED && fileName.endsWith(ARCHIVE_EXTENSION, ignoreCase = true)
 
         /**
          * @return [Boolean]
          */
-        fun RawCosvFileDto.isJsonFile() = status == RawCosvFileStatus.UPLOADED && !fileName.endsWith(ARCHIVE_EXTENSION, ignoreCase = true)
+        fun RawCosvFileDto.isJsonFile(): Boolean = status == RawCosvFileStatus.UPLOADED && !fileName.endsWith(ARCHIVE_EXTENSION, ignoreCase = true)
 
         /**
          * @return [Boolean]
          */
-        fun RawCosvFileDto.isProcessing() = status == RawCosvFileStatus.PROCESSED || status == RawCosvFileStatus.IN_PROGRESS
+        fun RawCosvFileDto.isProcessing(): Boolean = status == RawCosvFileStatus.PROCESSED || status == RawCosvFileStatus.IN_PROGRESS
 
         /**
          * @return [Boolean]
          */
-        fun RawCosvFileDto.isDuplicate() = status == RawCosvFileStatus.FAILED && statusMessage?.contains("Duplicate") == true
+        fun RawCosvFileDto.isDuplicate(): Boolean = status == RawCosvFileStatus.FAILED && statusMessage?.contains("Duplicate") == true
 
         /**
          * @return [Boolean]
          */
-        fun RawCosvFileDto.isErrorFile() = status == RawCosvFileStatus.FAILED && statusMessage?.contains("Duplicate") == false
-=======
-         * Extracted as extension to avoid Jackson issue with encoding this field
-         *
-         * @return true if this raw cosv file is zip archive, checking by [fileName]
-         */
-        fun RawCosvFileDto.isZipArchive(): Boolean = fileName.endsWith(ARCHIVE_EXTENSION, ignoreCase = true)
->>>>>>> e646ba1a
+        fun RawCosvFileDto.isErrorFile(): Boolean = status == RawCosvFileStatus.FAILED && statusMessage?.contains("Duplicate") == false
     }
 }