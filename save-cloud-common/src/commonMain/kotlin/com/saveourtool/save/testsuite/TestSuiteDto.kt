package com.saveourtool.save.testsuite

import com.saveourtool.save.domain.PluginType
import com.saveourtool.save.entities.DtoWithId
import kotlinx.serialization.Serializable

/**
 * @property name [com.saveourtool.save.entities.TestSuite.name]
 * @property description [com.saveourtool.save.entities.TestSuite.description]
 * @property source [com.saveourtool.save.entities.TestSuitesSource]
 * @property version snapshot version of [com.saveourtool.save.entities.TestSuitesSource]
 * @property language [com.saveourtool.save.entities.TestSuite.language]
 * @property tags [com.saveourtool.save.entities.TestSuite.tags]
 * @property id ID of saved entity or null
 * @property plugins
 * @property isPublic
 */
@Serializable
data class TestSuiteDto(
    val name: String,
    val description: String?,
    val source: TestSuitesSourceDto,
    val version: String,
    val language: String? = null,
    val tags: List<String>? = null,
<<<<<<< HEAD
    val plugins: List<PluginType> = emptyList(),
    val isPublic: Boolean = true,
    override val id: Long? = null,
=======
    override val id: Long? = null,
    val plugins: List<PluginType> = emptyList(),
    val isPublic: Boolean = true,
>>>>>>> d92be765
) : DtoWithId()<|MERGE_RESOLUTION|>--- conflicted
+++ resolved
@@ -23,13 +23,7 @@
     val version: String,
     val language: String? = null,
     val tags: List<String>? = null,
-<<<<<<< HEAD
-    val plugins: List<PluginType> = emptyList(),
-    val isPublic: Boolean = true,
-    override val id: Long? = null,
-=======
     override val id: Long? = null,
     val plugins: List<PluginType> = emptyList(),
     val isPublic: Boolean = true,
->>>>>>> d92be765
 ) : DtoWithId()