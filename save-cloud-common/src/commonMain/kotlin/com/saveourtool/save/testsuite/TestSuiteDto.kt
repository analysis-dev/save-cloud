package com.saveourtool.save.testsuite

import com.saveourtool.save.domain.PluginType
import com.saveourtool.save.entities.DtoWithId
import com.saveourtool.save.test.TestsSourceSnapshotDto
import kotlinx.serialization.Serializable

/**
 * @property name [com.saveourtool.save.entities.TestSuite.name]
 * @property description [com.saveourtool.save.entities.TestSuite.description]
<<<<<<< HEAD
 * @property sourceVersionId ID of [com.saveourtool.save.entities.TestSuitesSourceVersion]
=======
 * @property sourceSnapshot [com.saveourtool.save.entities.TestsSourceSnapshot]
>>>>>>> af22553c
 * @property language [com.saveourtool.save.entities.TestSuite.language]
 * @property tags [com.saveourtool.save.entities.TestSuite.tags]
 * @property id ID of saved entity or null
 * @property plugins
 * @property isPublic
 */
@Serializable
data class TestSuiteDto(
    val name: String,
    val description: String?,
<<<<<<< HEAD
    val sourceVersionId: Long,
=======
    val sourceSnapshot: TestsSourceSnapshotDto,
>>>>>>> af22553c
    val language: String? = null,
    val tags: List<String>? = null,
    override val id: Long? = null,
    val plugins: List<PluginType> = emptyList(),
    val isPublic: Boolean = true,
) : DtoWithId()<|MERGE_RESOLUTION|>--- conflicted
+++ resolved
@@ -8,11 +8,7 @@
 /**
  * @property name [com.saveourtool.save.entities.TestSuite.name]
  * @property description [com.saveourtool.save.entities.TestSuite.description]
-<<<<<<< HEAD
- * @property sourceVersionId ID of [com.saveourtool.save.entities.TestSuitesSourceVersion]
-=======
  * @property sourceSnapshot [com.saveourtool.save.entities.TestsSourceSnapshot]
->>>>>>> af22553c
  * @property language [com.saveourtool.save.entities.TestSuite.language]
  * @property tags [com.saveourtool.save.entities.TestSuite.tags]
  * @property id ID of saved entity or null
@@ -23,11 +19,7 @@
 data class TestSuiteDto(
     val name: String,
     val description: String?,
-<<<<<<< HEAD
-    val sourceVersionId: Long,
-=======
     val sourceSnapshot: TestsSourceSnapshotDto,
->>>>>>> af22553c
     val language: String? = null,
     val tags: List<String>? = null,
     override val id: Long? = null,
