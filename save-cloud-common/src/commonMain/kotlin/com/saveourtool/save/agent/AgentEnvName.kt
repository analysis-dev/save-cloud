--- conflicted
+++ resolved
@@ -11,11 +11,8 @@
     DEBUG,
     EXECUTION_ID,
     HEARTBEAT_URL,
-<<<<<<< HEAD
     PARENT_PROCESS_USERNAME,
-=======
     KUBERNETES,
->>>>>>> 76ce3356
     TEST_SUITES_DIR,
     ;
 }