/**
 * Module that contains different error messages.
 */

package com.saveourtool.save.validation

object ValidationErrorMessages {
    /**
     * Error message that is shown when email input is invalid.
     */
    const val EMAIL_ERROR_MESSAGE: String = "Please input a valid email address"

    /**
     * Error message that is shown when url input is invalid.
     */
    const val URL_ERROR_MESSAGE = "Please input a valid URL that starts either with [http://] or [https://]"

    /**
     * Error message that is shown when name input is invalid.
     */
    const val NAME_ERROR_MESSAGE =
        "Please input a name that doesn't contain anything but english letters, numbers, dots and hyphens (but not the first and the last characters)"

<<<<<<< HEAD
    /**
     * Error message that is shown when date range input is invalid.
     */
    const val DATE_RANGE_ERROR_MESSAGE = "Please input a valid date range"
}
=======
/**
 * Error message that is shown when date range input is invalid.
 */
const val DATE_RANGE_ERROR_MESSAGE = "Please input a valid date range"

/**
 * Error message that is shown when CVE identifier is invalid.
 */
const val CVE_NAME_ERROR_MESSAGE = "CVE identifier is invalid"
>>>>>>> 27bb934c
<|MERGE_RESOLUTION|>--- conflicted
+++ resolved
@@ -1,33 +1,29 @@
+@file:JsExport
+
 /**
  * Module that contains different error messages.
  */
 
 package com.saveourtool.save.validation
 
-object ValidationErrorMessages {
-    /**
-     * Error message that is shown when email input is invalid.
-     */
-    const val EMAIL_ERROR_MESSAGE: String = "Please input a valid email address"
+import kotlin.js.JsExport
 
-    /**
-     * Error message that is shown when url input is invalid.
-     */
-    const val URL_ERROR_MESSAGE = "Please input a valid URL that starts either with [http://] or [https://]"
+/**
+ * Error message that is shown when email input is invalid.
+ */
+const val EMAIL_ERROR_MESSAGE: String = "Please input a valid email address"
 
-    /**
-     * Error message that is shown when name input is invalid.
-     */
-    const val NAME_ERROR_MESSAGE =
-        "Please input a name that doesn't contain anything but english letters, numbers, dots and hyphens (but not the first and the last characters)"
+/**
+ * Error message that is shown when url input is invalid.
+ */
+const val URL_ERROR_MESSAGE = "Please input a valid URL that starts either with [http://] or [https://]"
 
-<<<<<<< HEAD
-    /**
-     * Error message that is shown when date range input is invalid.
-     */
-    const val DATE_RANGE_ERROR_MESSAGE = "Please input a valid date range"
-}
-=======
+/**
+ * Error message that is shown when name input is invalid.
+ */
+const val NAME_ERROR_MESSAGE =
+    "Please input a name that doesn't contain anything but english letters, numbers, dots and hyphens (but not the first and the last characters)"
+
 /**
  * Error message that is shown when date range input is invalid.
  */
@@ -36,5 +32,4 @@
 /**
  * Error message that is shown when CVE identifier is invalid.
  */
-const val CVE_NAME_ERROR_MESSAGE = "CVE identifier is invalid"
->>>>>>> 27bb934c
+const val CVE_NAME_ERROR_MESSAGE = "CVE identifier is invalid"