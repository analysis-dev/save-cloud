/**
 * Names that are used as endpoints in the frontend.
 * If you create a new view with new URL - add it here.
 */

package com.saveourtool.save.validation

import com.saveourtool.save.utils.URL_PATH_DELIMITER
import kotlin.js.JsExport

/**
 * @property path substring of url that defines given route
 */
@JsExport
enum class FrontendRoutes(val path: String) {
    ABOUT_US("about"),
    AWESOME_BENCHMARKS("awesome-benchmarks"),
    CONTESTS("contests"),
    CONTESTS_GLOBAL_RATING("contests/global-rating"),
    CONTESTS_TEMPLATE("contest-template"),
    CREATE_CONTESTS_TEMPLATE("create-contest-template"),
    CREATE_ORGANIZATION("create-organization"),
    CREATE_PROJECT("create-project"),
    CREATE_VULNERABILITY("vuln/create-vulnerability"),
    DEMO("demo"),
    FOSS_GRAPH("vuln"),
    MANAGE_ORGANIZATIONS("organizations"),
    NOT_FOUND("not-found"),
    PROFILE("profile"),
    PROJECTS("projects"),
    REGISTRATION("registration"),
    SANDBOX("sandbox"),
    SAVE("save"),
    SETTINGS_EMAIL("settings/email"),
    SETTINGS_ORGANIZATIONS("settings/organizations"),
    SETTINGS_PROFILE("settings/profile"),
    SETTINGS_TOKEN("settings/token"),
<<<<<<< HEAD
    VULNERABILITIES("vuln"),
=======
    TOP_RATING("top-rating"),
>>>>>>> 07aa101e
    ;

    override fun toString(): String = path

    companion object {
        /**
         * Get forbidden words from [FrontendRoutes].
         *
         * @return list of forbidden words
         */
        fun getForbiddenWords() = FrontendRoutes.values()
            .map { it.path.split(URL_PATH_DELIMITER) }
            .flatten()
            .toTypedArray()
    }
}<|MERGE_RESOLUTION|>--- conflicted
+++ resolved
@@ -23,7 +23,6 @@
     CREATE_PROJECT("create-project"),
     CREATE_VULNERABILITY("vuln/create-vulnerability"),
     DEMO("demo"),
-    FOSS_GRAPH("vuln"),
     MANAGE_ORGANIZATIONS("organizations"),
     NOT_FOUND("not-found"),
     PROFILE("profile"),
@@ -35,11 +34,8 @@
     SETTINGS_ORGANIZATIONS("settings/organizations"),
     SETTINGS_PROFILE("settings/profile"),
     SETTINGS_TOKEN("settings/token"),
-<<<<<<< HEAD
     VULNERABILITIES("vuln"),
-=======
     TOP_RATING("top-rating"),
->>>>>>> 07aa101e
     ;
 
     override fun toString(): String = path
