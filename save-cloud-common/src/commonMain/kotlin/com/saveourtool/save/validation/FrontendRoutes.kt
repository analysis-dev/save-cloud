/**
 * Names that are used as endpoints in the frontend.
 * If you create a new view with new URL - add it here.
 */

package com.saveourtool.save.validation

import com.saveourtool.save.utils.Constants.URL_PATH_DELIMITER
import kotlin.js.JsExport

/**
 * @property path substring of url that defines given route
 */
<<<<<<< HEAD
@JsExport
sealed class FrontendRoutes(val path: String) {

    init {
        lazyValues += lazy { this }
    }
=======
enum class FrontendRoutes(val path: String) {
    ABOUT_US("about"),
    AWESOME_BENCHMARKS("awesome-benchmarks"),
    CONTESTS("contests"),
    CONTESTS_GLOBAL_RATING("contests/global-rating"),
    CREATE_ORGANIZATION("create-organization"),
    CREATE_PROJECT("create-project"),
    CREATE_VULNERABILITY("foss-graph/create-vulnerability"),
    DEMO("demo"),
    FOSS_GRAPH("foss-graph"),
    MANAGE_ORGANIZATIONS("organizations"),
    NOT_FOUND("not-found"),
    PROJECTS("projects"),
    REGISTRATION("registration"),
    SANDBOX("sandbox"),
    SETTINGS_EMAIL("settings/email"),
    SETTINGS_ORGANIZATIONS("settings/organizations"),
    SETTINGS_PROFILE("settings/profile"),
    SETTINGS_TOKEN("settings/token"),
    ;
>>>>>>> 27bb934c

    override fun toString(): String = path

    companion object {
        private val lazyValues = mutableListOf<Lazy<FrontendRoutes>>()

        private val values by lazy {
            lazyValues.map { it.value }
        }

        /**
         * Get forbidden words from [FrontendRoutes].
         *
         * @return list of forbidden words
         */
        fun getForbiddenWords(): Array<String> = values.map { it.path.split(URL_PATH_DELIMITER) }.flatten().toTypedArray()
    }

    object ABOUT_US : FrontendRoutes("about")
    object AWESOME_BENCHMARKS : FrontendRoutes("awesome-benchmarks")
    object CONTESTS : FrontendRoutes("contests")
    object CONTESTS_GLOBAL_RATING : FrontendRoutes("contests/global-rating")
    object CREATE_ORGANIZATION : FrontendRoutes("create-organization")
    object CREATE_PROJECT : FrontendRoutes("create-project")
    object DEMO : FrontendRoutes("demo")
    object FOSS_GRAPH : FrontendRoutes("foss-graph")
    object MANAGE_ORGANIZATIONS : FrontendRoutes("organizations")
    object NOT_FOUND : FrontendRoutes("not-found")
    object PROJECTS : FrontendRoutes("projects")
    object REGISTRATION : FrontendRoutes("registration")
    object SANDBOX : FrontendRoutes("sandbox")
    object SETTINGS_EMAIL : FrontendRoutes("settings/email")
    object SETTINGS_ORGANIZATIONS : FrontendRoutes("settings/organizations")
    object SETTINGS_PROFILE : FrontendRoutes("settings/profile")
    object SETTINGS_TOKEN : FrontendRoutes("settings/token")
}<|MERGE_RESOLUTION|>--- conflicted
+++ resolved
@@ -11,14 +11,7 @@
 /**
  * @property path substring of url that defines given route
  */
-<<<<<<< HEAD
 @JsExport
-sealed class FrontendRoutes(val path: String) {
-
-    init {
-        lazyValues += lazy { this }
-    }
-=======
 enum class FrontendRoutes(val path: String) {
     ABOUT_US("about"),
     AWESOME_BENCHMARKS("awesome-benchmarks"),
@@ -39,7 +32,6 @@
     SETTINGS_PROFILE("settings/profile"),
     SETTINGS_TOKEN("settings/token"),
     ;
->>>>>>> 27bb934c
 
     override fun toString(): String = path
 
@@ -57,22 +49,4 @@
          */
         fun getForbiddenWords(): Array<String> = values.map { it.path.split(URL_PATH_DELIMITER) }.flatten().toTypedArray()
     }
-
-    object ABOUT_US : FrontendRoutes("about")
-    object AWESOME_BENCHMARKS : FrontendRoutes("awesome-benchmarks")
-    object CONTESTS : FrontendRoutes("contests")
-    object CONTESTS_GLOBAL_RATING : FrontendRoutes("contests/global-rating")
-    object CREATE_ORGANIZATION : FrontendRoutes("create-organization")
-    object CREATE_PROJECT : FrontendRoutes("create-project")
-    object DEMO : FrontendRoutes("demo")
-    object FOSS_GRAPH : FrontendRoutes("foss-graph")
-    object MANAGE_ORGANIZATIONS : FrontendRoutes("organizations")
-    object NOT_FOUND : FrontendRoutes("not-found")
-    object PROJECTS : FrontendRoutes("projects")
-    object REGISTRATION : FrontendRoutes("registration")
-    object SANDBOX : FrontendRoutes("sandbox")
-    object SETTINGS_EMAIL : FrontendRoutes("settings/email")
-    object SETTINGS_ORGANIZATIONS : FrontendRoutes("settings/organizations")
-    object SETTINGS_PROFILE : FrontendRoutes("settings/profile")
-    object SETTINGS_TOKEN : FrontendRoutes("settings/token")
 }