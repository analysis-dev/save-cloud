/**
 * Names that are used as endpoints in the frontend.
 * If you create a new view with new URL - add it here.
 */

package com.saveourtool.save.validation

import com.saveourtool.save.utils.URL_PATH_DELIMITER
import kotlin.js.JsExport

const val SETTINGS = "settings"

/**
 * @property path substring of url that defines given route
 */
@JsExport
enum class FrontendRoutes(val path: String) {
    ABOUT_US("about"),
    AWESOME_BENCHMARKS("awesome-benchmarks"),
    CONTESTS("contests"),
    CONTESTS_GLOBAL_RATING("contests/global-rating"),
    CONTESTS_TEMPLATE("contest-template"),
    CREATE_CONTESTS_TEMPLATE("create-contest-template"),
    CREATE_ORGANIZATION("create-organization"),
    CREATE_PROJECT("create-project"),
    CREATE_VULNERABILITY("vuln/create-vulnerability"),
    DEMO("demo"),
    ERROR_404("404"),
    INDEX(""),
    MANAGE_ORGANIZATIONS("organizations"),
    NOT_FOUND("not-found"),
    PROFILE("profile"),
    PROJECTS("projects"),
    REGISTRATION("registration"),
    SANDBOX("sandbox"),
    SAVE("save"),
<<<<<<< HEAD
    SETTINGS_EMAIL("settings/email"),
    SETTINGS_ORGANIZATIONS("settings/organizations"),
    SETTINGS_PROFILE("settings/profile"),
    SETTINGS_TOKEN("settings/token"),
    SETTINGS_DELETE("settings/delete"),
=======
    SETTINGS_EMAIL("$SETTINGS/email"),
    SETTINGS_ORGANIZATIONS("$SETTINGS/organizations"),
    SETTINGS_PROFILE("$SETTINGS/profile"),
    SETTINGS_TOKEN("$SETTINGS/token"),
>>>>>>> 84411449
    TERMS_OF_USE("terms-of-use"),
    VULN("vuln"),
    VULNERABILITIES("$VULN/list"),
    VULN_TOP_RATING("$VULN/top-rating"),
    ;

    override fun toString(): String = path

    companion object {
        /**
         * List of views on which topbar should not be rendered
         */
        val noTopBarViewList = arrayOf(
            REGISTRATION,
            INDEX,
            ERROR_404,
            TERMS_OF_USE,
        )

        /**
         * Get forbidden words from [FrontendRoutes].
         *
         * @return list of forbidden words
         */
        fun getForbiddenWords() = FrontendRoutes.values()
            .map { it.path.split(URL_PATH_DELIMITER) }
            .flatten()
            .toTypedArray()
    }
}<|MERGE_RESOLUTION|>--- conflicted
+++ resolved
@@ -34,18 +34,11 @@
     REGISTRATION("registration"),
     SANDBOX("sandbox"),
     SAVE("save"),
-<<<<<<< HEAD
-    SETTINGS_EMAIL("settings/email"),
-    SETTINGS_ORGANIZATIONS("settings/organizations"),
-    SETTINGS_PROFILE("settings/profile"),
-    SETTINGS_TOKEN("settings/token"),
-    SETTINGS_DELETE("settings/delete"),
-=======
     SETTINGS_EMAIL("$SETTINGS/email"),
     SETTINGS_ORGANIZATIONS("$SETTINGS/organizations"),
     SETTINGS_PROFILE("$SETTINGS/profile"),
     SETTINGS_TOKEN("$SETTINGS/token"),
->>>>>>> 84411449
+    SETTINGS_DELETE("$SETTINGS/delete"),
     TERMS_OF_USE("terms-of-use"),
     VULN("vuln"),
     VULNERABILITIES("$VULN/list"),
