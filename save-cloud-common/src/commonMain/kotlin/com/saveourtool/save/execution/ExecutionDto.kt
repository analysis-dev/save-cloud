--- conflicted
+++ resolved
@@ -38,10 +38,7 @@
     val matchedChecks: Long,
     val expectedChecks: Long,
     val unexpectedChecks: Long,
-<<<<<<< HEAD
     val testSuiteSourceName: String,
-)
-=======
 ) {
     companion object {
         val empty = ExecutionDto(
@@ -62,5 +59,4 @@
             unexpectedChecks = 0,
         )
     }
-}
->>>>>>> 233cfcd4
+}