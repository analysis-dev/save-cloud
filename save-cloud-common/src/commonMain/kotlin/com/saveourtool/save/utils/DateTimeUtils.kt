--- conflicted
+++ resolved
@@ -19,18 +19,7 @@
 /**
  * @return pretty string representation of [LocalDateTime]
  */
-<<<<<<< HEAD
-fun Instant.prettyPrint() = this.toString().formatTime()
-
-/**
- * @return pretty string representation of [LocalDateTime]
- */
-fun LocalDateTime.prettyPrint() = this.toString().formatTime()
-
-private fun String.formatTime() = this
-=======
 fun LocalDateTime.prettyPrint() = this.toString()
->>>>>>> fc2979bc
     .replace("T", " ")
     .replace("Z", "")
     .replace("-", ".")
