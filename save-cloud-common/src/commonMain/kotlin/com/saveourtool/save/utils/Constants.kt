/**
 * Module with defined constants
 */

package com.saveourtool.save.utils

<<<<<<< HEAD
import kotlin.js.ExperimentalJsExport
import kotlin.js.JsExport

@ExperimentalJsExport
@JsExport
object Constants {
    /**
     * Link to save-cloud on GitHub
     */
    const val SAVE_CLOUD_GITHUB_URL = "https://github.com/saveourtool/save-cloud"

    /**
     * Delimiter used in database
     */
    const val DATABASE_DELIMITER = ","

    /**
     * Delimiter used to combine a list to show to user
     */
    const val PRETTY_DELIMITER = ", "
    /**
     * Delimiter used in URL path
     */
    const val URL_PATH_DELIMITER = "/"

    /**
     * Period in ms for debounce on frontend
     */
    const val DEFAULT_DEBOUNCE_PERIOD = 250

    /**
     * Period in ms for ace editor debouncing
     */
    const val DEBOUNCE_PERIOD_FOR_EDITORS = 250

    /**
     * Number of characters of git commit hash that should be displayed
     */
    const val GIT_HASH_PREFIX_LENGTH = 6

    /**
     * Part name for multipart-data uploading a file
     */
    const val FILE_PART_NAME = "file"

    /**
     * A custom header for `Content-Length`
     */
    const val CONTENT_LENGTH_CUSTOM = "Content-Length-Custom"
}
=======
/**
 * Link to save-cloud on GitHub
 */
const val SAVE_CLOUD_GITHUB_URL = "https://github.com/saveourtool/save-cloud"

/**
 * Delimiter used in database
 */
const val DATABASE_DELIMITER = ","

/**
 * Delimiter used to combine a list to show to user
 */
const val PRETTY_DELIMITER = ", "

/**
 * Delimiter used in URL path
 */
const val URL_PATH_DELIMITER = "/"

/**
 * Period in ms for debounce on frontend
 */
const val DEFAULT_DEBOUNCE_PERIOD = 250

/**
 * Period in ms for ace editor debouncing
 */
const val DEBOUNCE_PERIOD_FOR_EDITORS = 250

/**
 * Number of characters of git commit hash that should be displayed
 */
const val GIT_HASH_PREFIX_LENGTH = 6

/**
 * Part name for multipart-data uploading a file
 */
const val FILE_PART_NAME = "file"

/**
 * A custom header for `Content-Length`
 */
const val CONTENT_LENGTH_CUSTOM = "Content-Length-Custom"

/**
 * Default time to execute setup.sh
 */
const val DEFAULT_SETUP_SH_TIMEOUT_MILLIS = 60_000L
>>>>>>> 27bb934c
<|MERGE_RESOLUTION|>--- conflicted
+++ resolved
@@ -4,7 +4,6 @@
 
 package com.saveourtool.save.utils
 
-<<<<<<< HEAD
 import kotlin.js.ExperimentalJsExport
 import kotlin.js.JsExport
 
@@ -55,54 +54,8 @@
      */
     const val CONTENT_LENGTH_CUSTOM = "Content-Length-Custom"
 }
-=======
-/**
- * Link to save-cloud on GitHub
- */
-const val SAVE_CLOUD_GITHUB_URL = "https://github.com/saveourtool/save-cloud"
-
-/**
- * Delimiter used in database
- */
-const val DATABASE_DELIMITER = ","
-
-/**
- * Delimiter used to combine a list to show to user
- */
-const val PRETTY_DELIMITER = ", "
-
-/**
- * Delimiter used in URL path
- */
-const val URL_PATH_DELIMITER = "/"
-
-/**
- * Period in ms for debounce on frontend
- */
-const val DEFAULT_DEBOUNCE_PERIOD = 250
-
-/**
- * Period in ms for ace editor debouncing
- */
-const val DEBOUNCE_PERIOD_FOR_EDITORS = 250
-
-/**
- * Number of characters of git commit hash that should be displayed
- */
-const val GIT_HASH_PREFIX_LENGTH = 6
-
-/**
- * Part name for multipart-data uploading a file
- */
-const val FILE_PART_NAME = "file"
-
-/**
- * A custom header for `Content-Length`
- */
-const val CONTENT_LENGTH_CUSTOM = "Content-Length-Custom"
 
 /**
  * Default time to execute setup.sh
  */
-const val DEFAULT_SETUP_SH_TIMEOUT_MILLIS = 60_000L
->>>>>>> 27bb934c
+const val DEFAULT_SETUP_SH_TIMEOUT_MILLIS = 60_000L