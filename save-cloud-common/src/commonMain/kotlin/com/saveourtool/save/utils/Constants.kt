--- conflicted
+++ resolved
@@ -76,11 +76,7 @@
 /**
  * An attribute to store save's user id
  */
-<<<<<<< HEAD
 const val SAVE_USER_ID_ATTRIBUTE = "save-user-id"
-=======
-const val SAVE_USER_DETAILS_ATTRIBUTE = "save-user-details"
->>>>>>> 7250aefd
 
 /**
  * Default time to execute setup.sh
