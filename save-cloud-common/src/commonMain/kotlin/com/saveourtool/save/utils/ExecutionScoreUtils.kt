--- conflicted
+++ resolved
@@ -48,20 +48,12 @@
 /**
  * @return true if value is in range (0, 100); false otherwise
  */
-<<<<<<< HEAD
-fun Double.isValid() = this.toInt().isValid()
-=======
 fun Double.isValidScore() = this.toInt().isValidScore()
->>>>>>> 936f5954
 
 /**
  * @return true if value is in range (0, 100); false otherwise
  */
-<<<<<<< HEAD
-fun Int.isValid() = this in 0..100
-=======
 fun Int.isValidScore() = this in 0..100
->>>>>>> 936f5954
 
 private fun ExecutionDto.calculateScoreForContestMode(scoreType: ScoreType): Double = when (scoreType) {
     ScoreType.F_MEASURE -> calculateFmeasure()
