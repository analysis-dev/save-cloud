--- conflicted
+++ resolved
@@ -9,17 +9,13 @@
 typealias StringList = List<String>
 
 /**
-<<<<<<< HEAD
- * Run [action] several [times] with [delayMillis] milliseconds
- * Catches all the exceptions and retries [action] if [times] is not null
-=======
  * @return true if [this] is not null
  */
 fun <T : Any> T?.isNotNull(): Boolean = this != null
 
 /**
- * Run [action] several [times] with [timeMillis] milliseconds
->>>>>>> 7082cce7
+ * Run [action] several [times] with [delayMillis] milliseconds
+ * Catches all the exceptions and retries [action] if [times] is not null
  *
  * [T] is just a non-nullable type
  *
