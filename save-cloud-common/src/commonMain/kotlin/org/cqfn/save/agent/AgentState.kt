package org.cqfn.save.agent

import kotlinx.serialization.Serializable

/**
 * Possible states of the Agent
 */
@Serializable
enum class AgentState {
    /**
     * Backend returned non-OK code
     */
    BACKEND_FAILURE,

    /**
     * Backend returned no code at all
     */
    BACKEND_UNREACHABLE,

    /**
     * Agent is doing work
     */
    BUSY,

    /**
     * SAVE CLI failed
     */
    CLI_FAILED,

    /**
     * Agent has finished execution
     */
    FINISHED,

    /**
     * Agent is doing nothing
     */
    IDLE,

<<<<<<< HEAD
=======
    /**
     * Agent has just started and hasn't received any heartbeats yet
     */
>>>>>>> 63d54d7b
    STARTING,
    ;
}<|MERGE_RESOLUTION|>--- conflicted
+++ resolved
@@ -37,12 +37,9 @@
      */
     IDLE,
 
-<<<<<<< HEAD
-=======
     /**
      * Agent has just started and hasn't received any heartbeats yet
      */
->>>>>>> 63d54d7b
     STARTING,
     ;
 }