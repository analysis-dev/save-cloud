package org.cqfn.save.entities

import org.cqfn.save.utils.EnumType
import org.cqfn.save.utils.LocalDateTime

import kotlinx.serialization.Contextual
import kotlinx.serialization.Serializable

/**
 * @property name organization
 * @property ownerId organization
 * @property dateCreated date created organization
 * @property avatar
<<<<<<< HEAD
 * @property status
=======
 * @property description
>>>>>>> 5c70bd44
 */
@Entity
@Serializable
@Suppress("USE_DATA_CLASS")
data class Organization(
    var name: String,
    @Enumerated(EnumType.STRING)
    var status: OrganizationStatus,
    var ownerId: Long? = null,
    @Contextual
    var dateCreated: LocalDateTime?,
    var avatar: String? = null,
<<<<<<< HEAD

=======
    var description: String? = null,
>>>>>>> 5c70bd44
) {
    /**
     * id of project
     */
    @Id
    @GeneratedValue
    var id: Long? = null

    companion object {
        /**
         * Create a stub for testing.
         *
         * @param id id of created organization
         * @return an organization
         */
        fun stub(
            id: Long?,
        ) = Organization(
            name = "stub",
            status = OrganizationStatus.CREATED,
            ownerId = -1,
            dateCreated = null,
            avatar = null,
        ).apply {
            this.id = id
        }
    }
}<|MERGE_RESOLUTION|>--- conflicted
+++ resolved
@@ -11,11 +11,8 @@
  * @property ownerId organization
  * @property dateCreated date created organization
  * @property avatar
-<<<<<<< HEAD
  * @property status
-=======
  * @property description
->>>>>>> 5c70bd44
  */
 @Entity
 @Serializable
@@ -28,11 +25,7 @@
     @Contextual
     var dateCreated: LocalDateTime?,
     var avatar: String? = null,
-<<<<<<< HEAD
-
-=======
     var description: String? = null,
->>>>>>> 5c70bd44
 ) {
     /**
      * id of project
