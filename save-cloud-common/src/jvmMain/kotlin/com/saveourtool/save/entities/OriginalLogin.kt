--- conflicted
+++ resolved
@@ -9,23 +9,16 @@
 import javax.persistence.ManyToOne
 
 /**
+ * @property name
  * @property user
- * @property name
  * @property source
  */
 @Entity
 class OriginalLogin(
-<<<<<<< HEAD
-=======
     var name: String,
->>>>>>> 6c154c03
     @ManyToOne
     @JoinColumn(name = "user_id")
     @JsonBackReference
     var user: User,
-<<<<<<< HEAD
-    var name: String,
-=======
->>>>>>> 6c154c03
     var source: String,
 ) : BaseEntity()