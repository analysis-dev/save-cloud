package com.saveourtool.save.entities.cosv

import com.saveourtool.save.entities.Organization
import com.saveourtool.save.entities.User
<<<<<<< HEAD
=======
import com.saveourtool.save.entities.vulnerability.VulnerabilityLanguage
>>>>>>> f6589fb6
import com.saveourtool.save.entities.vulnerability.VulnerabilityStatus
import com.saveourtool.save.spring.entity.BaseEntityWithDto

import java.time.LocalDateTime
import javax.persistence.Entity
import javax.persistence.JoinColumn
import javax.persistence.ManyToOne

import kotlinx.datetime.toJavaLocalDateTime
import kotlinx.datetime.toKotlinLocalDateTime

/**
 * @property cosvId [com.saveourtool.osv4k.OsvSchema.id]
 * @property summary [com.saveourtool.osv4k.OsvSchema.summary]
 * @property details [com.saveourtool.osv4k.OsvSchema.details]
 * @property severity [com.saveourtool.osv4k.Severity.score]
 * @property severityNum [com.saveourtool.osv4k.Severity.scoreNum]
 * @property modified [com.saveourtool.osv4k.OsvSchema.modified]
 * @property published [com.saveourtool.osv4k.OsvSchema.published]
 * @property user [User] who uploaded COSV to save
 * @property organization [Organization] to which COSV was uploaded
 * @property language
 * @property status
 **/
@Entity
@Suppress("LongParameterList")
class CosvMetadata(
    var cosvId: String,
    var summary: String,
    var details: String,
    var severity: String?,
    var severityNum: Int,
    var modified: LocalDateTime,
    var published: LocalDateTime,
    @ManyToOne
    @JoinColumn(name = "user_id")
    var user: User,
    @ManyToOne
    @JoinColumn(name = "organization_id")
<<<<<<< HEAD
    var organization: Organization,
=======
    var organization: Organization?,
    var language: VulnerabilityLanguage,
>>>>>>> f6589fb6
    var status: VulnerabilityStatus,
) : BaseEntityWithDto<CosvMetadataDto>() {
    override fun toDto(): CosvMetadataDto = CosvMetadataDto(
        cosvId = cosvId,
        summary = summary,
        details = details,
        severity = severity,
        severityNum = severityNum,
        modified = modified.toKotlinLocalDateTime(),
        published = published.toKotlinLocalDateTime(),
        user = user.toUserInfo(),
<<<<<<< HEAD
        organization = organization.toDto(),
=======
        organization = organization?.toDto(),
        language = language,
>>>>>>> f6589fb6
        status = status,
    )

    companion object {
        /**
         * @receiver [CosvMetadataDto] dto to create [CosvMetadata]
         * @param userResolver
         * @param organizationResolver
         * @return [CosvMetadata] created from receiver
         */
        fun CosvMetadataDto.toEntity(
            userResolver: (String) -> User,
            organizationResolver: (String) -> Organization,
        ): CosvMetadata = CosvMetadata(
            cosvId = cosvId,
            summary = summary,
            details = details,
            severity = severity,
            severityNum = severityNum,
            modified = modified.toJavaLocalDateTime(),
            published = published.toJavaLocalDateTime(),
            user = userResolver(user.name),
<<<<<<< HEAD
            organization = organizationResolver(organization.name),
=======
            organization = organization?.name?.let(organizationResolver),
            language = language,
>>>>>>> f6589fb6
            status = status,
        )
    }
}<|MERGE_RESOLUTION|>--- conflicted
+++ resolved
@@ -2,10 +2,7 @@
 
 import com.saveourtool.save.entities.Organization
 import com.saveourtool.save.entities.User
-<<<<<<< HEAD
-=======
 import com.saveourtool.save.entities.vulnerability.VulnerabilityLanguage
->>>>>>> f6589fb6
 import com.saveourtool.save.entities.vulnerability.VulnerabilityStatus
 import com.saveourtool.save.spring.entity.BaseEntityWithDto
 
@@ -45,12 +42,8 @@
     var user: User,
     @ManyToOne
     @JoinColumn(name = "organization_id")
-<<<<<<< HEAD
-    var organization: Organization,
-=======
     var organization: Organization?,
     var language: VulnerabilityLanguage,
->>>>>>> f6589fb6
     var status: VulnerabilityStatus,
 ) : BaseEntityWithDto<CosvMetadataDto>() {
     override fun toDto(): CosvMetadataDto = CosvMetadataDto(
@@ -62,12 +55,8 @@
         modified = modified.toKotlinLocalDateTime(),
         published = published.toKotlinLocalDateTime(),
         user = user.toUserInfo(),
-<<<<<<< HEAD
-        organization = organization.toDto(),
-=======
         organization = organization?.toDto(),
         language = language,
->>>>>>> f6589fb6
         status = status,
     )
 
@@ -90,12 +79,8 @@
             modified = modified.toJavaLocalDateTime(),
             published = published.toJavaLocalDateTime(),
             user = userResolver(user.name),
-<<<<<<< HEAD
-            organization = organizationResolver(organization.name),
-=======
             organization = organization?.name?.let(organizationResolver),
             language = language,
->>>>>>> f6589fb6
             status = status,
         )
     }
