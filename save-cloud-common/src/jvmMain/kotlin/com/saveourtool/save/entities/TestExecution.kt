--- conflicted
+++ resolved
@@ -68,12 +68,8 @@
         startTime?.toEpochSecond(ZoneOffset.UTC),
         endTime?.toEpochSecond(ZoneOffset.UTC),
         test.testSuite.name,
-<<<<<<< HEAD
-        test.testSuite.tagsAsList(), unmatched,
-=======
         tagsList(),
         unmatched,
->>>>>>> 044514ba
         matched,
         expected,
         unexpected,
