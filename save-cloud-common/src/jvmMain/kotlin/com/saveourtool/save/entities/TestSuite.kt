package com.saveourtool.save.entities

import com.saveourtool.save.domain.PluginType
import com.saveourtool.save.domain.pluginName
import com.saveourtool.save.domain.toPluginType
import com.saveourtool.save.spring.entity.BaseEntityWithDtoWithId
import com.saveourtool.save.testsuite.TestSuiteDto
import com.saveourtool.save.testsuite.TestSuiteVersioned
import com.saveourtool.save.utils.DATABASE_DELIMITER
import com.saveourtool.save.utils.PRETTY_DELIMITER

import java.time.LocalDateTime
import javax.persistence.Entity
import javax.persistence.JoinColumn
import javax.persistence.ManyToOne

/**
 * @property name name of the test suite
 * @property description description of the test suite
<<<<<<< HEAD
=======
 * @property sourceSnapshot snapshot of source, which this test suite is created from
>>>>>>> af22553c
 * @property dateAdded date and time, when this test suite was added to the project
 * @property language
 * @property tags
 * @property plugins
 * @property isPublic
 * @property sourceVersion version of source, which this test suite is created from
 */
@Suppress("LongParameterList")
@Entity
class TestSuite(
    var name: String = "Undefined",

    var description: String? = "Undefined",

    @ManyToOne
<<<<<<< HEAD
    @JoinColumn(name = "source_version_id")
    var sourceVersion: TestsSourceVersion,
=======
    @JoinColumn(name = "source_snapshot_id")
    var sourceSnapshot: TestsSourceSnapshot,
>>>>>>> af22553c

    var dateAdded: LocalDateTime? = null,

    var language: String? = null,

    var tags: String? = null,

    var plugins: String = "",

    var isPublic: Boolean = true,
) : BaseEntityWithDtoWithId<TestSuiteDto>() {
    /**
     * @return [plugins] as a list of string
     */
    fun pluginsAsListOfPluginType() = plugins.split(DATABASE_DELIMITER)
        .map { pluginName ->
            pluginName.toPluginType()
        }
        .filter { it != PluginType.GENERAL }

    /**
     * @return [tags] as a list of strings
     */
    fun tagsAsList() = tags?.split(DATABASE_DELIMITER)?.filter { it.isNotBlank() }.orEmpty()

    /**
     * @return Dto of testSuite
     */
    override fun toDto() =
            TestSuiteDto(
                this.name,
                this.description,
<<<<<<< HEAD
                this.sourceVersion.requiredId(),
=======
                this.sourceSnapshot.toDto(),
>>>>>>> af22553c
                this.language,
                this.tagsAsList(),
                this.id,
                this.pluginsAsListOfPluginType(),
                this.isPublic,
            )

    /**
     * @param version
     * @return [TestSuiteVersioned] created from [TestSuiteDto]
     */
    fun toVersioned(
        version: String,
    ): TestSuiteVersioned = TestSuiteVersioned(
        id = this.requiredId(),
        name = this.name,
        sourceName = this.sourceSnapshot.source.name,
        organizationName = this.sourceSnapshot.source.organization.name,
        isLatestFetchedVersion = version == this.sourceSnapshot.source.latestFetchedVersion,
        description = this.description.orEmpty(),
        version = version,
        language = this.language.orEmpty(),
        tags = tagsAsList().joinToString(PRETTY_DELIMITER),
        plugins = pluginsAsListOfPluginType().joinToString(PRETTY_DELIMITER) { it.pluginName() },
    )

    companion object {
        /**
         * Concatenates [tags] using same format as [TestSuite.tagsAsList]
         *
         * @param tags list of tags
         * @return representation of [tags] as a single string understood by [TestSuite.tagsAsList]
         */
        fun tagsFromList(tags: List<String>) = tags.joinToString(separator = DATABASE_DELIMITER)

        /**
         *  [plugins] by list of strings
         *
         * @param pluginNamesAsList list of string names of plugins
         * @return [String] of plugins separated by [DATABASE_DELIMITER] from [List] of [String]s
         */
        fun pluginsByNames(pluginNamesAsList: List<String>) = pluginNamesAsList.joinToString(DATABASE_DELIMITER)

        /**
         * Update [plugins] by list of strings
         *
         * @param pluginTypesAsList list of [PluginType]
         * @return [String] of plugins separated by [DATABASE_DELIMITER] from [List] of [PluginType]s
         */
        fun pluginsByTypes(pluginTypesAsList: List<PluginType>) = pluginsByNames(pluginTypesAsList.map { it.pluginName() })

        /**
         * @param sourceVersionResolver
         * @return [TestSuite] created from [TestSuiteDto]
         */
        fun TestSuiteDto.toEntity(sourceVersionResolver: (Long) -> TestsSourceVersion): TestSuite = TestSuite(
            name = name,
            description = description,
            sourceVersion = sourceVersionResolver(sourceVersionId),
            dateAdded = null,
            language = language,
            tags = tags?.let(TestSuite::tagsFromList),
            plugins = pluginsByTypes(plugins)
        )
    }
}<|MERGE_RESOLUTION|>--- conflicted
+++ resolved
@@ -17,10 +17,7 @@
 /**
  * @property name name of the test suite
  * @property description description of the test suite
-<<<<<<< HEAD
-=======
  * @property sourceSnapshot snapshot of source, which this test suite is created from
->>>>>>> af22553c
  * @property dateAdded date and time, when this test suite was added to the project
  * @property language
  * @property tags
@@ -36,13 +33,8 @@
     var description: String? = "Undefined",
 
     @ManyToOne
-<<<<<<< HEAD
-    @JoinColumn(name = "source_version_id")
-    var sourceVersion: TestsSourceVersion,
-=======
     @JoinColumn(name = "source_snapshot_id")
     var sourceSnapshot: TestsSourceSnapshot,
->>>>>>> af22553c
 
     var dateAdded: LocalDateTime? = null,
 
@@ -75,11 +67,7 @@
             TestSuiteDto(
                 this.name,
                 this.description,
-<<<<<<< HEAD
-                this.sourceVersion.requiredId(),
-=======
                 this.sourceSnapshot.toDto(),
->>>>>>> af22553c
                 this.language,
                 this.tagsAsList(),
                 this.id,
