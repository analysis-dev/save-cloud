package com.saveourtool.save.entities

import javax.persistence.Entity
import javax.persistence.FetchType
import javax.persistence.JoinColumn
import javax.persistence.ManyToOne

/**
 * @property containerId id of the container, inside which the agent is running
 * @property containerName name of the container, inside which the agent is running
 * @property execution id of the execution, which the agent is serving
 * @property version
 */
@Entity
class Agent(
    var containerId: String,

<<<<<<< HEAD
    var containerName: String,

    @ManyToOne(fetch = FetchType.LAZY)
=======
    @ManyToOne(fetch = FetchType.EAGER)
>>>>>>> 708bc1e1
    @JoinColumn(name = "execution_id")
    var execution: Execution,

    var version: String? = null,
) : BaseEntity() {
    /**
     * @return [AgentDto] from [Agent]
     */
    fun toDto(): AgentDto = AgentDto(
        containerId = containerId,
        executionId = execution.requiredId(),
        version = version,
    )
}

/**
 * @param executionResolver resolves [Execution] by [AgentDto.executionId]
 * @return [Agent] from [AgentDto]
 */
fun AgentDto.toEntity(executionResolver: (Long) -> Execution) = Agent(
    containerId = containerId,
    execution = executionResolver(executionId),
    version = version
)<|MERGE_RESOLUTION|>--- conflicted
+++ resolved
@@ -14,14 +14,9 @@
 @Entity
 class Agent(
     var containerId: String,
-
-<<<<<<< HEAD
     var containerName: String,
 
-    @ManyToOne(fetch = FetchType.LAZY)
-=======
     @ManyToOne(fetch = FetchType.EAGER)
->>>>>>> 708bc1e1
     @JoinColumn(name = "execution_id")
     var execution: Execution,
 
@@ -32,6 +27,7 @@
      */
     fun toDto(): AgentDto = AgentDto(
         containerId = containerId,
+        containerName = containerName,
         executionId = execution.requiredId(),
         version = version,
     )
@@ -43,6 +39,7 @@
  */
 fun AgentDto.toEntity(executionResolver: (Long) -> Execution) = Agent(
     containerId = containerId,
+    containerName = containerName,
     execution = executionResolver(executionId),
     version = version
 )