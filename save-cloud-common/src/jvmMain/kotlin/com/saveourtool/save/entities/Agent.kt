--- conflicted
+++ resolved
@@ -5,14 +5,8 @@
 
 /**
  * @property containerId id of the container, inside which the agent is running
-<<<<<<< HEAD
- * @property execution id of the execution, which the agent is serving
- * @property version version of the agent binary
- * @property isAuthenticated whether this agent has already received a token from orchestrator
-=======
  * @property containerName name of the container, inside which the agent is running
  * @property version
->>>>>>> e043187d
  */
 @Entity
 class Agent(
@@ -31,12 +25,6 @@
     )
 }
 
-<<<<<<< HEAD
-    var version: String? = null,
-
-    var isAuthenticated: Boolean,
-) : BaseEntity()
-=======
 /**
  * @return [Agent] from [AgentDto]
  */
@@ -44,5 +32,4 @@
     containerId = containerId,
     containerName = containerName,
     version = version,
-)
->>>>>>> e043187d
+)