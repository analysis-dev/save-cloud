--- conflicted
+++ resolved
@@ -45,10 +45,7 @@
         pluginName,
         testSuite.id!!,
         hash,
-<<<<<<< HEAD
-=======
         tagsAsList().orEmpty(),
->>>>>>> 044514ba
         additionalFilesAsList(),
     )
 }