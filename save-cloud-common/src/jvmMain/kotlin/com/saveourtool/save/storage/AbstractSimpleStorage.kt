--- conflicted
+++ resolved
@@ -20,16 +20,9 @@
 abstract class AbstractSimpleStorage<K : Any>(
     private val s3Operations: S3Operations,
     prefix: String,
-<<<<<<< HEAD
 ) : AbstractStorage<K, AbstractSimpleStorageProjectReactor<K>, AbstractSimpleStoragePreSignedUrl<K>>() {
+    private val initializer: StorageInitializer = StorageInitializer(this::class)
     protected val s3KeyManager: S3KeyManager<K> = object : AbstractS3KeyManager<K>(prefix) {
-=======
-) : AbstractS3Storage<K>(
-    s3Operations,
-) {
-    private val initializer: StorageInitializer = StorageInitializer(this::class)
-    override val s3KeyManager: S3KeyManager<K> = object : AbstractS3KeyManager<K>(prefix) {
->>>>>>> 6850cf0b
         override fun buildKeyFromSuffix(s3KeySuffix: String): K = doBuildKeyFromSuffix(s3KeySuffix)
         override fun buildS3KeySuffix(key: K): String = doBuildS3KeySuffix(key)
     }
@@ -55,10 +48,7 @@
      * @param key
      * @return suffix for s3 key, cannot start with [PATH_DELIMITER]
      */
-<<<<<<< HEAD
     protected abstract fun doBuildS3KeySuffix(key: K): String
-=======
-    abstract fun doBuildS3KeySuffix(key: K): String
 
     /**
      * Init method to call [initializer]
@@ -94,5 +84,4 @@
     override fun move(source: K, target: K): Mono<Boolean> = initializer.validateAndRun { super.move(source, target) }
 
     override fun generateUrlToDownload(key: K): URL = initializer.validateAndRun { super.generateUrlToDownload(key) }
->>>>>>> 6850cf0b
 }