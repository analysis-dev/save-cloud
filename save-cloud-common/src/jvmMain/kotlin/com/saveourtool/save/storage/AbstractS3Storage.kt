package com.saveourtool.save.storage

import com.saveourtool.save.s3.S3Operations
import com.saveourtool.save.utils.debug
import com.saveourtool.save.utils.getLogger

import org.slf4j.Logger
import org.springframework.web.reactive.function.BodyExtractors.toFlux
import reactor.core.publisher.Flux
import reactor.core.publisher.Mono
import reactor.core.scheduler.Schedulers
import reactor.kotlin.core.publisher.toFlux
import reactor.kotlin.core.publisher.toFlux
import reactor.kotlin.core.publisher.toMono
import software.amazon.awssdk.core.async.AsyncResponseTransformer
import software.amazon.awssdk.services.s3.S3AsyncClient
import software.amazon.awssdk.services.s3.model.*

import java.nio.ByteBuffer
import java.time.Instant
import java.util.concurrent.CompletableFuture

/**
 * S3 implementation of Storage
 *
 * @param s3Operations [S3Operations] to operate with S3
 * @param prefix a common prefix for all S3 keys in this storage
 * @param K type of key
 */
abstract class AbstractS3Storage<K>(
    private val s3Client: S3AsyncClient,
    private val s3Operations: S3Operations,
    prefix: String,
) : Storage<K> {
    private val log: Logger = getLogger(this::class)
    private val prefix = prefix.removeSuffix(PATH_DELIMITER) + PATH_DELIMITER

    override fun list(): Flux<K> = s3Operations.listObjectsV2(prefix)
        .flatMapIterable { response ->
            response.contents().map {
                buildKey(it.key().removePrefix(prefix))
            }
        }

    override fun download(key: K): Flux<ByteBuffer> = s3Operations.getObject(buildS3Key(key))
        .flatMapMany {
            it.toFlux()
        }
<<<<<<< HEAD

    override fun upload(key: K, content: Flux<ByteBuffer>): Mono<Long> =
            s3Operations.uploadObject(buildS3Key(key), content)
                .flatMap {
                    contentSize(key)
                }

    override fun upload(key: K, contentLength: Long, content: Flux<ByteBuffer>): Mono<Unit> =
        s3Operations.uploadObject(buildS3Key(key), contentLength, content)
=======
    }

    private fun doListObjectsV2(continuationToken: String? = null): Mono<ListObjectsV2Response> = ListObjectsV2Request.builder()
        .bucket(bucketName)
        .prefix(prefix)
        .let { builder ->
            continuationToken?.let { builder.continuationToken(it) } ?: builder
        }
        .build()
        .let {
            s3Client.listObjectsV2(it).toMonoAndPublishOn()
        }

    override fun download(key: K): Flux<ByteBuffer> {
        val request = GetObjectRequest.builder()
            .bucket(bucketName)
            .key(buildS3Key(key))
            .build()

        return s3Client.getObject(request, AsyncResponseTransformer.toPublisher())
            .toMonoAndPublishOn()
            .handleNoSuchKeyException()
            .flatMapMany { response ->
                response.toFlux()
            }
    }

    override fun upload(key: K, content: Flux<ByteBuffer>): Mono<Long> {
        val request = CreateMultipartUploadRequest.builder()
            .bucket(bucketName)
            .contentType(MediaType.APPLICATION_OCTET_STREAM_VALUE)
            .key(buildS3Key(key))
            .build()
        return s3Client.createMultipartUpload(request)
            .toMonoAndPublishOn()
            .flatMap { response ->
                content.index()
                    .flatMap { (index, buffer) ->
                        response.uploadPart(index + 1, buffer)
                    }
                    .collectList()
                    .flatMap { completedParts ->
                        val completeRequest = CompleteMultipartUploadRequest.builder()
                            .bucket(response.bucket())
                            .key(response.key())
                            .uploadId(response.uploadId())
                            .multipartUpload { builder ->
                                builder.parts(completedParts.sortedBy { it.partNumber() })
                            }
                            .build()
                        s3Client.completeMultipartUpload(completeRequest)
                            .toMonoAndPublishOn()
                    }
            }
            .flatMap {
                contentSize(key)
            }
    }

    private fun CreateMultipartUploadResponse.uploadPart(index: Long, contentPart: ByteBuffer): Mono<CompletedPart> {
        val nextPartRequest = UploadPartRequest.builder()
            .bucket(bucket())
            .key(key())
            .uploadId(uploadId())
            .partNumber(index.toInt())
            .build()
        val nextPartRequestBody = AsyncRequestBody.fromByteBuffer(contentPart)
        return s3Client.uploadPart(nextPartRequest, nextPartRequestBody)
            .toMonoAndPublishOn()
            .map { partResponse ->
                CompletedPart.builder()
                    .eTag(partResponse.eTag())
                    .partNumber(index.toInt())
                    .build()
            }
    }

    override fun upload(key: K, contentLength: Long, content: Flux<ByteBuffer>): Mono<Unit> {
        val request = PutObjectRequest.builder()
            .bucket(bucketName)
            .contentType(MediaType.APPLICATION_OCTET_STREAM_VALUE)
            .key(buildS3Key(key))
            .contentLength(contentLength)
            .build()
        return s3Client.putObject(request, AsyncRequestBody.fromPublisher(content))
            .toMono()
>>>>>>> dbceb138
            .map { response ->
                log.debug { "Uploaded $key with versionId: ${response.versionId()}" }
            }

<<<<<<< HEAD
    override fun delete(key: K): Mono<Boolean> = s3Operations.deleteObject(buildS3Key(key))
        .thenReturn(true)
        .defaultIfEmpty(false)
=======
    override fun delete(key: K): Mono<Boolean> {
        val request = DeleteObjectRequest.builder()
            .bucket(bucketName)
            .key(buildS3Key(key))
            .build()
        return s3Client.deleteObject(request)
            .toMonoAndPublishOn()
            .handleNoSuchKeyException()
            .thenReturn(true)
            .defaultIfEmpty(false)
    }
>>>>>>> dbceb138

    override fun lastModified(key: K): Mono<Instant> = s3Operations.headObject(buildS3Key(key))
        .map { response ->
            response.lastModified()
        }

    override fun contentSize(key: K): Mono<Long> = s3Operations.headObject(buildS3Key(key))
        .map { response ->
            response.contentLength()
        }

    override fun doesExist(key: K): Mono<Boolean> = s3Operations.headObject(buildS3Key(key))
        .map { true }
        .defaultIfEmpty(false)

<<<<<<< HEAD
=======
    private fun headObjectAsMono(key: K) = HeadObjectRequest.builder()
        .bucket(bucketName)
        .key(buildS3Key(key))
        .build()
        .let { s3Client.headObject(it) }
        .toMonoAndPublishOn()
        .handleNoSuchKeyException()

>>>>>>> dbceb138
    /**
     * @param s3KeySuffix cannot start with [PATH_DELIMITER]
     * @return [K] is built from [s3KeySuffix]
     */
    protected abstract fun buildKey(s3KeySuffix: String): K

    /**
     * @param key
     * @return suffix for s3 key, cannot start with [PATH_DELIMITER]
     */
    protected abstract fun buildS3KeySuffix(key: K): String

    private fun buildS3Key(key: K) = prefix + buildS3KeySuffix(key).validateSuffix()

    companion object {
        private val scheduler = Schedulers.newBoundedElastic(5, 1000, "s3-storage")

        private fun String.validateSuffix(): String = also { suffix ->
            require(!suffix.startsWith(PATH_DELIMITER)) {
                "Suffix cannot start with $PATH_DELIMITER: $suffix"
            }
        }
<<<<<<< HEAD
=======

        private fun <T : Any> CompletableFuture<T>.toMonoAndPublishOn(): Mono<T> = toMono().publishOn(scheduler)

        private fun <T : Any> Mono<T>.handleNoSuchKeyException(): Mono<T> = onErrorResume(NoSuchKeyException::class.java) {
            Mono.empty()
        }
>>>>>>> dbceb138
    }
}<|MERGE_RESOLUTION|>--- conflicted
+++ resolved
@@ -46,7 +46,6 @@
         .flatMapMany {
             it.toFlux()
         }
-<<<<<<< HEAD
 
     override fun upload(key: K, content: Flux<ByteBuffer>): Mono<Long> =
             s3Operations.uploadObject(buildS3Key(key), content)
@@ -56,115 +55,13 @@
 
     override fun upload(key: K, contentLength: Long, content: Flux<ByteBuffer>): Mono<Unit> =
         s3Operations.uploadObject(buildS3Key(key), contentLength, content)
-=======
-    }
-
-    private fun doListObjectsV2(continuationToken: String? = null): Mono<ListObjectsV2Response> = ListObjectsV2Request.builder()
-        .bucket(bucketName)
-        .prefix(prefix)
-        .let { builder ->
-            continuationToken?.let { builder.continuationToken(it) } ?: builder
-        }
-        .build()
-        .let {
-            s3Client.listObjectsV2(it).toMonoAndPublishOn()
-        }
-
-    override fun download(key: K): Flux<ByteBuffer> {
-        val request = GetObjectRequest.builder()
-            .bucket(bucketName)
-            .key(buildS3Key(key))
-            .build()
-
-        return s3Client.getObject(request, AsyncResponseTransformer.toPublisher())
-            .toMonoAndPublishOn()
-            .handleNoSuchKeyException()
-            .flatMapMany { response ->
-                response.toFlux()
-            }
-    }
-
-    override fun upload(key: K, content: Flux<ByteBuffer>): Mono<Long> {
-        val request = CreateMultipartUploadRequest.builder()
-            .bucket(bucketName)
-            .contentType(MediaType.APPLICATION_OCTET_STREAM_VALUE)
-            .key(buildS3Key(key))
-            .build()
-        return s3Client.createMultipartUpload(request)
-            .toMonoAndPublishOn()
-            .flatMap { response ->
-                content.index()
-                    .flatMap { (index, buffer) ->
-                        response.uploadPart(index + 1, buffer)
-                    }
-                    .collectList()
-                    .flatMap { completedParts ->
-                        val completeRequest = CompleteMultipartUploadRequest.builder()
-                            .bucket(response.bucket())
-                            .key(response.key())
-                            .uploadId(response.uploadId())
-                            .multipartUpload { builder ->
-                                builder.parts(completedParts.sortedBy { it.partNumber() })
-                            }
-                            .build()
-                        s3Client.completeMultipartUpload(completeRequest)
-                            .toMonoAndPublishOn()
-                    }
-            }
-            .flatMap {
-                contentSize(key)
-            }
-    }
-
-    private fun CreateMultipartUploadResponse.uploadPart(index: Long, contentPart: ByteBuffer): Mono<CompletedPart> {
-        val nextPartRequest = UploadPartRequest.builder()
-            .bucket(bucket())
-            .key(key())
-            .uploadId(uploadId())
-            .partNumber(index.toInt())
-            .build()
-        val nextPartRequestBody = AsyncRequestBody.fromByteBuffer(contentPart)
-        return s3Client.uploadPart(nextPartRequest, nextPartRequestBody)
-            .toMonoAndPublishOn()
-            .map { partResponse ->
-                CompletedPart.builder()
-                    .eTag(partResponse.eTag())
-                    .partNumber(index.toInt())
-                    .build()
-            }
-    }
-
-    override fun upload(key: K, contentLength: Long, content: Flux<ByteBuffer>): Mono<Unit> {
-        val request = PutObjectRequest.builder()
-            .bucket(bucketName)
-            .contentType(MediaType.APPLICATION_OCTET_STREAM_VALUE)
-            .key(buildS3Key(key))
-            .contentLength(contentLength)
-            .build()
-        return s3Client.putObject(request, AsyncRequestBody.fromPublisher(content))
-            .toMono()
->>>>>>> dbceb138
             .map { response ->
                 log.debug { "Uploaded $key with versionId: ${response.versionId()}" }
             }
 
-<<<<<<< HEAD
     override fun delete(key: K): Mono<Boolean> = s3Operations.deleteObject(buildS3Key(key))
         .thenReturn(true)
         .defaultIfEmpty(false)
-=======
-    override fun delete(key: K): Mono<Boolean> {
-        val request = DeleteObjectRequest.builder()
-            .bucket(bucketName)
-            .key(buildS3Key(key))
-            .build()
-        return s3Client.deleteObject(request)
-            .toMonoAndPublishOn()
-            .handleNoSuchKeyException()
-            .thenReturn(true)
-            .defaultIfEmpty(false)
-    }
->>>>>>> dbceb138
 
     override fun lastModified(key: K): Mono<Instant> = s3Operations.headObject(buildS3Key(key))
         .map { response ->
@@ -180,17 +77,6 @@
         .map { true }
         .defaultIfEmpty(false)
 
-<<<<<<< HEAD
-=======
-    private fun headObjectAsMono(key: K) = HeadObjectRequest.builder()
-        .bucket(bucketName)
-        .key(buildS3Key(key))
-        .build()
-        .let { s3Client.headObject(it) }
-        .toMonoAndPublishOn()
-        .handleNoSuchKeyException()
-
->>>>>>> dbceb138
     /**
      * @param s3KeySuffix cannot start with [PATH_DELIMITER]
      * @return [K] is built from [s3KeySuffix]
@@ -213,14 +99,7 @@
                 "Suffix cannot start with $PATH_DELIMITER: $suffix"
             }
         }
-<<<<<<< HEAD
-=======
 
         private fun <T : Any> CompletableFuture<T>.toMonoAndPublishOn(): Mono<T> = toMono().publishOn(scheduler)
-
-        private fun <T : Any> Mono<T>.handleNoSuchKeyException(): Mono<T> = onErrorResume(NoSuchKeyException::class.java) {
-            Mono.empty()
-        }
->>>>>>> dbceb138
     }
 }