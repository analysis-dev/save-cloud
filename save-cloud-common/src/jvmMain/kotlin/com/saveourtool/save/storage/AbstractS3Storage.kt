--- conflicted
+++ resolved
@@ -1,13 +1,7 @@
 package com.saveourtool.save.storage
 
 import com.saveourtool.save.s3.S3Operations
-<<<<<<< HEAD
-=======
-import com.saveourtool.save.utils.debug
-import com.saveourtool.save.utils.getLogger
 
-import org.slf4j.Logger
->>>>>>> d4618d03
 import reactor.core.publisher.Flux
 import reactor.core.publisher.Mono
 import reactor.kotlin.core.publisher.toFlux
@@ -69,15 +63,6 @@
         }
         .url()
 
-<<<<<<< HEAD
-    override fun upload(key: K, content: Flux<ByteBuffer>): Mono<K> =
-            s3Operations.uploadObject(buildS3Key(key), content)
-                .thenReturn(key)
-
-    override fun upload(key: K, contentLength: Long, content: Flux<ByteBuffer>): Mono<K> =
-            s3Operations.uploadObject(buildS3Key(key), contentLength, content)
-                .thenReturn(key)
-=======
     override fun upload(key: K, content: Flux<ByteBuffer>): Mono<Long> =
             s3Operations.createMultipartUpload(buildS3Key(key))
                 .toMonoAndPublishOn()
@@ -93,17 +78,12 @@
                                 .toMonoAndPublishOn()
                         }
                 }
-                .flatMap {
-                    contentLength(key)
-                }
+                .thenReturn(key)
 
-    override fun upload(key: K, contentLength: Long, content: Flux<ByteBuffer>): Mono<Unit> =
+    override fun upload(key: K, contentLength: Long, content: Flux<ByteBuffer>): Mono<K> =
             s3Operations.putObject(buildS3Key(key), contentLength, AsyncRequestBody.fromPublisher(content))
                 .toMonoAndPublishOn()
-                .map { response ->
-                    log.debug { "Uploaded $key with versionId: ${response.versionId()}" }
-                }
->>>>>>> d4618d03
+                .thenReturn(key)
 
     override fun move(source: K, target: K): Mono<Boolean> =
             s3Operations.copyObject(buildS3Key(source), buildS3Key(target))
