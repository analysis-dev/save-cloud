package com.saveourtool.save.storage

import com.saveourtool.save.s3.S3Operations
import com.saveourtool.save.storage.key.AbstractS3KeyDatabaseManager
import com.saveourtool.save.storage.key.S3KeyManager
import com.saveourtool.save.utils.*

import org.slf4j.Logger
import reactor.core.publisher.Flux
import reactor.core.publisher.Mono
import reactor.kotlin.core.publisher.switchIfEmpty
import reactor.kotlin.core.publisher.toFlux
import reactor.kotlin.core.publisher.toMono
import reactor.kotlin.core.util.function.component1
import reactor.kotlin.core.util.function.component2
import software.amazon.awssdk.core.async.AsyncRequestBody

import java.nio.ByteBuffer
import java.time.Instant
import java.util.concurrent.CompletableFuture

/**
 * S3 implementation of [StorageProjectReactor]
 *
 * @param K type of key
 * @property s3Operations [S3Operations] to operate with S3
 * @property s3KeyManager [S3KeyManager] manager for S3 keys
 */
class DefaultStorageProjectReactor<K : Any>(
    private val s3Operations: S3Operations,
    private val s3KeyManager: S3KeyManager<K>,
) : StorageProjectReactor<K> {
    private val log: Logger = getLogger(this::class)

    override fun list(): Flux<K> = s3Operations.listObjectsV2(s3KeyManager.commonPrefix)
        .toMonoAndPublishOn()
        .expand { lastResponse ->
            if (lastResponse.isTruncated) {
                s3Operations.listObjectsV2(s3KeyManager.commonPrefix, lastResponse.nextContinuationToken())
                    .toMonoAndPublishOn()
            } else {
                Mono.empty()
            }
        }
        .flatMapIterable { response ->
            response.contents().map { it.key() }
        }
        .flatMap { s3Key ->
            findKey(s3Key)
                .switchIfEmpty {
                    log.warn {
                        "Found s3 key $s3Key which is not valid by ${s3KeyManager::class.simpleName}"
                    }
                    Mono.empty()
                }
        }

    override fun download(key: K): Flux<ByteBuffer> = findExistedS3Key(key)
        .flatMap { s3Key ->
            s3Operations.getObject(s3Key)
                .toMonoAndPublishOn()
        }
        .flatMapMany {
            it.toFlux()
        }

    override fun upload(key: K, content: Flux<ByteBuffer>): Mono<K> =
            createNewS3Key(key)
                .flatMap { s3Key ->
                    s3Operations.createMultipartUpload(s3Key)
                        .toMonoAndPublishOn()
                        .flatMap { response ->
                            content.index()
                                .flatMap { (index, buffer) ->
                                    s3Operations.uploadPart(response, index + 1, AsyncRequestBody.fromByteBuffer(buffer))
                                        .toMonoAndPublishOn()
                                }
                                .collectList()
                                .flatMap { uploadPartResults ->
                                    s3Operations.completeMultipartUpload(response, uploadPartResults)
                                        .toMonoAndPublishOn()
                                }
                        }
                        .flatMap {
                            findKey(s3Key)
                                .switchIfEmptyToNotFound {
                                    "Not found inserted updated key for $key"
                                }
                        }
                }

    override fun upload(key: K, contentLength: Long, content: Flux<ByteBuffer>): Mono<K> =
            createNewS3Key(key)
                .flatMap { s3Key ->
                    s3Operations.putObject(s3Key, contentLength, AsyncRequestBody.fromPublisher(content))
                        .toMonoAndPublishOn()
                        .doOnError {
                            s3KeyManager.delete(key)
                        }
                        .map {
                            requireNotNull(s3KeyManager.findKey(s3Key)) {
                                "Not found inserted updated key for $key"
                            }
                        }
                }

    override fun move(source: K, target: K): Mono<Boolean> =
            findExistedS3Key(source)
                .zipWith(createNewS3Key(target))
                .flatMap { (sourceS3Key, targetS3Key) ->
                    s3Operations.copyObject(sourceS3Key, targetS3Key)
                        .toMonoAndPublishOn()
                }
                .flatMap {
                    delete(source)
                }

    override fun delete(key: K): Mono<Boolean> = findExistedS3Key(key).flatMap { s3Key ->
        s3Operations.deleteObject(s3Key)
            .toMonoAndPublishOn()
    }
        .map { deleteKey(key) }
        .thenReturn(true)
        .defaultIfEmpty(false)

    override fun lastModified(key: K): Mono<Instant> = findExistedS3Key(key).flatMap { s3Key ->
        s3Operations.headObject(s3Key)
            .toMonoAndPublishOn()
    }
        .map { response ->
            response.lastModified()
        }

    override fun contentLength(key: K): Mono<Long> = findExistedS3Key(key).flatMap { s3Key ->
        s3Operations.headObject(s3Key)
            .toMonoAndPublishOn()
    }
        .map { response ->
            response.contentLength()
        }

    override fun doesExist(key: K): Mono<Boolean> = findExistedS3Key(key).flatMap { s3Key ->
        s3Operations.headObject(s3Key)
            .toMonoAndPublishOn()
    }
        .map { true }
        .defaultIfEmpty(false)

<<<<<<< HEAD
    private fun deleteKey(key: K): Mono<Unit> = onIoSchedulerIfS3KeyDatabaseManager { s3KeyManager.delete(key) }
=======
    private fun <T : Any> CompletableFuture<out T?>.toMonoAndPublishOn(): Mono<T> = toMono().publishOn(s3Operations.scheduler)

    private fun deleteKey(key: K): Mono<Unit> = s3KeyManager.callAsMono { delete(key) }
>>>>>>> cc94977e

    private fun findKey(s3Key: String): Mono<K> = onIoSchedulerIfS3KeyDatabaseManager { s3KeyManager.findKey(s3Key) }

    private fun findExistedS3Key(key: K): Mono<String> = onIoSchedulerIfS3KeyDatabaseManager { s3KeyManager.findExistedS3Key(key) }

    private fun createNewS3Key(key: K): Mono<String> = onIoSchedulerIfS3KeyDatabaseManager { s3KeyManager.createNewS3Key(key) }

<<<<<<< HEAD
    private fun <T : Any> CompletableFuture<out T?>.toMonoAndPublishOn(): Mono<T> = toMono().publishOn(s3Operations.scheduler)

    private fun <R : Any> onIoSchedulerIfS3KeyDatabaseManager(function: () -> R?): Mono<R> = function.toMono()
=======
    private fun <R : Any> S3KeyManager<K>.callAsMono(function: S3KeyManager<K>.() -> R?): Mono<R> = { function(this) }
        .toMono()
>>>>>>> cc94977e
        .let {
            if (s3KeyManager is AbstractS3KeyDatabaseManager<*, *, *>) {
                it.subscribeOn(s3KeyManager.ioScheduler)
            } else {
                it
            }
        }
}<|MERGE_RESOLUTION|>--- conflicted
+++ resolved
@@ -146,28 +146,18 @@
         .map { true }
         .defaultIfEmpty(false)
 
-<<<<<<< HEAD
-    private fun deleteKey(key: K): Mono<Unit> = onIoSchedulerIfS3KeyDatabaseManager { s3KeyManager.delete(key) }
-=======
     private fun <T : Any> CompletableFuture<out T?>.toMonoAndPublishOn(): Mono<T> = toMono().publishOn(s3Operations.scheduler)
 
     private fun deleteKey(key: K): Mono<Unit> = s3KeyManager.callAsMono { delete(key) }
->>>>>>> cc94977e
 
-    private fun findKey(s3Key: String): Mono<K> = onIoSchedulerIfS3KeyDatabaseManager { s3KeyManager.findKey(s3Key) }
+    private fun findKey(s3Key: String): Mono<K> = s3KeyManager.callAsMono { findKey(s3Key) }
 
-    private fun findExistedS3Key(key: K): Mono<String> = onIoSchedulerIfS3KeyDatabaseManager { s3KeyManager.findExistedS3Key(key) }
+    private fun findExistedS3Key(key: K): Mono<String> = s3KeyManager.callAsMono { findExistedS3Key(key) }
 
-    private fun createNewS3Key(key: K): Mono<String> = onIoSchedulerIfS3KeyDatabaseManager { s3KeyManager.createNewS3Key(key) }
+    private fun createNewS3Key(key: K): Mono<String> = s3KeyManager.callAsMono { createNewS3Key(key) }
 
-<<<<<<< HEAD
-    private fun <T : Any> CompletableFuture<out T?>.toMonoAndPublishOn(): Mono<T> = toMono().publishOn(s3Operations.scheduler)
-
-    private fun <R : Any> onIoSchedulerIfS3KeyDatabaseManager(function: () -> R?): Mono<R> = function.toMono()
-=======
     private fun <R : Any> S3KeyManager<K>.callAsMono(function: S3KeyManager<K>.() -> R?): Mono<R> = { function(this) }
         .toMono()
->>>>>>> cc94977e
         .let {
             if (s3KeyManager is AbstractS3KeyDatabaseManager<*, *, *>) {
                 it.subscribeOn(s3KeyManager.ioScheduler)
