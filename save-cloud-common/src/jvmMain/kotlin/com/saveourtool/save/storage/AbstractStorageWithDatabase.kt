package com.saveourtool.save.storage

import com.saveourtool.save.s3.S3Operations
import com.saveourtool.save.spring.entity.BaseEntity
import com.saveourtool.save.spring.repository.BaseEntityRepository
import com.saveourtool.save.utils.*

import org.springframework.data.domain.Example
import reactor.core.publisher.Mono
<<<<<<< HEAD
import kotlinx.datetime.Clock
=======

import java.net.URL
import java.nio.ByteBuffer
import java.time.Instant
import javax.annotation.PostConstruct
>>>>>>> 1918003d

/**
 * Implementation of S3 storage which stores keys in database
 *
 * @param s3Operations interface to operate with S3 storage
 * @param prefix a common prefix for all keys in S3 storage for this storage
 * @property repository repository for [E] which is entity for [K]
 */
abstract class AbstractStorageWithDatabase<K : Any, E : BaseEntity, R : BaseEntityRepository<E>>(
    private val s3Operations: S3Operations,
    private val prefix: String,
    protected val repository: R,
<<<<<<< HEAD
) : AbstractStorage<K, AbstractStorageProjectReactorWithDatabase<K, E, R>, AbstractStoragePreSignedWithDatabase<K, E, R>>() {
    private val underlyingStorageProjectReactor = defaultStorageProjectReactor(s3Operations, prefix)
    private val backupUnderlyingStorageProjectReactorCreator = {
        defaultStorageProjectReactor(s3Operations,
            prefix.removeSuffix(PATH_DELIMITER) + "-backup-${Clock.System.now().epochSeconds}")
    }
    private val underlyingStoragePreSignedUrl = defaultStoragePreSignedUrl(s3Operations, prefix)
    override val storageProjectReactor = object : AbstractStorageProjectReactorWithDatabase<K, E, R>(
        underlyingStorageProjectReactor,
        repository,
    ) {
        override fun E.toKey(): K = convertEntityToKey(this)

        override fun K.toEntity(): E = convertKeyToEntity(this)

        override fun findEntity(key: K): E? = doFindEntity(key)

        override fun beforeDelete(entity: E) = doBeforeDelete(entity)
    }
    override val storagePreSignedUrl = object : AbstractStoragePreSignedWithDatabase<K, E, R>(
        underlyingStoragePreSignedUrl,
        repository,
    ) {
        override fun findEntity(key: K): E? = doFindEntity(key)
    }
=======
) : Storage<K> {
    private val log: Logger = getLogger(this.javaClass)
    private val commonPrefix: String = prefix.asS3CommonPrefix()
    private val storage: Storage<Long> = defaultS3Storage(s3Operations, commonPrefix)
>>>>>>> 1918003d

    /**
     * Init method to back up unexpected ids which are detected in storage,but missed in database
     */
<<<<<<< HEAD
    override fun doInitAsync(storageProjectReactor: AbstractStorageProjectReactorWithDatabase<K, E, R>): Mono<Unit> = underlyingStorageProjectReactor.detectAsyncUnexpectedIds(
        repository
    )
        .collectList()
        .filter { it.isNotEmpty() }
        .flatMapIterable { unexpectedIds ->
            val backupStorage = backupUnderlyingStorageProjectReactorCreator()
            log.warn {
                "Found unexpected ids $unexpectedIds in storage ${this::class.simpleName}. Move them to backup storage..."
            }
            generateSequence { backupStorage }.take(unexpectedIds.size)
                .toList()
                .zip(unexpectedIds)
        }
        .flatMap { (backupStorage, id) ->
            underlyingStorageProjectReactor.contentLength(id)
                .flatMap { contentLength ->
                    backupStorage.upload(id, contentLength, underlyingStorageProjectReactor.download(id))
                }
                .then(underlyingStorageProjectReactor.delete(id))
        }
        .thenJust(Unit)
=======
    @PostConstruct
    fun backupUnexpectedIds() {
        Mono.fromFuture {
            s3Operations.backupUnexpectedKeys(
                storageName = "${this::class.simpleName}",
                commonPrefix = commonPrefix,
            ) { s3Key ->
                val id = s3Key.removePrefix(commonPrefix).toLong()
                repository.findById(id).isEmpty
            }
        }.publishOn(s3Operations.scheduler)
            .subscribe()
    }
>>>>>>> 1918003d

    /**
     * @param entity
     * @return a key [K] created from receiver entity [E]
     */
    protected abstract fun convertEntityToKey(entity: E): K

    /**
     * @param key
     * @return an entity [E] created from receiver key [K]
     */
    protected abstract fun convertKeyToEntity(key: K): E

    /**
     * A default implementation uses Spring's [Example]
     *
     * @param key
     * @return [E] entity found by [K] key or null
     */
    protected abstract fun doFindEntity(key: K): E?

    /**
     * @receiver [E] entity which needs to be processed before deletion
     * @param entity
     */
    protected open fun doBeforeDelete(entity: E): Unit = Unit

    companion object {
        private fun defaultStorageProjectReactor(s3Operations: S3Operations, prefix: String): StorageProjectReactor<Long> = object : AbstractSimpleStorageProjectReactor<Long>(
            s3Operations, prefix
        ) {
            override fun buildKey(s3KeySuffix: String): Long = s3KeySuffix.toLong()
            override fun buildS3KeySuffix(key: Long): String = key.toString()
        }
        private fun defaultStoragePreSignedUrl(s3Operations: S3Operations, prefix: String): StoragePreSignedUrl<Long> = object : AbstractSimpleStoragePreSignedUrl<Long>(
            s3Operations, prefix
        ) {
            override fun buildS3KeySuffix(key: Long): String = key.toString()
        }
    }
}<|MERGE_RESOLUTION|>--- conflicted
+++ resolved
@@ -3,19 +3,9 @@
 import com.saveourtool.save.s3.S3Operations
 import com.saveourtool.save.spring.entity.BaseEntity
 import com.saveourtool.save.spring.repository.BaseEntityRepository
-import com.saveourtool.save.utils.*
 
 import org.springframework.data.domain.Example
 import reactor.core.publisher.Mono
-<<<<<<< HEAD
-import kotlinx.datetime.Clock
-=======
-
-import java.net.URL
-import java.nio.ByteBuffer
-import java.time.Instant
-import javax.annotation.PostConstruct
->>>>>>> 1918003d
 
 /**
  * Implementation of S3 storage which stores keys in database
@@ -28,14 +18,10 @@
     private val s3Operations: S3Operations,
     private val prefix: String,
     protected val repository: R,
-<<<<<<< HEAD
 ) : AbstractStorage<K, AbstractStorageProjectReactorWithDatabase<K, E, R>, AbstractStoragePreSignedWithDatabase<K, E, R>>() {
-    private val underlyingStorageProjectReactor = defaultStorageProjectReactor(s3Operations, prefix)
-    private val backupUnderlyingStorageProjectReactorCreator = {
-        defaultStorageProjectReactor(s3Operations,
-            prefix.removeSuffix(PATH_DELIMITER) + "-backup-${Clock.System.now().epochSeconds}")
-    }
-    private val underlyingStoragePreSignedUrl = defaultStoragePreSignedUrl(s3Operations, prefix)
+    private val commonPrefix: String = prefix.asS3CommonPrefix()
+    private val underlyingStorageProjectReactor = defaultStorageProjectReactor(s3Operations, commonPrefix)
+    private val underlyingStoragePreSignedUrl = defaultStoragePreSignedUrl(s3Operations, commonPrefix)
     override val storageProjectReactor = object : AbstractStorageProjectReactorWithDatabase<K, E, R>(
         underlyingStorageProjectReactor,
         repository,
@@ -54,54 +40,19 @@
     ) {
         override fun findEntity(key: K): E? = doFindEntity(key)
     }
-=======
-) : Storage<K> {
-    private val log: Logger = getLogger(this.javaClass)
-    private val commonPrefix: String = prefix.asS3CommonPrefix()
-    private val storage: Storage<Long> = defaultS3Storage(s3Operations, commonPrefix)
->>>>>>> 1918003d
 
     /**
      * Init method to back up unexpected ids which are detected in storage,but missed in database
      */
-<<<<<<< HEAD
-    override fun doInitAsync(storageProjectReactor: AbstractStorageProjectReactorWithDatabase<K, E, R>): Mono<Unit> = underlyingStorageProjectReactor.detectAsyncUnexpectedIds(
-        repository
-    )
-        .collectList()
-        .filter { it.isNotEmpty() }
-        .flatMapIterable { unexpectedIds ->
-            val backupStorage = backupUnderlyingStorageProjectReactorCreator()
-            log.warn {
-                "Found unexpected ids $unexpectedIds in storage ${this::class.simpleName}. Move them to backup storage..."
-            }
-            generateSequence { backupStorage }.take(unexpectedIds.size)
-                .toList()
-                .zip(unexpectedIds)
+    override fun doInitAsync(storageProjectReactor: AbstractStorageProjectReactorWithDatabase<K, E, R>): Mono<Unit> = Mono.fromFuture {
+        s3Operations.backupUnexpectedKeys(
+            storageName = "${this::class.simpleName}",
+            commonPrefix = commonPrefix,
+        ) { s3Key ->
+            val id = s3Key.removePrefix(commonPrefix).toLong()
+            repository.findById(id).isEmpty
         }
-        .flatMap { (backupStorage, id) ->
-            underlyingStorageProjectReactor.contentLength(id)
-                .flatMap { contentLength ->
-                    backupStorage.upload(id, contentLength, underlyingStorageProjectReactor.download(id))
-                }
-                .then(underlyingStorageProjectReactor.delete(id))
-        }
-        .thenJust(Unit)
-=======
-    @PostConstruct
-    fun backupUnexpectedIds() {
-        Mono.fromFuture {
-            s3Operations.backupUnexpectedKeys(
-                storageName = "${this::class.simpleName}",
-                commonPrefix = commonPrefix,
-            ) { s3Key ->
-                val id = s3Key.removePrefix(commonPrefix).toLong()
-                repository.findById(id).isEmpty
-            }
-        }.publishOn(s3Operations.scheduler)
-            .subscribe()
-    }
->>>>>>> 1918003d
+    }.publishOn(s3Operations.scheduler)
 
     /**
      * @param entity
