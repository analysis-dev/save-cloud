/**
 * Utility methods for working with Reactor publishers
 */

package com.saveourtool.save.utils

import com.fasterxml.jackson.databind.ObjectMapper
import com.fasterxml.jackson.databind.util.ByteBufferBackedInputStream
import org.springframework.http.HttpStatus
import org.springframework.web.server.ResponseStatusException
import reactor.core.publisher.Flux
import reactor.core.publisher.Mono
import reactor.core.scheduler.Schedulers
import reactor.kotlin.core.publisher.switchIfEmpty
import reactor.kotlin.core.publisher.switchIfEmptyDeferred
import reactor.kotlin.core.publisher.toFlux
import reactor.kotlin.core.publisher.toMono
import java.io.InputStream
import java.io.SequenceInputStream
import java.nio.ByteBuffer
import java.util.Comparator
<<<<<<< HEAD
import kotlin.math.roundToInt
=======
>>>>>>> b62793e5
import kotlin.time.Duration
import kotlin.time.toJavaDuration

/**
 * @param status
 * @param messageCreator
 * @return original [Mono] or [Mono.error] with [status] otherwise
 */
fun <T> Mono<T>.switchIfEmptyToResponseException(status: HttpStatus, messageCreator: (() -> String?) = { null }) = switchIfEmpty {
    Mono.error(ResponseStatusException(status, messageCreator()))
}

/**
 * @param messageCreator
 * @return original [Mono] or [Mono.error] with 404 status otherwise
 */
fun <T> Mono<T>.switchIfEmptyToNotFound(messageCreator: (() -> String?) = { null }) = switchIfEmptyToResponseException(HttpStatus.NOT_FOUND, messageCreator)

/**
 * @param messageCreator
 * @return original [Flux] or [Mono.error] with 404 status otherwise
 */
fun <T> Flux<T>.switchIfEmptyToNotFound(messageCreator: (() -> String?) = { null }) = switchIfEmptyDeferred {
    Mono.error(ResponseStatusException(HttpStatus.NOT_FOUND, messageCreator()))
}

/**
 * @param predicate
 * @param status
 * @param messageCreator
 * @return original [Mono] or [Mono.error] with [status] if [predicate] is true for value in [Mono]
 */
@Suppress("LAMBDA_IS_NOT_LAST_PARAMETER")
fun <T> Mono<T>.requireOrSwitchToResponseException(
    predicate: T.() -> Boolean,
    status: HttpStatus,
    messageCreator: (() -> String?) = { null }
) = filter(predicate).switchIfEmptyToResponseException(status, messageCreator)

/**
 * @param lazyValue default value creator
 * @return original [Mono] with switch to default value if original [Mono] is empty
 */
fun <T> Mono<T>.lazyDefaultIfEmpty(lazyValue: () -> T): Mono<T> = switchIfEmpty {
    Mono.fromCallable(lazyValue)
}

/**
 * @param other other value which will be returned in [Mono]
 * @return [Mono] with [other] as value which will be returned after [Flux] receiver
 */
fun <T : Any> Flux<*>.thenJust(other: T): Mono<T> = then(Mono.just(other))

/**
 * Run [effect] and then return the original value
 *
 * @param effect
 * @return always returns [Mono] with the original value. Uses [Mono.flatMap] under the hood,
 * so all signals are treated accordingly.
 */
fun <T : Any> Mono<T>.asyncEffect(effect: (T) -> Mono<out Any>): Mono<T> = flatMap { value ->
    effect(value).thenReturn(value)
}

/**
 * If content of [this] [Mono] matches [predicate], run [effect].
 *
 * @param predicate
 * @param effect
 * @return always returns [Mono] with the original value. Uses [Mono.flatMap] under the hood,
 * so all signals are treated accordingly.
 */
fun <T : Any> Mono<T>.asyncEffectIf(predicate: T.() -> Boolean, effect: (T) -> Mono<out Any>): Mono<T> = asyncEffect { value ->
    if (predicate(value)) {
        effect(value)
    } else {
        Mono.just(Unit)
    }
}

/**
 * @return convert [Flux] of [ByteBuffer] to [Mono] of [InputStream]
 */
fun Flux<ByteBuffer>.mapToInputStream(): Mono<InputStream> = this
    // take simple implementation from Jackson library
    .map { ByteBufferBackedInputStream(it) }
    .cast(InputStream::class.java)
    .reduce { in1, in2 ->
        SequenceInputStream(in1, in2)
    }

/**
 * @param objectMapper
 * @return convert current object to [Flux] of [ByteBuffer] as Json string using [objectMapper]
 */
fun <T> T.toFluxByteBufferAsJson(objectMapper: ObjectMapper): Flux<ByteBuffer> = Mono.fromCallable { objectMapper.writeValueAsBytes(this) }
    .map { ByteBuffer.wrap(it) }
    .toFlux()

/**
 * @param keyExtractor the function used to extract the [Comparable] sort key
 * @return sorted original [Flux]
 */
fun <T : Any, K : Comparable<K>> Flux<T>.sortBy(keyExtractor: (T) -> K): Flux<T> = sort(Comparator.comparing(keyExtractor))

/**
 * Taking from https://projectreactor.io/docs/core/release/reference/#faq.wrap-blocking
 *
 * @param supplier blocking operation like JDBC
 * @return [Mono] from result of blocking operation [T]
 */
fun <T : Any> blockingToMono(supplier: () -> T?): Mono<T> = supplier.toMono()
    .subscribeOn(Schedulers.boundedElastic())

/**
 * @param supplier blocking operation like JDBC
 * @return [Flux] from result of blocking operation [List] of [T]
 */
fun <T> blockingToFlux(supplier: () -> Iterable<T>): Flux<T> = blockingToMono(supplier).flatMapIterable { it }

/**
<<<<<<< HEAD
 * @param till
 * @param times
 * @param checking
 * @return true if [checking] was successful before timeout, otherwise -- false
 */
fun waitReactively(till: Duration, times: Int, checking: () -> Boolean): Mono<Boolean> = Flux.interval((till / times).toJavaDuration())
    .take(times.toLong())
    .map {
        checking()
    }
    .takeUntil { it }
    // check whether we have got `true` or Flux has completed with only `false`
    .any { it }

/**
 * @param till
 * @param interval
 * @param checking
 * @return true if [checking] was successful before timeout, otherwise -- false
 */
fun waitReactively(till: Duration, interval: Duration, checking: () -> Boolean): Mono<Boolean> = waitReactively(interval, (till / interval).roundToInt(), checking)
=======
 * @param interval how long to wait between checks
 * @param numberOfChecks how many times to check [checking]
 * @param checking action which checks that waiting can be finished
 * @return true if [checking] was successful before timeout, otherwise -- false
 */
fun waitReactivelyUntil(
    interval: Duration,
    numberOfChecks: Long,
    checking: () -> Boolean,
): Mono<Boolean> = Flux.interval(interval.toJavaDuration())
    .take(numberOfChecks)
    .map { checking() }
    .takeUntil { it }
    // check whether we have got `true` or Flux has completed with only `false`
    .any { it }
>>>>>>> b62793e5
<|MERGE_RESOLUTION|>--- conflicted
+++ resolved
@@ -19,10 +19,6 @@
 import java.io.SequenceInputStream
 import java.nio.ByteBuffer
 import java.util.Comparator
-<<<<<<< HEAD
-import kotlin.math.roundToInt
-=======
->>>>>>> b62793e5
 import kotlin.time.Duration
 import kotlin.time.toJavaDuration
 
@@ -144,29 +140,6 @@
 fun <T> blockingToFlux(supplier: () -> Iterable<T>): Flux<T> = blockingToMono(supplier).flatMapIterable { it }
 
 /**
-<<<<<<< HEAD
- * @param till
- * @param times
- * @param checking
- * @return true if [checking] was successful before timeout, otherwise -- false
- */
-fun waitReactively(till: Duration, times: Int, checking: () -> Boolean): Mono<Boolean> = Flux.interval((till / times).toJavaDuration())
-    .take(times.toLong())
-    .map {
-        checking()
-    }
-    .takeUntil { it }
-    // check whether we have got `true` or Flux has completed with only `false`
-    .any { it }
-
-/**
- * @param till
- * @param interval
- * @param checking
- * @return true if [checking] was successful before timeout, otherwise -- false
- */
-fun waitReactively(till: Duration, interval: Duration, checking: () -> Boolean): Mono<Boolean> = waitReactively(interval, (till / interval).roundToInt(), checking)
-=======
  * @param interval how long to wait between checks
  * @param numberOfChecks how many times to check [checking]
  * @param checking action which checks that waiting can be finished
@@ -181,5 +154,4 @@
     .map { checking() }
     .takeUntil { it }
     // check whether we have got `true` or Flux has completed with only `false`
-    .any { it }
->>>>>>> b62793e5
+    .any { it }