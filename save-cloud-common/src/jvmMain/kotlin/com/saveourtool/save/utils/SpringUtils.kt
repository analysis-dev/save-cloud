--- conflicted
+++ resolved
@@ -22,11 +22,7 @@
  * @param contentBytes
  * @return count of written bytes
  */
-<<<<<<< HEAD
 fun <K : Any> StorageProjectReactor<K>.upload(key: K, contentBytes: ByteArray): Mono<Long> = contentBytes.size.toLong()
-=======
-fun <K : Any> Storage<K>.upload(key: K, contentBytes: ByteArray): Mono<Long> = contentBytes.size.toLong()
->>>>>>> 7a496ada
     .let { contentLength ->
         upload(key, contentLength, Flux.just(ByteBuffer.wrap(contentBytes))).thenReturn(contentLength)
     }
@@ -39,11 +35,7 @@
  * @param contentLength
  * @return [Mono] with overwritten key [K]
  */
-<<<<<<< HEAD
-fun <K> StorageProjectReactor<K>.overwrite(key: K, content: Part, contentLength: Long): Mono<Unit> = content.content()
-=======
-fun <K : Any> Storage<K>.overwrite(key: K, content: Part, contentLength: Long): Mono<K> = content.content()
->>>>>>> 7a496ada
+fun <K> StorageProjectReactor<K>.overwrite(key: K, content: Part, contentLength: Long): Mono<K> = content.content()
     .map { it.asByteBuffer() }
     .let { overwrite(key, contentLength, it) }
 
@@ -54,11 +46,7 @@
  * @param contentBytes
  * @return count of written bytes
  */
-<<<<<<< HEAD
-fun <K> StorageProjectReactor<K>.overwrite(key: K, contentBytes: ByteArray): Mono<Long> = contentBytes.size.toLong()
-=======
-fun <K : Any> Storage<K>.overwrite(key: K, contentBytes: ByteArray): Mono<Long> = contentBytes.size.toLong()
->>>>>>> 7a496ada
+fun <K : Any> StorageProjectReactor<K>.overwrite(key: K, contentBytes: ByteArray): Mono<Long> = contentBytes.size.toLong()
     .let { contentLength ->
         overwrite(key, contentLength, Flux.just(ByteBuffer.wrap(contentBytes))).thenReturn(contentLength)
     }
