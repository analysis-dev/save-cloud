--- conflicted
+++ resolved
@@ -1,25 +1,20 @@
 package com.saveourtool.save.s3
 
-<<<<<<< HEAD
+import reactor.core.scheduler.Scheduler
+import software.amazon.awssdk.core.async.AsyncRequestBody
 import kotlinx.coroutines.CoroutineDispatcher
 import reactor.core.scheduler.Scheduler
 import reactor.core.scheduler.Schedulers
-=======
-import reactor.core.scheduler.Scheduler
->>>>>>> 63ca84b4
 import software.amazon.awssdk.core.async.AsyncRequestBody
 import software.amazon.awssdk.core.async.ResponsePublisher
 import software.amazon.awssdk.services.s3.model.*
 import software.amazon.awssdk.services.s3.presigner.model.PresignedGetObjectRequest
-<<<<<<< HEAD
 import software.amazon.awssdk.services.s3.presigner.model.PresignedPutObjectRequest
 import java.util.concurrent.CompletableFuture
 import java.util.concurrent.ExecutorService
-=======
 
 import java.util.concurrent.CompletableFuture
 
->>>>>>> 63ca84b4
 import kotlin.time.Duration
 import kotlinx.coroutines.CoroutineDispatcher
 
@@ -30,30 +25,12 @@
  */
 interface S3Operations {
     /**
-<<<<<<< HEAD
-     * name for shared [ExecutorService] used by S3
-     */
-    val executorName: String
-
-    /**
-     * a shared [ExecutorService] used by S3
-     */
-    val executorService: ExecutorService
-
-    /**
-     * a shared [Scheduler] based on [executorService]
-=======
      * a shared [Scheduler] based on [java.util.concurrent.ExecutorService]
->>>>>>> 63ca84b4
      */
     val scheduler: Scheduler
 
     /**
-<<<<<<< HEAD
-     * a shared [CoroutineDispatcher] based on [executorService]
-=======
      * a shared [CoroutineDispatcher] based on [java.util.concurrent.ExecutorService]
->>>>>>> 63ca84b4
      */
     val coroutineDispatcher: CoroutineDispatcher
 
@@ -73,7 +50,6 @@
     /**
      * @param s3Key
      * @return [CompletableFuture] with response
-<<<<<<< HEAD
      */
     fun createMultipartUpload(s3Key: String): CompletableFuture<CreateMultipartUploadResponse>
 
@@ -94,28 +70,6 @@
      * @param completedParts
      * @return [CompletableFuture] with response
      */
-=======
-     */
-    fun createMultipartUpload(s3Key: String): CompletableFuture<CreateMultipartUploadResponse>
-
-    /**
-     * @param createResponse response on creating multipart upload
-     * @param index
-     * @param contentPart
-     * @return [CompletableFuture] with [CompletedPart]
-     */
-    fun uploadPart(
-        createResponse: CreateMultipartUploadResponse,
-        index: Long,
-        contentPart: AsyncRequestBody,
-    ): CompletableFuture<CompletedPart>
-
-    /**
-     * @param createResponse response on creating multipart upload
-     * @param completedParts
-     * @return [CompletableFuture] with response
-     */
->>>>>>> 63ca84b4
     fun completeMultipartUpload(
         createResponse: CreateMultipartUploadResponse,
         completedParts: Collection<CompletedPart>,
