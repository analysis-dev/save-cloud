--- conflicted
+++ resolved
@@ -5,17 +5,15 @@
 import software.amazon.awssdk.core.async.ResponsePublisher
 import software.amazon.awssdk.services.s3.model.*
 import software.amazon.awssdk.services.s3.presigner.model.PresignedGetObjectRequest
-<<<<<<< HEAD
-import software.amazon.awssdk.services.s3.presigner.model.PresignedPutObjectRequest
-import java.nio.ByteBuffer
-import kotlin.time.Duration
-=======
 
 import java.util.concurrent.CompletableFuture
 
 import kotlin.time.Duration
 import kotlinx.coroutines.CoroutineDispatcher
->>>>>>> 0fb3adea
+import software.amazon.awssdk.services.s3.presigner.model.PresignedGetObjectRequest
+import software.amazon.awssdk.services.s3.presigner.model.PresignedPutObjectRequest
+import java.nio.ByteBuffer
+import kotlin.time.Duration
 
 typealias GetObjectResponsePublisher = ResponsePublisher<GetObjectResponse>
 
@@ -80,11 +78,7 @@
      * @param content
      * @return [CompletableFuture] with response
      */
-<<<<<<< HEAD
-    fun uploadObject(s3Key: String, contentLength: Long, content: Flux<ByteBuffer>): Mono<PutObjectResponse>
-=======
     fun putObject(s3Key: String, contentLength: Long, content: AsyncRequestBody): CompletableFuture<PutObjectResponse>
->>>>>>> 0fb3adea
 
     /**
      * @param sourceS3Key
@@ -95,16 +89,15 @@
 
     /**
      * @param s3Key
-<<<<<<< HEAD
-     * @return [Mono] with response
+     * @return [CompletableFuture] with response
      */
-    fun deleteObject(s3Key: String): Mono<DeleteObjectResponse>
+    fun deleteObject(s3Key: String): CompletableFuture<DeleteObjectResponse?>
 
     /**
      * @param s3Key
-     * @return [Mono] with response
+     * @return [CompletableFuture] with response
      */
-    fun headObject(s3Key: String): Mono<HeadObjectResponse>
+    fun headObject(s3Key: String): CompletableFuture<HeadObjectResponse>
 
     /**
      * @param s3Key
@@ -120,22 +113,4 @@
      * @return a pre-signed request to upload an object with known content length
      */
     fun requestToUploadObject(s3Key: String, contentLength: Long, duration: Duration): PresignedPutObjectRequest
-=======
-     * @return [CompletableFuture] with response
-     */
-    fun deleteObject(s3Key: String): CompletableFuture<DeleteObjectResponse?>
-
-    /**
-     * @param s3Key
-     * @return [CompletableFuture] with response
-     */
-    fun headObject(s3Key: String): CompletableFuture<HeadObjectResponse?>
-
-    /**
-     * @param s3Key
-     * @param duration duration when url is valid
-     * @return a pre-signed request to download an object
-     */
-    fun requestToDownloadObject(s3Key: String, duration: Duration): PresignedGetObjectRequest
->>>>>>> 0fb3adea
 }