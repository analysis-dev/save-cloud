--- conflicted
+++ resolved
@@ -34,18 +34,9 @@
     properties: S3OperationsProperties,
 ) : S3Operations, AutoCloseable {
     private val bucketName = properties.bucketName
-<<<<<<< HEAD
-    private val credentialsProvider: AwsCredentialsProvider = with(properties) {
-        StaticCredentialsProvider.create(
-            credentials.toAwsCredentials()
-        )
-    }
+    private val credentialsProvider: AwsCredentialsProvider = properties.credentials.toAwsCredentialsProvider()
     private val executorName: String = "s3-operations-${properties.bucketName}"
     override val executorService = with(properties.async) {
-=======
-    private val credentialsProvider: AwsCredentialsProvider = properties.credentials.toAwsCredentialsProvider()
-    private val executorService = with(properties.async) {
->>>>>>> 98ac9ae6
         ThreadPoolExecutor(
             minPoolSize,
             maxPoolSize,
@@ -217,7 +208,6 @@
 
         private fun URI.lowercase(): URI = URI(toString().lowercase())
 
-<<<<<<< HEAD
         private class NamedDefaultThreadFactory(private val namePrefix: String) : ThreadFactory {
             private val delegate: ThreadFactory = Executors.defaultThreadFactory()
             private val threadCount = AtomicInteger(0)
@@ -229,7 +219,7 @@
                 return thread
             }
         }
-=======
+
         private fun S3AsyncClient.createBucketIfNotExists(bucketName: String): CompletableFuture<String> =
                 HeadBucketRequest.builder()
                     .bucket(bucketName)
@@ -255,6 +245,5 @@
                                 }
                         }
                     }
->>>>>>> 98ac9ae6
     }
 }