--- conflicted
+++ resolved
@@ -1,9 +1,7 @@
 package org.cqfn.save.entities
 
-<<<<<<< HEAD
-=======
 import org.cqfn.save.domain.Role
->>>>>>> 760c9873
+import org.cqfn.save.info.UserInfo
 import org.cqfn.save.info.UserInfo
 import javax.persistence.Entity
 
@@ -21,18 +19,8 @@
     var password: String?,
     var role: String?,
     var source: String,
-<<<<<<< HEAD
     var email: String?,
     var avatar: String? = null,
-) : BaseEntity() {
-    /**
-     * @return [UserInfo] object
-     */
-    fun toUserInfo() = UserInfo(
-        userName = name ?: "Unknown",
-        email = email,
-        avatar = avatar,
-=======
 ) : BaseEntity() {
     /**
      * @param projects roles in projects
@@ -42,6 +30,7 @@
         name = name ?: "Undefined",
         source = source,
         projects = projects,
->>>>>>> 760c9873
+        email = email,
+        avatar = avatar,
     )
 }