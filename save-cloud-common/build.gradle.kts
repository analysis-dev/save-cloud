--- conflicted
+++ resolved
@@ -25,14 +25,10 @@
     jvmToolchain {
         this.languageVersion.set(JavaLanguageVersion.of(Versions.jdk))
     }
-<<<<<<< HEAD
-    js(IR).browser()
-=======
-    js(BOTH) {
+    js(IR) {
         browser()
         useCommonJs()
     }
->>>>>>> 7e97078a
 
     // setup native compilation
     linuxX64()
