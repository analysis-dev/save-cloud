package org.cqfn.save.orchestrator.service

import org.cqfn.save.entities.Execution
import org.cqfn.save.execution.ExecutionStatus
import org.cqfn.save.execution.ExecutionUpdateDto
import org.cqfn.save.orchestrator.config.ConfigProperties
import org.cqfn.save.orchestrator.docker.ContainerManager

import com.github.dockerjava.api.exception.DockerException
import generated.SAVE_CORE_VERSION
import org.apache.commons.io.FileUtils
import org.slf4j.LoggerFactory
import org.springframework.beans.factory.annotation.Autowired
import org.springframework.beans.factory.annotation.Qualifier
import org.springframework.core.io.ClassPathResource
import org.springframework.stereotype.Service
import org.springframework.web.reactive.function.BodyInserters
import org.springframework.web.reactive.function.client.WebClient

import java.io.File
import java.util.concurrent.atomic.AtomicBoolean

import kotlin.io.path.ExperimentalPathApi
import kotlin.io.path.createTempDirectory

/**
 * A service that uses [ContainerManager] to build and start containers for test execution.
 */
@Service
@OptIn(ExperimentalPathApi::class)
class DockerService(private val configProperties: ConfigProperties) {
    /**
     * [ContainerManager] that is used to access docker daemon API
     */
    internal val containerManager = ContainerManager(configProperties.docker.host)
    private val executionDir = "/run/save-execution"
    private val isAgentStoppingInProgress = AtomicBoolean(false)

    @Autowired
    @Qualifier("webClientBackend")
    private lateinit var webClientBackend: WebClient

    /**
     * Function that builds a base image with test resources and then creates containers with agents.
     *
     * @param execution [Execution] from which this workflow is started
     * @return list of IDs of created containers
     */
    fun buildAndCreateContainers(execution: Execution): List<String> {
        log.info("Building base image for execution.id=${execution.id}")
        val (imageId, runCmd) = buildBaseImageForExecution(execution)
        log.info("Built base image for execution.id=${execution.id}")
        return (1..configProperties.agentsCount).map { number ->
            log.info("Building container #$number for execution.id=${execution.id}")
            createContainerForExecution(execution, imageId, "${execution.id}-$number", runCmd).also {
                log.info("Built container id=$it for execution.id=${execution.id}")
            }
        }
    }

    /**
     * @param execution an [Execution] for which containers are being started
     * @param agentIds list of IDs of agents (==containers) for this execution
     */
    fun startContainersAndUpdateExecution(execution: Execution, agentIds: List<String>) {
        val executionId = requireNotNull(execution.id) { "For project=${execution.project} method has been called with execution with id=null" }
        log.info("Sending request to make execution.id=$executionId RUNNING")
        webClientBackend
            .post()
            .uri("/updateExecution")
            .body(BodyInserters.fromValue(ExecutionUpdateDto(executionId, ExecutionStatus.RUNNING)))
            .retrieve()
            .toBodilessEntity()
            .subscribe()
        agentIds.forEach {
            log.info("Starting container id=$it")
            containerManager.dockerClient.startContainerCmd(it).exec()
        }
        log.info("Successfully started all containers for execution.id=$executionId")
    }

    /**
     * @param agentIds list of IDs of agents to stop
     * @return true if agents have been stopped, false if another thread is already stopping them
     */
    fun stopAgents(agentIds: List<String>) =
            if (isAgentStoppingInProgress.compareAndSet(false, true)) {
                try {
                    agentIds.forEach {
                        log.info("Stopping agent with id=$it")
                        containerManager.dockerClient.stopContainerCmd(it).exec()
                        log.info("Agent with id=$it has been stopped")
                    }
                    true
                } catch (dex: DockerException) {
                    log.error("Error while stopping agents $agentIds", dex)
                    false
                } finally {
                    isAgentStoppingInProgress.lazySet(false)
                }
            } else {
                log.debug("Agents stopping is already in progress, skipping")
                false
            }

    /**
     * @param imageName name of the image to remove
     * @return an instance of docker command
     */
    fun removeImage(imageName: String) {
        log.info("Removing image $imageName")
        containerManager.dockerClient.removeImageCmd(imageName).exec()
    }

    /**
     * @param containerId id of container to remove
     * @return an instance of docker command
     */
    fun removeContainer(containerId: String) {
        log.info("Removing container $containerId")
        containerManager.dockerClient.removeContainerCmd(containerId).exec()
    }

    @Suppress("TOO_LONG_FUNCTION", "UnsafeCallOnNullableType")
    private fun buildBaseImageForExecution(execution: Execution): Pair<String, String> {
        println("\n\nconfigProperties.testResources.basePath ${configProperties.testResources.basePath}")
        println("execution.resourcesRootPath ${execution.resourcesRootPath}")
        println("execution.workDir ${configProperties.workDir}")
        val resourcesPath = File(
            configProperties.testResources.basePath,
            execution.resourcesRootPath,
        )
        val runCmd = "./$SAVE_AGENT_EXECUTABLE_NAME"
        // include save-agent into the image
<<<<<<< HEAD
        println("PATH 1: ${ClassPathResource(SAVE_AGENT_EXECUTABLE_NAME)}")
        println("PATH 2: ${resourcesPath}")
=======
>>>>>>> ee556cfc
        val saveAgent = File(resourcesPath, SAVE_AGENT_EXECUTABLE_NAME)
        FileUtils.copyInputStreamToFile(
            ClassPathResource(SAVE_AGENT_EXECUTABLE_NAME).inputStream,
            saveAgent
        )
        // include save-cli into the image
        val saveCli = File(resourcesPath, SAVE_CLI_EXECUTABLE_NAME)
        FileUtils.copyInputStreamToFile(
            ClassPathResource(SAVE_CLI_EXECUTABLE_NAME).inputStream,
            saveCli
        )
        val baseImage = execution.sdk
        val imageId = containerManager.buildImageWithResources(
            baseImage = baseImage,
            imageName = imageName(execution.id!!),
            baseDir = resourcesPath,
            resourcesPath = executionDir,
            runCmd = """RUN apt-get update && env DEBIAN_FRONTEND="noninteractive" apt-get install -y libcurl4-openssl-dev tzdata && rm -rf /var/lib/apt/lists/*
                    |RUN ln -fs /usr/share/zoneinfo/UTC /etc/localtime
                    |RUN chmod +x $executionDir/$SAVE_AGENT_EXECUTABLE_NAME
                    |RUN chmod +x $executionDir/$SAVE_CLI_EXECUTABLE_NAME
                """
        )
        saveAgent.delete()
        saveCli.delete()
        return Pair(imageId, runCmd)
    }

    private fun createContainerForExecution(
        execution: Execution,
        imageId: String,
        containerNumber: String,
        runCmd: String,
    ): String {
        val containerId = containerManager.createContainerFromImage(
            imageId,
            executionDir,
            runCmd,
            containerName(containerNumber),
        )
        val agentPropertiesFile = createTempDirectory("agent")
            .resolve("agent.properties")
            .toFile()
        FileUtils.copyInputStreamToFile(
            ClassPathResource("agent.properties").inputStream,
            agentPropertiesFile
        )
        val resourcesPath = File(
            configProperties.testResources.basePath,
            execution.resourcesRootPath,
        )
        agentPropertiesFile.writeText(
            agentPropertiesFile.readLines().joinToString(System.lineSeparator()) {
                if (it.startsWith("id=")) "id=$containerId" else it
            }
        )
        // todo: un-hardcode script
        if (File(resourcesPath, "examples/kotlin-diktat/run.sh").exists()) {
            val cliCommand = "bash ./examples/kotlin-diktat/run.sh || ./$SAVE_CLI_EXECUTABLE_NAME"
            agentPropertiesFile.appendText("\ncliCommand=$cliCommand\n")
        }
        containerManager.copyResourcesIntoContainer(
            containerId, executionDir,
            listOf(agentPropertiesFile)
        )
        return containerId
    }

    companion object {
        private val log = LoggerFactory.getLogger(DockerService::class.java)
        private const val SAVE_AGENT_EXECUTABLE_NAME = "save-agent.kexe"
        private const val SAVE_CLI_EXECUTABLE_NAME = "save-$SAVE_CORE_VERSION-linuxX64.kexe"
    }
}

/**
 * @param executionId
 */
internal fun imageName(executionId: Long) = "save-execution:$executionId"

/**
 * @param id
 */
internal fun containerName(id: String) = "save-execution-$id"<|MERGE_RESOLUTION|>--- conflicted
+++ resolved
@@ -132,11 +132,8 @@
         )
         val runCmd = "./$SAVE_AGENT_EXECUTABLE_NAME"
         // include save-agent into the image
-<<<<<<< HEAD
         println("PATH 1: ${ClassPathResource(SAVE_AGENT_EXECUTABLE_NAME)}")
         println("PATH 2: ${resourcesPath}")
-=======
->>>>>>> ee556cfc
         val saveAgent = File(resourcesPath, SAVE_AGENT_EXECUTABLE_NAME)
         FileUtils.copyInputStreamToFile(
             ClassPathResource(SAVE_AGENT_EXECUTABLE_NAME).inputStream,
@@ -211,7 +208,6 @@
         private const val SAVE_CLI_EXECUTABLE_NAME = "save-$SAVE_CORE_VERSION-linuxX64.kexe"
     }
 }
-
 /**
  * @param executionId
  */
