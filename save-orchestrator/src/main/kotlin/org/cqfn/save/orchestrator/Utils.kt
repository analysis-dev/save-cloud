--- conflicted
+++ resolved
@@ -12,19 +12,16 @@
 import generated.SAVE_CORE_VERSION
 import io.micrometer.core.instrument.MeterRegistry
 import io.micrometer.core.instrument.Timer
-<<<<<<< HEAD
 import org.apache.commons.compress.archivers.tar.TarArchiveEntry
 import org.apache.commons.compress.archivers.tar.TarArchiveOutputStream
 import java.io.BufferedOutputStream
 import java.io.ByteArrayOutputStream
 import java.io.File
 import java.nio.file.Files
-=======
 import org.apache.commons.io.FileUtils
 import org.springframework.core.io.ClassPathResource
 
 import java.io.File
->>>>>>> 5a96ce0b
 import java.util.function.Supplier
 import java.util.zip.GZIPOutputStream
 
@@ -101,30 +98,6 @@
 }
 
 /**
-<<<<<<< HEAD
- * Add [files] to .tar.gz archive and return the underlying [ByteArrayOutputStream]
- *
- * @param files files to be added to archive
- * @return resulting [ByteArrayOutputStream]
- */
-internal fun createTgzStream(vararg files: File): ByteArrayOutputStream {
-    val out = ByteArrayOutputStream()
-    BufferedOutputStream(out).use { buffOut ->
-        GZIPOutputStream(buffOut).use { gzOut ->
-            TarArchiveOutputStream(gzOut).use { tgzOut ->
-                files.forEach {
-                    tgzOut.putArchiveEntry(TarArchiveEntry(it, it.name))
-                    Files.copy(it.toPath(), tgzOut)
-                    tgzOut.closeArchiveEntry()
-                }
-                tgzOut.finish()
-            }
-            gzOut.finish()
-        }
-        buffOut.flush()
-    }
-    return out
-=======
  * Load default agent.properties from classpath, get properties values using configuration and store into [agentPropertiesFile].
  *
  * @param agentPropertiesFile target file
@@ -155,5 +128,29 @@
             }
         }
     )
->>>>>>> 5a96ce0b
+}
+
+/**
+ * Add [files] to .tar.gz archive and return the underlying [ByteArrayOutputStream]
+ *
+ * @param files files to be added to archive
+ * @return resulting [ByteArrayOutputStream]
+ */
+internal fun createTgzStream(vararg files: File): ByteArrayOutputStream {
+    val out = ByteArrayOutputStream()
+    BufferedOutputStream(out).use { buffOut ->
+        GZIPOutputStream(buffOut).use { gzOut ->
+            TarArchiveOutputStream(gzOut).use { tgzOut ->
+                files.forEach {
+                    tgzOut.putArchiveEntry(TarArchiveEntry(it, it.name))
+                    Files.copy(it.toPath(), tgzOut)
+                    tgzOut.closeArchiveEntry()
+                }
+                tgzOut.finish()
+            }
+            gzOut.finish()
+        }
+        buffOut.flush()
+    }
+    return out
 }