--- conflicted
+++ resolved
@@ -56,19 +56,9 @@
                     AgentState.IDLE -> agentService.getNewTestsIds(heartbeat.agentId)
                         .doOnSuccess {
                             if (it is WaitResponse) {
-<<<<<<< HEAD
-                                // If agent was IDLE and there are no new tests - we check if the Execution is completed.
-                                agentService.getAgentsAwaitingStop(heartbeat.agentId).subscribeOn(scheduler).subscribe { finishedAgentIds ->
-                                    if (finishedAgentIds.isNotEmpty()) {
-                                        logger.info("Agents ids=$finishedAgentIds have completed execution and will be terminated")
-                                        dockerService.stopAgents(finishedAgentIds)
-                                    }
-                                }
+                                initiateShutdownSequence(heartbeat.agentId)
                             } else if (it is NewJobResponse) {
                                 logger.debug("Agent ${heartbeat.agentId} will receive the following job: $it")
-=======
-                                initiateShutdownSequence(heartbeat.agentId)
->>>>>>> 65a7a3c9
                             }
                         }
                     AgentState.FINISHED -> {
