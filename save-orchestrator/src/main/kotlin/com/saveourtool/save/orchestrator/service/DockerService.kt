--- conflicted
+++ resolved
@@ -148,16 +148,10 @@
         agentRunner.cleanup(executionId)
     }
 
-<<<<<<< HEAD
     private fun prepareConfigurationForExecution(request: RunExecutionRequest): RunConfiguration {
         val env = fillAgentPropertiesFromConfiguration(
             configProperties.agentSettings,
-=======
-    private fun prepareConfigurationForExecution(execution: Execution): RunConfiguration {
-        val env = fillAgentPropertiesFromConfiguration(
-            configProperties.agentSettings,
-            execution.requiredId(),
->>>>>>> 6e00af5b
+            request.requiredId(),
         )
 
         val baseImage = baseImageName(request.sdk)
