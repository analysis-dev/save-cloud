--- conflicted
+++ resolved
@@ -41,15 +41,11 @@
 ) {
     /**
      * @property basePath path to the root directory, where all test resources are stored
-<<<<<<< HEAD
-     * @property tmpPath path to the directory, where test resources can be copied to when creating volumes with test resources
-=======
      * @property tmpPath Path to the directory, where test resources can be copied into when creating volumes with test resources.
      * Because a new volume can't be mounted to the running container (in this case, save-orchestrator), and to be able to fill
      * the created volume with resources, we need to use an intermediate container, which will start with that new volume mounted.
      * To be able to access resources, orchestrator and this intermediate container should have a shared mount, and [tmpPath] serves
      * as a host location for this shared mount.
->>>>>>> 481eac73
      */
     data class TestResources(
         val basePath: String,
