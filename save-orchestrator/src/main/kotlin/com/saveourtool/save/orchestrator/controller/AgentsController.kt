package com.saveourtool.save.orchestrator.controller

import com.saveourtool.save.agent.ExecutionLogs
import com.saveourtool.save.domain.FileKey
import com.saveourtool.save.entities.Agent
import com.saveourtool.save.entities.Execution
import com.saveourtool.save.execution.ExecutionStatus
import com.saveourtool.save.execution.ExecutionType
import com.saveourtool.save.orchestrator.BodilessResponseEntity
import com.saveourtool.save.orchestrator.config.ConfigProperties
import com.saveourtool.save.orchestrator.service.AgentService
import com.saveourtool.save.orchestrator.service.DockerService
import com.saveourtool.save.orchestrator.service.imageName
import com.saveourtool.save.utils.STANDARD_TEST_SUITE_DIR
import com.saveourtool.save.utils.debug
import com.saveourtool.save.utils.info
import com.saveourtool.save.utils.warn

import com.github.dockerjava.api.exception.DockerClientException
import com.github.dockerjava.api.exception.DockerException
import io.fabric8.kubernetes.client.KubernetesClientException
import net.lingala.zip4j.ZipFile
import net.lingala.zip4j.exception.ZipException
import org.slf4j.LoggerFactory
import org.springframework.beans.factory.annotation.Qualifier
import org.springframework.core.io.buffer.DataBuffer
import org.springframework.core.io.buffer.DataBufferUtils
import org.springframework.http.HttpStatus
import org.springframework.http.MediaType
import org.springframework.http.ResponseEntity
import org.springframework.web.bind.annotation.PostMapping
import org.springframework.web.bind.annotation.RequestBody
import org.springframework.web.bind.annotation.RequestParam
import org.springframework.web.bind.annotation.RequestPart
import org.springframework.web.bind.annotation.RestController
import org.springframework.web.reactive.function.BodyInserters
import org.springframework.web.reactive.function.client.WebClient
import org.springframework.web.reactive.function.client.WebClientResponseException
import org.springframework.web.reactive.function.client.bodyToFlux
import org.springframework.web.server.ResponseStatusException
import reactor.core.publisher.Mono
import reactor.kotlin.core.publisher.doOnError
import reactor.kotlin.core.publisher.toFlux

import java.io.File
import java.nio.file.Files
import java.nio.file.Path
import java.nio.file.Paths
import java.nio.file.attribute.PosixFilePermission

import kotlin.io.path.absolutePathString
import kotlin.io.path.createDirectories
import kotlin.io.path.isRegularFile
import kotlin.io.path.name
import kotlin.io.path.outputStream

/**
 * Controller used to start agents with needed information
 */
@RestController
class AgentsController(
    private val agentService: AgentService,
    private val dockerService: DockerService,
    private val configProperties: ConfigProperties,
    @Qualifier("webClientBackend")
    private val webClientBackend: WebClient,
) {
    /**
     * Schedules tasks to build base images, create a number of containers and put their data into the database.
     *
     * @param execution
     * @return OK if everything went fine.
     * @throws ResponseStatusException
     */
    @Suppress("TOO_LONG_FUNCTION", "LongMethod", "UnsafeCallOnNullableType")
    @PostMapping("/initializeAgents")
    fun initialize(@RequestPart(required = true) execution: Execution): Mono<BodilessResponseEntity> {
        if (execution.status != ExecutionStatus.PENDING) {
            throw ResponseStatusException(
                HttpStatus.BAD_REQUEST,
                "Execution status must be PENDING"
            )
        }
        val response = Mono.just(ResponseEntity<Void>(HttpStatus.ACCEPTED))
            .subscribeOn(agentService.scheduler)
        return response.doOnSuccess {
            log.info(
                "Starting preparations for launching execution [project=${execution.project}, id=${execution.id}, " +
                        "status=${execution.status}, resourcesRootPath=${execution.resourcesRootPath}]"
            )
            getTestRootPath(execution)
                .switchIfEmpty(
                    Mono.error(
                        ResponseStatusException(
                            HttpStatus.NOT_FOUND,
                            "Failed detect testRootPath for execution.id = ${execution.requiredId()}"
                        )
                    )
                )
                .flatMap { testRootPath ->
                    val filesLocation = Paths.get(
                        configProperties.testResources.basePath,
                        execution.resourcesRootPath!!,
                        testRootPath
                    )
                    execution.parseAndGetAdditionalFiles()
                        .toFlux()
                        .flatMap { fileKey ->
                            val pathToFile = filesLocation.resolve(fileKey.name)
                            (fileKey to execution).downloadTo(pathToFile)
                                .map { unzipIfRequired(pathToFile) }
                        }
                        .collectList()
                        .switchIfEmpty(Mono.just(emptyList()))
                }
                .map {
                    // todo: pass SDK via request body
                    dockerService.buildBaseImage(execution)
                }
                .onErrorResume({ it is DockerException || it is DockerClientException }) { dex ->
                    reportExecutionError(execution, "Unable to build image and containers", dex)
                }
                .map { (baseImageId, agentRunCmd) ->
                    dockerService.createContainers(execution.id!!, baseImageId, agentRunCmd)
                }
                .onErrorResume({ it is DockerException || it is KubernetesClientException }) { ex ->
                    reportExecutionError(execution, "Unable to create docker containers", ex)
                }
                .flatMap { agentIds ->
                    agentService.saveAgentsWithInitialStatuses(
                        agentIds.map { id ->
                            Agent(id, execution)
                        }
                    )
                        .doOnError(WebClientResponseException::class) { exception ->
                            log.error("Unable to save agents, backend returned code ${exception.statusCode}", exception)
                            dockerService.cleanup(execution.id!!)
                        }
                        .doOnSuccess {
                            dockerService.startContainersAndUpdateExecution(execution, agentIds)
                        }
                }
                .subscribeOn(agentService.scheduler)
                .subscribe()
        }
    }

    private fun getTestRootPath(execution: Execution): Mono<String> = when (execution.type) {
        ExecutionType.STANDARD -> Mono.just(STANDARD_TEST_SUITE_DIR)
        ExecutionType.GIT -> webClientBackend.post()
            .uri("/findTestRootPathForExecutionByTestSuites")
            .contentType(MediaType.APPLICATION_JSON)
            .body(BodyInserters.fromValue(execution))
            .retrieve()
<<<<<<< HEAD
            .bodyToMono<List<String>>()
            .toFlux()
            .flatMap { Flux.fromIterable(it) }
=======
            .bodyToFlux<String>()
>>>>>>> e9a77b78
            .distinct()
            .single()
        else -> throw NotImplementedError("Not supported executionType ${execution.type}")
    }

    // if some additional file is archive, unzip it into proper destination:
    // for standard mode into STANDARD_TEST_SUITE_DIR
    // for Git mode into testRootPath
    @Suppress("TOO_MANY_LINES_IN_LAMBDA")
    private fun unzipIfRequired(
        pathToFile: Path,
    ) {
        // FixMe: for now support only .zip files
        if (pathToFile.name.endsWith(".zip")) {
            val shouldBeExecutable = Files.getPosixFilePermissions(pathToFile).any { allExecute.contains(it) }
            pathToFile.unzipHere()
            if (shouldBeExecutable) {
                log.info { "Marking files in ${pathToFile.parent} executable..." }
                Files.walk(pathToFile.parent)
                    .filter { it.isRegularFile() }
                    .forEach { it.tryMarkAsExecutable() }
            }
            Files.delete(pathToFile)
        }
    }

    private fun Path.unzipHere() {
        log.debug { "Unzip ${this.absolutePathString()} into ${this.parent.absolutePathString()}" }
        try {
            val zipFile = ZipFile(this.toString())
            zipFile.extractAll(this.parent.toString())
        } catch (e: ZipException) {
            log.error("Error occurred during extracting of archive ${this.name}", e)
        }
    }

    private fun Pair<FileKey, Execution>.downloadTo(
        pathToFile: Path
    ): Mono<Unit> = this.let { (fileKey, execution) ->
        webClientBackend.post()
            .uri("/files/{organizationName}/{projectName}/download", execution.project.organization.name, execution.project.name)
            .contentType(MediaType.APPLICATION_JSON)
            .bodyValue(fileKey)
            .accept(MediaType.APPLICATION_OCTET_STREAM)
            .retrieve()
            .bodyToFlux<DataBuffer>()
            .let {
                pathToFile.parent.createDirectories()
                DataBufferUtils.write(it, pathToFile.outputStream())
            }
            .map { DataBufferUtils.release(it) }
            .then(
                Mono.fromCallable {
                    // TODO: need to store information about isExecutable in Execution (FileKey)
                    pathToFile.tryMarkAsExecutable()
                    log.debug {
                        "Downloaded $fileKey to ${pathToFile.absolutePathString()}"
                    }
                }
            )
    }

    private fun Path.tryMarkAsExecutable() {
        try {
            Files.setPosixFilePermissions(this, Files.getPosixFilePermissions(this) + allExecute)
        } catch (ex: UnsupportedOperationException) {
            log.warn(ex) { "Failed to mark file ${this.name} as executable" }
        }
    }

    private fun <T> reportExecutionError(
        execution: Execution,
        failReason: String,
        ex: Throwable?
    ): Mono<T> {
        log.error("$failReason for executionId=${execution.id}, will mark it as ERROR", ex)
        return execution.id?.let {
            agentService.updateExecution(it, ExecutionStatus.ERROR, failReason).then(Mono.empty())
        } ?: Mono.empty()
    }

    /**
     * @param agentIds list of IDs of agents to stop
     */
    @PostMapping("/stopAgents")
    fun stopAgents(@RequestBody agentIds: List<String>) {
        dockerService.stopAgents(agentIds)
    }

    /**
     * @param executionLogs ExecutionLogs
     */
    @PostMapping("/executionLogs")
    fun saveAgentsLog(@RequestBody executionLogs: ExecutionLogs) {
        val logDir = File(configProperties.executionLogs)
        if (!logDir.exists()) {
            log.info("Folder to store logs from agents was created: ${logDir.name}")
            logDir.mkdirs()
        }
        val logFile = File(logDir.path + File.separator + "${executionLogs.agentId}.log")
        if (!logFile.exists()) {
            logFile.createNewFile()
            log.info("Log file for ${executionLogs.agentId} agent was created")
        }
        logFile.appendText(executionLogs.cliLogs.joinToString(separator = System.lineSeparator(), postfix = System.lineSeparator()))
        log.info("Logs of agent id = ${executionLogs.agentId} were written")
    }

    /**
     * Delete containers and images associated with execution [executionId]
     *
     * @param executionId id of execution
     * @return empty response
     */
    @PostMapping("/cleanup")
    fun cleanup(@RequestParam executionId: Long) = Mono.fromCallable {
        dockerService.cleanup(executionId)
    }
        .doOnSuccess {
            dockerService.removeImage(imageName(executionId))
        }
        .flatMap {
            Mono.just(ResponseEntity<Void>(HttpStatus.OK))
        }

    companion object {
        private val log = LoggerFactory.getLogger(AgentsController::class.java)
        private val allExecute = setOf(PosixFilePermission.OWNER_EXECUTE, PosixFilePermission.GROUP_EXECUTE, PosixFilePermission.OTHERS_EXECUTE)
    }
}<|MERGE_RESOLUTION|>--- conflicted
+++ resolved
@@ -152,13 +152,7 @@
             .contentType(MediaType.APPLICATION_JSON)
             .body(BodyInserters.fromValue(execution))
             .retrieve()
-<<<<<<< HEAD
-            .bodyToMono<List<String>>()
-            .toFlux()
-            .flatMap { Flux.fromIterable(it) }
-=======
             .bodyToFlux<String>()
->>>>>>> e9a77b78
             .distinct()
             .single()
         else -> throw NotImplementedError("Not supported executionType ${execution.type}")
