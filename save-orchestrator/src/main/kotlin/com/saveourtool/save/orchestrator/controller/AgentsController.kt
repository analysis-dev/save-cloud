package com.saveourtool.save.orchestrator.controller

import com.saveourtool.save.agent.ExecutionLogs
import com.saveourtool.save.domain.FileKey
import com.saveourtool.save.entities.Agent
import com.saveourtool.save.entities.Execution
import com.saveourtool.save.execution.ExecutionStatus
import com.saveourtool.save.execution.ExecutionType
import com.saveourtool.save.orchestrator.BodilessResponseEntity
import com.saveourtool.save.orchestrator.config.ConfigProperties
import com.saveourtool.save.orchestrator.service.AgentService
import com.saveourtool.save.orchestrator.service.DockerService
import com.saveourtool.save.orchestrator.service.imageName
import com.saveourtool.save.utils.STANDARD_TEST_SUITE_DIR
import com.saveourtool.save.utils.debug
import com.saveourtool.save.utils.info
import com.saveourtool.save.utils.warn

import com.github.dockerjava.api.exception.DockerClientException
import com.github.dockerjava.api.exception.DockerException
import io.fabric8.kubernetes.client.KubernetesClientException
import net.lingala.zip4j.ZipFile
import net.lingala.zip4j.exception.ZipException
import org.slf4j.LoggerFactory
import org.springframework.beans.factory.annotation.Qualifier
import org.springframework.core.io.buffer.DataBuffer
import org.springframework.core.io.buffer.DataBufferUtils
import org.springframework.http.HttpStatus
import org.springframework.http.MediaType
import org.springframework.http.ResponseEntity
import org.springframework.web.bind.annotation.PostMapping
import org.springframework.web.bind.annotation.RequestBody
import org.springframework.web.bind.annotation.RequestParam
import org.springframework.web.bind.annotation.RequestPart
import org.springframework.web.bind.annotation.RestController
import org.springframework.web.reactive.function.BodyInserters
import org.springframework.web.reactive.function.client.WebClient
import org.springframework.web.reactive.function.client.WebClientResponseException
import org.springframework.web.reactive.function.client.bodyToFlux
import org.springframework.web.server.ResponseStatusException
import reactor.core.publisher.Mono
import reactor.kotlin.core.publisher.doOnError
import reactor.kotlin.core.publisher.toFlux

import java.io.File
import java.nio.file.Files
import java.nio.file.Path
import java.nio.file.Paths
import java.nio.file.attribute.PosixFilePermission

import kotlin.io.path.absolutePathString
import kotlin.io.path.createDirectories
import kotlin.io.path.isRegularFile
import kotlin.io.path.name
import kotlin.io.path.outputStream

/**
 * Controller used to start agents with needed information
 */
@RestController
class AgentsController(
    private val agentService: AgentService,
    private val dockerService: DockerService,
    private val configProperties: ConfigProperties,
    @Qualifier("webClientBackend")
    private val webClientBackend: WebClient,
) {
    /**
     * Schedules tasks to build base images, create a number of containers and put their data into the database.
     *
     * @param execution
     * @return OK if everything went fine.
     * @throws ResponseStatusException
     */
    @Suppress("TOO_LONG_FUNCTION", "LongMethod", "UnsafeCallOnNullableType")
    @PostMapping("/initializeAgents")
    fun initialize(@RequestPart(required = true) execution: Execution): Mono<BodilessResponseEntity> {
        if (execution.status != ExecutionStatus.PENDING) {
            throw ResponseStatusException(
                HttpStatus.BAD_REQUEST,
                "Execution status must be PENDING"
            )
        }
        val response = Mono.just(ResponseEntity<Void>(HttpStatus.ACCEPTED))
            .subscribeOn(agentService.scheduler)
        return response.doOnSuccess {
            log.info(
                "Starting preparations for launching execution [project=${execution.project}, id=${execution.id}, " +
                        "status=${execution.status}, resourcesRootPath=${execution.resourcesRootPath}]"
            )
            getTestRootPath(execution)
                .switchIfEmpty(
                    Mono.error(
                        ResponseStatusException(
                            HttpStatus.NOT_FOUND,
                            "Failed detect testRootPath for execution.id = ${execution.requiredId()}"
                        )
                    )
                )
                .flatMap { testRootPath ->
                    val filesLocation = Paths.get(
                        configProperties.testResources.basePath,
                        execution.resourcesRootPath!!,
                        testRootPath
                    )
                    execution.parseAndGetAdditionalFiles()
                        .toFlux()
                        .flatMap { fileKey ->
                            val pathToFile = filesLocation.resolve(fileKey.name)
                            (fileKey to execution).downloadTo(pathToFile)
                                .map { unzipIfRequired(pathToFile) }
                        }
                        .collectList()
                        .switchIfEmpty(Mono.just(emptyList()))
                }
                .map {
                    // todo: pass SDK via request body
                    dockerService.buildBaseImage(execution)
                }
                .onErrorResume({ it is DockerException || it is DockerClientException }) { dex ->
                    reportExecutionError(execution, "Unable to build image and containers", dex)
                }
                .map { (baseImageId, agentRunCmd) ->
                    dockerService.createContainers(execution.id!!, baseImageId, agentRunCmd)
                }
                .onErrorResume({ it is DockerException || it is KubernetesClientException }) { ex ->
                    reportExecutionError(execution, "Unable to create docker containers", ex)
                }
                .flatMap { agentIds ->
                    agentService.saveAgentsWithInitialStatuses(
                        agentIds.map { id ->
                            Agent(id, execution)
                        }
                    )
                        .doOnError(WebClientResponseException::class) { exception ->
                            log.error("Unable to save agents, backend returned code ${exception.statusCode}", exception)
                            dockerService.cleanup(execution.id!!)
                        }
                        .doOnSuccess {
                            dockerService.startContainersAndUpdateExecution(execution, agentIds)
                        }
                }
                .subscribeOn(agentService.scheduler)
                .subscribe()
        }
    }

    private fun getTestRootPath(execution: Execution): Mono<String> = when (execution.type) {
        ExecutionType.STANDARD -> Mono.just(STANDARD_TEST_SUITE_DIR)
        ExecutionType.GIT -> webClientBackend.post()
            .uri("/findTestRootPathForExecutionByTestSuites")
            .contentType(MediaType.APPLICATION_JSON)
            .body(BodyInserters.fromValue(execution))
            .retrieve()
<<<<<<< HEAD
            .bodyToMono<List<String>>()
            .toFlux()
            .flatMap { Flux.fromIterable(it) }
=======
            .bodyToFlux<String>()
>>>>>>> 2c5fa56c
            .distinct()
            .single()
        else -> throw NotImplementedError("Not supported executionType ${execution.type}")
    }

    // if some additional file is archive, unzip it into proper destination:
    // for standard mode into STANDARD_TEST_SUITE_DIR
    // for Git mode into testRootPath
    @Suppress("TOO_MANY_LINES_IN_LAMBDA")
    private fun unzipIfRequired(
        pathToFile: Path,
    ) {
        // FixMe: for now support only .zip files
        if (pathToFile.name.endsWith(".zip")) {
            val shouldBeExecutable = Files.getPosixFilePermissions(pathToFile).any { allExecute.contains(it) }
            pathToFile.unzipHere()
            if (shouldBeExecutable) {
                log.info { "Marking files in ${pathToFile.parent} executable..." }
                Files.walk(pathToFile.parent)
                    .filter { it.isRegularFile() }
                    .forEach { it.tryMarkAsExecutable() }
            }
            Files.delete(pathToFile)
        }
    }

    private fun Path.unzipHere() {
        log.debug { "Unzip ${this.absolutePathString()} into ${this.parent.absolutePathString()}" }
        try {
            val zipFile = ZipFile(this.toString())
            zipFile.extractAll(this.parent.toString())
        } catch (e: ZipException) {
            log.error("Error occurred during extracting of archive ${this.name}", e)
        }
    }

    private fun Pair<FileKey, Execution>.downloadTo(
        pathToFile: Path
    ): Mono<Unit> = this.let { (fileKey, execution) ->
        webClientBackend.post()
            .uri("/files/{organizationName}/{projectName}/download", execution.project.organization.name, execution.project.name)
            .contentType(MediaType.APPLICATION_JSON)
            .bodyValue(fileKey)
            .accept(MediaType.APPLICATION_OCTET_STREAM)
            .retrieve()
            .bodyToFlux<DataBuffer>()
            .let {
                pathToFile.parent.createDirectories()
                DataBufferUtils.write(it, pathToFile.outputStream())
            }
            .map { DataBufferUtils.release(it) }
            .then(
                Mono.fromCallable {
                    // TODO: need to store information about isExecutable in Execution (FileKey)
                    pathToFile.tryMarkAsExecutable()
                    log.debug {
                        "Downloaded $fileKey to ${pathToFile.absolutePathString()}"
                    }
                }
            )
    }

    private fun Path.tryMarkAsExecutable() {
        try {
            Files.setPosixFilePermissions(this, Files.getPosixFilePermissions(this) + allExecute)
        } catch (ex: UnsupportedOperationException) {
            log.warn(ex) { "Failed to mark file ${this.name} as executable" }
        }
    }

    private fun <T> reportExecutionError(
        execution: Execution,
        failReason: String,
        ex: Throwable?
    ): Mono<T> {
        log.error("$failReason for executionId=${execution.id}, will mark it as ERROR", ex)
        return execution.id?.let {
            agentService.updateExecution(it, ExecutionStatus.ERROR, failReason).then(Mono.empty())
        } ?: Mono.empty()
    }

    /**
     * @param agentIds list of IDs of agents to stop
     */
    @PostMapping("/stopAgents")
    fun stopAgents(@RequestBody agentIds: List<String>) {
        dockerService.stopAgents(agentIds)
    }

    /**
     * @param executionLogs ExecutionLogs
     */
    @PostMapping("/executionLogs")
    fun saveAgentsLog(@RequestBody executionLogs: ExecutionLogs) {
        val logDir = File(configProperties.executionLogs)
        if (!logDir.exists()) {
            log.info("Folder to store logs from agents was created: ${logDir.name}")
            logDir.mkdirs()
        }
        val logFile = File(logDir.path + File.separator + "${executionLogs.agentId}.log")
        if (!logFile.exists()) {
            logFile.createNewFile()
            log.info("Log file for ${executionLogs.agentId} agent was created")
        }
        logFile.appendText(executionLogs.cliLogs.joinToString(separator = System.lineSeparator(), postfix = System.lineSeparator()))
        log.info("Logs of agent id = ${executionLogs.agentId} were written")
    }

    /**
     * Delete containers and images associated with execution [executionId]
     *
     * @param executionId id of execution
     * @return empty response
     */
    @PostMapping("/cleanup")
    fun cleanup(@RequestParam executionId: Long) = Mono.fromCallable {
        dockerService.cleanup(executionId)
    }
        .doOnSuccess {
            dockerService.removeImage(imageName(executionId))
        }
        .flatMap {
            Mono.just(ResponseEntity<Void>(HttpStatus.OK))
        }

    companion object {
        private val log = LoggerFactory.getLogger(AgentsController::class.java)
        private val allExecute = setOf(PosixFilePermission.OWNER_EXECUTE, PosixFilePermission.GROUP_EXECUTE, PosixFilePermission.OTHERS_EXECUTE)
    }
}<|MERGE_RESOLUTION|>--- conflicted
+++ resolved
@@ -152,13 +152,7 @@
             .contentType(MediaType.APPLICATION_JSON)
             .body(BodyInserters.fromValue(execution))
             .retrieve()
-<<<<<<< HEAD
-            .bodyToMono<List<String>>()
-            .toFlux()
-            .flatMap { Flux.fromIterable(it) }
-=======
             .bodyToFlux<String>()
->>>>>>> 2c5fa56c
             .distinct()
             .single()
         else -> throw NotImplementedError("Not supported executionType ${execution.type}")
