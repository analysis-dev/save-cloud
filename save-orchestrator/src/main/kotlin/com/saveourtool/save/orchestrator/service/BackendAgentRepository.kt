--- conflicted
+++ resolved
@@ -1,11 +1,7 @@
 package com.saveourtool.save.orchestrator.service
 
 import com.saveourtool.save.agent.AgentInitConfig
-<<<<<<< HEAD
 import com.saveourtool.save.agent.AgentRunConfig
-import com.saveourtool.save.agent.AgentState
-=======
->>>>>>> 3707b420
 import com.saveourtool.save.domain.TestResultStatus
 import com.saveourtool.save.entities.AgentDto
 import com.saveourtool.save.entities.AgentStatusDto
@@ -13,11 +9,6 @@
 import com.saveourtool.save.execution.ExecutionStatus
 import com.saveourtool.save.execution.ExecutionUpdateDto
 import com.saveourtool.save.orchestrator.config.ConfigProperties
-<<<<<<< HEAD
-import com.saveourtool.save.test.TestDto
-=======
-import com.saveourtool.save.test.TestBatch
->>>>>>> 3707b420
 import com.saveourtool.save.utils.*
 import org.slf4j.Logger
 import org.springframework.http.ResponseEntity
@@ -43,15 +34,9 @@
         .retrieve()
         .bodyToMono()
 
-<<<<<<< HEAD
     override fun getNextRunConfig(containerId: String): Mono<AgentRunConfig> = webClientBackend
         .get()
         .uri("/agents/get-run-config?containerId=$containerId")
-=======
-    override fun getNextTestBatch(containerId: String): Mono<TestBatch> = webClientBackend
-        .get()
-        .uri("/agents/get-next-test-batch?agentId=$containerId")
->>>>>>> 3707b420
         .retrieve()
         .bodyToMono()
 
