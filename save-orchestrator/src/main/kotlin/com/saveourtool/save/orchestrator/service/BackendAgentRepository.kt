package com.saveourtool.save.orchestrator.service

import com.saveourtool.save.agent.AgentInitConfig
import com.saveourtool.save.agent.AgentRunConfig
import com.saveourtool.save.domain.TestResultStatus
import com.saveourtool.save.entities.AgentDto
import com.saveourtool.save.entities.AgentStatusDto
import com.saveourtool.save.entities.AgentStatusesForExecution
import com.saveourtool.save.execution.ExecutionStatus
import com.saveourtool.save.execution.ExecutionUpdateDto
import com.saveourtool.save.spring.utils.applyAll
import com.saveourtool.save.utils.*

import org.slf4j.Logger
import org.springframework.beans.factory.annotation.Value
import org.springframework.boot.web.reactive.function.client.WebClientCustomizer
import org.springframework.http.ResponseEntity
import org.springframework.stereotype.Component
import org.springframework.web.reactive.function.client.WebClient
import org.springframework.web.reactive.function.client.bodyToMono
import reactor.core.publisher.Mono

internal typealias BodilessResponseEntity = ResponseEntity<Void>

/**
 * Service for work with agents and backend
 */
@Component
class BackendAgentRepository(
    @Value("\${orchestrator.backend-url}") private val backendUrl: String,
    customizers: List<WebClientCustomizer>,
) : AgentRepository {
    private val webClientBackend = WebClient.builder()
        .baseUrl(backendUrl)
        .applyAll(customizers)
        .build()
<<<<<<< HEAD
        
=======

>>>>>>> 4550237f
    override fun getInitConfig(containerId: String): Mono<AgentInitConfig> = webClientBackend
        .get()
        .uri("/agents/get-init-config?containerId=$containerId")
        .retrieve()
        .bodyToMono()

    override fun getNextRunConfig(containerId: String): Mono<AgentRunConfig> = webClientBackend
        .get()
        .uri("/agents/get-next-run-config?containerId=$containerId")
        .retrieve()
        .bodyToMono()

    override fun addAgents(agents: List<AgentDto>): Mono<IdList> = webClientBackend
        .post()
        .uri("/agents/insert")
        .bodyValue(agents)
        .retrieve()
        .bodyToMono()

    override fun updateAgentStatusesWithDto(agentStates: List<AgentStatusDto>): Mono<BodilessResponseEntity> =
            webClientBackend
                .post()
                .uri("/updateAgentStatusesWithDto")
                .bodyValue(agentStates)
                .retrieve()
                .toBodilessEntity()

    override fun getReadyForTestingTestExecutions(containerId: String): Mono<TestExecutionList> = webClientBackend.get()
        .uri("/testExecutions/agent/$containerId/${TestResultStatus.READY_FOR_TESTING}")
        .retrieve()
        .bodyToMono()

    override fun getAgentsStatuses(
        containerIds: List<String>,
    ): Mono<AgentStatusList> = webClientBackend
        .get()
        .uri("/agents/statuses?ids=${containerIds.joinToString(separator = DATABASE_DELIMITER)}")
        .retrieve()
        .bodyToMono()

    override fun updateExecutionByDto(
        executionId: Long,
        executionStatus: ExecutionStatus,
        failReason: String?,
    ): Mono<BodilessResponseEntity> =
            webClientBackend.post()
                .uri("/updateExecutionByDto")
                .bodyValue(ExecutionUpdateDto(executionId, executionStatus, failReason))
                .retrieve()
                .toBodilessEntity()

    override fun getAgentsStatusesForSameExecution(containerId: String): Mono<AgentStatusesForExecution> = webClientBackend
        .get()
        .uri("/getAgentsStatusesForSameExecution?agentId=$containerId")
        .retrieve()
        .bodyToMono()

    override fun markTestExecutionsOfAgentsAsFailed(containerIds: Collection<String>, onlyReadyForTesting: Boolean): Mono<BodilessResponseEntity> {
        log.debug("Attempt to mark test executions of agents=$containerIds as failed with internal error")
        return webClientBackend.post()
            .uri("/test-executions/mark-as-failed-by-container-ids?onlyReadyForTesting=$onlyReadyForTesting")
            .bodyValue(containerIds)
            .retrieve()
            .toBodilessEntity()
    }

    companion object {
        private val log: Logger = getLogger<BackendAgentRepository>()
    }
}<|MERGE_RESOLUTION|>--- conflicted
+++ resolved
@@ -34,11 +34,7 @@
         .baseUrl(backendUrl)
         .applyAll(customizers)
         .build()
-<<<<<<< HEAD
-        
-=======
 
->>>>>>> 4550237f
     override fun getInitConfig(containerId: String): Mono<AgentInitConfig> = webClientBackend
         .get()
         .uri("/agents/get-init-config?containerId=$containerId")
