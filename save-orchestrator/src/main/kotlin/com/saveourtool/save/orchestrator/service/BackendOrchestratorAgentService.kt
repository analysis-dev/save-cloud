--- conflicted
+++ resolved
@@ -54,12 +54,8 @@
     override fun updateAgentStatus(agentStatus: AgentStatusDto): Mono<EmptyResponse> =
             webClientBackend
                 .post()
-<<<<<<< HEAD
-                .uri("/updateAgentStatusesWithDto")
-=======
                 .uri("/updateAgentStatus")
->>>>>>> a853065b
-                .bodyValue(listOf(agentStatus))
+                .bodyValue(agentStatus)
                 .retrieve()
                 .toBodilessEntity()
 
