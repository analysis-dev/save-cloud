--- conflicted
+++ resolved
@@ -93,10 +93,8 @@
  */
 internal fun fillAgentPropertiesFromConfiguration(
     agentSettings: AgentSettings,
-<<<<<<< HEAD
-    saveCliExecFlags: String
 ): Map<AgentEnvName, String> {
-    val cliCommand = "./$SAVE_CLI_EXECUTABLE_NAME$saveCliExecFlags"
+    val cliCommand = "./$SAVE_CLI_EXECUTABLE_NAME"
     return buildMap {
         agentSettings.agentIdEnv?.let { put(AgentEnvName.AGENT_ID, it) }
         put(AgentEnvName.CLI_COMMAND, cliCommand)
@@ -104,29 +102,6 @@
         agentSettings.orchestratorUrl?.let { put(AgentEnvName.ORCHESTRATOR_URL, it) }
         put(AgentEnvName.TEST_SUITES_DIR, TEST_SUITES_DIR_NAME)
     }
-=======
-) {
-    FileUtils.copyInputStreamToFile(
-        ClassPathResource("agent.properties").inputStream,
-        agentPropertiesFile
-    )
-
-    val cliCommand = "./$SAVE_CLI_EXECUTABLE_NAME"
-    agentPropertiesFile.writeText(
-        agentPropertiesFile.readLines().joinToString(System.lineSeparator()) { line ->
-            when {
-                line.startsWith("id=") -> "id=\${${agentSettings.agentIdEnv}}"
-                line.startsWith("cliCommand=") -> "cliCommand=$cliCommand"
-                line.startsWith("backend.url=") && agentSettings.backendUrl != null ->
-                    "backend.url=${agentSettings.backendUrl}"
-                line.startsWith("orchestratorUrl=") && agentSettings.orchestratorUrl != null ->
-                    "orchestratorUrl=${agentSettings.orchestratorUrl}"
-                line.startsWith("testSuitesDir=") -> "testSuitesDir=$TEST_SUITES_DIR_NAME"
-                else -> line
-            }
-        }
-    )
->>>>>>> 528314e1
 }
 
 /**
