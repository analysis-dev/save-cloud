--- conflicted
+++ resolved
@@ -59,11 +59,7 @@
         // build base image
         val project = Project.stub(null)
         val testExecution = Execution(project, LocalDateTime.now(), LocalDateTime.now(), ExecutionStatus.PENDING, "1",
-<<<<<<< HEAD
-            "foo", 20, ExecutionType.GIT, "0.0.1", 0, 0, 0, 0, Sdk.Default.toString(), null, null, null).apply {
-=======
-            "foo", 20, ExecutionType.GIT, "0.0.1", 0, 0, 0, 0, Sdk.Default.toString(), null, null).apply {
->>>>>>> 701fd170
+            "foo", 20, ExecutionType.GIT, "0.0.1", 0, 0, 0, 0, Sdk.Default.toString(), null, null, null, null).apply {
             id = 42L
         }
         testContainerId = dockerService.buildAndCreateContainers(testExecution, null).single()
