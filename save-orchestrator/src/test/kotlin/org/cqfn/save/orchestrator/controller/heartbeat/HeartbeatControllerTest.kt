--- conflicted
+++ resolved
@@ -385,7 +385,6 @@
             }
         }
 
-<<<<<<< HEAD
         heartbeats.forEach { heartbeat ->
             webClient.post()
                 .uri("/heartbeat")
@@ -393,19 +392,10 @@
                 .accept(MediaType.APPLICATION_JSON)
                 .body(BodyInserters.fromValue(heartbeat))
                 .exchange()
-                .expectStatus().isOk
+                .expectStatus()
+                .isOk
             Thread.sleep(heartBeatInterval)
         }
-=======
-        webClient.post()
-            .uri("/heartbeat")
-            .contentType(MediaType.APPLICATION_JSON)
-            .accept(MediaType.APPLICATION_JSON)
-            .body(BodyInserters.fromValue(heartbeat))
-            .exchange()
-            .expectStatus()
-            .isOk
->>>>>>> 1fcc3966
 
         // wait for background tasks
         Thread.sleep(5_000)
