package org.cqfn.save.orchestrator.controller.agents

import org.cqfn.save.entities.Execution
import org.cqfn.save.entities.Project
import org.cqfn.save.execution.ExecutionStatus
import org.cqfn.save.orchestrator.config.Beans
import org.cqfn.save.orchestrator.controller.AgentsController
import org.cqfn.save.orchestrator.service.AgentService
import org.cqfn.save.orchestrator.service.DockerService

import okhttp3.mockwebserver.MockResponse
import okhttp3.mockwebserver.MockWebServer
import okhttp3.mockwebserver.QueueDispatcher
import org.junit.jupiter.api.AfterAll
import org.junit.jupiter.api.AfterEach
import org.junit.jupiter.api.Assertions
import org.junit.jupiter.api.Test
import org.mockito.ArgumentMatchers.anyList
import org.mockito.kotlin.any
import org.mockito.kotlin.verify
import org.mockito.kotlin.whenever
import org.springframework.beans.factory.annotation.Autowired
import org.springframework.boot.test.autoconfigure.web.reactive.WebFluxTest
import org.springframework.boot.test.mock.mockito.MockBean
import org.springframework.context.annotation.Import
import org.springframework.test.annotation.DirtiesContext
import org.springframework.test.context.DynamicPropertyRegistry
import org.springframework.test.context.DynamicPropertySource
import org.springframework.test.web.reactive.server.WebTestClient
import org.springframework.web.reactive.function.BodyInserters

import java.nio.charset.Charset
import java.time.LocalDateTime

import kotlinx.serialization.encodeToString
import kotlinx.serialization.json.Json

@WebFluxTest(controllers = [AgentsController::class])
@Import(AgentService::class, Beans::class)
@DirtiesContext(classMode = DirtiesContext.ClassMode.AFTER_CLASS)
class AgentsControllerTest {
    private val stubTime = LocalDateTime.now()

    @Autowired
    lateinit var webClient: WebTestClient
    @MockBean private lateinit var dockerService: DockerService

    @AfterEach
    fun tearDown() {
        mockServer.dispatcher.peek().let { mockResponse ->
<<<<<<< HEAD
            Assertions.assertTrue(mockResponse.getBody().let { it == null || it.size == 0L }) {
                "There is an enqueued response in the MockServer after a test has completed. Enqueued body: ${mockResponse.getBody()?.readString(Charset.defaultCharset())}"
=======
            // when `QueueDispatcher.failFast` is true, default value is an empty response with code 404
            val hasDefaultEnqueuedResponse = mockResponse.status == "HTTP/1.1 404 Client Error" && mockResponse.getBody() == null
            Assertions.assertTrue(hasDefaultEnqueuedResponse) {
                "There is an enqueued response in the MockServer after a test has completed. Enqueued body: ${mockResponse.getBody()?.readString(Charset.defaultCharset())}, " +
                        "status: ${mockResponse.status}"
>>>>>>> 488bb967
            }
        }
    }

    @Test
    fun `should build image, query backend and start containers`() {
        val project = Project("Huawei", "huaweiName", "manual", "huaweiUrl", "description")
        val execution = Execution(project, stubTime, stubTime, ExecutionStatus.PENDING, "stub", "stub", 0, 20).apply {
            id = 42L
        }
        whenever(dockerService.buildAndCreateContainers(any())).thenReturn(listOf("test-agent-id-1", "test-agent-id-2"))
        // /addAgents
<<<<<<< HEAD
        mockServer.enqueue(MockResponse().setResponseCode(200))
        // /updateAgentStatuses
        mockServer.enqueue(MockResponse().setResponseCode(200))
        // /updateExecution
        mockServer.enqueue(MockResponse().setResponseCode(200))
=======
        mockServer.enqueue(MockResponse()
            .setResponseCode(200)
            .addHeader("Content-Type", "application/json")
            .setBody(Json.encodeToString(listOf<Long>(1, 2)))
        )
        // /updateAgentStatuses
        mockServer.enqueue(MockResponse().setResponseCode(200))
        // /updateExecution is not mocked, because it's performed by DockerService, and it's mocked in these tests
>>>>>>> 488bb967

        webClient
            .post()
            .uri("/initializeAgents")
            .body(BodyInserters.fromValue(execution))
            .exchange()
            .expectStatus()
            .isOk
        Thread.sleep(2_500)  // wait for background task to complete on mocks
        verify(dockerService).buildAndCreateContainers(any())
        verify(dockerService).startContainersAndUpdateExecution(any(), anyList())
    }

    @Test
    fun checkPostResponseIsNotOk() {
        val project = Project("Huawei", "huaweiName", "manual", "huaweiUrl", "description")
        val execution = Execution(project, stubTime, stubTime, ExecutionStatus.RUNNING, "stub", "stub", 0, 20)
        webClient
            .post()
            .uri("/initializeAgents")
            .body(BodyInserters.fromValue(execution))
            .exchange()
            .expectStatus()
            .is4xxClientError
    }

    @Test
    fun `should stop agents by id`() {
        webClient
            .post()
            .uri("/stopAgents")
            .body(BodyInserters.fromValue(listOf("id-of-agent")))
            .exchange()
            .expectStatus()
            .isOk
        verify(dockerService).stopAgents(anyList())
    }

    companion object {
        @JvmStatic
        private lateinit var mockServer: MockWebServer

        @AfterAll
        fun tearDown() {
            mockServer.shutdown()
        }

        @DynamicPropertySource
        @JvmStatic
        fun properties(registry: DynamicPropertyRegistry) {
            // todo: should be initialized in @BeforeAll, but it gets called after @DynamicPropertySource
            mockServer = MockWebServer()
            (mockServer.dispatcher as QueueDispatcher).setFailFast(true)
            mockServer.start()
            registry.add("orchestrator.backendUrl") { "http://localhost:${mockServer.port}" }
        }
    }
}<|MERGE_RESOLUTION|>--- conflicted
+++ resolved
@@ -48,16 +48,11 @@
     @AfterEach
     fun tearDown() {
         mockServer.dispatcher.peek().let { mockResponse ->
-<<<<<<< HEAD
-            Assertions.assertTrue(mockResponse.getBody().let { it == null || it.size == 0L }) {
-                "There is an enqueued response in the MockServer after a test has completed. Enqueued body: ${mockResponse.getBody()?.readString(Charset.defaultCharset())}"
-=======
             // when `QueueDispatcher.failFast` is true, default value is an empty response with code 404
             val hasDefaultEnqueuedResponse = mockResponse.status == "HTTP/1.1 404 Client Error" && mockResponse.getBody() == null
             Assertions.assertTrue(hasDefaultEnqueuedResponse) {
                 "There is an enqueued response in the MockServer after a test has completed. Enqueued body: ${mockResponse.getBody()?.readString(Charset.defaultCharset())}, " +
                         "status: ${mockResponse.status}"
->>>>>>> 488bb967
             }
         }
     }
@@ -70,13 +65,6 @@
         }
         whenever(dockerService.buildAndCreateContainers(any())).thenReturn(listOf("test-agent-id-1", "test-agent-id-2"))
         // /addAgents
-<<<<<<< HEAD
-        mockServer.enqueue(MockResponse().setResponseCode(200))
-        // /updateAgentStatuses
-        mockServer.enqueue(MockResponse().setResponseCode(200))
-        // /updateExecution
-        mockServer.enqueue(MockResponse().setResponseCode(200))
-=======
         mockServer.enqueue(MockResponse()
             .setResponseCode(200)
             .addHeader("Content-Type", "application/json")
@@ -85,7 +73,6 @@
         // /updateAgentStatuses
         mockServer.enqueue(MockResponse().setResponseCode(200))
         // /updateExecution is not mocked, because it's performed by DockerService, and it's mocked in these tests
->>>>>>> 488bb967
 
         webClient
             .post()
