package org.cqfn.save.orchestrator.controller.agents

import org.cqfn.save.agent.ExecutionLogs
import org.cqfn.save.domain.Sdk
import org.cqfn.save.entities.Execution
import org.cqfn.save.entities.Project
import org.cqfn.save.execution.ExecutionStatus
import org.cqfn.save.execution.ExecutionType
import org.cqfn.save.orchestrator.config.Beans
import org.cqfn.save.orchestrator.config.ConfigProperties
import org.cqfn.save.orchestrator.controller.AgentsController
import org.cqfn.save.orchestrator.service.AgentService
import org.cqfn.save.orchestrator.service.DockerService

import okhttp3.mockwebserver.MockResponse
import okhttp3.mockwebserver.MockWebServer
import okhttp3.mockwebserver.QueueDispatcher
import org.junit.jupiter.api.AfterAll
import org.junit.jupiter.api.AfterEach
import org.junit.jupiter.api.Assertions
import org.junit.jupiter.api.Test
import org.mockito.ArgumentMatchers.anyList
import org.mockito.ArgumentMatchers.anyString
import org.mockito.kotlin.any
import org.mockito.kotlin.times
import org.mockito.kotlin.verify
import org.mockito.kotlin.whenever
import org.springframework.beans.factory.annotation.Autowired
import org.springframework.boot.test.autoconfigure.web.reactive.WebFluxTest
import org.springframework.boot.test.mock.mockito.MockBean
import org.springframework.context.annotation.Import
import org.springframework.http.client.MultipartBodyBuilder
import org.springframework.test.annotation.DirtiesContext
import org.springframework.test.context.DynamicPropertyRegistry
import org.springframework.test.context.DynamicPropertySource
import org.springframework.test.web.reactive.server.WebTestClient
import org.springframework.web.reactive.function.BodyInserters

import java.io.File
import java.nio.charset.Charset
import java.time.LocalDateTime

import kotlin.io.path.ExperimentalPathApi
import kotlin.io.path.createTempDirectory
import kotlinx.serialization.encodeToString
import kotlinx.serialization.json.Json

@WebFluxTest(controllers = [AgentsController::class])
@Import(AgentService::class, Beans::class)
@DirtiesContext(classMode = DirtiesContext.ClassMode.AFTER_CLASS)
class AgentsControllerTest {
    private val stubTime = LocalDateTime.now()

    @Autowired
    lateinit var webClient: WebTestClient

    @Autowired
    private lateinit var configProperties: ConfigProperties
    @MockBean private lateinit var dockerService: DockerService

    @AfterEach
    fun tearDown() {
        mockServer.dispatcher.peek().let { mockResponse ->
            // when `QueueDispatcher.failFast` is true, default value is an empty response with code 404
            val hasDefaultEnqueuedResponse = mockResponse.status == "HTTP/1.1 404 Client Error" && mockResponse.getBody() == null
            Assertions.assertTrue(hasDefaultEnqueuedResponse) {
                "There is an enqueued response in the MockServer after a test has completed. Enqueued body: ${mockResponse.getBody()?.readString(Charset.defaultCharset())}, " +
                        "status: ${mockResponse.status}"
            }
        }
        val pathToLogs = configProperties.executionLogs
        File(pathToLogs).deleteRecursively()
    }

    @Test
    fun `should build image, query backend and start containers`() {
        val project = Project.stub(null)
        val execution = Execution(project, stubTime, stubTime, ExecutionStatus.PENDING, "stub",
<<<<<<< HEAD
            "stub", 20, ExecutionType.GIT, "0.0.1", 0, 0, 0, 0, Sdk.Default.toString(), null, null, null).apply {
=======
            "stub", 20, ExecutionType.GIT, "0.0.1", 0, 0, 0, 0, Sdk.Default.toString(), null, null).apply {
>>>>>>> 701fd170
            id = 42L
        }
        whenever(dockerService.buildAndCreateContainers(any(), any())).thenReturn(listOf("test-agent-id-1", "test-agent-id-2"))
        // /addAgents
        mockServer.enqueue(MockResponse()
            .setResponseCode(200)
            .addHeader("Content-Type", "application/json")
            .setBody(Json.encodeToString(listOf<Long>(1, 2)))
        )
        // /updateAgentStatuses
        mockServer.enqueue(MockResponse().setResponseCode(200))
        // /updateExecutionByDto is not mocked, because it's performed by DockerService, and it's mocked in these tests

        val bodyBuilder = MultipartBodyBuilder().apply {
            part("execution", execution)
        }.build()

        webClient
            .post()
            .uri("/initializeAgents")
            .body(BodyInserters.fromMultipartData(bodyBuilder))
            .exchange()
            .expectStatus()
            .isAccepted
        Thread.sleep(2_500)  // wait for background task to complete on mocks
        verify(dockerService).buildAndCreateContainers(any(), any())
        verify(dockerService).startContainersAndUpdateExecution(any(), anyList())
    }

    @Test
    fun checkPostResponseIsNotOk() {
        val project = Project.stub(null)
        val execution = Execution(project, stubTime, stubTime, ExecutionStatus.RUNNING, "stub",
<<<<<<< HEAD
            "stub", 20, ExecutionType.GIT, "0.0.1", 0, 0, 0, 0, Sdk.Default.toString(), null, null, null)
=======
            "stub", 20, ExecutionType.GIT, "0.0.1", 0, 0, 0, 0, Sdk.Default.toString(), null, null)
>>>>>>> 701fd170
        val bodyBuilder = MultipartBodyBuilder().apply {
            part("execution", execution)
        }.build()

        webClient
            .post()
            .uri("/initializeAgents")
            .body(BodyInserters.fromMultipartData(bodyBuilder))
            .exchange()
            .expectStatus()
            .is4xxClientError
    }

    @Test
    fun `should stop agents by id`() {
        webClient
            .post()
            .uri("/stopAgents")
            .body(BodyInserters.fromValue(listOf("id-of-agent")))
            .exchange()
            .expectStatus()
            .isOk
        verify(dockerService).stopAgents(anyList())
    }

    @Test
    fun `should save logs`() {
        val logs = """
            first line
            second line
        """.trimIndent().lines()
        makeRequestToSaveLog(logs)
            .expectStatus()
            .isOk
        val logFile = File(configProperties.executionLogs + File.separator + "agent.log")
        Assertions.assertTrue(logFile.exists())
        Assertions.assertEquals(logFile.readLines(), logs)
    }

    @Test
    fun `check save log if already exist`() {
        val firstLogs = """
            first line
            second line
        """.trimIndent().lines()
        makeRequestToSaveLog(firstLogs)
            .expectStatus()
            .isOk
        val firstLogFile = File(configProperties.executionLogs + File.separator + "agent.log")
        Assertions.assertTrue(firstLogFile.exists())
        Assertions.assertEquals(firstLogFile.readLines(), firstLogs)

        val secondLogs = """
            second line
            first line
        """.trimIndent().lines()
        makeRequestToSaveLog(secondLogs)
            .expectStatus()
            .isOk
            .expectStatus()
            .isOk
        val newFirstLogFile = File(configProperties.executionLogs + File.separator + "agent.log")
        Assertions.assertTrue(newFirstLogFile.exists())
        Assertions.assertEquals(newFirstLogFile.readLines(), firstLogs + secondLogs)
    }

    @Test
    fun `should cleanup execution artifacts`() {
        mockServer.enqueue(
            MockResponse().setResponseCode(200)
                .setHeader("Content-Type", "application/json")
                .setBody(Json.encodeToString(listOf("container-1", "container-2", "container-3")))
        )

        webClient.post()
            .uri("/cleanup?executionId=42")
            .exchange()
            .expectStatus()
            .isOk

        Thread.sleep(2_500)
        verify(dockerService, times(3)).removeContainer(anyString())
        verify(dockerService, times(1)).removeImage(anyString())
    }

    private fun makeRequestToSaveLog(text: List<String>): WebTestClient.ResponseSpec {
        val executionLogs = ExecutionLogs("agent", text)
        return webClient
            .post()
            .uri("/executionLogs")
            .body(BodyInserters.fromValue(executionLogs))
            .exchange()
    }

    companion object {
        @OptIn(ExperimentalPathApi::class)
        private val volume: String by lazy {
            createTempDirectory("executionLogs").toAbsolutePath().toString()
        }

        @JvmStatic
        private lateinit var mockServer: MockWebServer

        @AfterAll
        fun tearDown() {
            mockServer.shutdown()
        }

        @DynamicPropertySource
        @JvmStatic
        fun properties(registry: DynamicPropertyRegistry) {
            // todo: should be initialized in @BeforeAll, but it gets called after @DynamicPropertySource
            mockServer = MockWebServer()
            (mockServer.dispatcher as QueueDispatcher).setFailFast(true)
            mockServer.start()
            registry.add("orchestrator.backendUrl") { "http://localhost:${mockServer.port}" }
            registry.add("orchestrator.executionLogs") { volume }
        }
    }
}<|MERGE_RESOLUTION|>--- conflicted
+++ resolved
@@ -76,11 +76,7 @@
     fun `should build image, query backend and start containers`() {
         val project = Project.stub(null)
         val execution = Execution(project, stubTime, stubTime, ExecutionStatus.PENDING, "stub",
-<<<<<<< HEAD
-            "stub", 20, ExecutionType.GIT, "0.0.1", 0, 0, 0, 0, Sdk.Default.toString(), null, null, null).apply {
-=======
-            "stub", 20, ExecutionType.GIT, "0.0.1", 0, 0, 0, 0, Sdk.Default.toString(), null, null).apply {
->>>>>>> 701fd170
+            "stub", 20, ExecutionType.GIT, "0.0.1", 0, 0, 0, 0, Sdk.Default.toString(), null, null, null, null).apply {
             id = 42L
         }
         whenever(dockerService.buildAndCreateContainers(any(), any())).thenReturn(listOf("test-agent-id-1", "test-agent-id-2"))
@@ -114,11 +110,7 @@
     fun checkPostResponseIsNotOk() {
         val project = Project.stub(null)
         val execution = Execution(project, stubTime, stubTime, ExecutionStatus.RUNNING, "stub",
-<<<<<<< HEAD
-            "stub", 20, ExecutionType.GIT, "0.0.1", 0, 0, 0, 0, Sdk.Default.toString(), null, null, null)
-=======
-            "stub", 20, ExecutionType.GIT, "0.0.1", 0, 0, 0, 0, Sdk.Default.toString(), null, null)
->>>>>>> 701fd170
+            "stub", 20, ExecutionType.GIT, "0.0.1", 0, 0, 0, 0, Sdk.Default.toString(), null, null, null, null)
         val bodyBuilder = MultipartBodyBuilder().apply {
             part("execution", execution)
         }.build()
