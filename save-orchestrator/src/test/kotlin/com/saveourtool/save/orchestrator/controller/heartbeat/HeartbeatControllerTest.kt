package com.saveourtool.save.orchestrator.controller.heartbeat

import com.saveourtool.save.agent.*
import com.saveourtool.save.domain.TestResultStatus
import com.saveourtool.save.entities.*
import com.saveourtool.save.orchestrator.config.LocalDateTimeConfig
import com.saveourtool.save.orchestrator.controller.HeartbeatController
import com.saveourtool.save.orchestrator.runner.AgentRunner
import com.saveourtool.save.orchestrator.service.AgentService
import com.saveourtool.save.orchestrator.service.DockerService
import com.saveourtool.save.orchestrator.service.HeartBeatInspector
import com.saveourtool.save.test.TestBatch
import com.saveourtool.save.test.TestDto
import com.saveourtool.save.testutils.*

import com.fasterxml.jackson.databind.ObjectMapper
import com.saveourtool.save.orchestrator.service.BackendAgentRepository
import io.kotest.matchers.collections.exist
import io.kotest.matchers.collections.shouldContainExactly
import io.kotest.matchers.collections.shouldContainExactlyInAnyOrder
import io.kotest.matchers.collections.shouldHaveSingleElement
import io.kotest.matchers.shouldNot
import okhttp3.mockwebserver.MockResponse
import okhttp3.mockwebserver.MockWebServer
import okhttp3.mockwebserver.RecordedRequest
import org.junit.jupiter.api.*
import org.junit.jupiter.api.Assertions.assertEquals
import org.junit.jupiter.api.Assertions.assertTrue
import org.junit.jupiter.api.Test
import org.mockito.ArgumentMatchers.*
import org.mockito.kotlin.times
import org.mockito.kotlin.verify
import org.mockito.kotlin.whenever
import org.springframework.beans.factory.annotation.Autowired
import org.springframework.boot.test.autoconfigure.web.reactive.WebFluxTest
import org.springframework.boot.test.mock.mockito.MockBean
import org.springframework.boot.test.mock.mockito.MockBeans
import org.springframework.context.annotation.Import
import org.springframework.http.MediaType
import org.springframework.scheduling.annotation.EnableScheduling
import org.springframework.test.annotation.DirtiesContext
import org.springframework.test.context.DynamicPropertyRegistry
import org.springframework.test.context.DynamicPropertySource
import org.springframework.test.web.reactive.server.WebTestClient
import org.springframework.test.web.reactive.server.expectBody
import org.springframework.web.reactive.function.BodyInserters

import java.time.Duration
import java.time.LocalDateTime
import java.util.concurrent.CompletableFuture
import java.util.concurrent.TimeUnit

import kotlin.time.Duration.Companion.minutes
import kotlin.time.Duration.Companion.seconds
import kotlinx.datetime.Clock
import kotlinx.serialization.encodeToString
import kotlinx.serialization.json.Json

@WebFluxTest(controllers = [HeartbeatController::class])
@Import(
    AgentService::class,
    BackendAgentRepository::class,
    HeartBeatInspector::class,
    LocalDateTimeConfig::class
)
@MockBeans(MockBean(AgentRunner::class))
@TestInstance(TestInstance.Lifecycle.PER_CLASS)
@DirtiesContext(classMode = DirtiesContext.ClassMode.AFTER_CLASS)
@EnableScheduling
class HeartbeatControllerTest {
    @Autowired lateinit var webClient: WebTestClient
    @Autowired private lateinit var agentService: AgentService
    @MockBean private lateinit var dockerService: DockerService
    @Autowired private lateinit var objectMapper: ObjectMapper
    @Autowired private lateinit var heartBeatInspector: HeartBeatInspector

    @BeforeEach
    fun webClientSetUp() {
        webClient = webClient
            .mutate()
            .responseTimeout(Duration.ofSeconds(2))
            .build()
    }

    @AfterEach
    fun cleanup() {
        mockServer.checkQueues()
        mockServer.cleanup()
        heartBeatInspector.clear()
    }

    @Test
    fun checkAcceptingHeartbeat() {
        val heartBeatBusy = Heartbeat("test", AgentState.BUSY, ExecutionProgress(0, -1L), Clock.System.now() + 30.seconds)

        webClient.post()
            .uri("/heartbeat")
            .contentType(MediaType.APPLICATION_JSON)
            .accept(MediaType.APPLICATION_JSON)
            .bodyValue(heartBeatBusy)
            .exchange()
            .expectStatus()
            .isOk
    }

    @Test
    fun `should respond with NewJobResponse when there are tests`() {
        val list = listOf(TestDto("qwe", "WarnPlugin", 0, "hash", listOf("tag")))
        // /getTestBatches
        mockServer.enqueue(
            "/getTestBatches\\?agentId=.*",
            MockResponse()
                .setBody(Json.encodeToString(list))
                .addHeader("Content-Type", "application/json")
        )

        val monoResponse = agentService.getNewTestsIds("container-1").block() as NewJobResponse

        assertTrue(monoResponse.tests.isNotEmpty())
        assertEquals("qwe", monoResponse.tests.first().filePath)
    }

    @Test
    fun `should not shutdown any agents when not all of them are IDLE`() {
        testHeartbeat(
            agentStatusDtos = listOf(
                AgentStatusDto(LocalDateTime.now(), AgentState.IDLE, "test-1"),
                AgentStatusDto(LocalDateTime.now(), AgentState.BUSY, "test-2"),
            ),
            heartbeats = listOf(Heartbeat("test-1", AgentState.IDLE, ExecutionProgress(100, -1L), Clock.System.now() + 30.seconds)),
            initConfigs = emptyList(),
            testBatch = emptyList(),
            mockAgentStatuses = true,
        ) { heartbeatResponses ->
            verify(dockerService, times(0)).stopAgents(anyCollection())
            heartbeatResponses shouldNot exist { it is TerminateResponse }
        }
    }

    @Test
    fun `should not shutdown any agents when all agents are IDLE but there are more tests left`() {
        testHeartbeat(
            agentStatusDtos = listOf(
                AgentStatusDto(LocalDateTime.now(), AgentState.IDLE, "test-1"),
                AgentStatusDto(LocalDateTime.now(), AgentState.IDLE, "test-2"),
            ),
            heartbeats = listOf(Heartbeat("test-1", AgentState.IDLE, ExecutionProgress(100, -1L), Clock.System.now() + 30.seconds)),
            initConfigs = emptyList(),
            testBatch = listOf(
                TestDto("/path/to/test-1", "WarnPlugin", 1, "hash1", listOf("tag")),
                TestDto("/path/to/test-2", "WarnPlugin", 1, "hash2", listOf("tag")),
                TestDto("/path/to/test-3", "WarnPlugin", 1, "hash3", listOf("tag")),
            ),
            mockAgentStatuses = false,
        ) { heartbeatResponses ->
            verify(dockerService, times(0)).stopAgents(anyCollection())
            heartbeatResponses shouldNot exist { it is TerminateResponse }
        }
    }

    @Test
    fun `should send Terminate signal to idle agents when there are no tests left`() {
        whenever(dockerService.isAgentStopped(anyString())).thenReturn(true)
        val agentStatusDtos = listOf(
            AgentStatusDto(LocalDateTime.now(), AgentState.IDLE, "test-1"),
            AgentStatusDto(LocalDateTime.now(), AgentState.IDLE, "test-2"),
        )
        testHeartbeat(
            agentStatusDtos = agentStatusDtos,
            heartbeats = listOf(Heartbeat("test-1", AgentState.IDLE, ExecutionProgress(100, -1L), Clock.System.now() + 30.seconds)),
            heartBeatInterval = 0,
            initConfigs = emptyList(),
            testBatch = emptyList(),
            mockAgentStatuses = true,
            {
                // /updateExecutionByDto
                mockServer.enqueue(
                    "/updateExecutionByDto.*",
                    MockResponse().setResponseCode(200)
                )
            }
        ) { heartbeatResponses ->
            heartbeatResponses.shouldHaveSingleElement { it is TerminateResponse }
            verify(
                dockerService,
                times(0).description("Orchestrator shouldn't stop agents if they stop heartbeating after TerminateResponse has been sent")
            ).stopAgents(anyCollection())
        }
    }

    @Test
    fun `should not shutdown any agents when they are STARTING`() {
        val currTime = Clock.System.now()
        testHeartbeat(
            agentStatusDtos = listOf(
                AgentStatusDto(LocalDateTime.now(), AgentState.STARTING, "test-1"),
                AgentStatusDto(LocalDateTime.now(), AgentState.STARTING, "test-2"),
            ),
            heartbeats = listOf(
                Heartbeat("test-1", AgentState.STARTING, ExecutionProgress(0, -1L), currTime + 1.seconds),
                Heartbeat("test-1", AgentState.IDLE, ExecutionProgress(0, -1L), currTime + 2.seconds)
            ),
            initConfigs = listOf(initConfig),
            testBatch = listOf(
                TestDto("/path/to/test-1", "WarnPlugin", 1, "hash1", listOf("tag")),
                TestDto("/path/to/test-2", "WarnPlugin", 1, "hash2", listOf("tag")),
                TestDto("/path/to/test-3", "WarnPlugin", 1, "hash3", listOf("tag")),
            ),
            mockAgentStatuses = false,
        ) { heartbeatResponses ->
            verify(dockerService, times(0)).stopAgents(anyCollection())
            heartbeatResponses shouldNot exist { it is TerminateResponse }
        }
    }

    @Test
    @Suppress("TOO_LONG_FUNCTION")
    fun `should shutdown agent, which don't sent heartbeat for some time`() {
        whenever(dockerService.stopAgents(listOf(eq("test-1")))).thenReturn(true)
        whenever(dockerService.stopAgents(listOf(eq("test-2")))).thenReturn(false)
        val currTime = Clock.System.now()
        testHeartbeat(
            agentStatusDtos = listOf(
                AgentStatusDto(LocalDateTime.now(), AgentState.STARTING, "test-1"),
                AgentStatusDto(LocalDateTime.now(), AgentState.BUSY, "test-2"),
            ),
            heartbeats = listOf(
                Heartbeat("test-1", AgentState.STARTING, ExecutionProgress(0, -1L), currTime),
                Heartbeat("test-1", AgentState.IDLE, ExecutionProgress(0, -1L), currTime + 1.seconds),
                Heartbeat("test-1", AgentState.BUSY, ExecutionProgress(0, -1L), currTime + 2.seconds),
                Heartbeat("test-2", AgentState.BUSY, ExecutionProgress(0, -1L), currTime + 3.seconds),
                // 3 absent heartbeats from test-2
                Heartbeat("test-1", AgentState.BUSY, ExecutionProgress(0, -1L), currTime + 4.seconds),
                Heartbeat("test-1", AgentState.BUSY, ExecutionProgress(0, -1L), currTime + 5.seconds),
                Heartbeat("test-1", AgentState.BUSY, ExecutionProgress(0, -1L), currTime + 10.seconds),
            ),
            heartBeatInterval = 1_000,
            initConfigs = listOf(initConfig),
            testBatch = listOf(
                TestDto("/path/to/test-1", "WarnPlugin", 1, "hash1", listOf("tag")),
                TestDto("/path/to/test-2", "WarnPlugin", 1, "hash2", listOf("tag")),
                TestDto("/path/to/test-3", "WarnPlugin", 1, "hash3", listOf("tag")),
            ),
            mockAgentStatuses = false,
        ) {
            heartBeatInspector.crashedAgents.shouldContainExactly(
                setOf("test-2")
            )
        }
    }

    @Test
    fun `should shutdown all agents, since all of them don't sent heartbeats for some time`() {
        val agentStatusDtos = listOf(
            AgentStatusDto(LocalDateTime.now(), AgentState.STARTING, "test-1"),
        )
        testHeartbeat(
            agentStatusDtos = agentStatusDtos,
            heartbeats = listOf(
                // heartbeats were sent long time ago
                Heartbeat("test-1", AgentState.STARTING, ExecutionProgress(0, -1L), Clock.System.now() - 1.minutes),
                Heartbeat("test-1", AgentState.IDLE, ExecutionProgress(0, -1L), Clock.System.now() - 1.minutes),
                Heartbeat("test-2", AgentState.BUSY, ExecutionProgress(0, -1L), Clock.System.now() - 1.minutes),
            ),
            heartBeatInterval = 0,
            initConfigs = listOf(initConfig),
            testBatch = listOf(
                TestDto("/path/to/test-1", "WarnPlugin", 1, "hash1", listOf("tag")),
                TestDto("/path/to/test-2", "WarnPlugin", 1, "hash2", listOf("tag")),
                TestDto("/path/to/test-3", "WarnPlugin", 1, "hash3", listOf("tag")),
            ),
            mockAgentStatuses = false,
        ) {
            heartBeatInspector.crashedAgents shouldContainExactlyInAnyOrder setOf("test-1", "test-2")
        }
    }

    @Test
    fun `should shutdown agents even if there are some already FINISHED`() {
        val agentStatusDtos = listOf(
            AgentStatusDto(LocalDateTime.now(), AgentState.IDLE, "test-1"),
            AgentStatusDto(LocalDateTime.now(), AgentState.IDLE, "test-2"),
            AgentStatusDto(LocalDateTime.parse("2021-01-01T00:00:00"), AgentState.FINISHED, "test-1"),
            AgentStatusDto(LocalDateTime.parse("2021-01-01T00:00:00"), AgentState.FINISHED, "test-2"),
        )
        testHeartbeat(
            agentStatusDtos = agentStatusDtos,
            heartbeats = listOf(Heartbeat("test-1", AgentState.IDLE, ExecutionProgress(100, -1L), Clock.System.now() + 30.seconds)),
            heartBeatInterval = 0,
            initConfigs = emptyList(),
            testBatch = emptyList(),
            mockAgentStatuses = true,
            {
                mockServer.enqueue(
                    "/updateExecutionByDto.*",
                    MockResponse().setResponseCode(200)
                )
            }
        ) { heartbeatResponses ->
            heartbeatResponses.shouldHaveSingleElement { it is TerminateResponse }
            verify(
                dockerService,
                times(0).description("Orchestrator shouldn't stop agents if they stop heartbeating after TerminateResponse has been sent")
            ).stopAgents(anyCollection())
        }
    }

    @Suppress("TOO_LONG_FUNCTION")
    @Test
    fun `should mark test executions as failed if agent returned only part of results`() {
        val agentStatusDtos = listOf(
            AgentStatusDto(LocalDateTime.now(), AgentState.IDLE, "test-1"),
            AgentStatusDto(LocalDateTime.now(), AgentState.IDLE, "test-2"),
        )

        // if some test execution still have state `READY_FOR_TESTING`, but Agent.state == `FINISHED`
        // that's mean, that part of results is lost
        val testExecutions: List<TestExecutionDto> = listOf(
            TestExecutionDto(
                "testPath63",
                "WarnPlugin",
                "test",
                TestResultStatus.READY_FOR_TESTING,
                0,
                0,
                unmatched = 3,
                matched = 2,
                expected = 0,
                unexpected = 0,
            )
        )

        // agentService.checkSavedData
        mockServer.enqueue(
            "/testExecutions/agent/test-1/${TestResultStatus.READY_FOR_TESTING}",
            MockResponse()
                .setBody(
                    objectMapper.writeValueAsString(
                        testExecutions
                    )
                )
                .addHeader("Content-Type", "application/json")
        )

        // agentService.markTestExecutionsAsFailed
        mockServer.enqueue(
            "/testExecution/setStatusByAgentIds/.*",
            MockResponse()
                .setResponseCode(200)
        )

        testHeartbeat(
            agentStatusDtos = agentStatusDtos,
            heartbeats = listOf(
                Heartbeat("test-1", AgentState.FINISHED, ExecutionProgress(100, -1L), Clock.System.now() + 30.seconds)
            ),
            heartBeatInterval = 0,
            initConfigs = emptyList(),
            testBatch = null,
            mockAgentStatuses = false,
        ) {
            // not interested in any checks for heartbeats
        }
        val assertions = CompletableFuture.supplyAsync {
            listOf(
                mockServer.takeRequest(60, TimeUnit.SECONDS),
                mockServer.takeRequest(60, TimeUnit.SECONDS),
            )
        }
        assertions.orTimeout(60, TimeUnit.SECONDS).join().forEach { Assertions.assertNotNull(it) }
    }

    /**
     * Test logic triggered by a heartbeat.
     *
     * @param agentStatusDtos agent statuses that are returned from backend (mocked response)
     * @param heartbeats a [Heartbeat] that is received by orchestrator
     * @param testBatch a batch of tests returned from backend (mocked response)
     * @param mockAgentStatuses whether a mocked response for `/getAgentsStatusesForSameExecution` should be added to queue
     * @param additionalSetup is executed before the request is performed
     * @param verification a lambda for test assertions
     */
    @Suppress(
        "TOO_LONG_FUNCTION",
        "TOO_MANY_PARAMETERS",
        "LongParameterList",
        "LongMethod"
    )
    private fun testHeartbeat(
        agentStatusDtos: List<AgentStatusDto>,
        heartbeats: List<Heartbeat>,
        heartBeatInterval: Long = 0,
        initConfigs: List<AgentInitConfig>,
        testBatch: TestBatch?,
        mockAgentStatuses: Boolean = false,
        additionalSetup: () -> Unit = {},
        verification: (heartbeatResponses: List<HeartbeatResponse?>) -> Unit,
    ) {
        // /agents/get-init-config
        initConfigs.forEach {
            mockServer.enqueue(
                "/agents/get-init-config\\?containerId=.*",
                MockResponse()
                    .setBody(Json.encodeToString(it))
                    .addHeader("Content-Type", "application/json")
            )
        }
        // /getTestBatches
        testBatch?.let {
            mockServer.enqueue(
                "/getTestBatches\\?agentId=.*",
                MockResponse()
                    .setBody(Json.encodeToString(it))
                    .addHeader("Content-Type", "application/json")
            )
        }

        if (mockAgentStatuses) {
            // /getAgentsStatusesForSameExecution
            mockServer.enqueue(
                "/getAgentsStatusesForSameExecution.*",
                MockResponse()
                    .setBody(
                        objectMapper.writeValueAsString(
                            AgentStatusesForExecution(0, agentStatusDtos)
                        )
                    )
                    .addHeader("Content-Type", "application/json")
            )
            mockServer.setDefaultResponseForPath(
                "/agents/statuses.*",
                MockResponse()
                    .setBody(
                        objectMapper.writeValueAsString(
                            agentStatusDtos
                        )
                    )
                    .addHeader("Content-Type", "application/json")
            )
        }
        additionalSetup()
        val assertions = CompletableFuture.supplyAsync {
            buildList<RecordedRequest?> {
                mockServer.takeRequest(60, TimeUnit.SECONDS)
                repeat(initConfigs.size) {
                    mockServer.takeRequest(60, TimeUnit.SECONDS)
                }
                testBatch?.let {
                    mockServer.takeRequest(60, TimeUnit.SECONDS)
                }
                if (mockAgentStatuses) {
                    mockServer.takeRequest(60, TimeUnit.SECONDS)
                }
            }
        }

        val heartbeatResponses: MutableList<HeartbeatResponse?> = mutableListOf()
        heartbeats.forEach { heartbeat ->
            webClient.post()
                .uri("/heartbeat")
                .contentType(MediaType.APPLICATION_JSON)
                .accept(MediaType.APPLICATION_JSON)
                .body(BodyInserters.fromValue(heartbeat))
                .exchange()
                .expectAll({ responseSpec ->
                    responseSpec.expectBody<HeartbeatResponse>()
                        .consumeWith {
                            heartbeatResponses.add(it.responseBody)
                        }
                },
                    { responseSpec ->
                        responseSpec.expectStatus()
                            .isOk
                    }
                )
            Thread.sleep(heartBeatInterval)
        }

        // wait for background tasks
        Thread.sleep(5_000)

        assertions.orTimeout(60, TimeUnit.SECONDS).join().forEach { Assertions.assertNotNull(it) }
        verification.invoke(heartbeatResponses)
    }

    companion object {
        private val initConfig: AgentInitConfig = AgentInitConfig(
<<<<<<< HEAD
            executionId = 1L,
=======
>>>>>>> 6e00af5b
            saveCliUrl = "stub",
            testSuitesSourceSnapshotUrl = "stub",
            additionalFileNameToUrl = mapOf("file" to "stub"),
            saveCliOverrides = SaveCliOverrides(),
        )

        @JvmStatic
        private lateinit var mockServer: MockWebServer

        @AfterAll
        fun tearDown() {
            mockServer.shutdown()
        }

        @DynamicPropertySource
        @JvmStatic
        fun properties(registry: DynamicPropertyRegistry) {
            // todo: should be initialized in @BeforeAll, but it gets called after @DynamicPropertySource
            mockServer = createMockWebServer()
            mockServer.setDefaultResponseForPath("/testExecution/.*", MockResponse().setResponseCode(200))
            mockServer.setDefaultResponseForPath("/updateAgentStatusesWithDto", MockResponse().setResponseCode(200))
            mockServer.start()
            registry.add("orchestrator.backendUrl") { "http://localhost:${mockServer.port}" }
        }
    }
}<|MERGE_RESOLUTION|>--- conflicted
+++ resolved
@@ -485,10 +485,6 @@
 
     companion object {
         private val initConfig: AgentInitConfig = AgentInitConfig(
-<<<<<<< HEAD
-            executionId = 1L,
-=======
->>>>>>> 6e00af5b
             saveCliUrl = "stub",
             testSuitesSourceSnapshotUrl = "stub",
             additionalFileNameToUrl = mapOf("file" to "stub"),
