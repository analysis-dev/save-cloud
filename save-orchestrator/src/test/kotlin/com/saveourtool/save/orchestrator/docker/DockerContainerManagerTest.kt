--- conflicted
+++ resolved
@@ -66,14 +66,11 @@
                 resourcesConfiguration = DockerService.RunConfiguration.ResourcesConfiguration(
                     executionId = 99L,
                     additionalFilesString = "",
-<<<<<<< HEAD
-                    env = emptyMap(),
-=======
                     overrideExecCmd = null,
                     overrideExecFlags = null,
                     batchSize = null,
                     batchSeparator = null,
->>>>>>> 528314e1
+                    env = emptyMap(),
                 )
             ),
             replicas = 1,
