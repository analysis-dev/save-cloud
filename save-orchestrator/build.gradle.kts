import com.saveourtool.save.buildutils.*

import de.undercouch.gradle.tasks.download.Download
import org.gradle.nativeplatform.platform.internal.DefaultNativePlatform
import org.jetbrains.kotlin.gradle.tasks.KotlinCompile
import org.springframework.boot.gradle.tasks.bundling.BootJar
import org.springframework.boot.gradle.tasks.run.BootRun

plugins {
    kotlin("jvm")
    kotlin("kapt")
    id("de.undercouch.download")  // can't use `alias`, because this plugin is a transitive dependency of kotlin-gradle-plugin
    id("org.gradle.test-retry") version "1.4.0"
}

configureSpringBoot()
configureJacoco()
configureSpotless()

tasks.withType<KotlinCompile> {
    kotlinOptions {
        jvmTarget = Versions.jdk
        freeCompilerArgs = freeCompilerArgs + "-opt-in=kotlin.RequiresOptIn"
    }
}

// if required, file can be provided manually
@Suppress("GENERIC_VARIABLE_WRONG_DECLARATION")
val downloadSaveCliTaskProvider: TaskProvider<Download> = tasks.register<Download>("downloadSaveCli") {
    dependsOn("processResources")
    dependsOn(rootProject.tasks.named("getSaveCliVersion"))
    inputs.file(pathToSaveCliVersion)

    src(KotlinClosure0(function = {
        val saveCliVersion = readSaveCliVersion()
        "https://github.com/saveourtool/save-cli/releases/download/v$saveCliVersion/save-$saveCliVersion-linuxX64.kexe"
    }))
    dest("$buildDir/resources/main")
    overwrite(false)
}
// since we store save-cli in resources directory, a lot of tasks start using it
// and gradle complains about missing dependency
tasks.named("jar") { dependsOn(downloadSaveCliTaskProvider) }
tasks.named<BootJar>("bootJar") { dependsOn(downloadSaveCliTaskProvider) }
tasks.named<BootRun>("bootRun") { dependsOn(downloadSaveCliTaskProvider) }
tasks.named("bootJarMainClassName") { dependsOn(downloadSaveCliTaskProvider) }
tasks.named<KotlinCompile>("compileTestKotlin") { dependsOn(downloadSaveCliTaskProvider) }
tasks.named("test") { dependsOn(downloadSaveCliTaskProvider) }
tasks.named("jacocoTestReport") { dependsOn(downloadSaveCliTaskProvider) }

tasks.withType<Test> {
    useJUnitPlatform()
    retry {
        failOnPassedAfterRetry.set(false)
        maxFailures.set(20)
        maxRetries.set(5)
    }
}

dependencies {
    api(projects.saveCloudCommon)
    testImplementation(projects.testUtils)
    if (DefaultNativePlatform.getCurrentOperatingSystem().isWindows) {
        logger.warn("Dependency `save-agent` is omitted on Windows because of problems with linking in cross-compilation." +
                " Task `:save-agent:linkReleaseExecutableLinuxX64` would fail without correct libcurl.so. If your changes are about " +
                "save-agent, please test them on Linux or provide a file `save-agent-distribution.jar` built on Linux."
        )
    } else {
        runtimeOnly(project(":save-agent", "distribution"))
    }
    implementation(libs.dockerJava.core)
    implementation(libs.dockerJava.transport.httpclient5)
    implementation(libs.kotlinx.serialization.json.jvm)
    implementation(libs.commons.compress)
    implementation(libs.kotlinx.datetime)
    implementation(libs.zip4j)
<<<<<<< HEAD
    kapt(libs.spring.context.indexer)
=======
    implementation(libs.spring.cloud.starter.kubernetes.client.config)
    implementation(libs.fabric8.kubernetes.client)
    testImplementation(libs.fabric8.kubernetes.server.mock)
>>>>>>> 84aad2af
}

// todo: this logic is duplicated between agent and frontend, can be moved to a shared plugin in buildSrc
val generateVersionFileTaskProvider: TaskProvider<Task> = tasks.register("generateVersionFile") {
    val versionsFile = File("$buildDir/generated/src/generated/Versions.kt")

    dependsOn(rootProject.tasks.named("getSaveCliVersion"))
    inputs.file(pathToSaveCliVersion)
    inputs.property("project version", version.toString())
    outputs.file(versionsFile)

    doFirst {
        val saveCliVersion = readSaveCliVersion()
        versionsFile.parentFile.mkdirs()
        versionsFile.writeText(
            """
            package generated

            internal const val SAVE_CORE_VERSION = "$saveCliVersion"
            internal const val SAVE_CLOUD_VERSION = "$version"

            """.trimIndent()
        )
    }
}
kotlin.sourceSets.getByName("main") {
    kotlin.srcDir("$buildDir/generated/src")
}
tasks.withType<KotlinCompile>().forEach {
    it.dependsOn(generateVersionFileTaskProvider)
}<|MERGE_RESOLUTION|>--- conflicted
+++ resolved
@@ -74,13 +74,10 @@
     implementation(libs.commons.compress)
     implementation(libs.kotlinx.datetime)
     implementation(libs.zip4j)
-<<<<<<< HEAD
-    kapt(libs.spring.context.indexer)
-=======
     implementation(libs.spring.cloud.starter.kubernetes.client.config)
     implementation(libs.fabric8.kubernetes.client)
+    kapt(libs.spring.context.indexer)
     testImplementation(libs.fabric8.kubernetes.server.mock)
->>>>>>> 84aad2af
 }
 
 // todo: this logic is duplicated between agent and frontend, can be moved to a shared plugin in buildSrc
