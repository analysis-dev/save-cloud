--- conflicted
+++ resolved
@@ -12,15 +12,12 @@
 configureJacoco()
 configureSpotless()
 
-<<<<<<< HEAD
-=======
 tasks.withType<KotlinCompile> {
     kotlinOptions {
         freeCompilerArgs = freeCompilerArgs + "-Xcontext-receivers"
     }
 }
 
->>>>>>> bbe2bf14
 tasks.withType<Test> {
     retry {
         // There once were flaky tests in orchestrator, but it seems like they became stable.
