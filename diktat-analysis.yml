--- conflicted
+++ resolved
@@ -107,13 +107,10 @@
   configuration:
     valueArgument: true
     valueParameter: true
-<<<<<<< HEAD
-=======
 # reduces speed of development on the FE
 # will remove it by for now
 - name: MAGIC_NUMBER
   enabled: false
->>>>>>> caf2f1b0
 - name: COMPLEX_EXPRESSION
   enabled: true
 - name: USE_DATA_CLASS
