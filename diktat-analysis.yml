- name: DIKTAT_COMMON
  enabled: true
  configuration:
    domainName: org.cqfn.save
    kotlinVersion: 1.4
    testDirs: "test,nativeTest"
- name: ENUM_VALUE
  enabled: true
  configuration:
    enumStyle: snakeCase
- name: KDOC_CONTAINS_DATE_OR_AUTHOR
  enabled: true
  configuration:
    versionRegex: \d+\.\d+\.\d+[-.\w\d]*
- name: HEADER_MISSING_OR_WRONG_COPYRIGHT
  enabled: true
  configuration:
    isCopyrightMandatory: false
    copyrightText: ''
- name: FILE_IS_TOO_LONG
  enabled: true
  configuration:
    maxSize: 2000
    ignoreFolders: ''
- name: FILE_UNORDERED_IMPORTS
  enabled: true
  configuration:
    useRecommendedImportsOrder: true
- name: FILE_WILDCARD_IMPORTS
  enabled: true
  configuration:
    allowedWildcards: "kotlinx.serialization.*"
- name: BRACES_BLOCK_STRUCTURE_ERROR
  enabled: true
  configuration:
    openBraceNewline: true
    closeBraceNewline: true
- name: WRONG_INDENTATION
  enabled: true
  configuration:
    # Is newline at the end of a file needed
    newlineAtEnd: true
    # If true: in parameter list when parameters are split by newline they are indented with two indentations instead of one
    extendedIndentOfParameters: false
    # If true: if first parameter in parameter list is on the same line as opening parenthesis, then other parameters can be aligned with it
    alignedParameters: true
    # If true: if expression is split by newline after operator like +/-/`*`, then the next line is indented with two indentations instead of one
    extendedIndentAfterOperators: true
    # If true: when dot qualified expression starts on a new line, this line will be indented with two indentations instead of one
    extendedIndentBeforeDot: false
    # The indentation size for each file
    indentationSize: 4
- name: EMPTY_BLOCK_STRUCTURE_ERROR
  enabled: true
  configuration:
    styleEmptyBlockWithNewline: true
    allowEmptyBlocks: false
- name: LONG_LINE
  enabled: true
  configuration:
    lineLength: 180
- name: WRONG_NEWLINES
<<<<<<< HEAD
  enabled: false
=======
  enabled: false  # todo: re-enable after bug in diktat 0.4.1 is fixed
>>>>>>> 489fcf48
  configuration:
    maxParametersInOneLine: 2
- name: TOO_MANY_CONSECUTIVE_SPACES
  enabled: true
  configuration:
    maxSpaces: 1
    saveInitialFormattingForEnums: false
- name: LONG_NUMERICAL_VALUES_SEPARATED
  enabled: true
  configuration:
    maxNumberLength: 5
    maxBlockLength: 3
- name: WRONG_DECLARATIONS_ORDER
  enabled: true
  configuration:
    sortEnum: true
    sortProperty: true
- name: COMMENT_WHITE_SPACE
  enabled: true
  configuration:
    maxSpacesBeforeComment: 2
    maxSpacesInComment: 1
- name: TYPE_ALIAS
  enabled: true
  configuration:
    typeReferenceLength: 25
- name: TOO_LONG_FUNCTION
  enabled: true
  configuration:
    maxFunctionLength: 35 # max length of function
    isIncludeHeader: false # count function's header
- name: TOO_MANY_PARAMETERS
  enabled: true
  configuration:
    maxParameterListSize: 5
- name: NESTED_BLOCK
  enabled: true
  configuration:
    maxNestedBlockQuantity: 4
- name: TRAILING_COMMA
  enabled: false
  configuration:
    valueArgument: true
    valueParameter: true

# todo: disabled due to bug in diktat 0.4.1
- name: COMPLEX_EXPRESSION
  enabled: false
- name: REDUNDANT_SEMICOLON
  enabled: false<|MERGE_RESOLUTION|>--- conflicted
+++ resolved
@@ -60,11 +60,7 @@
   configuration:
     lineLength: 180
 - name: WRONG_NEWLINES
-<<<<<<< HEAD
-  enabled: false
-=======
   enabled: false  # todo: re-enable after bug in diktat 0.4.1 is fixed
->>>>>>> 489fcf48
   configuration:
     maxParametersInOneLine: 2
 - name: TOO_MANY_CONSECUTIVE_SPACES
