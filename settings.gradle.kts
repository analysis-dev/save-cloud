rootProject.name = "save-cloud"

dependencyResolutionManagement {
    repositories {
        maven {
            url = uri("https://s01.oss.sonatype.org/content/repositories/snapshots/")
            content {
                includeGroup("com.saveourtool.sarifutils")
            }
        }
        mavenCentral()
    }
}

<<<<<<< HEAD
includeBuild("gradle/plugins-common")
=======
pluginManagement {
    repositories {
        mavenCentral()
        gradlePluginPortal()
    }
}

plugins {
    id("com.gradle.enterprise") version "3.12.3"
}

>>>>>>> 6a414357
includeBuild("gradle/plugins")
include("api-gateway")
include("save-backend")
include("save-orchestrator-common")
include("save-orchestrator")
include("save-frontend")
include("save-cloud-common")
include("save-agent")
include("save-preprocessor")
include("test-utils")
include("save-api")
include("save-api-cli")
include("save-sandbox")
include("authentication-service")
include("save-demo")
include("save-demo-cpg")
include("test-analysis-core")
include("save-demo-agent")

enableFeaturePreview("TYPESAFE_PROJECT_ACCESSORS")

gradleEnterprise {
    @Suppress("AVOID_NULL_CHECKS")
    if (System.getenv("CI") != null) {
        buildScan {
            publishAlways()
            termsOfServiceUrl = "https://gradle.com/terms-of-service"
            termsOfServiceAgree = "yes"
        }
    }
}<|MERGE_RESOLUTION|>--- conflicted
+++ resolved
@@ -12,9 +12,6 @@
     }
 }
 
-<<<<<<< HEAD
-includeBuild("gradle/plugins-common")
-=======
 pluginManagement {
     repositories {
         mavenCentral()
@@ -26,7 +23,7 @@
     id("com.gradle.enterprise") version "3.12.3"
 }
 
->>>>>>> 6a414357
+includeBuild("gradle/plugins-common")
 includeBuild("gradle/plugins")
 include("api-gateway")
 include("save-backend")
