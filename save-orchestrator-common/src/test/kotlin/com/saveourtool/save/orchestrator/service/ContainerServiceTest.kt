--- conflicted
+++ resolved
@@ -118,12 +118,7 @@
 
         // tear down
         containerService.stopAgents(listOf(testContainerId))
-<<<<<<< HEAD
         verifyNoInteractions(orchestratorAgentService)
-=======
-        verify(orchestratorAgentService).updateExecutionStatus(any(), any(), anyOrNull())
-        verifyNoMoreInteractions(orchestratorAgentService)
->>>>>>> 2afa1c21
     }
 
     @AfterEach
