--- conflicted
+++ resolved
@@ -116,14 +116,7 @@
             "container $testContainerId is not running, actual state ${inspectContainerResponse.state}"
         }
 
-<<<<<<< HEAD
-        // tear down
-        containerService.stopAgents(listOf(testContainerId))
-        verifyNoInteractions(orchestratorAgentService)
-=======
-        verify(orchestratorAgentService).updateExecutionStatus(any(), any(), anyOrNull())
         verifyNoMoreInteractions(orchestratorAgentService)
->>>>>>> 7e1ceb38
     }
 
     @AfterEach
