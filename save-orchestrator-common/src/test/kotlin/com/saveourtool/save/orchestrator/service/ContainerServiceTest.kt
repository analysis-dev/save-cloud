package com.saveourtool.save.orchestrator.service

import com.saveourtool.save.entities.Execution
import com.saveourtool.save.entities.Project
import com.saveourtool.save.orchestrator.config.Beans
import com.saveourtool.save.orchestrator.config.ConfigProperties
import com.saveourtool.save.orchestrator.docker.DockerContainerRunner
import com.saveourtool.save.testutils.checkQueues
import com.saveourtool.save.testutils.cleanup
import com.saveourtool.save.testutils.createMockWebServer
import com.saveourtool.save.testutils.enqueue

import com.github.dockerjava.api.DockerClient
import com.github.dockerjava.api.async.ResultCallback
import com.github.dockerjava.api.model.Frame
import com.saveourtool.save.execution.ExecutionStatus
import com.saveourtool.save.orchestrator.SAVE_AGENT_VERSION
import okhttp3.mockwebserver.MockResponse
import org.junit.jupiter.api.AfterAll
import org.junit.jupiter.api.AfterEach
import org.junit.jupiter.api.Assertions
import org.junit.jupiter.api.BeforeEach
import org.junit.jupiter.api.Test
import org.junit.jupiter.api.condition.DisabledOnOs
import org.junit.jupiter.api.condition.EnabledOnOs
import org.junit.jupiter.api.condition.OS
import org.mockito.kotlin.*
import org.slf4j.LoggerFactory
import org.springframework.beans.factory.annotation.Autowired
import org.springframework.boot.test.context.SpringBootTest
import org.springframework.boot.test.mock.mockito.MockBean
import org.springframework.context.annotation.Import
import org.springframework.http.ResponseEntity
import org.springframework.test.context.DynamicPropertyRegistry
import org.springframework.test.context.DynamicPropertySource
import org.springframework.test.context.TestPropertySource
import reactor.kotlin.core.publisher.toMono

import java.net.InetSocketAddress

@SpringBootTest
@DisabledOnOs(OS.WINDOWS, disabledReason = "Please run DockerServiceTestOnWindows")
@Import(
    Beans::class,
    DockerContainerRunner::class,
    ContainerService::class,
    AgentService::class,
)
class ContainerServiceTest {
    @Autowired private lateinit var dockerClient: DockerClient
    @Autowired private lateinit var containerService: ContainerService
    @Autowired private lateinit var configProperties: ConfigProperties
    private lateinit var testContainerId: String
    @MockBean private lateinit var orchestratorAgentService: OrchestratorAgentService

    @BeforeEach
    fun setUp() {
        whenever(orchestratorAgentService.updateExecutionStatus(any(), any(), anyOrNull()))
            .thenReturn(ResponseEntity.ok().build<Void>().toMono())
    }

    @Test
    @Suppress("UnsafeCallOnNullableType", "TOO_LONG_FUNCTION")
    fun `should create a container with save agent and test resources and start it`() {
        // build base image
        val project = Project.stub(null)
        val testExecution = Execution.stub(project).apply {
            id = 42L
            sdk = "Java:11"
            status = ExecutionStatus.PENDING
        }
        val url = "/internal/files/download-save-agent"
        val configuration = containerService.prepareConfiguration(
            testExecution.toRunRequest(
                saveAgentVersion = SAVE_AGENT_VERSION,
                saveAgentUrl = "http://host.docker.internal:${mockServer.port}$url",
            )
        )
        testContainerId = containerService.createContainers(
            testExecution.id!!,
            configuration
        ).single()
        logger.debug("Created container $testContainerId")

        // start container and query backend
        mockServer.enqueue(
            url,
            MockResponse()
                .setHeader("Content-Type", "application/octet-stream")
                .setResponseCode(200)
                .setBody("sleep 200")
        )
        containerService.startContainersAndUpdateExecution(testExecution.requiredId(), listOf(testContainerId))
            .subscribe()

        // assertions
        Thread.sleep(2_500)  // waiting for container to start
        val inspectContainerResponse = dockerClient.inspectContainerCmd(testContainerId).exec()
        Assertions.assertTrue(inspectContainerResponse.state.running!!) {
            dockerClient.logContainerCmd(testContainerId)
                .withStdOut(true)
                .withStdErr(true)
                .exec(object : ResultCallback.Adapter<Frame>() {
                    override fun onNext(frame: Frame?) {
                        logger.info(frame.toString())
                    }
                })
                .awaitCompletion()
            "container $testContainerId is not running, actual state ${inspectContainerResponse.state}"
        }

<<<<<<< HEAD
        // tear down
=======
>>>>>>> b62793e5
        verify(orchestratorAgentService).updateExecutionStatus(any(), any(), anyOrNull())
        verifyNoMoreInteractions(orchestratorAgentService)
    }

    @AfterEach
    fun tearDown() {
        mockServer.checkQueues()
        mockServer.cleanup()
    }

    companion object {
        private val logger = LoggerFactory.getLogger(ContainerServiceTest::class.java)

        @JvmStatic
        private val mockServer = createMockWebServer()

        @JvmStatic
        @AfterAll
        fun teardown() {
            mockServer.shutdown()
        }

        @JvmStatic
        @DynamicPropertySource
        fun properties(registry: DynamicPropertyRegistry) {
            mockServer.start(
                InetSocketAddress(0).address,
                0
            )
            registry.add("orchestrator.agentSettings.backendUrl") {
                "http://host.docker.internal:${mockServer.port}"
            }
        }
    }
}

@EnabledOnOs(OS.WINDOWS)
@TestPropertySource("classpath:META-INF/save-orchestrator-common/application-docker-tcp.properties")
class ContainerServiceTestOnWindows : ContainerServiceTest() {
    init {
        System.setProperty("OVERRIDE_HOST_IP", "host-gateway")
    }
}<|MERGE_RESOLUTION|>--- conflicted
+++ resolved
@@ -109,10 +109,6 @@
             "container $testContainerId is not running, actual state ${inspectContainerResponse.state}"
         }
 
-<<<<<<< HEAD
-        // tear down
-=======
->>>>>>> b62793e5
         verify(orchestratorAgentService).updateExecutionStatus(any(), any(), anyOrNull())
         verifyNoMoreInteractions(orchestratorAgentService)
     }
