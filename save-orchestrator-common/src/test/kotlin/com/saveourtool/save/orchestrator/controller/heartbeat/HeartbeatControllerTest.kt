--- conflicted
+++ resolved
@@ -12,11 +12,7 @@
 import com.saveourtool.save.test.TestDto
 
 import com.saveourtool.save.orchestrator.service.OrchestratorAgentService
-<<<<<<< HEAD
-import com.saveourtool.save.orchestrator.utils.OrchestratorAgentStatusService
-=======
 import com.saveourtool.save.orchestrator.utils.AgentStatusInMemoryRepository
->>>>>>> 825a4d52
 import io.kotest.matchers.collections.*
 import io.kotest.matchers.shouldNot
 import org.junit.jupiter.api.*
@@ -51,12 +47,8 @@
 @WebFluxTest(controllers = [HeartbeatController::class])
 @Import(
     AgentService::class,
-<<<<<<< HEAD
 //    HeartBeatInspector::class,
-=======
-    HeartBeatInspector::class,
     AgentStatusInMemoryRepository::class,
->>>>>>> 825a4d52
     JsonConfig::class,
 )
 @MockBeans(MockBean(ContainerRunner::class))
@@ -67,11 +59,7 @@
     @Autowired lateinit var webClient: WebTestClient
     @Autowired private lateinit var agentService: AgentService
     @MockBean private lateinit var containerService: ContainerService
-<<<<<<< HEAD
-    @Autowired private lateinit var orchestratorAgentStatusService: OrchestratorAgentStatusService
-=======
     @Autowired private lateinit var agentStatusInMemoryRepository: AgentStatusInMemoryRepository
->>>>>>> 825a4d52
     @MockBean private lateinit var orchestratorAgentService: OrchestratorAgentService
 
     @BeforeEach
@@ -85,10 +73,7 @@
     @AfterEach
     fun cleanup() {
         verifyNoMoreInteractions(orchestratorAgentService)
-<<<<<<< HEAD
-=======
         agentStatusInMemoryRepository.clear()
->>>>>>> 825a4d52
     }
 
     @Test
@@ -237,13 +222,8 @@
             ),
             mockUpdateAgentStatusesCount = 8,
         ) {
-<<<<<<< HEAD
-            orchestratorAgentStatusService.processCrashed { crashedAgents ->
-                crashedAgents shouldContainExactly setOf("test-2")
-=======
             agentStatusInMemoryRepository.processCrashed {
                 it shouldContainExactly setOf("test-2")
->>>>>>> 825a4d52
             }
         }
     }
@@ -272,13 +252,8 @@
             ),
             mockUpdateAgentStatusesCount = 5,
         ) {
-<<<<<<< HEAD
-            orchestratorAgentStatusService.processCrashed { crashedAgents ->
-                crashedAgents shouldContainExactlyInAnyOrder setOf("test-1", "test-2")
-=======
             agentStatusInMemoryRepository.processCrashed {
                 it shouldContainExactlyInAnyOrder setOf("test-1", "test-2")
->>>>>>> 825a4d52
             }
         }
     }
@@ -400,15 +375,9 @@
             whenever(orchestratorAgentService.updateAgentStatus(any()))
                 .thenReturn(ResponseEntity.ok().build<Void>().toMono())
         }
-<<<<<<< HEAD
-        if (mockAgentStatusesForSameExecution) {
-            whenever(orchestratorAgentService.getAgentStatusesByExecutionId(any()))
-                .thenReturn(Mono.just(AgentStatusesForExecution(0, agentStatusDtos)))
-=======
         if (mockAgentStatusesByExecutionId) {
             whenever(orchestratorAgentService.getAgentStatusesByExecutionId(any()))
                 .thenReturn(Mono.just(agentStatusDtos))
->>>>>>> 825a4d52
         }
 
         val heartbeatResponses: MutableList<HeartbeatResponse?> = mutableListOf()
@@ -442,11 +411,7 @@
             verify(orchestratorAgentService).getNextRunConfig(any())
         }
         verify(orchestratorAgentService, times(mockUpdateAgentStatusesCount)).updateAgentStatus(any())
-<<<<<<< HEAD
-        if (mockAgentStatusesForSameExecution) {
-=======
         if (mockAgentStatusesByExecutionId) {
->>>>>>> 825a4d52
             verify(orchestratorAgentService).getAgentStatusesByExecutionId(any())
         }
         verification.invoke(heartbeatResponses)
