package com.saveourtool.save.orchestrator.controller.heartbeat

import com.saveourtool.save.agent.*
import com.saveourtool.save.domain.TestResultStatus
import com.saveourtool.save.entities.*
import com.saveourtool.save.orchestrator.config.JsonConfig
import com.saveourtool.save.orchestrator.controller.HeartbeatController
import com.saveourtool.save.orchestrator.runner.ContainerRunner
import com.saveourtool.save.orchestrator.service.AgentService
import com.saveourtool.save.orchestrator.service.ContainerService
import com.saveourtool.save.orchestrator.service.HeartBeatInspector
import com.saveourtool.save.orchestrator.service.OrchestratorAgentService
import com.saveourtool.save.test.TestBatch
import com.saveourtool.save.test.TestDto
import com.saveourtool.save.utils.EmptyResponse
import io.kotest.matchers.collections.*
import io.kotest.matchers.shouldNot
import kotlinx.datetime.Clock
import kotlinx.datetime.LocalDateTime
import org.junit.jupiter.api.*
import org.junit.jupiter.api.Assertions.assertEquals
import org.junit.jupiter.api.Assertions.assertTrue
import org.junit.jupiter.api.Test
import org.mockito.ArgumentMatchers.anyLong
import org.mockito.kotlin.*
import org.springframework.beans.factory.annotation.Autowired
import org.springframework.boot.test.autoconfigure.web.reactive.WebFluxTest
import org.springframework.boot.test.mock.mockito.MockBean
import org.springframework.boot.test.mock.mockito.MockBeans
import org.springframework.context.annotation.Import
import org.springframework.http.MediaType
import org.springframework.http.ResponseEntity
import org.springframework.scheduling.annotation.EnableScheduling
import org.springframework.test.annotation.DirtiesContext
import org.springframework.test.web.reactive.server.WebTestClient
import org.springframework.test.web.reactive.server.expectBody
import org.springframework.web.reactive.function.BodyInserters
import reactor.core.publisher.Mono
import reactor.kotlin.core.publisher.toMono
import java.time.Duration
import java.time.Month
import kotlin.time.Duration.Companion.minutes
import kotlin.time.Duration.Companion.seconds

@Suppress("ReactiveStreamsUnusedPublisher")
@WebFluxTest(controllers = [HeartbeatController::class])
@Import(
    AgentService::class,
    HeartBeatInspector::class,
    JsonConfig::class,
)
@MockBeans(MockBean(ContainerRunner::class))
@TestInstance(TestInstance.Lifecycle.PER_CLASS)
@DirtiesContext(classMode = DirtiesContext.ClassMode.AFTER_CLASS)
@EnableScheduling
class HeartbeatControllerTest {
    @Autowired lateinit var webClient: WebTestClient
    @Autowired private lateinit var agentService: AgentService
    @MockBean private lateinit var containerService: ContainerService
    @Autowired private lateinit var heartBeatInspector: HeartBeatInspector
    @MockBean private lateinit var orchestratorAgentService: OrchestratorAgentService

    @BeforeEach
    fun webClientSetUp() {
        webClient = webClient
            .mutate()
            .responseTimeout(Duration.ofSeconds(2))
            .build()
    }

    @AfterEach
    fun cleanup() {
        verifyNoMoreInteractions(orchestratorAgentService)
        heartBeatInspector.clear()
    }

    @Test
    fun checkAcceptingHeartbeat() {
        val heartBeatBusy = Heartbeat("test".toAgentInfo(), AgentState.BUSY, ExecutionProgress(0, -1L), Clock.System.now() + 30.seconds)

        whenever(orchestratorAgentService.updateAgentStatus(any()))
            .thenReturn(emptyResponse)
        webClient.post()
            .uri("/heartbeat")
            .contentType(MediaType.APPLICATION_JSON)
            .accept(MediaType.APPLICATION_JSON)
            .bodyValue(heartBeatBusy)
            .exchange()
            .expectStatus()
            .isOk
        verify(orchestratorAgentService).updateAgentStatus(any())
    }

    @Test
    fun `should respond with NewJobResponse when there are tests`() {
        val agentContainerId = "container-1"
        val cliArgs = "qwe"
        whenever(orchestratorAgentService.getNextRunConfig(agentContainerId))
            .thenReturn(
                AgentRunConfig(
                    cliArgs = cliArgs,
                    executionDataUploadUrl = "N/A",
                    debugInfoUploadUrl = "N/A"
                ).toMono()
            )

        val monoResponse = agentService.getNextRunConfig(agentContainerId).block() as NewJobResponse

        assertTrue(monoResponse.config.cliArgs.isNotEmpty())
        assertEquals(cliArgs, monoResponse.config.cliArgs)
        verify(orchestratorAgentService).getNextRunConfig(any())
    }

    @Test
    fun `should not shutdown any agents when not all of them are IDLE`() {
        testHeartbeat(
            agentStatusDtos = listOf(
                AgentStatusDto(AgentState.IDLE, "test-1"),
                AgentStatusDto(AgentState.BUSY, "test-2"),
            ),
            heartbeats = listOf(Heartbeat("test-1".toAgentInfo(), AgentState.IDLE, ExecutionProgress(100, -1L), Clock.System.now() + 30.seconds)),
            initConfigs = emptyList(),
            testBatchNullable = emptyList(),
            mockUpdateAgentStatusesCount = 1,
            mockAgentStatusesForSameExecution = true,
        ) { heartbeatResponses ->
            heartbeatResponses shouldNot exist { it is TerminateResponse }
        }
    }

    @Test
    fun `should not shutdown any agents when all agents are IDLE but there are more tests left`() {
        testHeartbeat(
            agentStatusDtos = listOf(
                AgentStatusDto(AgentState.IDLE, "test-1"),
                AgentStatusDto(AgentState.IDLE, "test-2"),
            ),
            heartbeats = listOf(Heartbeat("test-1".toAgentInfo(), AgentState.IDLE, ExecutionProgress(100, -1L), Clock.System.now() + 30.seconds)),
            initConfigs = emptyList(),
            testBatchNullable = listOf(
                TestDto("/path/to/test-1", "WarnPlugin", 1, "hash1", listOf("tag")),
                TestDto("/path/to/test-2", "WarnPlugin", 1, "hash2", listOf("tag")),
                TestDto("/path/to/test-3", "WarnPlugin", 1, "hash3", listOf("tag")),
            ),
            mockUpdateAgentStatusesCount = 2,
        ) { heartbeatResponses ->
            heartbeatResponses shouldNot exist { it is TerminateResponse }
        }
    }

    @Test
    fun `should send Terminate signal to idle agents when there are no tests left`() {
        whenever(containerService.isStopped(any())).thenReturn(true)
        val agentStatusDtos = listOf(
            AgentStatusDto(AgentState.IDLE, "test-1"),
            AgentStatusDto(AgentState.IDLE, "test-2"),
        )
        testHeartbeat(
            agentStatusDtos = agentStatusDtos,
            heartbeats = listOf(Heartbeat("test-1".toAgentInfo(), AgentState.IDLE, ExecutionProgress(100, -1L), Clock.System.now() + 30.seconds)),
            heartBeatInterval = 0,
            initConfigs = emptyList(),
            testBatchNullable = emptyList(),
            mockUpdateAgentStatusesCount = 2,
            mockAgentStatusesForSameExecution = true,
        ) { heartbeatResponses ->
            heartbeatResponses.shouldHaveSingleElement { it is TerminateResponse }
        }
    }

    @Test
    fun `should not shutdown any agents when they are STARTING`() {
        val currTime = Clock.System.now()
        testHeartbeat(
            agentStatusDtos = listOf(
                AgentStatusDto(AgentState.STARTING, "test-1"),
                AgentStatusDto(AgentState.STARTING, "test-2"),
            ),
            heartbeats = listOf(
                Heartbeat("test-1".toAgentInfo(), AgentState.STARTING, ExecutionProgress(0, -1L), currTime + 1.seconds),
                Heartbeat("test-1".toAgentInfo(), AgentState.IDLE, ExecutionProgress(0, -1L), currTime + 2.seconds)
            ),
            initConfigs = listOf(initConfig),
            testBatchNullable = listOf(
                TestDto("/path/to/test-1", "WarnPlugin", 1, "hash1", listOf("tag")),
                TestDto("/path/to/test-2", "WarnPlugin", 1, "hash2", listOf("tag")),
                TestDto("/path/to/test-3", "WarnPlugin", 1, "hash3", listOf("tag")),
            ),
            mockUpdateAgentStatusesCount = 3,
            mockAddAgentCount = 1,
        ) { heartbeatResponses ->
            heartbeatResponses shouldNot exist { it is TerminateResponse }
        }
    }

    @Test
    @Suppress("TOO_LONG_FUNCTION", "LongMethod")
    fun `should shutdown agent, which don't sent heartbeat for some time`() {
        val currTime = Clock.System.now()
        testHeartbeat(
            agentStatusDtos = listOf(
                AgentStatusDto(AgentState.STARTING, "test-1"),
                AgentStatusDto(AgentState.BUSY, "test-2"),
            ),
            heartbeats = listOf(
                Heartbeat("test-1".toAgentInfo(), AgentState.STARTING, ExecutionProgress(0, -1L), currTime),
                Heartbeat("test-1".toAgentInfo(), AgentState.IDLE, ExecutionProgress(0, -1L), currTime + 1.seconds),
                Heartbeat("test-1".toAgentInfo(), AgentState.BUSY, ExecutionProgress(0, -1L), currTime + 2.seconds),
                Heartbeat("test-2".toAgentInfo(), AgentState.BUSY, ExecutionProgress(0, -1L), currTime + 3.seconds),
                // 3 absent heartbeats from test-2
                Heartbeat("test-1".toAgentInfo(), AgentState.BUSY, ExecutionProgress(0, -1L), currTime + 4.seconds),
                Heartbeat("test-1".toAgentInfo(), AgentState.BUSY, ExecutionProgress(0, -1L), currTime + 5.seconds),
                Heartbeat("test-1".toAgentInfo(), AgentState.BUSY, ExecutionProgress(0, -1L), currTime + 10.seconds),
            ),
            heartBeatInterval = 1_000,
            initConfigs = listOf(initConfig),
            testBatchNullable = listOf(
                TestDto("/path/to/test-1", "WarnPlugin", 1, "hash1", listOf("tag")),
                TestDto("/path/to/test-2", "WarnPlugin", 1, "hash2", listOf("tag")),
                TestDto("/path/to/test-3", "WarnPlugin", 1, "hash3", listOf("tag")),
            ),
            mockUpdateAgentStatusesCount = 8,
            mockAddAgentCount = 1,
        ) {
            heartBeatInspector.crashedAgents.shouldContainExactly(
                setOf("test-2")
            )
        }
    }

    @Test
    fun `should shutdown all agents, since all of them don't sent heartbeats for some time`() {
        val agentStatusDtos = listOf(
            AgentStatusDto(AgentState.STARTING, "test-1"),
        )
        testHeartbeat(
            agentStatusDtos = agentStatusDtos,
            heartbeats = listOf(
                // heartbeats were sent long time ago
                Heartbeat("test-1".toAgentInfo(), AgentState.STARTING, ExecutionProgress(0, -1L), Clock.System.now() - 1.minutes),
                Heartbeat("test-1".toAgentInfo(), AgentState.IDLE, ExecutionProgress(0, -1L), Clock.System.now() - 1.minutes),
                Heartbeat("test-2".toAgentInfo(), AgentState.BUSY, ExecutionProgress(0, -1L), Clock.System.now() - 1.minutes),
                // some heartbeat from another agent to prevent cleanup of execution
                Heartbeat("test-3".toAgentInfo(), AgentState.BUSY, ExecutionProgress(0, -1L), Clock.System.now()),
            ),
            heartBeatInterval = 0,
            initConfigs = listOf(initConfig),
            testBatchNullable = listOf(
                TestDto("/path/to/test-1", "WarnPlugin", 1, "hash1", listOf("tag")),
                TestDto("/path/to/test-2", "WarnPlugin", 1, "hash2", listOf("tag")),
                TestDto("/path/to/test-3", "WarnPlugin", 1, "hash3", listOf("tag")),
            ),
<<<<<<< HEAD
            mockUpdateAgentStatusesCount = 4,
            mockAddAgentCount = 1,
=======
            mockUpdateAgentStatusesCount = 5,
>>>>>>> 7e1ceb38
        ) {
            heartBeatInspector.crashedAgents shouldContainExactlyInAnyOrder setOf("test-1", "test-2")
        }
    }

    @Test
    fun `should shutdown agents even if there are some already FINISHED`() {
        val agentStatusDtos = listOf(
            AgentStatusDto(AgentState.IDLE, "test-1"),
            AgentStatusDto(AgentState.IDLE, "test-2"),
            AgentStatusDto(AgentState.FINISHED, "test-1", LocalDateTime(2021, Month.JANUARY, 1, 0, 0, 0)),
            AgentStatusDto(AgentState.FINISHED, "test-2", LocalDateTime(2021, Month.JANUARY, 1, 0, 0, 0)),
        )
        testHeartbeat(
            agentStatusDtos = agentStatusDtos,
            heartbeats = listOf(Heartbeat("test-1".toAgentInfo(), AgentState.IDLE, ExecutionProgress(100, -1L), Clock.System.now() + 30.seconds)),
            heartBeatInterval = 0,
            initConfigs = emptyList(),
            testBatchNullable = emptyList(),
            mockUpdateAgentStatusesCount = 2,
            mockAgentStatusesForSameExecution = true,
        ) { heartbeatResponses ->
            heartbeatResponses.shouldHaveSingleElement { it is TerminateResponse }
        }
    }

    @Suppress("TOO_LONG_FUNCTION")
    @Test
    fun `should mark test executions as failed if agent returned only part of results`() {
        val agentStatusDtos = listOf(
            AgentStatusDto(AgentState.IDLE, "test-1"),
            AgentStatusDto(AgentState.IDLE, "test-2"),
        )

        // if some test execution still have state `READY_FOR_TESTING`, but Agent.state == `FINISHED`
        // that's mean, that part of results is lost
        val testExecutions: List<TestExecutionDto> = listOf(
            TestExecutionDto(
                "testPath63",
                "WarnPlugin",
                "test",
                "test",
                TestResultStatus.READY_FOR_TESTING,
                0,
                0,
                unmatched = 3,
                matched = 2,
                expected = 0,
                unexpected = 0,
            )
        )

        doReturn(Mono.just(testExecutions))
            .whenever(orchestratorAgentService)
            .getReadyForTestingTestExecutions(argThat { this == "test-1" })

        whenever(orchestratorAgentService.markReadyForTestingTestExecutionsOfAgentAsFailed(any()))
            .thenReturn(emptyResponse)

        testHeartbeat(
            agentStatusDtos = agentStatusDtos,
            heartbeats = listOf(
                Heartbeat("test-1".toAgentInfo(), AgentState.FINISHED, ExecutionProgress(100, -1L), Clock.System.now() + 30.seconds)
            ),
            heartBeatInterval = 0,
            initConfigs = emptyList(),
            testBatchNullable = null,
            mockUpdateAgentStatusesCount = 1
        ) {
            // not interested in any checks for heartbeats
            verify(orchestratorAgentService).getReadyForTestingTestExecutions(any())
            verify(orchestratorAgentService).markReadyForTestingTestExecutionsOfAgentAsFailed(any())
        }
    }

    /**
     * Test logic triggered by a heartbeat.
     *
     * @param agentStatusDtos agent statuses that are returned from backend (mocked response)
     * @param heartbeats a [Heartbeat] that is received by sandbox
     * @param testBatchNullable a batch of tests returned from backend (mocked response)
     * @param mockAgentStatusesForSameExecution whether a mocked response for `/getAgentsStatusesForSameExecution` should be added to queue
     * @param verification a lambda for test assertions
     */
    @Suppress(
        "TOO_LONG_FUNCTION",
        "TOO_MANY_PARAMETERS",
        "LongParameterList",
        "LongMethod"
    )
    private fun testHeartbeat(
        agentStatusDtos: List<AgentStatusDto>,
        heartbeats: List<Heartbeat>,
        heartBeatInterval: Long = 0,
        initConfigs: List<AgentInitConfig>,
        testBatchNullable: TestBatch?,
        mockUpdateAgentStatusesCount: Int = 0,
        mockAgentStatusesForSameExecution: Boolean = false,
        mockAddAgentCount: Int = 0,
        verification: (heartbeatResponses: List<HeartbeatResponse?>) -> Unit,
    ) {
        if (mockAddAgentCount > 0) {
            whenever(orchestratorAgentService.addAgent(anyLong(), any()))
                .thenReturn(emptyResponse)
        }
        initConfigs.forEach {
            whenever(orchestratorAgentService.getInitConfig(any()))
                .thenReturn(Mono.just(it))
        }
        testBatchNullable?.let { testBatch ->
            val returnValue = if (testBatch.isNotEmpty()) {
                AgentRunConfig(
                    cliArgs = testBatch.joinToString(" ") { it.filePath },
                    executionDataUploadUrl = "N/A",
                    debugInfoUploadUrl = "N/A",
                ).toMono()
            } else {
                Mono.empty()
            }
            whenever(orchestratorAgentService.getNextRunConfig(any()))
                .thenReturn(returnValue)
        }

        repeat(mockUpdateAgentStatusesCount) {
            whenever(orchestratorAgentService.updateAgentStatus(any()))
                .thenReturn(emptyResponse)
        }
        if (mockAgentStatusesForSameExecution) {
            whenever(orchestratorAgentService.getAgentsStatusesForSameExecution(any()))
                .thenReturn(Mono.just(AgentStatusesForExecution(0, agentStatusDtos)))
        }

        val heartbeatResponses: MutableList<HeartbeatResponse?> = mutableListOf()
        heartbeats.forEach { heartbeat ->
            webClient.post()
                .uri("/heartbeat")
                .contentType(MediaType.APPLICATION_JSON)
                .accept(MediaType.APPLICATION_JSON)
                .body(BodyInserters.fromValue(heartbeat))
                .exchange()
                .expectAll({ responseSpec ->
                    responseSpec.expectBody<HeartbeatResponse>()
                        .consumeWith {
                            heartbeatResponses.add(it.responseBody)
                        }
                },
                    { responseSpec ->
                        responseSpec.expectStatus()
                            .isOk
                    }
                )
            Thread.sleep(heartBeatInterval)
        }

        // wait for background tasks
        Thread.sleep(5_000)

        verify(orchestratorAgentService, times(initConfigs.size)).getInitConfig(any())
        heartbeatResponses.filterIsInstance<InitResponse>().shouldHaveSize(initConfigs.size)
        testBatchNullable?.let {
            verify(orchestratorAgentService).getNextRunConfig(any())
        }
        verify(orchestratorAgentService, times(mockUpdateAgentStatusesCount)).updateAgentStatus(any())
        if (mockAgentStatusesForSameExecution) {
            verify(orchestratorAgentService).getAgentsStatusesForSameExecution(any())
        }
        repeat(mockAddAgentCount) {
            verify(orchestratorAgentService).addAgent(anyLong(), any())
        }
        verification.invoke(heartbeatResponses)
    }

    companion object {
        private val initConfig: AgentInitConfig = AgentInitConfig(
            saveCliUrl = "stub",
            testSuitesSourceSnapshotUrl = "stub",
            additionalFileNameToUrl = mapOf("file" to "stub"),
            saveCliOverrides = SaveCliOverrides(),
        )
        private val emptyResponse: Mono<EmptyResponse> = Mono.just(ResponseEntity.ok().build())
        private fun String.toAgentInfo(): AgentInfo = AgentInfo(
            containerId = this,
            containerName = this,
            version = "1.0",
        )
    }
}<|MERGE_RESOLUTION|>--- conflicted
+++ resolved
@@ -250,12 +250,8 @@
                 TestDto("/path/to/test-2", "WarnPlugin", 1, "hash2", listOf("tag")),
                 TestDto("/path/to/test-3", "WarnPlugin", 1, "hash3", listOf("tag")),
             ),
-<<<<<<< HEAD
-            mockUpdateAgentStatusesCount = 4,
+            mockUpdateAgentStatusesCount = 5,
             mockAddAgentCount = 1,
-=======
-            mockUpdateAgentStatusesCount = 5,
->>>>>>> 7e1ceb38
         ) {
             heartBeatInspector.crashedAgents shouldContainExactlyInAnyOrder setOf("test-1", "test-2")
         }
