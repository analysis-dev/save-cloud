--- conflicted
+++ resolved
@@ -422,15 +422,9 @@
         testBatchNullable?.let {
             verify(orchestratorAgentService).getNextRunConfig(any())
         }
-<<<<<<< HEAD
-        verify(orchestratorAgentService, times(mockUpdateAgentStatusesCount)).updateAgentStatusesWithDto(any())
+        verify(orchestratorAgentService, times(mockUpdateAgentStatusesCount)).updateAgentStatus(any())
         if (mockAgentStatusesByExecutionId) {
             verify(orchestratorAgentService).getAgentStatusesByExecutionId(any())
-=======
-        verify(orchestratorAgentService, times(mockUpdateAgentStatusesCount)).updateAgentStatus(any())
-        if (mockAgentStatusesForSameExecution) {
-            verify(orchestratorAgentService).getAgentsStatusesForSameExecution(any())
->>>>>>> a853065b
         }
         verification.invoke(heartbeatResponses)
     }
