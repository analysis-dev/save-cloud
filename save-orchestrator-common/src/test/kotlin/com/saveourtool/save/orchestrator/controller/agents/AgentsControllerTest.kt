package com.saveourtool.save.orchestrator.controller.agents

import com.saveourtool.save.entities.Execution
import com.saveourtool.save.entities.Project
import com.saveourtool.save.execution.ExecutionStatus
import com.saveourtool.save.execution.TestingType
import com.saveourtool.save.orchestrator.SAVE_AGENT_VERSION
import com.saveourtool.save.orchestrator.controller.AgentsController
import com.saveourtool.save.orchestrator.runner.ContainerRunner
import com.saveourtool.save.orchestrator.runner.EXECUTION_DIR
import com.saveourtool.save.orchestrator.service.OrchestratorAgentService
import com.saveourtool.save.orchestrator.service.AgentService
import com.saveourtool.save.orchestrator.service.ContainerService

import org.junit.jupiter.api.Test
import org.junit.jupiter.api.assertThrows
import org.mockito.ArgumentMatchers.*
import org.mockito.kotlin.any
import org.mockito.kotlin.times
import org.mockito.kotlin.verify
import org.mockito.kotlin.whenever
import org.springframework.beans.factory.annotation.Autowired
import org.springframework.boot.test.autoconfigure.web.reactive.WebFluxTest
import org.springframework.boot.test.mock.mockito.MockBean
import org.springframework.boot.test.mock.mockito.MockBeans
import org.springframework.context.annotation.Import
import org.springframework.test.annotation.DirtiesContext
import org.springframework.test.web.reactive.server.WebTestClient
import org.springframework.web.reactive.function.BodyInserters
import reactor.core.publisher.Flux

import org.springframework.http.ResponseEntity
import reactor.kotlin.core.publisher.toMono

@WebFluxTest(controllers = [AgentsController::class])
@Import(AgentService::class)
@MockBeans(MockBean(ContainerRunner::class))
@DirtiesContext(classMode = DirtiesContext.ClassMode.AFTER_CLASS)
class AgentsControllerTest {
    @Autowired
    lateinit var webClient: WebTestClient

    @MockBean private lateinit var containerService: ContainerService
    @MockBean private lateinit var orchestratorAgentService: OrchestratorAgentService
    @MockBean private lateinit var containerRunner: ContainerRunner

    @Test
    @Suppress("TOO_LONG_FUNCTION", "LongMethod", "UnsafeCallOnNullableType")
    fun `should build image, query backend and start containers`() {
        val project = Project.stub(null)
        val execution = Execution.stub(project).apply {
            type = TestingType.PUBLIC_TESTS
            status = ExecutionStatus.PENDING
            id = 42L
        }
        whenever(containerService.prepareConfiguration(any())).thenReturn(
            ContainerService.RunConfiguration(
                imageTag = "test-image-id",
                runCmd = listOf("sh", "-c", "test-exec-cmd"),
                workingDir = EXECUTION_DIR,
                env = emptyMap(),
            )
        )
<<<<<<< HEAD
        whenever(containerService.createAndStartContainers(any(), any()))
=======
        whenever(containerService.createContainers(any(), any()))
>>>>>>> 76f5ad62
            .thenReturn(listOf("test-agent-id-1", "test-agent-id-2"))

        whenever(containerRunner.getContainerIdentifier(any())).thenReturn("save-test-agent-id-1")

<<<<<<< HEAD
        whenever(containerService.validateContainersAreStarted(any(), anyList()))
=======
        whenever(containerService.startContainersAndUpdateExecution(any(), anyList()))
>>>>>>> 76f5ad62
            .thenReturn(Flux.just(1L, 2L, 3L))
        whenever(orchestratorAgentService.addAgents(anyList()))
            .thenReturn(listOf<Long>(1, 2).toMono())
        whenever(orchestratorAgentService.updateAgentStatusesWithDto(anyList()))
            .thenReturn(ResponseEntity.ok().build<Void>().toMono())
        // /updateExecutionByDto is not mocked, because it's performed by DockerService, and it's mocked in these tests

        webClient
            .post()
            .uri("/initializeAgents")
            .bodyValue(execution.toRunRequest(SAVE_AGENT_VERSION, "someUrl"))
            .exchange()
            .expectStatus()
            .isAccepted
        Thread.sleep(2_500)  // wait for background task to complete on mocks
        verify(containerService).prepareConfiguration(any())
<<<<<<< HEAD
        verify(containerService).createAndStartContainers(any(), any())
        verify(containerService).validateContainersAreStarted(any(), anyList())
=======
        verify(containerService).createContainers(any(), any())
        verify(containerService).startContainersAndUpdateExecution(any(), anyList())
>>>>>>> 76f5ad62
    }

    @Test
    fun checkPostResponseIsNotOk() {
        val project = Project.stub(null)
        val execution = Execution.stub(project)

        assertThrows<IllegalArgumentException> {
            execution.toRunRequest(SAVE_AGENT_VERSION, "someUrl")
        }
    }

    @Test
    fun `should stop agents by id`() {
        webClient
            .post()
            .uri("/stopAgents")
            .body(BodyInserters.fromValue(listOf("id-of-agent")))
            .exchange()
            .expectStatus()
            .isOk
        verify(containerService).stopAgents(anyList())
    }

    @Test
    fun `should cleanup execution artifacts`() {
        webClient.post()
            .uri("/cleanup?executionId=42")
            .exchange()
            .expectStatus()
            .isOk

        Thread.sleep(2_500)
        verify(containerService, times(1)).cleanup(anyLong())
    }
}<|MERGE_RESOLUTION|>--- conflicted
+++ resolved
@@ -61,20 +61,12 @@
                 env = emptyMap(),
             )
         )
-<<<<<<< HEAD
         whenever(containerService.createAndStartContainers(any(), any()))
-=======
-        whenever(containerService.createContainers(any(), any()))
->>>>>>> 76f5ad62
             .thenReturn(listOf("test-agent-id-1", "test-agent-id-2"))
 
         whenever(containerRunner.getContainerIdentifier(any())).thenReturn("save-test-agent-id-1")
 
-<<<<<<< HEAD
         whenever(containerService.validateContainersAreStarted(any(), anyList()))
-=======
-        whenever(containerService.startContainersAndUpdateExecution(any(), anyList()))
->>>>>>> 76f5ad62
             .thenReturn(Flux.just(1L, 2L, 3L))
         whenever(orchestratorAgentService.addAgents(anyList()))
             .thenReturn(listOf<Long>(1, 2).toMono())
@@ -91,13 +83,8 @@
             .isAccepted
         Thread.sleep(2_500)  // wait for background task to complete on mocks
         verify(containerService).prepareConfiguration(any())
-<<<<<<< HEAD
         verify(containerService).createAndStartContainers(any(), any())
         verify(containerService).validateContainersAreStarted(any(), anyList())
-=======
-        verify(containerService).createContainers(any(), any())
-        verify(containerService).startContainersAndUpdateExecution(any(), anyList())
->>>>>>> 76f5ad62
     }
 
     @Test
