--- conflicted
+++ resolved
@@ -61,20 +61,12 @@
                 env = emptyMap(),
             )
         )
-<<<<<<< HEAD
-        whenever(dockerService.createAndStartContainers(any(), any()))
-=======
-        whenever(containerService.createContainers(any(), any()))
->>>>>>> 3180d147
+        whenever(containerService.createAndStartContainers(any(), any()))
             .thenReturn(listOf("test-agent-id-1", "test-agent-id-2"))
 
         whenever(containerRunner.getContainerIdentifier(any())).thenReturn("save-test-agent-id-1")
 
-<<<<<<< HEAD
-        whenever(dockerService.validateContainersAreStarted(any(), anyList()))
-=======
-        whenever(containerService.startContainersAndUpdateExecution(any(), anyList()))
->>>>>>> 3180d147
+        whenever(containerService.validateContainersAreStarted(any(), anyList()))
             .thenReturn(Flux.just(1L, 2L, 3L))
         whenever(orchestratorAgentService.addAgents(anyList()))
             .thenReturn(listOf<Long>(1, 2).toMono())
@@ -90,15 +82,9 @@
             .expectStatus()
             .isAccepted
         Thread.sleep(2_500)  // wait for background task to complete on mocks
-<<<<<<< HEAD
-        verify(dockerService).prepareConfiguration(any())
-        verify(dockerService).createAndStartContainers(any(), any())
-        verify(dockerService).validateContainersAreStarted(any(), anyList())
-=======
         verify(containerService).prepareConfiguration(any())
-        verify(containerService).createContainers(any(), any())
-        verify(containerService).startContainersAndUpdateExecution(any(), anyList())
->>>>>>> 3180d147
+        verify(containerService).createAndStartContainers(any(), any())
+        verify(containerService).validateContainersAreStarted(any(), anyList())
     }
 
     @Test
