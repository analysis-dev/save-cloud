package com.saveourtool.save.orchestrator.controller.agents

import com.saveourtool.save.entities.Execution
import com.saveourtool.save.entities.Project
import com.saveourtool.save.execution.ExecutionStatus
import com.saveourtool.save.execution.TestingType
import com.saveourtool.save.orchestrator.SAVE_AGENT_VERSION
import com.saveourtool.save.orchestrator.controller.AgentsController
import com.saveourtool.save.orchestrator.runner.ContainerRunner
import com.saveourtool.save.orchestrator.runner.EXECUTION_DIR
import com.saveourtool.save.orchestrator.service.OrchestratorAgentService
import com.saveourtool.save.orchestrator.service.AgentService
import com.saveourtool.save.orchestrator.service.ContainerService
import com.saveourtool.save.utils.EmptyResponse

import org.junit.jupiter.api.Test
import org.junit.jupiter.api.assertThrows
import org.mockito.ArgumentMatchers.*
import org.mockito.kotlin.any
import org.mockito.kotlin.anyOrNull
import org.mockito.kotlin.times
import org.mockito.kotlin.verify
import org.mockito.kotlin.whenever
import org.springframework.beans.factory.annotation.Autowired
import org.springframework.boot.test.autoconfigure.web.reactive.WebFluxTest
import org.springframework.boot.test.mock.mockito.MockBean
import org.springframework.boot.test.mock.mockito.MockBeans
import org.springframework.context.annotation.Import
import org.springframework.test.annotation.DirtiesContext
import org.springframework.test.web.reactive.server.WebTestClient

import org.springframework.http.ResponseEntity
import reactor.core.publisher.Mono
import reactor.kotlin.core.publisher.toMono

@WebFluxTest(controllers = [AgentsController::class])
@Import(AgentService::class)
@MockBeans(MockBean(ContainerRunner::class))
@DirtiesContext(classMode = DirtiesContext.ClassMode.AFTER_CLASS)
class AgentsControllerTest {
    @Autowired
    lateinit var webClient: WebTestClient

    @MockBean private lateinit var containerService: ContainerService
    @MockBean private lateinit var orchestratorAgentService: OrchestratorAgentService
    @MockBean private lateinit var containerRunner: ContainerRunner

    @Test
    @Suppress("TOO_LONG_FUNCTION", "LongMethod", "UnsafeCallOnNullableType")
    fun `should build image, query backend and start containers`() {
        val project = Project.stub(null)
        val execution = Execution.stub(project).apply {
            type = TestingType.PUBLIC_TESTS
            status = ExecutionStatus.PENDING
            id = 42L
        }
        whenever(containerService.prepareConfiguration(any())).thenReturn(
            ContainerService.RunConfiguration(
                imageTag = "test-image-id",
                runCmd = listOf("sh", "-c", "test-exec-cmd"),
                workingDir = EXECUTION_DIR,
                env = emptyMap(),
            )
        )

        whenever(containerRunner.getContainerIdentifier(any())).thenReturn("save-test-agent-id-1")

        whenever(containerService.validateContainersAreStarted(any()))
            .thenReturn(Mono.just(Unit).then())
        whenever(orchestratorAgentService.addAgent(anyLong(), any()))
            .thenReturn(emptyResponse.toMono())
        whenever(orchestratorAgentService.updateAgentStatus(any()))
            .thenReturn(emptyResponse.toMono())
        whenever(orchestratorAgentService.updateExecutionStatus(anyLong(), any(), anyOrNull()))
            .thenReturn(emptyResponse.toMono())
        // /updateExecutionByDto is not mocked, because it's performed by DockerService, and it's mocked in these tests

        webClient
            .post()
            .uri("/initializeAgents")
            .bodyValue(execution.toRunRequest(SAVE_AGENT_VERSION, "someUrl"))
            .exchange()
            .expectStatus()
            .isAccepted
        Thread.sleep(2_500)  // wait for background task to complete on mocks
        verify(containerService).prepareConfiguration(any())
        verify(containerService).createAndStartContainers(any(), any())
        verify(containerService).validateContainersAreStarted(any())
    }

    @Test
    fun checkPostResponseIsNotOk() {
        val project = Project.stub(null)
        val execution = Execution.stub(project)

        assertThrows<IllegalArgumentException> {
            execution.toRunRequest(SAVE_AGENT_VERSION, "someUrl")
        }
    }

    @Test
    fun `should cleanup execution artifacts`() {
        webClient.post()
            .uri("/cleanup?executionId=42")
            .exchange()
            .expectStatus()
            .isOk

        Thread.sleep(2_500)
<<<<<<< HEAD
        verify(containerService, times(1)).cleanupByExecutionId(anyLong())
    }

    companion object {
        private val emptyResponse: EmptyResponse = ResponseEntity.ok().build()
=======
        verify(containerService, times(1)).cleanupAllByExecution(anyLong())
>>>>>>> cff49c0f
    }
}<|MERGE_RESOLUTION|>--- conflicted
+++ resolved
@@ -107,14 +107,10 @@
             .isOk
 
         Thread.sleep(2_500)
-<<<<<<< HEAD
-        verify(containerService, times(1)).cleanupByExecutionId(anyLong())
+        verify(containerService, times(1)).cleanupAllByExecution(anyLong())
     }
 
     companion object {
         private val emptyResponse: EmptyResponse = ResponseEntity.ok().build()
-=======
-        verify(containerService, times(1)).cleanupAllByExecution(anyLong())
->>>>>>> cff49c0f
     }
 }