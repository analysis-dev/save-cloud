package com.saveourtool.save.orchestrator.docker

import com.saveourtool.save.orchestrator.config.ConfigProperties
import com.saveourtool.save.orchestrator.kubernetes.KubernetesManager
import com.saveourtool.save.orchestrator.service.OrchestratorAgentService
import com.saveourtool.save.utils.debug
import com.saveourtool.save.utils.getLogger

import io.fabric8.kubernetes.api.model.batch.v1.JobBuilder
import io.fabric8.kubernetes.client.KubernetesClient
import io.fabric8.kubernetes.client.server.mock.EnableKubernetesMockClient
import io.fabric8.kubernetes.client.server.mock.KubernetesMockServer
import io.fabric8.kubernetes.client.server.mock.KubernetesMockServerExtension
import org.junit.jupiter.api.Assertions
import org.junit.jupiter.api.BeforeEach
import org.junit.jupiter.api.Test
import org.junit.jupiter.api.extension.ExtendWith
import org.slf4j.Logger
import org.springframework.beans.factory.annotation.Autowired
import org.springframework.boot.test.context.SpringBootTest
import org.springframework.boot.test.mock.mockito.MockBean
import org.springframework.test.context.TestPropertySource
import reactor.core.publisher.Mono
import reactor.core.scheduler.Schedulers

import java.net.HttpURLConnection

@SpringBootTest
@ExtendWith(KubernetesMockServerExtension::class)
@EnableKubernetesMockClient
@TestPropertySource("classpath:application-kubernetes.properties")
class KubernetesManagerTest {
    @Autowired private lateinit var configProperties: ConfigProperties
    private lateinit var kubernetesManager: KubernetesManager
    @MockBean private lateinit var agentRepository: OrchestratorAgentService

    @BeforeEach
    fun setUp() {
        kubernetesManager = KubernetesManager(
            kubernetesClient,
            configProperties,
        )
    }

    @Test
    fun `should delete a Job when stop is requested`() {
        kubernetesMockServer.expect()
            .delete()
            .withPath("/apis/batch/v1/namespaces/test/jobs/save-execution-1")
            .andReturn(HttpURLConnection.HTTP_OK, JobBuilder().build())
            .once()

        val disposable = Mono.fromCallable {
            kubernetesMockServer.takeRequest()
        }
            .subscribeOn(Schedulers.single())
            .doOnNext { request ->
                log.debug { request.toString() }
                Assertions.assertNotNull(request)
            }
            .subscribe()

<<<<<<< HEAD
        kubernetesManager.cleanupByExecution(1)
=======
        kubernetesManager.cleanupAllByExecution(1)
>>>>>>> a853065b

        Assertions.assertTrue(disposable.isDisposed)
    }

    companion object {
        private val log: Logger = getLogger<KubernetesManagerTest>()
        @JvmStatic internal lateinit var kubernetesClient: KubernetesClient
        @JvmStatic internal lateinit var kubernetesMockServer: KubernetesMockServer
    }
}<|MERGE_RESOLUTION|>--- conflicted
+++ resolved
@@ -60,11 +60,7 @@
             }
             .subscribe()
 
-<<<<<<< HEAD
-        kubernetesManager.cleanupByExecution(1)
-=======
         kubernetesManager.cleanupAllByExecution(1)
->>>>>>> a853065b
 
         Assertions.assertTrue(disposable.isDisposed)
     }
