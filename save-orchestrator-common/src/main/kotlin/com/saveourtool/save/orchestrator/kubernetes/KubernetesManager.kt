--- conflicted
+++ resolved
@@ -36,17 +36,10 @@
         "NestedBlockDepth",
         "ComplexMethod",
     )
-<<<<<<< HEAD
     override fun createAndStart(executionId: Long,
-                                configuration: DockerService.RunConfiguration,
+                                configuration: ContainerService.RunConfiguration,
                                 replicas: Int,
     ) {
-=======
-    override fun create(executionId: Long,
-                        configuration: ContainerService.RunConfiguration,
-                        replicas: Int,
-    ): List<String> {
->>>>>>> 3180d147
         val baseImageTag = configuration.imageTag
         val agentRunCmd = configuration.runCmd
         val workingDir = configuration.workingDir
@@ -106,26 +99,10 @@
         logger.debug("Deleted Job for execution id=$executionId")
     }
 
-<<<<<<< HEAD
     override fun stopByAgentId(agentId: String): Boolean {
         logger.warn {
             "${this::class.simpleName}#stopByAgentId is called, but it's no-op, " +
                     "because we don't directly delete pods in kubernetes"
-=======
-    override fun stopByContainerId(containerId: String): Boolean {
-        val pod: Pod? = kc.pods().withName(containerId).get()
-        pod ?: run {
-            logger.debug("Agent id=$containerId is already stopped or not yet created")
-            return true
-        }
-        val deletedResources = kc.pods().withName(containerId).delete()
-        val isDeleted = deletedResources.size == 1
-        if (!isDeleted) {
-            throw ContainerRunnerException("Failed to delete pod with name $containerId: response is $deletedResources")
-        } else {
-            logger.debug("Deleted pod with name=$containerId")
-            return true
->>>>>>> 3180d147
         }
         return false
     }
@@ -143,19 +120,14 @@
                 "because we don't directly interact with the docker containers or images on the nodes of Kubernetes themselves")
     }
 
-<<<<<<< HEAD
     override fun listContainerIds(executionId: Long): List<String> = kc.pods()
         .withLabel(EXECUTION_ID_LABEL, executionId.toString())
         .list()
         .items
         .map { it.metadata.name }
 
-    override fun isAgentStopped(agentId: String): Boolean {
-        val pod = kc.pods().withName(agentId).get()
-=======
     override fun isStoppedByContainerId(containerId: String): Boolean {
         val pod = kc.pods().withName(containerId).get()
->>>>>>> 3180d147
         return pod == null || run {
             // Retrieve reason based on https://github.com/kubernetes/kubernetes/issues/22839
             val reason = pod.status.phase ?: pod.status.reason
