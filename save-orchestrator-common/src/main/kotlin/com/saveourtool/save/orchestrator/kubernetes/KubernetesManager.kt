package com.saveourtool.save.orchestrator.kubernetes

import com.saveourtool.save.agent.AgentEnvName
import com.saveourtool.save.orchestrator.config.ConfigProperties
import com.saveourtool.save.orchestrator.runner.ContainerRunner
import com.saveourtool.save.orchestrator.runner.ContainerRunnerException
import com.saveourtool.save.orchestrator.service.ContainerService
import com.saveourtool.save.utils.debug
import com.saveourtool.save.utils.warn

import io.fabric8.kubernetes.api.model.*
import io.fabric8.kubernetes.api.model.batch.v1.Job
import io.fabric8.kubernetes.api.model.batch.v1.JobSpec
import io.fabric8.kubernetes.client.KubernetesClient
import org.slf4j.LoggerFactory
import org.springframework.context.annotation.Profile
import org.springframework.stereotype.Component

/**
 * A component that manages save-agents running in Kubernetes.
 */
@Component
@Profile("kubernetes")
class KubernetesManager(
    private val kc: KubernetesClient,
    private val configProperties: ConfigProperties,
) : ContainerRunner {
    private val kubernetesSettings = requireNotNull(configProperties.kubernetes) {
        "orchestrator.kubernetes.* properties are required in this profile"
    }

    @Suppress(
        "TOO_LONG_FUNCTION",
        "LongMethod",
        "MagicNumber",
        "NestedBlockDepth",
        "ComplexMethod",
    )
    override fun createAndStart(executionId: Long,
                                configuration: ContainerService.RunConfiguration,
                                replicas: Int,
    ): List<String> {
        val baseImageTag = configuration.imageTag
        val agentRunCmd = configuration.runCmd
        val workingDir = configuration.workingDir
        // fixme: pass image name instead of ID from the outside

        // Creating Kubernetes objects that will be responsible for lifecycle of save-agents.
        // We use Job, because Deployment will always try to restart failing pods.
        val job = Job().apply {
            metadata = ObjectMeta().apply {
                name = jobNameForExecution(executionId)
            }
            spec = JobSpec().apply {
                parallelism = replicas
                // do not attempt to restart failed pods, because if we manually stop pods by deleting them,
                // job controller would think that they need to be restarted
                backoffLimit = 0
                template = PodTemplateSpec().apply {
                    spec = PodSpec().apply {
                        if (kubernetesSettings.useGvisor) {
                            nodeSelector = mapOf(
                                "gvisor" to "enabled"
                            )
                            runtimeClassName = "gvisor"
                        }
                        metadata = ObjectMeta().apply {
                            labels = mapOf(
                                "executionId" to executionId.toString(),
                                // "baseImageName" to baseImageName
                                "io.kompose.service" to "save-agent",
                                // todo: should be set to version of agent that is stored in backend...
                                // "version" to SAVE_CORE_VERSION
                            )
                        }
                        // If agent fails, we should handle it manually (update statuses, attempt restart etc.)
                        restartPolicy = "Never"
                        containers = listOf(
                            agentContainerSpec(baseImageTag, agentRunCmd, workingDir, configuration.env)
                        )
                    }
                }
            }
        }
        logger.debug { "Attempt to create Job from the following spec: $job" }
        kc.resource(job)
            .create()
        logger.info("Created Job for execution id=$executionId")
        // fixme: wait for pods to be created
        return generateSequence<List<String>> {
            Thread.sleep(1_000)
            kc.pods().withLabel("executionId", executionId.toString())
                .list()
                .items
                .map { it.metadata.name }
        }
            .take(10)
            .firstOrNull { it.isNotEmpty() }
            .orEmpty()
    }

    override fun startAllByExecution(executionId: Long) {
        logger.debug { "${this::class.simpleName}#start is called, but it's no-op because Kubernetes workloads are managed by Kubernetes itself" }
    }

    override fun cleanupAllByExecution(executionId: Long) {
        logger.debug { "Removing a Job for execution id=$executionId" }
        val jobName = jobNameForExecution(executionId)
<<<<<<< HEAD
        val deletedResources = kcJobsWithName(jobName)
            .delete()
        val isDeleted = deletedResources.size == 1
        if (!isDeleted) {
            throw ContainerRunnerException("Failed to delete job with name $jobName: response is $deletedResources")
        }
        logger.debug("Deleted Job for execution id=$executionId")
    }

    override fun stopByAgentId(agentId: String): Boolean {
        logger.warn {
            "${this::class.simpleName}#stopByAgentId is called, but it's no-op, " +
                    "because we don't directly delete pods in kubernetes"
        }
        return false
    }

    override fun cleanup(executionId: Long) {
        logger.debug("Removing a Job for execution id=$executionId")
        val job = kcJobsWithName(jobNameForExecution(executionId))
=======
        val job = kcJobsWithName(jobName)
>>>>>>> 3ee8bc58
        job.get()?.let {
            val deletedResources = job.delete()
            val isDeleted = deletedResources.size == 1
            if (!isDeleted) {
                throw ContainerRunnerException("Failed to delete job with name $jobName: response is $deletedResources")
            }
            logger.debug { "Deleted Job for execution id=$executionId" }
        }
    }

    override fun isStopped(containerId: String): Boolean {
        val pod = kc.pods().withName(containerId).get()
        return pod == null || run {
            // Retrieve reason based on https://github.com/kubernetes/kubernetes/issues/22839
            val reason = pod.status.phase ?: pod.status.reason
            val isRunning = pod.status.containerStatuses.any {
                it.ready && it.state.running != null
            }
            logger.debug("Pod name=$containerId is still present; reason=$reason, isRunning=$isRunning, conditions=${pod.status.conditions}")
            if (reason == "Completed" && isRunning) {
                "ContainerReady" in pod.status.conditions.map { it.type }
            } else {
                !isRunning
            }
        }
    }

    override fun getContainerIdentifier(containerId: String): String = containerId

    private fun jobNameForExecution(executionId: Long) = "${configProperties.containerNamePrefix}$executionId"

    @Suppress("TOO_LONG_FUNCTION")
    private fun agentContainerSpec(
        imageName: String,
        agentRunCmd: List<String>,
        workingDir: String,
        env: Map<AgentEnvName, String>,
    ) = Container().apply {
        name = "save-agent-pod"
        image = imageName
        imagePullPolicy = "IfNotPresent"  // so that local images could be used

        val staticEnvs = env.mapToEnvs()
        this.env = staticEnvs + containerIdEnv

        this.command = agentRunCmd.dropLast(1)
        this.args = listOf(agentRunCmd.last())

        this.workingDir = workingDir

        resources = with(kubernetesSettings) {
            ResourceRequirements().apply {
                requests = mapOf(
                    "cpu" to Quantity(agentCpuRequests),
                    "memory" to Quantity(agentMemoryRequests),
                )
                limits = mapOf(
                    "cpu" to Quantity(agentCpuLimits),
                    "memory" to Quantity(agentMemoryLimits),
                )
            }
        }
    }

    private fun Map<AgentEnvName, Any>.mapToEnvs(): List<EnvVar> = map { (envName, envValue) ->
        EnvVar().apply {
            name = envName.name
            value = envValue.toString()
        }
    }

    private fun kcJobsWithName(name: String) = kc.batch()
        .v1()
        .jobs()
        .withName(name)

    companion object {
        private val logger = LoggerFactory.getLogger(KubernetesManager::class.java)
        private val containerIdEnv = setOf(AgentEnvName.CONTAINER_ID, AgentEnvName.CONTAINER_NAME)
            .map { it.name }
            .map { envName ->
                EnvVar().apply {
                    name = envName
                    valueFrom = EnvVarSource().apply {
                        fieldRef = ObjectFieldSelector().apply {
                            fieldPath = "metadata.name"
                        }
                    }
                }
            }
    }
}<|MERGE_RESOLUTION|>--- conflicted
+++ resolved
@@ -106,30 +106,7 @@
     override fun cleanupAllByExecution(executionId: Long) {
         logger.debug { "Removing a Job for execution id=$executionId" }
         val jobName = jobNameForExecution(executionId)
-<<<<<<< HEAD
-        val deletedResources = kcJobsWithName(jobName)
-            .delete()
-        val isDeleted = deletedResources.size == 1
-        if (!isDeleted) {
-            throw ContainerRunnerException("Failed to delete job with name $jobName: response is $deletedResources")
-        }
-        logger.debug("Deleted Job for execution id=$executionId")
-    }
-
-    override fun stopByAgentId(agentId: String): Boolean {
-        logger.warn {
-            "${this::class.simpleName}#stopByAgentId is called, but it's no-op, " +
-                    "because we don't directly delete pods in kubernetes"
-        }
-        return false
-    }
-
-    override fun cleanup(executionId: Long) {
-        logger.debug("Removing a Job for execution id=$executionId")
-        val job = kcJobsWithName(jobNameForExecution(executionId))
-=======
         val job = kcJobsWithName(jobName)
->>>>>>> 3ee8bc58
         job.get()?.let {
             val deletedResources = job.delete()
             val isDeleted = deletedResources.size == 1
