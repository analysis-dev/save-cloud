package com.saveourtool.save.orchestrator.kubernetes

import com.saveourtool.save.agent.AgentEnvName
import com.saveourtool.save.orchestrator.config.ConfigProperties
import com.saveourtool.save.orchestrator.runner.ContainerRunner
import com.saveourtool.save.orchestrator.runner.ContainerRunnerException
import com.saveourtool.save.orchestrator.service.ContainerService
import com.saveourtool.save.utils.debug

import io.fabric8.kubernetes.api.model.*
import io.fabric8.kubernetes.api.model.batch.v1.Job
import io.fabric8.kubernetes.api.model.batch.v1.JobSpec
import io.fabric8.kubernetes.client.KubernetesClient
import org.slf4j.LoggerFactory
import org.springframework.context.annotation.Profile
import org.springframework.stereotype.Component

/**
 * A component that manages save-agents running in Kubernetes.
 */
@Component
@Profile("kubernetes")
class KubernetesManager(
    private val kc: KubernetesClient,
    private val configProperties: ConfigProperties,
) : ContainerRunner {
    private val kubernetesSettings = requireNotNull(configProperties.kubernetes) {
        "orchestrator.kubernetes.* properties are required in this profile"
    }

    @Suppress(
        "TOO_LONG_FUNCTION",
        "LongMethod",
        "MagicNumber",
        "NestedBlockDepth",
        "ComplexMethod",
    )
    override fun create(executionId: Long,
                        configuration: ContainerService.RunConfiguration,
                        replicas: Int,
    ): List<String> {
        val baseImageTag = configuration.imageTag
        val agentRunCmd = configuration.runCmd
        val workingDir = configuration.workingDir
        // fixme: pass image name instead of ID from the outside

        // Creating Kubernetes objects that will be responsible for lifecycle of save-agents.
        // We use Job, because Deployment will always try to restart failing pods.
        val job = Job().apply {
            metadata = ObjectMeta().apply {
                name = jobNameForExecution(executionId)
            }
            spec = JobSpec().apply {
                parallelism = replicas
                // do not attempt to restart failed pods, because if we manually stop pods by deleting them,
                // job controller would think that they need to be restarted
                backoffLimit = 0
                template = PodTemplateSpec().apply {
                    spec = PodSpec().apply {
                        if (kubernetesSettings.useGvisor) {
                            nodeSelector = mapOf(
                                "gvisor" to "enabled"
                            )
                            runtimeClassName = "gvisor"
                        }
                        metadata = ObjectMeta().apply {
                            labels = mapOf(
                                "executionId" to executionId.toString(),
                                // "baseImageName" to baseImageName
                                "io.kompose.service" to "save-agent",
                                // todo: should be set to version of agent that is stored in backend...
                                // "version" to SAVE_CORE_VERSION
                            )
                        }
                        // If agent fails, we should handle it manually (update statuses, attempt restart etc.)
                        restartPolicy = "Never"
                        containers = listOf(
                            agentContainerSpec(baseImageTag, agentRunCmd, workingDir, configuration.env)
                        )
                    }
                }
            }
        }
        logger.debug { "Attempt to create Job from the following spec: $job" }
        kc.resource(job)
            .create()
        logger.info("Created Job for execution id=$executionId")
        // fixme: wait for pods to be created
        return generateSequence<List<String>> {
            Thread.sleep(1_000)
            kc.pods().withLabel("executionId", executionId.toString())
                .list()
                .items
                .map { it.metadata.name }
        }
            .take(10)
            .firstOrNull { it.isNotEmpty() }
            .orEmpty()
    }

    override fun startAllByExecution(executionId: Long) {
        logger.debug { "${this::class.simpleName}#start is called, but it's no-op because Kubernetes workloads are managed by Kubernetes itself" }
    }

    override fun cleanupAllByExecution(executionId: Long) {
        logger.debug { "Removing a Job for execution id=$executionId" }
        val jobName = jobNameForExecution(executionId)
<<<<<<< HEAD
        val deletedResources = kcJobsWithName(jobName)
            .delete()
        val isDeleted = deletedResources.size == 1
        if (!isDeleted) {
            throw ContainerRunnerException("Failed to delete job with name $jobName: response is $deletedResources")
        }
        logger.debug("Deleted Job for execution id=$executionId")
    }

    override fun cleanup(executionId: Long) {
        logger.debug("Removing a Job for execution id=$executionId")
        val job = kcJobsWithName(jobNameForExecution(executionId))
=======
        val job = kcJobsWithName(jobName)
>>>>>>> a853065b
        job.get()?.let {
            val deletedResources = job.delete()
            val isDeleted = deletedResources.size == 1
            if (!isDeleted) {
                throw ContainerRunnerException("Failed to delete job with name $jobName: response is $deletedResources")
            }
            logger.debug { "Deleted Job for execution id=$executionId" }
        }
    }

    override fun isStopped(containerId: String): Boolean {
        val pod = kc.pods().withName(containerId).get()
        return pod == null || run {
            // Retrieve reason based on https://github.com/kubernetes/kubernetes/issues/22839
            val reason = pod.status.phase ?: pod.status.reason
            val isRunning = pod.status.containerStatuses.any {
                it.ready && it.state.running != null
            }
            logger.debug("Pod name=$containerId is still present; reason=$reason, isRunning=$isRunning, conditions=${pod.status.conditions}")
            if (reason == "Completed" && isRunning) {
                "ContainerReady" in pod.status.conditions.map { it.type }
            } else {
                !isRunning
            }
        }
    }

    override fun getContainerIdentifier(containerId: String): String = containerId

    private fun jobNameForExecution(executionId: Long) = "${configProperties.containerNamePrefix}$executionId"

    @Suppress("TOO_LONG_FUNCTION")
    private fun agentContainerSpec(
        imageName: String,
        agentRunCmd: List<String>,
        workingDir: String,
        env: Map<AgentEnvName, String>,
    ) = Container().apply {
        name = "save-agent-pod"
        image = imageName
        imagePullPolicy = "IfNotPresent"  // so that local images could be used

        val staticEnvs = env.mapToEnvs()
        this.env = staticEnvs + containerIdEnv

        this.command = agentRunCmd.dropLast(1)
        this.args = listOf(agentRunCmd.last())

        this.workingDir = workingDir

        resources = with(kubernetesSettings) {
            ResourceRequirements().apply {
                requests = mapOf(
                    "cpu" to Quantity(agentCpuRequests),
                    "memory" to Quantity(agentMemoryRequests),
                )
                limits = mapOf(
                    "cpu" to Quantity(agentCpuLimits),
                    "memory" to Quantity(agentMemoryLimits),
                )
            }
        }
    }

    private fun Map<AgentEnvName, Any>.mapToEnvs(): List<EnvVar> = map { (envName, envValue) ->
        EnvVar().apply {
            name = envName.name
            value = envValue.toString()
        }
    }

    private fun kcJobsWithName(name: String) = kc.batch()
        .v1()
        .jobs()
        .withName(name)

    companion object {
        private val logger = LoggerFactory.getLogger(KubernetesManager::class.java)
        private val containerIdEnv = setOf(AgentEnvName.CONTAINER_ID, AgentEnvName.CONTAINER_NAME)
            .map { it.name }
            .map { envName ->
                EnvVar().apply {
                    name = envName
                    valueFrom = EnvVarSource().apply {
                        fieldRef = ObjectFieldSelector().apply {
                            fieldPath = "metadata.name"
                        }
                    }
                }
            }
    }
}<|MERGE_RESOLUTION|>--- conflicted
+++ resolved
@@ -105,7 +105,6 @@
     override fun cleanupAllByExecution(executionId: Long) {
         logger.debug { "Removing a Job for execution id=$executionId" }
         val jobName = jobNameForExecution(executionId)
-<<<<<<< HEAD
         val deletedResources = kcJobsWithName(jobName)
             .delete()
         val isDeleted = deletedResources.size == 1
@@ -113,22 +112,6 @@
             throw ContainerRunnerException("Failed to delete job with name $jobName: response is $deletedResources")
         }
         logger.debug("Deleted Job for execution id=$executionId")
-    }
-
-    override fun cleanup(executionId: Long) {
-        logger.debug("Removing a Job for execution id=$executionId")
-        val job = kcJobsWithName(jobNameForExecution(executionId))
-=======
-        val job = kcJobsWithName(jobName)
->>>>>>> a853065b
-        job.get()?.let {
-            val deletedResources = job.delete()
-            val isDeleted = deletedResources.size == 1
-            if (!isDeleted) {
-                throw ContainerRunnerException("Failed to delete job with name $jobName: response is $deletedResources")
-            }
-            logger.debug { "Deleted Job for execution id=$executionId" }
-        }
     }
 
     override fun isStopped(containerId: String): Boolean {
