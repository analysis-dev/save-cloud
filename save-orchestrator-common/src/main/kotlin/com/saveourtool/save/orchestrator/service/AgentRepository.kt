package com.saveourtool.save.orchestrator.service

import com.saveourtool.save.agent.AgentInitConfig
<<<<<<< HEAD
import com.saveourtool.save.agent.AgentRunConfig
import com.saveourtool.save.agent.AgentState
=======
>>>>>>> 3707b420
import com.saveourtool.save.agent.TestExecutionDto
import com.saveourtool.save.entities.*
import com.saveourtool.save.execution.ExecutionStatus
import com.saveourtool.save.orchestrator.BodilessResponseEntity
import com.saveourtool.save.test.TestBatch

import org.springframework.web.reactive.function.client.WebClientResponseException
import reactor.core.publisher.Mono

typealias IdList = List<Long>
typealias AgentStatusList = List<AgentStatusDto>
typealias TestExecutionList = List<TestExecutionDto>

/**
 * Repository to work with agents
 */
interface AgentRepository {
    /**
     * Gets config to init agent
     *
     * @param containerId
     * @return [Mono] of [AgentInitConfig]
     */
    fun getInitConfig(containerId: String): Mono<AgentInitConfig>

    /**
     * Gets new tests ids
     *
     * @param containerId
     * @return [Mono] of [TestBatch]
     */
<<<<<<< HEAD
    fun getNextRunConfig(containerId: String): Mono<AgentRunConfig>
=======
    fun getNextTestBatch(containerId: String): Mono<TestBatch>
>>>>>>> 3707b420

    /**
     * Save new agents to the DB and insert their statuses. This logic is performed in two consecutive requests.
     *
     * @param agents list of [AgentDto]s to save in the DB
     * @return Mono with IDs of saved [Agent]s
     * @throws WebClientResponseException if any of the requests fails
     */
    fun addAgents(agents: List<AgentDto>): Mono<IdList>

    /**
     * @param agentStates list of [AgentStatusDto] to update/insert in the DB
     * @return a Mono without body
     */
    fun updateAgentStatusesWithDto(agentStates: List<AgentStatusDto>): Mono<BodilessResponseEntity>

    /**
     * Get List of [TestExecutionDto] for agent [containerId] have status READY_FOR_TESTING
     *
     * @param containerId agent for which data is checked
     * @return list of saved [TestExecutionDto]
     */
    fun getReadyForTestingTestExecutions(containerId: String): Mono<TestExecutionList>

    /**
     * Get list of [AgentStatus] for provided container ids
     *
     * @param containerIds ids of agents
     * @return Mono with response from backend
     */
    fun getAgentsStatuses(
        containerIds: List<String>,
    ): Mono<AgentStatusList>

    /**
     * Marks the execution to specified state
     *
     * @param executionId execution that should be updated
     * @param executionStatus new status for execution
     * @param failReason to show to user in case of error status
     * @return a Mono without body
     */
    fun updateExecutionByDto(
        executionId: Long,
        executionStatus: ExecutionStatus,
        failReason: String?,
    ): Mono<BodilessResponseEntity>

    /**
     * @param containerId containerId of an agent
     * @return Mono with [AgentStatusesForExecution]: agent statuses belonged to a single [com.saveourtool.save.entities.Execution]
     */
    fun getAgentsStatusesForSameExecution(containerId: String): Mono<AgentStatusesForExecution>

    /**
     * Mark agent's test executions as failed
     *
     * @param containerIds the list of agent IDs, for which, corresponding test executions should be marked as failed
     * @param onlyReadyForTesting mark only [TestExecution] with status [com.saveourtool.save.domain.TestResultStatus.READY_FOR_TESTING]
     * @return a Mono without body
     */
    fun markTestExecutionsOfAgentsAsFailed(containerIds: Collection<String>, onlyReadyForTesting: Boolean): Mono<BodilessResponseEntity>
}<|MERGE_RESOLUTION|>--- conflicted
+++ resolved
@@ -1,11 +1,7 @@
 package com.saveourtool.save.orchestrator.service
 
 import com.saveourtool.save.agent.AgentInitConfig
-<<<<<<< HEAD
 import com.saveourtool.save.agent.AgentRunConfig
-import com.saveourtool.save.agent.AgentState
-=======
->>>>>>> 3707b420
 import com.saveourtool.save.agent.TestExecutionDto
 import com.saveourtool.save.entities.*
 import com.saveourtool.save.execution.ExecutionStatus
@@ -37,11 +33,7 @@
      * @param containerId
      * @return [Mono] of [TestBatch]
      */
-<<<<<<< HEAD
     fun getNextRunConfig(containerId: String): Mono<AgentRunConfig>
-=======
-    fun getNextTestBatch(containerId: String): Mono<TestBatch>
->>>>>>> 3707b420
 
     /**
      * Save new agents to the DB and insert their statuses. This logic is performed in two consecutive requests.
