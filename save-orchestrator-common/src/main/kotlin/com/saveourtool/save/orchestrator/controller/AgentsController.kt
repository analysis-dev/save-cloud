--- conflicted
+++ resolved
@@ -3,11 +3,6 @@
 import com.saveourtool.save.entities.AgentDto
 import com.saveourtool.save.entities.AgentStatusDto
 import com.saveourtool.save.execution.ExecutionStatus
-<<<<<<< HEAD
-import com.saveourtool.save.orchestrator.config.ConfigProperties
-=======
-import com.saveourtool.save.orchestrator.BodilessResponseEntity
->>>>>>> 9009ca39
 import com.saveourtool.save.orchestrator.runner.AgentRunner
 import com.saveourtool.save.orchestrator.service.AgentLogService
 import com.saveourtool.save.orchestrator.service.AgentRepository
@@ -44,12 +39,8 @@
     private val agentService: AgentService,
     private val dockerService: DockerService,
     private val agentRunner: AgentRunner,
-<<<<<<< HEAD
-    private val configProperties: ConfigProperties,
     private val agentLogService: AgentLogService,
     private val agentRepository: AgentRepository,
-=======
->>>>>>> 9009ca39
 ) {
     /**
      * Schedules tasks to build base images, create a number of containers and put their data into the database.
