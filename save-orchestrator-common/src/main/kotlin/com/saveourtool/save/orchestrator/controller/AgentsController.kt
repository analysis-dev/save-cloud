package com.saveourtool.save.orchestrator.controller

import com.saveourtool.save.execution.ExecutionStatus
<<<<<<< HEAD
import com.saveourtool.save.orchestrator.config.ConfigProperties
import com.saveourtool.save.orchestrator.runner.ContainerRunner
=======
import com.saveourtool.save.orchestrator.runner.ContainerRunnerException
>>>>>>> d2e0cbcb
import com.saveourtool.save.orchestrator.service.AgentService
import com.saveourtool.save.orchestrator.service.ContainerException
import com.saveourtool.save.orchestrator.service.ContainerService
import com.saveourtool.save.request.RunExecutionRequest
import com.saveourtool.save.utils.EmptyResponse
import com.saveourtool.save.utils.info

import org.slf4j.LoggerFactory
import org.springframework.http.HttpStatus
import org.springframework.http.ResponseEntity
import org.springframework.web.bind.annotation.PostMapping
import org.springframework.web.bind.annotation.RequestBody
import org.springframework.web.bind.annotation.RequestParam
import org.springframework.web.bind.annotation.RestController
import org.springframework.web.server.ResponseStatusException
import reactor.core.publisher.Mono

/**
 * Controller used to start agents with needed information
 */
@RestController
class AgentsController(
    private val configProperties: ConfigProperties,
    private val agentService: AgentService,
    private val containerService: ContainerService,
) {
    /**
     * Schedules tasks to build base images, create a number of containers and put their data into the database.
     *
     * @param request a request to run execution
     * @return OK if everything went fine.
     * @throws ResponseStatusException
     */
    @Suppress("TOO_LONG_FUNCTION", "LongMethod", "UnsafeCallOnNullableType")
    @PostMapping("/initializeAgents")
    fun initialize(@RequestBody request: RunExecutionRequest): Mono<EmptyResponse> {
        val response = Mono.just(ResponseEntity<Void>(HttpStatus.ACCEPTED))
            .subscribeOn(agentService.scheduler)
        return response.doOnSuccess {
            log.info {
                "Starting preparations for launching execution id=${request.executionId}"
            }
            Mono.fromCallable {
                containerService.prepareConfiguration(request)
            }
                .subscribeOn(agentService.scheduler)
                .map { configuration ->
                    containerService.createAndStartContainers(request.executionId, configuration)
<<<<<<< HEAD
                }
                .onErrorResume(ContainerException::class.java) { ex ->
                    reportExecutionError(request.executionId, ex.message, ex.cause)
                }
                .flatMapMany {
                    containerService.validateContainersAreStarted(request.executionId, configProperties.agentsCount)
=======
                }
                .onErrorResume(ContainerRunnerException::class.java) { ex ->
                    reportExecutionError(request.executionId, ex)
                }
                .flatMap {
                    log.info("Sending request to make execution.id=${request.executionId} RUNNING")
                    agentService.updateExecution(request.executionId, ExecutionStatus.RUNNING)
                }
                .flatMap {
                    containerService.validateContainersAreStarted(request.executionId)
>>>>>>> d2e0cbcb
                }
                .subscribe()
        }
    }

    private fun <T> reportExecutionError(
        executionId: Long,
        ex: ContainerRunnerException,
    ): Mono<T> {
        log.error("${ex.message} for executionId=$executionId, will mark it as ERROR", ex)
        return agentService.updateExecution(executionId, ExecutionStatus.ERROR, ex.message)
            .then(Mono.empty())
    }

    /**
     * Delete containers and images associated with execution [executionId]
     *
     * @param executionId id of execution
     * @return empty response
     */
    @PostMapping("/cleanup")
    fun cleanup(@RequestParam executionId: Long): Mono<EmptyResponse> = Mono.fromCallable {
        containerService.cleanupAllByExecution(executionId)
    }
        .flatMap {
            Mono.just(ResponseEntity.ok().build())
        }

    companion object {
        private val log = LoggerFactory.getLogger(AgentsController::class.java)
    }
}<|MERGE_RESOLUTION|>--- conflicted
+++ resolved
@@ -1,12 +1,8 @@
 package com.saveourtool.save.orchestrator.controller
 
 import com.saveourtool.save.execution.ExecutionStatus
-<<<<<<< HEAD
 import com.saveourtool.save.orchestrator.config.ConfigProperties
-import com.saveourtool.save.orchestrator.runner.ContainerRunner
-=======
 import com.saveourtool.save.orchestrator.runner.ContainerRunnerException
->>>>>>> d2e0cbcb
 import com.saveourtool.save.orchestrator.service.AgentService
 import com.saveourtool.save.orchestrator.service.ContainerException
 import com.saveourtool.save.orchestrator.service.ContainerService
@@ -55,14 +51,6 @@
                 .subscribeOn(agentService.scheduler)
                 .map { configuration ->
                     containerService.createAndStartContainers(request.executionId, configuration)
-<<<<<<< HEAD
-                }
-                .onErrorResume(ContainerException::class.java) { ex ->
-                    reportExecutionError(request.executionId, ex.message, ex.cause)
-                }
-                .flatMapMany {
-                    containerService.validateContainersAreStarted(request.executionId, configProperties.agentsCount)
-=======
                 }
                 .onErrorResume(ContainerRunnerException::class.java) { ex ->
                     reportExecutionError(request.executionId, ex)
@@ -72,8 +60,7 @@
                     agentService.updateExecution(request.executionId, ExecutionStatus.RUNNING)
                 }
                 .flatMap {
-                    containerService.validateContainersAreStarted(request.executionId)
->>>>>>> d2e0cbcb
+                    containerService.validateContainersAreStarted(request.executionId, configProperties.agentsCount)
                 }
                 .subscribe()
         }
