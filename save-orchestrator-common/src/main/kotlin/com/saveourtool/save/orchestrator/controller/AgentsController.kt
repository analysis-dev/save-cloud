--- conflicted
+++ resolved
@@ -52,28 +52,8 @@
                 .onErrorResume(ContainerRunnerException::class.java) { ex ->
                     reportExecutionError(request.executionId, ex)
                 }
-<<<<<<< HEAD
                 .flatMap {
                     agentService.updateExecution(request.executionId, ExecutionStatus.RUNNING)
-=======
-                .flatMap { containerIds ->
-                    agentService.saveAgentsWithInitialStatuses(
-                        request.executionId,
-                        containerIds.map { containerId ->
-                            val containerName = containerRunner.getContainerIdentifier(containerId)
-                            AgentDto(
-                                containerId = containerId,
-                                containerName = containerName,
-                                version = request.saveAgentVersion
-                            )
-                        }
-                    )
-                        .doOnError(WebClientResponseException::class) { exception ->
-                            log.error("Unable to save agents, backend returned code ${exception.statusCode}", exception)
-                            containerService.cleanupAllByExecution(request.executionId)
-                        }
-                        .thenReturn(containerIds)
->>>>>>> cff49c0f
                 }
                 .flatMap {
                     containerService.validateContainersAreStarted(request.executionId)
@@ -99,11 +79,7 @@
      */
     @PostMapping("/cleanup")
     fun cleanup(@RequestParam executionId: Long): Mono<EmptyResponse> = Mono.fromCallable {
-<<<<<<< HEAD
-        containerService.cleanupByExecutionId(executionId)
-=======
         containerService.cleanupAllByExecution(executionId)
->>>>>>> cff49c0f
     }
         .flatMap {
             Mono.just(ResponseEntity.ok().build())
