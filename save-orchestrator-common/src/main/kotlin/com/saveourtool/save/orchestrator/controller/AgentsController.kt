--- conflicted
+++ resolved
@@ -1,12 +1,8 @@
 package com.saveourtool.save.orchestrator.controller
 
 import com.saveourtool.save.execution.ExecutionStatus
-<<<<<<< HEAD
 import com.saveourtool.save.orchestrator.config.ConfigProperties
-import com.saveourtool.save.orchestrator.runner.AgentRunner
-=======
 import com.saveourtool.save.orchestrator.runner.ContainerRunner
->>>>>>> 76f5ad62
 import com.saveourtool.save.orchestrator.service.AgentService
 import com.saveourtool.save.orchestrator.service.ContainerService
 import com.saveourtool.save.request.RunExecutionRequest
@@ -32,10 +28,7 @@
     private val configProperties: ConfigProperties,
     private val agentService: AgentService,
     private val containerService: ContainerService,
-<<<<<<< HEAD
-=======
     private val containerRunner: ContainerRunner,
->>>>>>> 76f5ad62
 ) {
     /**
      * Schedules tasks to build base images, create a number of containers and put their data into the database.
@@ -54,15 +47,10 @@
                 "Starting preparations for launching execution id=${request.executionId}"
             }
             Mono.fromCallable {
-<<<<<<< HEAD
-=======
-                // todo: pass SDK via request body
->>>>>>> 76f5ad62
                 containerService.prepareConfiguration(request)
             }
                 .subscribeOn(agentService.scheduler)
                 .map { configuration ->
-<<<<<<< HEAD
                     containerService.createAndStartContainers(request.executionId, configuration)
                 }
                 .onErrorResume(ContainerException::class.java) { ex ->
@@ -70,33 +58,6 @@
                 }
                 .flatMapMany {
                     containerService.validateContainersAreStarted(request.executionId, configProperties.agentsCount)
-=======
-                    containerService.createContainers(request.executionId, configuration)
-                }
-                .onErrorResume({ it is DockerException || it is KubernetesClientException }) { ex ->
-                    reportExecutionError(request.executionId, "Unable to create containers", ex)
-                }
-                .flatMap { containerIds ->
-                    agentService.saveAgentsWithInitialStatuses(
-                        containerIds.map { containerId ->
-                            val containerName = containerRunner.getContainerIdentifier(containerId)
-                            AgentDto(
-                                containerId = containerId,
-                                containerName = containerName,
-                                executionId = request.executionId,
-                                version = request.saveAgentVersion
-                            )
-                        }
-                    )
-                        .doOnError(WebClientResponseException::class) { exception ->
-                            log.error("Unable to save agents, backend returned code ${exception.statusCode}", exception)
-                            containerService.cleanup(request.executionId)
-                        }
-                        .thenReturn(containerIds)
-                }
-                .flatMapMany { containerIds ->
-                    containerService.startContainersAndUpdateExecution(request.executionId, containerIds)
->>>>>>> 76f5ad62
                 }
                 .subscribe()
         }
@@ -116,13 +77,8 @@
      * @param containerIds list of container IDs of agents to stop
      */
     @PostMapping("/stopAgents")
-<<<<<<< HEAD
-    fun stopAgents(@RequestBody agentIds: List<String>) {
-        containerService.stopAgents(agentIds)
-=======
     fun stopAgents(@RequestBody containerIds: List<String>) {
         containerService.stopAgents(containerIds)
->>>>>>> 76f5ad62
     }
 
     /**
