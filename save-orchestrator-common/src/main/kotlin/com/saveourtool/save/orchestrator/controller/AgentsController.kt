package com.saveourtool.save.orchestrator.controller

import com.saveourtool.save.entities.AgentDto
import com.saveourtool.save.execution.ExecutionStatus
<<<<<<< HEAD
import com.saveourtool.save.orchestrator.config.ConfigProperties
import com.saveourtool.save.orchestrator.runner.AgentRunner
=======
import com.saveourtool.save.orchestrator.runner.ContainerRunner
>>>>>>> 3180d147
import com.saveourtool.save.orchestrator.service.AgentService
import com.saveourtool.save.orchestrator.service.ContainerService
import com.saveourtool.save.request.RunExecutionRequest
import com.saveourtool.save.utils.EmptyResponse
import com.saveourtool.save.utils.info

import com.github.dockerjava.api.exception.DockerException
import io.fabric8.kubernetes.client.KubernetesClientException
import org.slf4j.LoggerFactory
import org.springframework.http.HttpStatus
import org.springframework.http.ResponseEntity
import org.springframework.web.bind.annotation.PostMapping
import org.springframework.web.bind.annotation.RequestBody
import org.springframework.web.bind.annotation.RequestParam
import org.springframework.web.bind.annotation.RestController
import org.springframework.web.reactive.function.client.WebClientResponseException
import org.springframework.web.server.ResponseStatusException
import reactor.core.publisher.Mono
import reactor.kotlin.core.publisher.doOnError

/**
 * Controller used to start agents with needed information
 */
@RestController
class AgentsController(
    private val configProperties: ConfigProperties,
    private val agentService: AgentService,
    private val containerService: ContainerService,
    private val containerRunner: ContainerRunner,
) {
    /**
     * Schedules tasks to build base images, create a number of containers and put their data into the database.
     *
     * @param request a request to run execution
     * @return OK if everything went fine.
     * @throws ResponseStatusException
     */
    @Suppress("TOO_LONG_FUNCTION", "LongMethod", "UnsafeCallOnNullableType")
    @PostMapping("/initializeAgents")
    fun initialize(@RequestBody request: RunExecutionRequest): Mono<EmptyResponse> {
        val response = Mono.just(ResponseEntity<Void>(HttpStatus.ACCEPTED))
            .subscribeOn(agentService.scheduler)
        return response.doOnSuccess {
            log.info {
                "Starting preparations for launching execution id=${request.executionId}"
            }
            Mono.fromCallable {
<<<<<<< HEAD
                dockerService.prepareConfiguration(request)
=======
                // todo: pass SDK via request body
                containerService.prepareConfiguration(request)
>>>>>>> 3180d147
            }
                .subscribeOn(agentService.scheduler)
                .map { configuration ->
<<<<<<< HEAD
                    dockerService.createAndStartContainers(request.executionId, configuration)
=======
                    containerService.createContainers(request.executionId, configuration)
>>>>>>> 3180d147
                }
                .onErrorResume({ it is DockerException || it is KubernetesClientException }) { ex ->
                    reportExecutionError(request.executionId, "Unable to create containers", ex)
                }
<<<<<<< HEAD
                .flatMapMany {
                    dockerService.validateContainersAreStarted(request.executionId)
=======
                .flatMap { containerIds ->
                    agentService.saveAgentsWithInitialStatuses(
                        containerIds.map { containerId ->
                            val containerName = containerRunner.getContainerIdentifier(containerId)
                            AgentDto(
                                containerId = containerId,
                                containerName = containerName,
                                executionId = request.executionId,
                                version = request.saveAgentVersion
                            )
                        }
                    )
                        .doOnError(WebClientResponseException::class) { exception ->
                            log.error("Unable to save agents, backend returned code ${exception.statusCode}", exception)
                            containerService.cleanup(request.executionId)
                        }
                        .thenReturn(containerIds)
                }
                .flatMapMany { containerIds ->
                    containerService.startContainersAndUpdateExecution(request.executionId, containerIds)
>>>>>>> 3180d147
                }
                .subscribe()
        }
    }

    private fun <T> reportExecutionError(
        executionId: Long,
        failReason: String,
        ex: Throwable?
    ): Mono<T> {
        log.error("$failReason for executionId=$executionId, will mark it as ERROR", ex)
        return agentService.updateExecution(executionId, ExecutionStatus.ERROR, failReason)
            .then(Mono.empty())
    }

    /**
     * @param containerIds list of container IDs of agents to stop
     */
    @PostMapping("/stopAgents")
    fun stopAgents(@RequestBody containerIds: List<String>) {
        containerService.stopAgents(containerIds)
    }

    /**
     * Delete containers and images associated with execution [executionId]
     *
     * @param executionId id of execution
     * @return empty response
     */
    @PostMapping("/cleanup")
    fun cleanup(@RequestParam executionId: Long): Mono<EmptyResponse> = Mono.fromCallable {
        containerService.cleanup(executionId)
    }
        .flatMap {
            Mono.just(ResponseEntity.ok().build())
        }

    companion object {
        private val log = LoggerFactory.getLogger(AgentsController::class.java)
    }
}<|MERGE_RESOLUTION|>--- conflicted
+++ resolved
@@ -2,12 +2,8 @@
 
 import com.saveourtool.save.entities.AgentDto
 import com.saveourtool.save.execution.ExecutionStatus
-<<<<<<< HEAD
 import com.saveourtool.save.orchestrator.config.ConfigProperties
-import com.saveourtool.save.orchestrator.runner.AgentRunner
-=======
 import com.saveourtool.save.orchestrator.runner.ContainerRunner
->>>>>>> 3180d147
 import com.saveourtool.save.orchestrator.service.AgentService
 import com.saveourtool.save.orchestrator.service.ContainerService
 import com.saveourtool.save.request.RunExecutionRequest
@@ -55,49 +51,17 @@
                 "Starting preparations for launching execution id=${request.executionId}"
             }
             Mono.fromCallable {
-<<<<<<< HEAD
                 dockerService.prepareConfiguration(request)
-=======
-                // todo: pass SDK via request body
-                containerService.prepareConfiguration(request)
->>>>>>> 3180d147
             }
                 .subscribeOn(agentService.scheduler)
                 .map { configuration ->
-<<<<<<< HEAD
-                    dockerService.createAndStartContainers(request.executionId, configuration)
-=======
-                    containerService.createContainers(request.executionId, configuration)
->>>>>>> 3180d147
+                    containerService.createAndStartContainers(request.executionId, configuration)
                 }
                 .onErrorResume({ it is DockerException || it is KubernetesClientException }) { ex ->
                     reportExecutionError(request.executionId, "Unable to create containers", ex)
                 }
-<<<<<<< HEAD
                 .flatMapMany {
                     dockerService.validateContainersAreStarted(request.executionId)
-=======
-                .flatMap { containerIds ->
-                    agentService.saveAgentsWithInitialStatuses(
-                        containerIds.map { containerId ->
-                            val containerName = containerRunner.getContainerIdentifier(containerId)
-                            AgentDto(
-                                containerId = containerId,
-                                containerName = containerName,
-                                executionId = request.executionId,
-                                version = request.saveAgentVersion
-                            )
-                        }
-                    )
-                        .doOnError(WebClientResponseException::class) { exception ->
-                            log.error("Unable to save agents, backend returned code ${exception.statusCode}", exception)
-                            containerService.cleanup(request.executionId)
-                        }
-                        .thenReturn(containerIds)
-                }
-                .flatMapMany { containerIds ->
-                    containerService.startContainersAndUpdateExecution(request.executionId, containerIds)
->>>>>>> 3180d147
                 }
                 .subscribe()
         }
