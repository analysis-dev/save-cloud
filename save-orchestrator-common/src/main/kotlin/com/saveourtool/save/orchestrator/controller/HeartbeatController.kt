--- conflicted
+++ resolved
@@ -15,22 +15,13 @@
 import com.saveourtool.save.utils.*
 
 import org.slf4j.Logger
-<<<<<<< HEAD
-import org.slf4j.LoggerFactory
 import org.springframework.web.bind.annotation.PostMapping
 import org.springframework.web.bind.annotation.RequestBody
 import org.springframework.web.bind.annotation.RestController
 import org.springframework.web.reactive.function.client.WebClientResponseException
-import reactor.core.publisher.Flux
-import reactor.core.publisher.Mono
-import reactor.kotlin.core.publisher.doOnError
-=======
-import org.springframework.web.bind.annotation.PostMapping
-import org.springframework.web.bind.annotation.RequestBody
-import org.springframework.web.bind.annotation.RestController
 import reactor.core.publisher.Mono
 import reactor.kotlin.core.publisher.switchIfEmpty
->>>>>>> 3ee8bc58
+import reactor.kotlin.core.publisher.doOnError
 import reactor.kotlin.core.publisher.toMono
 
 import kotlin.time.Duration.Companion.seconds
@@ -78,11 +69,7 @@
             .flatMap {
                 when (heartbeat.state) {
                     // if agent sends the first heartbeat, we try to assign work for it
-<<<<<<< HEAD
                     STARTING -> handleNewAgent(heartbeat.executionProgress.executionId, heartbeat.containerId, heartbeat.containerName, heartbeat.version)
-=======
-                    STARTING -> handleNewAgent(containerId)
->>>>>>> 3ee8bc58
                     // if agent idles, we try to assign work, but also check if it should be terminated
                     IDLE -> handleVacantAgent(executionId, containerId)
                     // if agent has finished its tasks, we check if all data has been saved and either assign new tasks or mark the previous batch as failed
