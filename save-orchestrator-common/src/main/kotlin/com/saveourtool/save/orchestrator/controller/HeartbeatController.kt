--- conflicted
+++ resolved
@@ -19,17 +19,11 @@
 import org.springframework.web.bind.annotation.PostMapping
 import org.springframework.web.bind.annotation.RequestBody
 import org.springframework.web.bind.annotation.RestController
-<<<<<<< HEAD
 import org.springframework.web.reactive.function.client.WebClientResponseException
-import reactor.core.publisher.Flux
-=======
->>>>>>> 7e1ceb38
 import reactor.core.publisher.Mono
 import reactor.kotlin.core.publisher.doOnError
 import reactor.kotlin.core.publisher.switchIfEmpty
 import reactor.kotlin.core.publisher.toMono
-import reactor.kotlin.core.util.function.component1
-import reactor.kotlin.core.util.function.component2
 
 import kotlin.time.Duration.Companion.seconds
 import kotlinx.serialization.json.Json
@@ -159,25 +153,13 @@
 
     private fun ensureGracefulShutdown(containerId: String) {
         val shutdownTimeoutSeconds = configProperties.shutdown.gracefulTimeoutSeconds.seconds
-<<<<<<< HEAD
-        val numChecks: Int = configProperties.shutdown.gracefulNumChecks
-        Flux.interval((shutdownTimeoutSeconds / numChecks).toJavaDuration())
-            .take(numChecks.toLong())
-            .map {
-                containerService.isStopped(containerId)
-            }
-            .takeUntil { it }
-            // check whether we have got `true` or Flux has completed with only `false`
-            .any { it }
-=======
         val numChecks = configProperties.shutdown.gracefulNumChecks
         waitReactivelyUntil(
             interval = shutdownTimeoutSeconds / numChecks,
             numberOfChecks = numChecks.toLong(),
         ) {
-            containerService.isStoppedByContainerId(containerId)
+            containerService.isStopped(containerId)
         }
->>>>>>> 7e1ceb38
             .doOnNext { successfullyStopped ->
                 if (!successfullyStopped) {
                     logger.warn {
