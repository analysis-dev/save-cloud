/**
 * Heartbeat controller and corresponding logic which accepts heartbeat and depending on the state it returns the needed response
 */

package com.saveourtool.save.orchestrator.controller

import com.saveourtool.save.agent.*
import com.saveourtool.save.agent.AgentState.*
import com.saveourtool.save.entities.AgentDto
import com.saveourtool.save.entities.AgentStatusDto
import com.saveourtool.save.orchestrator.config.ConfigProperties
import com.saveourtool.save.orchestrator.service.AgentService
import com.saveourtool.save.orchestrator.service.ContainerService
import com.saveourtool.save.orchestrator.service.HeartBeatInspector
import com.saveourtool.save.orchestrator.utils.AgentStatusInMemoryRepository
import com.saveourtool.save.utils.*

import org.slf4j.Logger
import org.springframework.web.bind.annotation.PostMapping
import org.springframework.web.bind.annotation.RequestBody
import org.springframework.web.bind.annotation.RestController
import org.springframework.web.reactive.function.client.WebClientResponseException
import reactor.core.publisher.Mono
import reactor.kotlin.core.publisher.doOnError
import reactor.kotlin.core.publisher.switchIfEmpty
import reactor.kotlin.core.publisher.toMono

import kotlin.time.Duration.Companion.seconds
import kotlinx.serialization.json.Json

/**
 * Controller for heartbeat
 */
@RestController
class HeartbeatController(
    private val agentService: AgentService,
    private val containerService: ContainerService,
    private val configProperties: ConfigProperties,
    private val heartBeatInspector: HeartBeatInspector,
<<<<<<< HEAD
=======
    private val agentStatusInMemoryRepository: AgentStatusInMemoryRepository,
>>>>>>> d2e0cbcb
) {
    /**
     * This controller accepts heartbeat and depending on the state it returns the needed response
     *
     * 1. Response has STARTING state. Then orchestrator should register a new agent and send a configuration for new job.
     * 2. Response has IDLE state. Then orchestrator should send new jobs.
     * 3. Response has FINISHED state. Then orchestrator should send new jobs and validate that data has actually been saved successfully.
     * 4. Response has BUSY state. Then orchestrator sends an Empty response.
     * 5. Response has ERROR state. Then orchestrator sends a Wait response to assign another jobs
     *
     * @param heartbeat
     * @return Answer for agent
     */
    @PostMapping("/heartbeat")
    fun acceptHeartbeat(@RequestBody heartbeat: Heartbeat): Mono<String> {
        val executionId = heartbeat.executionProgress.executionId
        val containerId = heartbeat.agentInfo.containerId
        log.info("Got heartbeat state: ${heartbeat.state.name} from $containerId under execution id=$executionId")
        return {
            heartBeatInspector.updateAgentHeartbeatTimeStamps(heartbeat)
        }
            .toMono()
            .asyncEffectIf({ heartbeat.state == STARTING }) {
                // if agent sends the first heartbeat, we store it into DB
                addNewAgent(executionId, heartbeat.agentInfo)
            }
            .flatMap {
                // store new state into DB
                agentService.updateAgentStatus(
                    AgentStatusDto(heartbeat.state, containerId)
                )
            }
            .flatMap {
                when (heartbeat.state) {
<<<<<<< HEAD
                    // if agent sends the first heartbeat, we try to assign work for it
                    STARTING ->
                        handleNewAgent(heartbeat.executionProgress.executionId, heartbeat.agentInfo.containerId, heartbeat.agentInfo.containerName, heartbeat.agentInfo.version)
=======
                    // if agent sends the first heartbeat, we initialize the agent
                    STARTING -> handleNotInitializedAgent(containerId)
>>>>>>> d2e0cbcb
                    // if agent idles, we try to assign work, but also check if it should be terminated
                    IDLE -> handleVacantAgent(executionId, containerId)
                    // if agent has finished its tasks, we check if all data has been saved and either assign new tasks or mark the previous batch as failed
                    FINISHED -> agentService.checkSavedData(containerId).flatMap { isSavingSuccessful ->
                        handleFinishedAgent(executionId, containerId, isSavingSuccessful)
                    }
                    BUSY -> Mono.just(ContinueResponse)
                    BACKEND_FAILURE, BACKEND_UNREACHABLE, CLI_FAILED -> Mono.just(WaitResponse)
                    CRASHED, TERMINATED -> Mono.fromCallable {
                        handleIllegallyOnlineAgent(containerId, heartbeat.state)
                        TerminateResponse
                    }
                }
            }
            // Heartbeat couldn't be processed, agent should replay it current state on the next heartbeat.
            .defaultIfEmpty(ContinueResponse)
            .map {
                Json.encodeToString(HeartbeatResponse.serializer(), it)
            }
    }

<<<<<<< HEAD
    private fun handleNewAgent(
        executionId: Long,
        agentContainerName: String,
        agentContainerId: String,
        agentVersion: String,
    ): Mono<HeartbeatResponse> = agentService.saveAgentWithInitialStatus(
        AgentDto(
            containerId = agentContainerId,
            containerName = agentContainerName,
            version = agentVersion,
=======
    private fun addNewAgent(
        executionId: Long,
        agentInfo: AgentInfo,
    ): Mono<EmptyResponse> = agentService.addAgent(
        executionId = executionId,
        agent = AgentDto(
            containerId = agentInfo.containerId,
            containerName = agentInfo.containerName,
            version = agentInfo.version,
>>>>>>> d2e0cbcb
        )
    )
        .doOnError(WebClientResponseException::class) { exception ->
            log.error("Unable to save agents, backend returned code ${exception.statusCode}", exception)
            containerService.cleanupAllByExecution(executionId)
        }
<<<<<<< HEAD
        .then(agentService.getInitConfig(agentContainerId))
=======

    private fun handleNotInitializedAgent(containerId: String): Mono<HeartbeatResponse> = agentService.getInitConfig(containerId)
>>>>>>> d2e0cbcb

    private fun handleVacantAgent(executionId: Long, containerId: String): Mono<HeartbeatResponse> =
            agentService.getNextRunConfig(containerId)
                .asyncEffect {
                    agentService.updateAgentStatus(AgentStatusDto(BUSY, containerId))
                }
                .switchIfEmpty {
                    // Check if all agents have completed their jobs; if true - we can terminate agent [containerId].
                    // fixme: if orchestrator can shut down some agents while others are still doing work, this call won't be needed
                    // but maybe we'll want to keep running agents in case we need to re-run some tests on other agents e.g. in case of a crash.
                    agentService.areAllAgentsIdleOrFinished(executionId)
                        .filter { it }
                        .flatMap {
                            agentService.updateAgentStatus(AgentStatusDto(TERMINATED, containerId))
                                .thenReturn<HeartbeatResponse>(TerminateResponse)
                                .defaultIfEmpty(ContinueResponse)
                                .doOnSuccess {
                                    log.info("Agent id=$containerId will receive ${TerminateResponse::class.simpleName} and should shutdown gracefully")
                                    ensureGracefulShutdown(executionId, containerId)
                                }
                        }
                        .defaultIfEmpty(WaitResponse)
                }

    private fun handleFinishedAgent(
        executionId: Long,
        containerId: String,
        isSavingSuccessful: Boolean
    ): Mono<HeartbeatResponse> = if (isSavingSuccessful) {
        handleVacantAgent(executionId, containerId)
    } else {
        // Agent finished its work, however only part of results were received, other should be marked as failed
        agentService.markReadyForTestingTestExecutionsOfAgentAsFailed(containerId)
            .subscribeOn(agentService.scheduler)
            .subscribe()
        Mono.just(WaitResponse)
    }

    private fun handleIllegallyOnlineAgent(containerId: String, state: AgentState) {
        log.warn("Agent with containerId=$containerId sent $state status, but should be offline in that case!")
        heartBeatInspector.watchCrashedAgent(containerId)
    }

    private fun ensureGracefulShutdown(executionId: Long, containerId: String) {
        val shutdownTimeoutSeconds = configProperties.shutdown.gracefulTimeoutSeconds.seconds
        val numChecks = configProperties.shutdown.gracefulNumChecks
        waitReactivelyUntil(
            interval = shutdownTimeoutSeconds / numChecks,
            numberOfChecks = numChecks.toLong(),
        ) {
            containerService.isStopped(containerId)
        }
            .doOnNext { successfullyStopped ->
                if (!successfullyStopped) {
                    log.warn {
                        "Agent with containerId=$containerId is not stopped in $shutdownTimeoutSeconds seconds after ${TerminateResponse::class.simpleName} signal," +
                                " will add it to crashed list"
                    }
                    heartBeatInspector.watchCrashedAgent(containerId)
                } else {
                    log.debug { "Agent with containerId=$containerId has stopped after ${TerminateResponse::class.simpleName} signal" }
                    heartBeatInspector.unwatchAgent(containerId)
                }
                // Update final execution status, perform cleanup etc.
                agentService.finalizeExecution(executionId)
            }
            .subscribeOn(agentService.scheduler)
            .subscribe()
    }

    companion object {
        private val log: Logger = getLogger<HeartbeatController>()
    }
}<|MERGE_RESOLUTION|>--- conflicted
+++ resolved
@@ -37,10 +37,7 @@
     private val containerService: ContainerService,
     private val configProperties: ConfigProperties,
     private val heartBeatInspector: HeartBeatInspector,
-<<<<<<< HEAD
-=======
     private val agentStatusInMemoryRepository: AgentStatusInMemoryRepository,
->>>>>>> d2e0cbcb
 ) {
     /**
      * This controller accepts heartbeat and depending on the state it returns the needed response
@@ -75,14 +72,9 @@
             }
             .flatMap {
                 when (heartbeat.state) {
-<<<<<<< HEAD
-                    // if agent sends the first heartbeat, we try to assign work for it
+                    // if agent sends the first heartbeat, we initialize the agent
                     STARTING ->
-                        handleNewAgent(heartbeat.executionProgress.executionId, heartbeat.agentInfo.containerId, heartbeat.agentInfo.containerName, heartbeat.agentInfo.version)
-=======
-                    // if agent sends the first heartbeat, we initialize the agent
-                    STARTING -> handleNotInitializedAgent(containerId)
->>>>>>> d2e0cbcb
+                        handleNotInitializedAgent(heartbeat.executionProgress.executionId, heartbeat.agentInfo.containerId, heartbeat.agentInfo.containerName, heartbeat.agentInfo.version)
                     // if agent idles, we try to assign work, but also check if it should be terminated
                     IDLE -> handleVacantAgent(executionId, containerId)
                     // if agent has finished its tasks, we check if all data has been saved and either assign new tasks or mark the previous batch as failed
@@ -104,8 +96,23 @@
             }
     }
 
-<<<<<<< HEAD
-    private fun handleNewAgent(
+    private fun addNewAgent(
+        executionId: Long,
+        agentInfo: AgentInfo,
+    ): Mono<EmptyResponse> = agentService.addAgent(
+        executionId = executionId,
+        agent = AgentDto(
+            containerId = agentInfo.containerId,
+            containerName = agentInfo.containerName,
+            version = agentInfo.version,
+        )
+    )
+        .doOnError(WebClientResponseException::class) { exception ->
+            log.error("Unable to save agents, backend returned code ${exception.statusCode}", exception)
+            containerService.cleanupAllByExecution(executionId)
+        }
+
+    private fun handleNotInitializedAgent(
         executionId: Long,
         agentContainerName: String,
         agentContainerId: String,
@@ -115,29 +122,13 @@
             containerId = agentContainerId,
             containerName = agentContainerName,
             version = agentVersion,
-=======
-    private fun addNewAgent(
-        executionId: Long,
-        agentInfo: AgentInfo,
-    ): Mono<EmptyResponse> = agentService.addAgent(
-        executionId = executionId,
-        agent = AgentDto(
-            containerId = agentInfo.containerId,
-            containerName = agentInfo.containerName,
-            version = agentInfo.version,
->>>>>>> d2e0cbcb
         )
     )
         .doOnError(WebClientResponseException::class) { exception ->
             log.error("Unable to save agents, backend returned code ${exception.statusCode}", exception)
             containerService.cleanupAllByExecution(executionId)
         }
-<<<<<<< HEAD
         .then(agentService.getInitConfig(agentContainerId))
-=======
-
-    private fun handleNotInitializedAgent(containerId: String): Mono<HeartbeatResponse> = agentService.getInitConfig(containerId)
->>>>>>> d2e0cbcb
 
     private fun handleVacantAgent(executionId: Long, containerId: String): Mono<HeartbeatResponse> =
             agentService.getNextRunConfig(containerId)
