--- conflicted
+++ resolved
@@ -81,16 +81,6 @@
             }
         }
 
-<<<<<<< HEAD
-        crashedAgents.removeIf { agentId ->
-            containerService.isAgentStopped(agentId)
-        }
-        agentsLatestHeartBeatsMap.filterKeys { agentId ->
-            containerService.isAgentStopped(agentId)
-        }.forEach { (agentId, _) ->
-            logger.debug("Agent $agentId is already stopped, will stop watching it")
-            agentsLatestHeartBeatsMap.remove(agentId)
-=======
         crashedAgents.removeIf { containerId ->
             containerService.isStoppedByContainerId(containerId)
         }
@@ -99,7 +89,6 @@
         }.forEach { (containerId, _) ->
             logger.debug("Agent $containerId is already stopped, will stop watching it")
             agentsLatestHeartBeatsMap.remove(containerId)
->>>>>>> 76f5ad62
         }
     }
 
