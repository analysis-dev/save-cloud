--- conflicted
+++ resolved
@@ -10,11 +10,6 @@
 
 import reactor.core.publisher.Mono
 
-<<<<<<< HEAD
-typealias IdList = List<Long>
-=======
-typealias AgentStatusList = List<AgentStatusDto>
->>>>>>> a853065b
 typealias TestExecutionList = List<TestExecutionDto>
 
 /**
