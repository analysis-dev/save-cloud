--- conflicted
+++ resolved
@@ -106,16 +106,8 @@
     /**
      * Mark agent's test executions as failed
      *
-<<<<<<< HEAD
-     * @param executionId the execution ID, for which, corresponding test executions should be marked as failed
-     * @param onlyReadyForTesting mark only [TestExecution] with status [com.saveourtool.save.domain.TestResultStatus.READY_FOR_TESTING]
-     * @return a Mono without body
-     */
-    fun markTestExecutionsOfAgentsAsFailed(executionId: Long, onlyReadyForTesting: Boolean): Mono<EmptyResponse>
-=======
      * @param executionId the ID of an execution, for which, corresponding test executions should be marked as failed
      * @return a Mono without body
      */
     fun markAllTestExecutionsOfExecutionAsFailed(executionId: Long): Mono<EmptyResponse>
->>>>>>> 3ee8bc58
 }