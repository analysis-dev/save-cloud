package com.saveourtool.save.orchestrator.service

import com.saveourtool.save.agent.AgentInitConfig
import com.saveourtool.save.agent.AgentRunConfig
import com.saveourtool.save.agent.TestExecutionDto
import com.saveourtool.save.entities.*
import com.saveourtool.save.execution.ExecutionStatus
import com.saveourtool.save.test.TestBatch
import com.saveourtool.save.utils.EmptyResponse

import reactor.core.publisher.Mono

typealias IdList = List<Long>
typealias AgentStatusList = List<AgentStatusDto>
typealias TestExecutionList = List<TestExecutionDto>

/**
 * Repository to work with agents
 */
interface OrchestratorAgentService {
    /**
     * Gets config to init agent
     *
     * @param containerId
     * @return [Mono] of [AgentInitConfig]
     */
    fun getInitConfig(containerId: String): Mono<AgentInitConfig>

    /**
     * Gets new tests ids
     *
     * @param containerId
     * @return [Mono] of [TestBatch]
     */
    fun getNextRunConfig(containerId: String): Mono<AgentRunConfig>

    /**
     * Save new agents to the DB and insert their statuses
     *
     * @param executionId ID of an execution
     * @param agent [AgentDto] to save in the DB
     * @return a Mono without body
     */
    fun addAgent(executionId: Long, agent: AgentDto): Mono<EmptyResponse>

    /**
     * @param agentStatus [AgentStatusDto] to update/insert in the DB
     * @return a Mono without body
     */
    fun updateAgentStatus(agentStatus: AgentStatusDto): Mono<EmptyResponse>

    /**
     * Get List of [TestExecutionDto] for agent [containerId] have status READY_FOR_TESTING
     *
     * @param containerId agent for which data is checked
     * @return list of saved [TestExecutionDto]
     */
    fun getReadyForTestingTestExecutions(containerId: String): Mono<TestExecutionList>

    /**
     * Get list of [AgentStatus] for provided container ids
     *
     * @param containerIds ids of agents
     * @return Mono with response from backend
     */
    fun getAgentsStatuses(
        containerIds: List<String>,
    ): Mono<AgentStatusList>

    /**
     * Marks the execution to specified state
     *
     * @param executionId execution that should be updated
     * @param executionStatus new status for execution
     * @param failReason to show to user in case of error status
     * @return a Mono without body
     */
    fun updateExecutionStatus(
        executionId: Long,
        executionStatus: ExecutionStatus,
        failReason: String?,
    ): Mono<EmptyResponse>

    /**
     * @param containerId containerId of an agent
     * @return Mono with [AgentStatusesForExecution]: agent statuses belonged to a single [com.saveourtool.save.entities.Execution]
     */
    fun getAgentsStatusesForSameExecution(containerId: String): Mono<AgentStatusesForExecution>

    /**
     * Mark agent's test executions as failed
     *
     * @param containerId the agent container ID, for which, corresponding test executions should be marked as failed
<<<<<<< HEAD
     * @return a Mono without body
     */
    fun markReadyForTestingTestExecutionsOfAgentAsFailed(containerId: String): Mono<EmptyResponse>

    /**
     * Mark agent's test executions as failed
     *
     * @param executionId the ID of an execution, for which, corresponding test executions should be marked as failed
     * @return a Mono without body
     */
=======
     * @return a Mono without body
     */
    fun markReadyForTestingTestExecutionsOfAgentAsFailed(containerId: String): Mono<EmptyResponse>

    /**
     * Mark agent's test executions as failed
     *
     * @param executionId the ID of an execution, for which, corresponding test executions should be marked as failed
     * @return a Mono without body
     */
>>>>>>> 2afa1c21
    fun markAllTestExecutionsOfExecutionAsFailed(executionId: Long): Mono<EmptyResponse>
}<|MERGE_RESOLUTION|>--- conflicted
+++ resolved
@@ -91,7 +91,6 @@
      * Mark agent's test executions as failed
      *
      * @param containerId the agent container ID, for which, corresponding test executions should be marked as failed
-<<<<<<< HEAD
      * @return a Mono without body
      */
     fun markReadyForTestingTestExecutionsOfAgentAsFailed(containerId: String): Mono<EmptyResponse>
@@ -102,17 +101,5 @@
      * @param executionId the ID of an execution, for which, corresponding test executions should be marked as failed
      * @return a Mono without body
      */
-=======
-     * @return a Mono without body
-     */
-    fun markReadyForTestingTestExecutionsOfAgentAsFailed(containerId: String): Mono<EmptyResponse>
-
-    /**
-     * Mark agent's test executions as failed
-     *
-     * @param executionId the ID of an execution, for which, corresponding test executions should be marked as failed
-     * @return a Mono without body
-     */
->>>>>>> 2afa1c21
     fun markAllTestExecutionsOfExecutionAsFailed(executionId: Long): Mono<EmptyResponse>
 }