package com.saveourtool.save.orchestrator.service

import com.saveourtool.save.agent.*
import com.saveourtool.save.agent.AgentState.*
import com.saveourtool.save.entities.AgentDto
import com.saveourtool.save.entities.AgentStatus
import com.saveourtool.save.entities.AgentStatusDto
import com.saveourtool.save.execution.ExecutionStatus
import com.saveourtool.save.orchestrator.config.ConfigProperties
import com.saveourtool.save.orchestrator.runner.ContainerRunner
import com.saveourtool.save.utils.*
import org.slf4j.LoggerFactory
import org.springframework.stereotype.Service
import org.springframework.web.reactive.function.client.WebClientException
import reactor.core.publisher.Mono
import reactor.core.scheduler.Scheduler
import reactor.core.scheduler.Schedulers
import reactor.kotlin.core.publisher.onErrorResume
import java.time.Duration

/**
 * Service for work with agents and backend
 */
@Service
class AgentService(
    private val configProperties: ConfigProperties,
    private val containerRunner: ContainerRunner,
    private val orchestratorAgentService: OrchestratorAgentService,
) {
    /**
     * A scheduler that executes long-running background tasks
     */
    internal val scheduler: Scheduler = Schedulers.boundedElastic().also { it.start() }

    /**
     * Gets configuration to init agent
     *
     * @param containerId
     * @return [Mono] of [InitResponse]
     */
    internal fun getInitConfig(containerId: String): Mono<HeartbeatResponse> =
            orchestratorAgentService.getInitConfig(containerId)
                .map { InitResponse(it) }

    /**
     * Sets new tests ids
     *
     * @param containerId
<<<<<<< HEAD
     * @return [Mono] of [NewJobResponse] if there is some job to do
=======
     * @return [Mono] of [NewJobResponse] if there is some job to do or [Mono.empty]
>>>>>>> cff49c0f
     */
    internal fun getNextRunConfig(containerId: String): Mono<HeartbeatResponse> =
            orchestratorAgentService.getNextRunConfig(containerId)
                .map { NewJobResponse(it) }
<<<<<<< HEAD
                .cast(HeartbeatResponse::class.java)
=======
>>>>>>> cff49c0f

    /**
     * Save new agent to the DB
     *
     * @param executionId ID of an execution
     * @param agent [AgentDto] to save in the DB
     * @return Mono with response body
     */
    fun addAgent(
        executionId: Long,
        agent: AgentDto,
    ): Mono<EmptyResponse> = orchestratorAgentService.addAgent(executionId, agent)

    /**
     * @param agentStatus [AgentStatus] to update in the DB
     * @return a Mono containing bodiless entity of response or an empty Mono if request has failed
     */
    fun updateAgentStatus(agentStatus: AgentStatusDto): Mono<EmptyResponse> =
            orchestratorAgentService
                .updateAgentStatus(agentStatus)
                .onErrorResume(WebClientException::class) {
                    log.warn("Couldn't update agent statuses because of backend failure", it)
                    Mono.empty()
                }

    /**
     * Check that no TestExecution for agent [containerId] have status READY_FOR_TESTING
     *
     * @param containerId agent for which data is checked
     * @return true if all executions have status other than `READY_FOR_TESTING`
     */
    fun checkSavedData(containerId: String): Mono<Boolean> = orchestratorAgentService
        .getReadyForTestingTestExecutions(containerId)
        .map { it.isEmpty() }

    /**
     * This method should be called when all agents are done and execution status can be updated and cleanup can be performed
     *
     * @param containerId an ID of the agent from the execution, that will be checked.
     */
    @Suppress("TOO_LONG_FUNCTION", "AVOID_NULL_CHECKS")
    internal fun finalizeExecution(containerId: String) {
        // Get a list of agents for this execution, if their statuses indicate that the execution can be terminated.
        // I.e., all agents must be stopped by this point in order to move further in shutdown logic.
        getFinishedOrStoppedAgentsForSameExecution(containerId)
            .filter { (_, finishedContainerIds) -> finishedContainerIds.isNotEmpty() }
            .flatMap { (_, _) ->
                // need to retry after some time, because for other agents BUSY state might have not been written completely
                log.debug("Waiting for ${configProperties.shutdown.checksIntervalMillis} ms to repeat `getAgentsAwaitingStop` call for containerId=$containerId")
                Mono.delay(Duration.ofMillis(configProperties.shutdown.checksIntervalMillis)).then(
                    getFinishedOrStoppedAgentsForSameExecution(containerId)
                )
            }
            .filter { (_, finishedContainerIds) -> finishedContainerIds.isNotEmpty() }
            .flatMap { (executionId, finishedContainerIds) ->
                log.info { "For execution id=$executionId all agents have completed their lifecycle" }
                markExecutionBasedOnAgentStates(executionId, finishedContainerIds)
                    .thenReturn(
                        containerRunner.cleanupAllByExecution(executionId)
                    )
            }
            .doOnSuccess {
                if (it == null) {
                    log.debug("Agents other than $containerId are still running, so won't try to stop them")
                }
            }
            .subscribeOn(scheduler)
            .subscribe()
    }

    /**
     * Updates status of execution [executionId] based on statues of agents [finishedContainerIds]
     *
     * @param executionId id of an [Execution]
     * @param finishedContainerIds ids of agents
     * @return Mono with response from backend
     */
    private fun markExecutionBasedOnAgentStates(
        executionId: Long,
        finishedContainerIds: List<String>,
    ): Mono<EmptyResponse> {
        // all { STOPPED_BY_ORCH || TERMINATED } -> FINISHED
        // all { CRASHED } -> ERROR; set all test executions to CRASHED
        return orchestratorAgentService
            .getAgentsStatuses(finishedContainerIds)
            .flatMap { agentStatuses ->
                // todo: take test execution statuses into account too
                if (agentStatuses.map { it.state }.all {
                    it == TERMINATED
                }) {
                    updateExecution(executionId, ExecutionStatus.FINISHED)
                } else if (agentStatuses.map { it.state }.all {
                    it == CRASHED
                }) {
                    updateExecution(executionId, ExecutionStatus.ERROR,
                        "All agents for this execution were crashed unexpectedly"
                    ).then(markAllTestExecutionsOfExecutionAsFailed(executionId))
                } else {
                    Mono.error(NotImplementedError("Updating execution (id=$executionId) status for agents with statuses $agentStatuses is not supported yet"))
                }
            }
    }

    /**
     * Marks the execution to specified state
     *
     * @param executionId execution that should be updated
     * @param executionStatus new status for execution
     * @param failReason to show to user in case of error status
     * @return a bodiless response entity
     */
    fun updateExecution(executionId: Long, executionStatus: ExecutionStatus, failReason: String? = null): Mono<EmptyResponse> =
            orchestratorAgentService.updateExecutionStatus(executionId, executionStatus, failReason)

    /**
     * Get list of agent ids (containerIds) for agents that have completed their jobs.
     * If we call this method, then there are no unfinished TestExecutions. So we check other agents' status.
     *
     * We assume, that all agents will eventually have one of statuses [areFinishedOrStopped].
     * Situations when agent gets stuck with a different status and for whatever reason is unable to update
     * it, are not handled. Anyway, such agents should be eventually stopped by [HeartBeatInspector].
     *
     * @param containerId containerId of an agent
     * @return Mono with list of agent ids for agents that can be shut down for an executionId
     */
    @Suppress("TYPE_ALIAS")
    private fun getFinishedOrStoppedAgentsForSameExecution(containerId: String): Mono<Pair<Long, List<String>>> = orchestratorAgentService
        .getAgentsStatusesForSameExecution(containerId)
        .map { (executionId, agentStatuses) ->
            log.debug("For executionId=$executionId agent statuses are $agentStatuses")
            // with new logic, should we check only for CRASHED, STOPPED, TERMINATED?
            executionId to if (agentStatuses.areFinishedOrStopped()) {
                log.debug("For execution id=$executionId there are finished or stopped agents")
                agentStatuses.map { it.containerId }
            } else {
                emptyList()
            }
        }

    /**
     * Checks whether all agent under one execution have completed their jobs.
     *
     * @param containerId containerId of an agent
     * @return true if all agents match [areIdleOrFinished]
     */
    fun areAllAgentsIdleOrFinished(containerId: String): Mono<Boolean> = orchestratorAgentService
        .getAgentsStatusesForSameExecution(containerId)
        .map { (executionId, agentStatuses) ->
            log.debug("For executionId=$executionId agent statuses are $agentStatuses")
            agentStatuses.areIdleOrFinished()
        }

    /**
     * Mark agent's test executions as failed
     *
     * @param containerId the agent container IDs, for which, corresponding test executions should be marked as failed
     * @return a bodiless response entity
     */
    fun markReadyForTestingTestExecutionsOfAgentAsFailed(
        containerId: String,
    ): Mono<EmptyResponse> = orchestratorAgentService.markReadyForTestingTestExecutionsOfAgentAsFailed(containerId)

    /**
     * Mark agent's test executions as failed
     *
     * @param executionId the ID of execution, for which, corresponding test executions should be marked as failed
     * @return a bodiless response entity
     */
    fun markAllTestExecutionsOfExecutionAsFailed(
        executionId: Long,
    ): Mono<EmptyResponse> = orchestratorAgentService.markAllTestExecutionsOfExecutionAsFailed(executionId)

    private fun Collection<AgentStatusDto>.areIdleOrFinished() = all {
        it.state == IDLE || it.state == FINISHED || it.state == CRASHED || it.state == TERMINATED
    }

    private fun Collection<AgentStatusDto>.areFinishedOrStopped() = all {
        it.state == FINISHED || it.state == CRASHED || it.state == TERMINATED
    }

    companion object {
        private val log = LoggerFactory.getLogger(AgentService::class.java)
    }
}<|MERGE_RESOLUTION|>--- conflicted
+++ resolved
@@ -46,19 +46,11 @@
      * Sets new tests ids
      *
      * @param containerId
-<<<<<<< HEAD
-     * @return [Mono] of [NewJobResponse] if there is some job to do
-=======
      * @return [Mono] of [NewJobResponse] if there is some job to do or [Mono.empty]
->>>>>>> cff49c0f
      */
     internal fun getNextRunConfig(containerId: String): Mono<HeartbeatResponse> =
             orchestratorAgentService.getNextRunConfig(containerId)
                 .map { NewJobResponse(it) }
-<<<<<<< HEAD
-                .cast(HeartbeatResponse::class.java)
-=======
->>>>>>> cff49c0f
 
     /**
      * Save new agent to the DB
