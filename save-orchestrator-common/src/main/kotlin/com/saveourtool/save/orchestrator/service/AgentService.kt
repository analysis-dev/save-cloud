package com.saveourtool.save.orchestrator.service

import com.saveourtool.save.agent.*
import com.saveourtool.save.agent.AgentState.*
import com.saveourtool.save.entities.AgentDto
import com.saveourtool.save.entities.AgentStatus
import com.saveourtool.save.entities.AgentStatusDto
import com.saveourtool.save.execution.ExecutionStatus
import com.saveourtool.save.orchestrator.config.ConfigProperties
import com.saveourtool.save.orchestrator.runner.ContainerRunner
import com.saveourtool.save.utils.*
import org.slf4j.LoggerFactory
import org.springframework.stereotype.Service
import org.springframework.web.reactive.function.client.WebClientException
import org.springframework.web.reactive.function.client.WebClientResponseException
import reactor.core.publisher.Mono
import reactor.core.scheduler.Scheduler
import reactor.core.scheduler.Schedulers
import reactor.kotlin.core.publisher.onErrorResume
import java.time.Duration

/**
 * Service for work with agents and backend
 */
@Service
class AgentService(
    private val configProperties: ConfigProperties,
    private val containerRunner: ContainerRunner,
    private val orchestratorAgentService: OrchestratorAgentService,
) {
    /**
     * A scheduler that executes long-running background tasks
     */
    internal val scheduler: Scheduler = Schedulers.boundedElastic().also { it.start() }

    /**
     * Gets configuration to init agent
     *
     * @param containerId
     * @return [Mono] of [InitResponse]
     */
    internal fun getInitConfig(containerId: String): Mono<HeartbeatResponse> =
            orchestratorAgentService.getInitConfig(containerId)
                .map { InitResponse(it) }

    /**
     * Sets new tests ids
     *
     * @param containerId
     * @return [Mono] of [NewJobResponse] or [WaitResponse]
     */
    internal fun getNextRunConfig(containerId: String): Mono<HeartbeatResponse> =
            orchestratorAgentService.getNextRunConfig(containerId)
                .map { NewJobResponse(it) }
                .cast(HeartbeatResponse::class.java)
                .defaultIfEmpty(WaitResponse)

    /**
     * Save new agent to the DB and insert its status. This logic is performed in two consecutive requests.
     *
<<<<<<< HEAD
     * @param agent [AgentDto] to save in the DB
     * @return Mono with response body
     * @throws WebClientResponseException if any of the requests fails
     */
    fun saveAgentWithInitialStatus(agent: AgentDto): Mono<EmptyResponse> = orchestratorAgentService
        .addAgent(agent)
=======
     * @param executionId ID of an execution
     * @param agents list of [AgentDto]s to save in the DB
     * @return Mono with response body
     * @throws WebClientResponseException if any of the requests fails
     */
    fun saveAgentsWithInitialStatuses(
        executionId: Long,
        agents: List<AgentDto>,
    ): Mono<EmptyResponse> = orchestratorAgentService
        .addAgents(executionId, agents)
>>>>>>> 074a6afe
        .flatMap {
            orchestratorAgentService.updateAgentStatus(AgentStatusDto(STARTING, agent.containerId))
        }

    /**
     * @param agentState [AgentStatus] to update in the DB
     * @return a Mono containing bodiless entity of response or an empty Mono if request has failed
     */
    fun updateAgentStatusesWithDto(agentState: AgentStatusDto): Mono<EmptyResponse> =
            orchestratorAgentService
                .updateAgentStatusesWithDto(listOf(agentState))
                .onErrorResume(WebClientException::class) {
                    log.warn("Couldn't update agent statuses because of backend failure", it)
                    Mono.empty()
                }

    /**
     * Check that no TestExecution for agent [containerId] have status READY_FOR_TESTING
     *
     * @param containerId agent for which data is checked
     * @return true if all executions have status other than `READY_FOR_TESTING`
     */
    fun checkSavedData(containerId: String): Mono<Boolean> = orchestratorAgentService
        .getReadyForTestingTestExecutions(containerId)
        .map { it.isEmpty() }

    /**
     * This method should be called when all agents are done and execution status can be updated and cleanup can be performed
     *
     * @param containerId an ID of the agent from the execution, that will be checked.
     */
    @Suppress("TOO_LONG_FUNCTION", "AVOID_NULL_CHECKS")
    internal fun finalizeExecution(containerId: String) {
        // Get a list of agents for this execution, if their statuses indicate that the execution can be terminated.
        // I.e., all agents must be stopped by this point in order to move further in shutdown logic.
        getFinishedOrStoppedAgentsForSameExecution(containerId)
            .filter { (_, finishedContainerIds) -> finishedContainerIds.isNotEmpty() }
            .flatMap { (_, _) ->
                // need to retry after some time, because for other agents BUSY state might have not been written completely
                log.debug("Waiting for ${configProperties.shutdown.checksIntervalMillis} ms to repeat `getAgentsAwaitingStop` call for containerId=$containerId")
                Mono.delay(Duration.ofMillis(configProperties.shutdown.checksIntervalMillis)).then(
                    getFinishedOrStoppedAgentsForSameExecution(containerId)
                )
            }
            .filter { (_, finishedContainerIds) -> finishedContainerIds.isNotEmpty() }
            .flatMap { (executionId, finishedContainerIds) ->
                log.info { "For execution id=$executionId all agents have completed their lifecycle" }
                markExecutionBasedOnAgentStates(executionId, finishedContainerIds)
                    .thenReturn(
                        containerRunner.cleanup(executionId)
                    )
            }
            .doOnSuccess {
                if (it == null) {
                    log.debug("Agents other than $containerId are still running, so won't try to stop them")
                }
            }
            .subscribeOn(scheduler)
            .subscribe()
    }

    /**
     * Updates status of execution [executionId] based on statues of agents [finishedContainerIds]
     *
     * @param executionId id of an [Execution]
     * @param finishedContainerIds ids of agents
     * @return Mono with response from backend
     */
    private fun markExecutionBasedOnAgentStates(
        executionId: Long,
        finishedContainerIds: List<String>,
    ): Mono<EmptyResponse> {
        // all { STOPPED_BY_ORCH || TERMINATED } -> FINISHED
        // all { CRASHED } -> ERROR; set all test executions to CRASHED
        return orchestratorAgentService
            .getAgentsStatuses(finishedContainerIds)
            .flatMap { agentStatuses ->
                // todo: take test execution statuses into account too
                if (agentStatuses.map { it.state }.all {
                    it == STOPPED_BY_ORCH || it == TERMINATED
                }) {
                    updateExecution(executionId, ExecutionStatus.FINISHED)
                } else if (agentStatuses.map { it.state }.all {
                    it == CRASHED
                }) {
                    updateExecution(executionId, ExecutionStatus.ERROR,
                        "All agents for this execution were crashed unexpectedly"
                    ).then(markAllTestExecutionsOfExecutionAsFailed(executionId))
                } else {
                    Mono.error(NotImplementedError("Updating execution (id=$executionId) status for agents with statuses $agentStatuses is not supported yet"))
                }
            }
    }

    /**
     * Marks the execution to specified state
     *
     * @param executionId execution that should be updated
     * @param executionStatus new status for execution
     * @param failReason to show to user in case of error status
     * @return a bodiless response entity
     */
    fun updateExecution(executionId: Long, executionStatus: ExecutionStatus, failReason: String? = null): Mono<EmptyResponse> =
            orchestratorAgentService.updateExecutionByDto(executionId, executionStatus, failReason)

    /**
     * Get list of agent ids (containerIds) for agents that have completed their jobs.
     * If we call this method, then there are no unfinished TestExecutions. So we check other agents' status.
     *
     * We assume, that all agents will eventually have one of statuses [areFinishedOrStopped].
     * Situations when agent gets stuck with a different status and for whatever reason is unable to update
     * it, are not handled. Anyway, such agents should be eventually stopped by [HeartBeatInspector].
     *
     * @param containerId containerId of an agent
     * @return Mono with list of agent ids for agents that can be shut down for an executionId
     */
    @Suppress("TYPE_ALIAS")
    private fun getFinishedOrStoppedAgentsForSameExecution(containerId: String): Mono<Pair<Long, List<String>>> = orchestratorAgentService
        .getAgentsStatusesForSameExecution(containerId)
        .map { (executionId, agentStatuses) ->
            log.debug("For executionId=$executionId agent statuses are $agentStatuses")
            // with new logic, should we check only for CRASHED, STOPPED, TERMINATED?
            executionId to if (agentStatuses.areFinishedOrStopped()) {
                log.debug("For execution id=$executionId there are finished or stopped agents")
                agentStatuses.map { it.containerId }
            } else {
                emptyList()
            }
        }

    /**
     * Checks whether all agent under one execution have completed their jobs.
     *
     * @param containerId containerId of an agent
     * @return true if all agents match [areIdleOrFinished]
     */
    fun areAllAgentsIdleOrFinished(containerId: String): Mono<Boolean> = orchestratorAgentService
        .getAgentsStatusesForSameExecution(containerId)
        .map { (executionId, agentStatuses) ->
            log.debug("For executionId=$executionId agent statuses are $agentStatuses")
            agentStatuses.areIdleOrFinished()
        }

    /**
     * Mark agent's test executions as failed
     *
     * @param containerId the agent container IDs, for which, corresponding test executions should be marked as failed
     * @return a bodiless response entity
     */
    fun markReadyForTestingTestExecutionsOfAgentAsFailed(
        containerId: String,
    ): Mono<EmptyResponse> = orchestratorAgentService.markReadyForTestingTestExecutionsOfAgentAsFailed(containerId)

    /**
     * Mark agent's test executions as failed
     *
     * @param executionId the ID of execution, for which, corresponding test executions should be marked as failed
     * @return a bodiless response entity
     */
    fun markAllTestExecutionsOfExecutionAsFailed(
        executionId: Long,
    ): Mono<EmptyResponse> = orchestratorAgentService.markAllTestExecutionsOfExecutionAsFailed(executionId)

    private fun Collection<AgentStatusDto>.areIdleOrFinished() = all {
        it.state == IDLE || it.state == FINISHED || it.state == STOPPED_BY_ORCH || it.state == CRASHED || it.state == TERMINATED
    }

    private fun Collection<AgentStatusDto>.areFinishedOrStopped() = all {
        it.state == FINISHED || it.state == STOPPED_BY_ORCH || it.state == CRASHED || it.state == TERMINATED
    }

    companion object {
        private val log = LoggerFactory.getLogger(AgentService::class.java)
    }
}<|MERGE_RESOLUTION|>--- conflicted
+++ resolved
@@ -58,25 +58,16 @@
     /**
      * Save new agent to the DB and insert its status. This logic is performed in two consecutive requests.
      *
-<<<<<<< HEAD
+     * @param executionId ID of an execution
      * @param agent [AgentDto] to save in the DB
      * @return Mono with response body
      * @throws WebClientResponseException if any of the requests fails
      */
-    fun saveAgentWithInitialStatus(agent: AgentDto): Mono<EmptyResponse> = orchestratorAgentService
-        .addAgent(agent)
-=======
-     * @param executionId ID of an execution
-     * @param agents list of [AgentDto]s to save in the DB
-     * @return Mono with response body
-     * @throws WebClientResponseException if any of the requests fails
-     */
-    fun saveAgentsWithInitialStatuses(
+    fun saveAgentWithInitialStatus(
         executionId: Long,
-        agents: List<AgentDto>,
+        agent: AgentDto,
     ): Mono<EmptyResponse> = orchestratorAgentService
-        .addAgents(executionId, agents)
->>>>>>> 074a6afe
+        .addAgent(executionId, agent)
         .flatMap {
             orchestratorAgentService.updateAgentStatus(AgentStatusDto(STARTING, agent.containerId))
         }
