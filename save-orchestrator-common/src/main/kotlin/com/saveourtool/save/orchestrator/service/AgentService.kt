package com.saveourtool.save.orchestrator.service

import com.saveourtool.save.agent.*
import com.saveourtool.save.agent.AgentState.*
import com.saveourtool.save.entities.AgentDto
import com.saveourtool.save.entities.AgentStatus
import com.saveourtool.save.entities.AgentStatusDto
import com.saveourtool.save.execution.ExecutionStatus
import com.saveourtool.save.orchestrator.config.ConfigProperties
import com.saveourtool.save.orchestrator.runner.AgentRunner
import com.saveourtool.save.utils.*
import org.slf4j.LoggerFactory
import org.springframework.stereotype.Service
import org.springframework.web.reactive.function.client.WebClientException
import org.springframework.web.reactive.function.client.WebClientResponseException
import reactor.core.publisher.Mono
import reactor.core.scheduler.Scheduler
import reactor.core.scheduler.Schedulers
import reactor.kotlin.core.publisher.onErrorResume
import java.time.Duration

/**
 * Service for work with agents and backend
 */
@Service
class AgentService(
    private val configProperties: ConfigProperties,
    private val agentRunner: AgentRunner,
    private val orchestratorAgentService: OrchestratorAgentService,
) {
    /**
     * A scheduler that executes long-running background tasks
     */
    internal val scheduler: Scheduler = Schedulers.boundedElastic().also { it.start() }

    /**
     * Gets configuration to init agent
     *
     * @param agentId
     * @return [Mono] of [InitResponse]
     */
    internal fun getInitConfig(agentId: String): Mono<HeartbeatResponse> =
            orchestratorAgentService.getInitConfig(agentId)
                .map { InitResponse(it) }

    /**
     * Sets new tests ids
     *
     * @param agentId
     * @return [Mono] of [NewJobResponse] or [WaitResponse]
     */
    internal fun getNextRunConfig(agentId: String): Mono<HeartbeatResponse> =
            orchestratorAgentService.getNextRunConfig(agentId)
                .map { NewJobResponse(it) }
                .cast(HeartbeatResponse::class.java)
                .defaultIfEmpty(WaitResponse)

    /**
     * Save new agents to the DB and insert their statuses. This logic is performed in two consecutive requests.
     *
     * @param agents list of [AgentDto]s to save in the DB
     * @return Mono with response body
     * @throws WebClientResponseException if any of the requests fails
     */
<<<<<<< HEAD
    fun saveAgentsWithInitialStatuses(agents: List<AgentDto>): Mono<EmptyResponse> = agentRepository
=======
    fun saveAgentsWithInitialStatuses(agents: List<AgentDto>): Mono<BodilessResponseEntity> = orchestratorAgentService
>>>>>>> 620cbd3c
        .addAgents(agents)
        .flatMap {
            orchestratorAgentService.updateAgentStatusesWithDto(agents.map { agent ->
                AgentStatusDto(STARTING, agent.containerId)
            })
        }

    /**
     * @param agentState [AgentStatus] to update in the DB
     * @return a Mono containing bodiless entity of response or an empty Mono if request has failed
     */
<<<<<<< HEAD
    fun updateAgentStatusesWithDto(agentState: AgentStatusDto): Mono<EmptyResponse> =
            agentRepository
=======
    fun updateAgentStatusesWithDto(agentState: AgentStatusDto): Mono<BodilessResponseEntity> =
            orchestratorAgentService
>>>>>>> 620cbd3c
                .updateAgentStatusesWithDto(listOf(agentState))
                .onErrorResume(WebClientException::class) {
                    log.warn("Couldn't update agent statuses because of backend failure", it)
                    Mono.empty()
                }

    /**
     * Check that no TestExecution for agent [agentId] have status READY_FOR_TESTING
     *
     * @param agentId agent for which data is checked
     * @return true if all executions have status other than `READY_FOR_TESTING`
     */
    fun checkSavedData(agentId: String): Mono<Boolean> = orchestratorAgentService
        .getReadyForTestingTestExecutions(agentId)
        .map { it.isEmpty() }

    /**
     * This method should be called when all agents are done and execution status can be updated and cleanup can be performed
     *
     * @param agentId an ID of the agent from the execution, that will be checked.
     */
    @Suppress("TOO_LONG_FUNCTION", "AVOID_NULL_CHECKS")
    internal fun finalizeExecution(agentId: String) {
        // Get a list of agents for this execution, if their statuses indicate that the execution can be terminated.
        // I.e., all agents must be stopped by this point in order to move further in shutdown logic.
        getFinishedOrStoppedAgentsForSameExecution(agentId)
            .filter { (_, finishedAgentIds) -> finishedAgentIds.isNotEmpty() }
            .flatMap { (_, _) ->
                // need to retry after some time, because for other agents BUSY state might have not been written completely
                log.debug("Waiting for ${configProperties.shutdown.checksIntervalMillis} ms to repeat `getAgentsAwaitingStop` call for agentId=$agentId")
                Mono.delay(Duration.ofMillis(configProperties.shutdown.checksIntervalMillis)).then(
                    getFinishedOrStoppedAgentsForSameExecution(agentId)
                )
            }
            .filter { (_, finishedAgentIds) -> finishedAgentIds.isNotEmpty() }
            .flatMap { (executionId, finishedAgentIds) ->
                log.info { "For execution id=$executionId all agents have completed their lifecycle" }
                markExecutionBasedOnAgentStates(executionId, finishedAgentIds)
                    .thenReturn(
                        agentRunner.cleanup(executionId)
                    )
            }
            .doOnSuccess {
                if (it == null) {
                    log.debug("Agents other than $agentId are still running, so won't try to stop them")
                }
            }
            .subscribeOn(scheduler)
            .subscribe()
    }

    /**
     * Updates status of execution [executionId] based on statues of agents [agentIds]
     *
     * @param executionId id of an [Execution]
     * @param agentIds ids of agents
     * @return Mono with response from backend
     */
    private fun markExecutionBasedOnAgentStates(
        executionId: Long,
        agentIds: List<String>,
    ): Mono<EmptyResponse> {
        // all { STOPPED_BY_ORCH || TERMINATED } -> FINISHED
        // all { CRASHED } -> ERROR; set all test executions to CRASHED
        return orchestratorAgentService
            .getAgentsStatuses(agentIds)
            .flatMap { agentStatuses ->
                // todo: take test execution statuses into account too
                if (agentStatuses.map { it.state }.all {
                    it == STOPPED_BY_ORCH || it == TERMINATED
                }) {
                    updateExecution(executionId, ExecutionStatus.FINISHED)
                } else if (agentStatuses.map { it.state }.all {
                    it == CRASHED
                }) {
                    updateExecution(executionId, ExecutionStatus.ERROR,
                        "All agents for this execution were crashed unexpectedly"
                    ).then(markTestExecutionsAsFailed(agentIds, false))
                } else {
                    Mono.error(NotImplementedError("Updating execution (id=$executionId) status for agents with statuses $agentStatuses is not supported yet"))
                }
            }
    }

    /**
     * Marks the execution to specified state
     *
     * @param executionId execution that should be updated
     * @param executionStatus new status for execution
     * @param failReason to show to user in case of error status
     * @return a bodiless response entity
     */
<<<<<<< HEAD
    fun updateExecution(executionId: Long, executionStatus: ExecutionStatus, failReason: String? = null): Mono<EmptyResponse> =
            agentRepository.updateExecutionByDto(executionId, executionStatus, failReason)
=======
    fun updateExecution(executionId: Long, executionStatus: ExecutionStatus, failReason: String? = null): Mono<BodilessResponseEntity> =
            orchestratorAgentService.updateExecutionByDto(executionId, executionStatus, failReason)
>>>>>>> 620cbd3c

    /**
     * Get list of agent ids (containerIds) for agents that have completed their jobs.
     * If we call this method, then there are no unfinished TestExecutions. So we check other agents' status.
     *
     * We assume, that all agents will eventually have one of statuses [areFinishedOrStopped].
     * Situations when agent gets stuck with a different status and for whatever reason is unable to update
     * it, are not handled. Anyway, such agents should be eventually stopped by [HeartBeatInspector].
     *
     * @param agentId containerId of an agent
     * @return Mono with list of agent ids for agents that can be shut down for an executionId
     */
    @Suppress("TYPE_ALIAS")
    private fun getFinishedOrStoppedAgentsForSameExecution(agentId: String): Mono<Pair<Long, List<String>>> = orchestratorAgentService
        .getAgentsStatusesForSameExecution(agentId)
        .map { (executionId, agentStatuses) ->
            log.debug("For executionId=$executionId agent statuses are $agentStatuses")
            // with new logic, should we check only for CRASHED, STOPPED, TERMINATED?
            executionId to if (agentStatuses.areFinishedOrStopped()) {
                log.debug("For execution id=$executionId there are finished or stopped agents")
                agentStatuses.map { it.containerId }
            } else {
                emptyList()
            }
        }

    /**
     * Checks whether all agent under one execution have completed their jobs.
     *
     * @param agentId containerId of an agent
     * @return true if all agents match [areIdleOrFinished]
     */
    fun areAllAgentsIdleOrFinished(agentId: String): Mono<Boolean> = orchestratorAgentService
        .getAgentsStatusesForSameExecution(agentId)
        .map { (executionId, agentStatuses) ->
            log.debug("For executionId=$executionId agent statuses are $agentStatuses")
            agentStatuses.areIdleOrFinished()
        }

    /**
     * Mark agent's test executions as failed
     *
     * @param agentsList the list of agents, for which, corresponding test executions should be marked as failed
     * @param onlyReadyForTesting
     * @return a bodiless response entity
     */
    fun markTestExecutionsAsFailed(
        agentsList: Collection<String>,
        onlyReadyForTesting: Boolean
<<<<<<< HEAD
    ): Mono<EmptyResponse> = agentRepository.markTestExecutionsOfAgentsAsFailed(agentsList, onlyReadyForTesting)
=======
    ): Mono<BodilessResponseEntity> = orchestratorAgentService.markTestExecutionsOfAgentsAsFailed(agentsList, onlyReadyForTesting)
>>>>>>> 620cbd3c

    private fun Collection<AgentStatusDto>.areIdleOrFinished() = all {
        it.state == IDLE || it.state == FINISHED || it.state == STOPPED_BY_ORCH || it.state == CRASHED || it.state == TERMINATED
    }

    private fun Collection<AgentStatusDto>.areFinishedOrStopped() = all {
        it.state == FINISHED || it.state == STOPPED_BY_ORCH || it.state == CRASHED || it.state == TERMINATED
    }

    companion object {
        private val log = LoggerFactory.getLogger(AgentService::class.java)
    }
}<|MERGE_RESOLUTION|>--- conflicted
+++ resolved
@@ -62,11 +62,7 @@
      * @return Mono with response body
      * @throws WebClientResponseException if any of the requests fails
      */
-<<<<<<< HEAD
-    fun saveAgentsWithInitialStatuses(agents: List<AgentDto>): Mono<EmptyResponse> = agentRepository
-=======
-    fun saveAgentsWithInitialStatuses(agents: List<AgentDto>): Mono<BodilessResponseEntity> = orchestratorAgentService
->>>>>>> 620cbd3c
+    fun saveAgentsWithInitialStatuses(agents: List<AgentDto>): Mono<EmptyResponse> = orchestratorAgentService
         .addAgents(agents)
         .flatMap {
             orchestratorAgentService.updateAgentStatusesWithDto(agents.map { agent ->
@@ -78,13 +74,8 @@
      * @param agentState [AgentStatus] to update in the DB
      * @return a Mono containing bodiless entity of response or an empty Mono if request has failed
      */
-<<<<<<< HEAD
     fun updateAgentStatusesWithDto(agentState: AgentStatusDto): Mono<EmptyResponse> =
-            agentRepository
-=======
-    fun updateAgentStatusesWithDto(agentState: AgentStatusDto): Mono<BodilessResponseEntity> =
             orchestratorAgentService
->>>>>>> 620cbd3c
                 .updateAgentStatusesWithDto(listOf(agentState))
                 .onErrorResume(WebClientException::class) {
                     log.warn("Couldn't update agent statuses because of backend failure", it)
@@ -177,13 +168,8 @@
      * @param failReason to show to user in case of error status
      * @return a bodiless response entity
      */
-<<<<<<< HEAD
     fun updateExecution(executionId: Long, executionStatus: ExecutionStatus, failReason: String? = null): Mono<EmptyResponse> =
-            agentRepository.updateExecutionByDto(executionId, executionStatus, failReason)
-=======
-    fun updateExecution(executionId: Long, executionStatus: ExecutionStatus, failReason: String? = null): Mono<BodilessResponseEntity> =
             orchestratorAgentService.updateExecutionByDto(executionId, executionStatus, failReason)
->>>>>>> 620cbd3c
 
     /**
      * Get list of agent ids (containerIds) for agents that have completed their jobs.
@@ -233,11 +219,7 @@
     fun markTestExecutionsAsFailed(
         agentsList: Collection<String>,
         onlyReadyForTesting: Boolean
-<<<<<<< HEAD
-    ): Mono<EmptyResponse> = agentRepository.markTestExecutionsOfAgentsAsFailed(agentsList, onlyReadyForTesting)
-=======
-    ): Mono<BodilessResponseEntity> = orchestratorAgentService.markTestExecutionsOfAgentsAsFailed(agentsList, onlyReadyForTesting)
->>>>>>> 620cbd3c
+    ): Mono<EmptyResponse> = orchestratorAgentService.markTestExecutionsOfAgentsAsFailed(agentsList, onlyReadyForTesting)
 
     private fun Collection<AgentStatusDto>.areIdleOrFinished() = all {
         it.state == IDLE || it.state == FINISHED || it.state == STOPPED_BY_ORCH || it.state == CRASHED || it.state == TERMINATED
