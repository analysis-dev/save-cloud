--- conflicted
+++ resolved
@@ -55,7 +55,6 @@
                 .map { NewJobResponse(it) }
 
     /**
-<<<<<<< HEAD
      * Save new agent to the DB and insert their status. This logic is performed in two consecutive requests.
      *
      * @param agent [AgentDto] to save in the DB
@@ -65,10 +64,7 @@
     fun saveAgentWithInitialStatus(agent: AgentDto): Mono<EmptyResponse> = saveAgentsWithInitialStatuses(listOf(agent))
 
     /**
-     * Save new agents to the DB and insert their statuses. This logic is performed in two consecutive requests.
-=======
      * Save new agent to the DB
->>>>>>> d2e0cbcb
      *
      * @param executionId ID of an execution
      * @param agent [AgentDto] to save in the DB
@@ -151,12 +147,7 @@
     /**
      * Updates status of execution [executionId] based on statues of agents assigned to execution
      *
-<<<<<<< HEAD
-     * @param executionId id of an execution
-     * @param finishedContainerIds ids of agents
-=======
      * @param executionId id of an Execution
->>>>>>> d2e0cbcb
      * @return Mono with response from backend
      */
     private fun markExecutionBasedOnAgentStates(
