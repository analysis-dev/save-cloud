--- conflicted
+++ resolved
@@ -249,7 +249,16 @@
     /**
      * Mark agent's test executions as failed
      *
-<<<<<<< HEAD
+     * @param executionId the ID of execution, for which, corresponding test executions should be marked as failed
+     * @return a bodiless response entity
+     */
+    fun markAllTestExecutionsOfExecutionAsFailed(
+        executionId: Long,
+    ): Mono<EmptyResponse> = orchestratorAgentService.markAllTestExecutionsOfExecutionAsFailed(executionId)
+
+    /**
+     * Mark agent's test executions as failed
+     *
      * @param executionId execution ID, for which, corresponding test executions should be marked as failed
      * @param onlyReadyForTesting
      * @return a bodiless response entity
@@ -258,18 +267,6 @@
         executionId: Long,
         onlyReadyForTesting: Boolean
     ): Mono<EmptyResponse> = orchestratorAgentService.markAllTestExecutionsOfAgentsAsFailed(executionId, onlyReadyForTesting)
-
-    private fun Collection<AgentStatusDto>.areIdleOrFinished() = all {
-        it.state == IDLE || it.state == FINISHED || it.state == STOPPED_BY_ORCH || it.state == CRASHED || it.state == TERMINATED
-    }
-=======
-     * @param executionId the ID of execution, for which, corresponding test executions should be marked as failed
-     * @return a bodiless response entity
-     */
-    fun markAllTestExecutionsOfExecutionAsFailed(
-        executionId: Long,
-    ): Mono<EmptyResponse> = orchestratorAgentService.markAllTestExecutionsOfExecutionAsFailed(executionId)
->>>>>>> 3ee8bc58
 
     private fun Collection<AgentStatusDto>.areIdleOrFinished() = areAllStatesIn(*finishedOrStoppedStates, IDLE)
 
