package com.saveourtool.save.orchestrator.service

import com.saveourtool.save.agent.*
import com.saveourtool.save.agent.AgentState.*
import com.saveourtool.save.entities.AgentDto
import com.saveourtool.save.entities.AgentStatus
import com.saveourtool.save.entities.AgentStatusDto
import com.saveourtool.save.entities.AgentStatusesForExecution
import com.saveourtool.save.execution.ExecutionStatus
import com.saveourtool.save.orchestrator.config.ConfigProperties
import com.saveourtool.save.orchestrator.runner.ContainerRunner
import com.saveourtool.save.orchestrator.utils.AgentStatusInMemoryRepository
import com.saveourtool.save.utils.*
import org.slf4j.LoggerFactory
import org.springframework.stereotype.Service
import org.springframework.web.reactive.function.client.WebClientException
import org.springframework.web.reactive.function.client.WebClientResponseException
import reactor.core.publisher.Mono
import reactor.core.scheduler.Scheduler
import reactor.core.scheduler.Schedulers
import reactor.kotlin.core.publisher.onErrorResume
import reactor.kotlin.core.publisher.toFlux
import java.time.Duration

/**
 * Service for work with agents and backend
 */
@Service
class AgentService(
    private val configProperties: ConfigProperties,
    private val containerRunner: ContainerRunner,
    private val orchestratorAgentService: OrchestratorAgentService,
    private val agentStatusInMemoryRepository: AgentStatusInMemoryRepository,
) {
    /**
     * A scheduler that executes long-running background tasks
     */
    internal val scheduler: Scheduler = Schedulers.boundedElastic().also { it.start() }

    /**
     * Gets configuration to init agent
     *
     * @param containerId
     * @return [Mono] of [InitResponse]
     */
    internal fun getInitConfig(containerId: String): Mono<HeartbeatResponse> =
            orchestratorAgentService.getInitConfig(containerId)
                .map { InitResponse(it) }

    /**
     * Sets new tests ids
     *
     * @param containerId
     * @return [Mono] of [NewJobResponse] if there is some job to do or [Mono.empty]
     */
    internal fun getNextRunConfig(containerId: String): Mono<HeartbeatResponse> =
            orchestratorAgentService.getNextRunConfig(containerId)
                .map { NewJobResponse(it) }

    /**
     * Save new agents to the DB and insert their statuses. This logic is performed in two consecutive requests.
     *
     * @param executionId ID of an execution
     * @param agents list of [AgentDto]s to save in the DB
     * @return Mono with response body
     * @throws WebClientResponseException if any of the requests fails
     */
    fun saveAgentsWithInitialStatuses(
        executionId: Long,
        agents: List<AgentDto>,
    ): Mono<EmptyResponse> = agents.toFlux()
        .flatMap { agent ->
            orchestratorAgentService
                .addAgent(executionId, agent)
                .flatMap {
                    orchestratorAgentService.updateAgentStatus(
                        AgentStatusDto(STARTING, agent.containerId)
                    )
                }
        }
        .last()

    /**
     * @param agentStatus [AgentStatus] to update in the DB
     * @return a Mono containing bodiless entity of response or an empty Mono if request has failed
     */
    fun updateAgentStatus(agentStatus: AgentStatusDto): Mono<EmptyResponse> =
            orchestratorAgentService
                .updateAgentStatus(agentStatus)
                .onErrorResume(WebClientException::class) {
                    log.warn("Couldn't update agent statuses because of backend failure", it)
                    Mono.empty()
                }

    /**
     * Check that no TestExecution for agent [containerId] have status READY_FOR_TESTING
     *
     * @param containerId agent for which data is checked
     * @return true if all executions have status other than `READY_FOR_TESTING`
     */
    fun checkSavedData(containerId: String): Mono<Boolean> = orchestratorAgentService
        .getReadyForTestingTestExecutions(containerId)
        .map { it.isEmpty() }

    /**
     * This method should be called when all agents are done and execution status can be updated and cleanup can be performed
     *
     * @param executionId an ID of the execution, that will be checked.
     */
    @Suppress("TOO_LONG_FUNCTION", "AVOID_NULL_CHECKS")
    internal fun finalizeExecution(executionId: Long) {
        // Get a list of agents for this execution, if their statuses indicate that the execution can be terminated.
        // I.e., all agents must be stopped by this point in order to move further in shutdown logic.
        getFinishedOrStoppedAgentsByExecutionId(executionId)
            .filter { finishedContainerIds -> finishedContainerIds.isNotEmpty() }
            .flatMap {
                // need to retry after some time, because for other agents BUSY state might have not been written completely
                log.debug("Waiting for ${configProperties.shutdown.checksIntervalMillis} ms to repeat `getAgentsAwaitingStop` call for execution=$executionId")
                Mono.delay(Duration.ofMillis(configProperties.shutdown.checksIntervalMillis)).then(
                    getFinishedOrStoppedAgentsByExecutionId(executionId)
                )
            }
            .filter { finishedContainerIds -> finishedContainerIds.isNotEmpty() }
            .flatMap { finishedContainerIds ->
                log.info { "For execution id=$executionId all agents have completed their lifecycle" }
                markExecutionBasedOnAgentStates(executionId, finishedContainerIds)
                    .then(Mono.fromCallable {
                        agentStatusInMemoryRepository.deleteAllByExecutionId(executionId)
                        containerRunner.cleanupAllByExecution(executionId)
                    })
            }
            .doOnSuccess {
                if (it == null) {
                    log.debug("Agents for execution $executionId are still running, so won't try to stop them")
                }
            }
            .subscribeOn(scheduler)
            .subscribe()
    }

    /**
     * This method should be called when all agents are done and execution status can be updated and cleanup can be performed
     *
     * @param executionId an ID of the execution, that will be checked.
     */
    @Suppress("TOO_LONG_FUNCTION", "AVOID_NULL_CHECKS")
    internal fun finalizeExecution(executionId: Long) {
        // Get a list of agents for this execution, if their statuses indicate that the execution can be terminated.
        // I.e., all agents must be stopped by this point in order to move further in shutdown logic.
        getFinishedOrStoppedAgentsByExecutionId(executionId)
            .filter { (_, finishedContainerIds) -> finishedContainerIds.isNotEmpty() }
            .flatMap { (_, _) ->
                // need to retry after some time, because for other agents BUSY state might have not been written completely
                log.debug("Waiting for ${configProperties.shutdown.checksIntervalMillis} ms to repeat `getAgentsAwaitingStop` call for execution=$executionId")
                Mono.delay(Duration.ofMillis(configProperties.shutdown.checksIntervalMillis)).then(
                    getFinishedOrStoppedAgentsByExecutionId(executionId)
                )
            }
            .filter { (_, finishedContainerIds) -> finishedContainerIds.isNotEmpty() }
            .flatMap { (executionId, finishedContainerIds) ->
                log.info { "For execution id=$executionId all agents have completed their lifecycle" }
                markExecutionBasedOnAgentStates(executionId, finishedContainerIds)
                    .thenReturn(
                        containerRunner.cleanupAllByExecution(executionId)
                    )
            }
            .doOnSuccess {
                if (it == null) {
                    log.debug("Agents for execution $executionId are still running, so won't try to stop them")
                }
            }
            .subscribeOn(scheduler)
            .subscribe()
    }

    /**
     * Updates status of execution [executionId] based on statues of agents [finishedContainerIds]
     *
     * @param executionId id of an [Execution]
     * @param finishedContainerIds ids of agents
     * @return Mono with response from backend
     */
    private fun markExecutionBasedOnAgentStates(
        executionId: Long,
        finishedContainerIds: List<String>,
    ): Mono<EmptyResponse> {
        // all { TERMINATED } -> FINISHED
        // all { CRASHED } -> ERROR; set all test executions to CRASHED
        return orchestratorAgentService
            .getAgentsStatuses(finishedContainerIds)
            .flatMap { agentStatuses ->
                // todo: take test execution statuses into account too
                if (agentStatuses.map { it.state }.all {
                    it == TERMINATED
                }) {
                    updateExecution(executionId, ExecutionStatus.FINISHED)
                } else if (agentStatuses.map { it.state }.all {
                    it == CRASHED
                }) {
                    updateExecution(executionId, ExecutionStatus.ERROR,
                        "All agents for this execution were crashed unexpectedly"
                    ).then(markAllTestExecutionsOfExecutionAsFailed(executionId))
                } else {
                    Mono.error(NotImplementedError("Updating execution (id=$executionId) status for agents with statuses $agentStatuses is not supported yet"))
                }
            }
    }

    /**
     * Marks the execution to specified state
     *
     * @param executionId execution that should be updated
     * @param executionStatus new status for execution
     * @param failReason to show to user in case of error status
     * @return a bodiless response entity
     */
    fun updateExecution(executionId: Long, executionStatus: ExecutionStatus, failReason: String? = null): Mono<EmptyResponse> =
            orchestratorAgentService.updateExecutionStatus(executionId, executionStatus, failReason)

    /**
     * Get list of agent ids (containerIds) for agents that have completed their jobs.
     * If we call this method, then there are no unfinished TestExecutions. So we check other agents' status.
     *
     * We assume, that all agents will eventually have one of statuses [areFinishedOrStopped].
     * Situations when agent gets stuck with a different status and for whatever reason is unable to update
     * it, are not handled. Anyway, such agents should be eventually stopped by [ContainerService].
     *
     * @param executionId containerId of an agent
     * @return Mono with list of agent ids for agents that can be shut down for an executionId
     */
<<<<<<< HEAD
    @Suppress("TYPE_ALIAS")
    private fun getFinishedOrStoppedAgentsForSameExecution(containerId: String): Mono<Pair<Long, List<String>>> = orchestratorAgentService
        .getAgentStatusesForSameExecution(containerId)
        .map { it.filterFinishedOrStopped() }

    /**
     * Get list of agent ids (containerIds) for agents that have completed their jobs.
     * If we call this method, then there are no unfinished TestExecutions. So we check other agents' status.
     *
     * We assume, that all agents will eventually have one of statuses [areFinishedOrStopped].
     * Situations when agent gets stuck with a different status and for whatever reason is unable to update
     * it, are not handled. Anyway, such agents should be eventually stopped by [ContainerService].
     *
     * @param executionId containerId of an agent
     * @return Mono with list of agent ids for agents that can be shut down for an executionId
     */
    @Suppress("TYPE_ALIAS")
    private fun getFinishedOrStoppedAgentsByExecutionId(executionId: Long): Mono<Pair<Long, List<String>>> = orchestratorAgentService
        .getAgentStatusesByExecutionId(executionId)
        .map { it.filterFinishedOrStopped() }

    private fun AgentStatusesForExecution.filterFinishedOrStopped(): Pair<Long, List<String>> {
        log.debug { "For executionId=$executionId agent statuses are $agentStatuses" }
        // with new logic, should we check only for CRASHED, STOPPED, TERMINATED?
        return executionId to if (agentStatuses.areFinishedOrStopped()) {
            log.debug("For execution id=$executionId there are finished or stopped agents")
            agentStatuses.map { it.containerId }
        } else {
            emptyList()
=======
    private fun getFinishedOrStoppedAgentsByExecutionId(executionId: Long): Mono<StringList> = orchestratorAgentService
        .getAgentStatusesByExecutionId(executionId)
        .map { agentStatuses ->
            log.debug { "For executionId=$executionId agent statuses are $agentStatuses" }
            // with new logic, should we check only for CRASHED, STOPPED, TERMINATED?
            if (agentStatuses.areFinishedOrStopped()) {
                log.debug("For execution id=$executionId there are finished or stopped agents")
                agentStatuses.map { it.containerId }
            } else {
                emptyList()
            }
>>>>>>> 825a4d52
        }
    }

    /**
     * Checks whether all agent under one execution have completed their jobs.
     *
     * @param executionId ID of an execution
     * @return true if all agents match [areIdleOrFinished]
     */
<<<<<<< HEAD
    fun areAllAgentsIdleOrFinished(containerId: String): Mono<Boolean> = orchestratorAgentService
        .getAgentStatusesForSameExecution(containerId)
        .map { (executionId, agentStatuses) ->
=======
    fun areAllAgentsIdleOrFinished(executionId: Long): Mono<Boolean> = orchestratorAgentService
        .getAgentStatusesByExecutionId(executionId)
        .map { agentStatuses ->
>>>>>>> 825a4d52
            log.debug("For executionId=$executionId agent statuses are $agentStatuses")
            agentStatuses.areIdleOrFinished()
        }

    /**
     * Mark agent's test executions as failed
     *
     * @param containerId the agent container IDs, for which, corresponding test executions should be marked as failed
     * @return a bodiless response entity
     */
    fun markReadyForTestingTestExecutionsOfAgentAsFailed(
        containerId: String,
    ): Mono<EmptyResponse> = orchestratorAgentService.markReadyForTestingTestExecutionsOfAgentAsFailed(containerId)

    /**
     * Mark agent's test executions as failed
     *
     * @param executionId the ID of execution, for which, corresponding test executions should be marked as failed
     * @return a bodiless response entity
     */
    fun markAllTestExecutionsOfExecutionAsFailed(
        executionId: Long,
    ): Mono<EmptyResponse> = orchestratorAgentService.markAllTestExecutionsOfExecutionAsFailed(executionId)

    private fun Collection<AgentStatusDto>.areIdleOrFinished() = all {
        it.state == IDLE || it.state in finishedOrStoppedStates
    }

    private fun Collection<AgentStatusDto>.areFinishedOrStopped() = all { it.state in finishedOrStoppedStates }

    companion object {
        private val log = LoggerFactory.getLogger(AgentService::class.java)
        private val finishedOrStoppedStates = setOf(FINISHED, CRASHED, TERMINATED)
    }
}<|MERGE_RESOLUTION|>--- conflicted
+++ resolved
@@ -228,37 +228,6 @@
      * @param executionId containerId of an agent
      * @return Mono with list of agent ids for agents that can be shut down for an executionId
      */
-<<<<<<< HEAD
-    @Suppress("TYPE_ALIAS")
-    private fun getFinishedOrStoppedAgentsForSameExecution(containerId: String): Mono<Pair<Long, List<String>>> = orchestratorAgentService
-        .getAgentStatusesForSameExecution(containerId)
-        .map { it.filterFinishedOrStopped() }
-
-    /**
-     * Get list of agent ids (containerIds) for agents that have completed their jobs.
-     * If we call this method, then there are no unfinished TestExecutions. So we check other agents' status.
-     *
-     * We assume, that all agents will eventually have one of statuses [areFinishedOrStopped].
-     * Situations when agent gets stuck with a different status and for whatever reason is unable to update
-     * it, are not handled. Anyway, such agents should be eventually stopped by [ContainerService].
-     *
-     * @param executionId containerId of an agent
-     * @return Mono with list of agent ids for agents that can be shut down for an executionId
-     */
-    @Suppress("TYPE_ALIAS")
-    private fun getFinishedOrStoppedAgentsByExecutionId(executionId: Long): Mono<Pair<Long, List<String>>> = orchestratorAgentService
-        .getAgentStatusesByExecutionId(executionId)
-        .map { it.filterFinishedOrStopped() }
-
-    private fun AgentStatusesForExecution.filterFinishedOrStopped(): Pair<Long, List<String>> {
-        log.debug { "For executionId=$executionId agent statuses are $agentStatuses" }
-        // with new logic, should we check only for CRASHED, STOPPED, TERMINATED?
-        return executionId to if (agentStatuses.areFinishedOrStopped()) {
-            log.debug("For execution id=$executionId there are finished or stopped agents")
-            agentStatuses.map { it.containerId }
-        } else {
-            emptyList()
-=======
     private fun getFinishedOrStoppedAgentsByExecutionId(executionId: Long): Mono<StringList> = orchestratorAgentService
         .getAgentStatusesByExecutionId(executionId)
         .map { agentStatuses ->
@@ -270,9 +239,7 @@
             } else {
                 emptyList()
             }
->>>>>>> 825a4d52
         }
-    }
 
     /**
      * Checks whether all agent under one execution have completed their jobs.
@@ -280,15 +247,9 @@
      * @param executionId ID of an execution
      * @return true if all agents match [areIdleOrFinished]
      */
-<<<<<<< HEAD
-    fun areAllAgentsIdleOrFinished(containerId: String): Mono<Boolean> = orchestratorAgentService
-        .getAgentStatusesForSameExecution(containerId)
-        .map { (executionId, agentStatuses) ->
-=======
     fun areAllAgentsIdleOrFinished(executionId: Long): Mono<Boolean> = orchestratorAgentService
         .getAgentStatusesByExecutionId(executionId)
         .map { agentStatuses ->
->>>>>>> 825a4d52
             log.debug("For executionId=$executionId agent statuses are $agentStatuses")
             agentStatuses.areIdleOrFinished()
         }
