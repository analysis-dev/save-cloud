package com.saveourtool.save.orchestrator.service

import com.saveourtool.save.agent.*
import com.saveourtool.save.agent.AgentState.*
import com.saveourtool.save.entities.AgentDto
import com.saveourtool.save.entities.AgentStatus
import com.saveourtool.save.entities.AgentStatusDto
import com.saveourtool.save.execution.ExecutionStatus
import com.saveourtool.save.orchestrator.config.ConfigProperties
import com.saveourtool.save.orchestrator.runner.ContainerRunner
import com.saveourtool.save.utils.*
import org.slf4j.LoggerFactory
import org.springframework.stereotype.Service
import org.springframework.web.reactive.function.client.WebClientException
import reactor.core.publisher.Mono
import reactor.core.scheduler.Scheduler
import reactor.core.scheduler.Schedulers
import reactor.kotlin.core.publisher.onErrorResume
import java.time.Duration

/**
 * Service for work with agents and backend
 */
@Service
class AgentService(
    private val configProperties: ConfigProperties,
    private val containerRunner: ContainerRunner,
    private val orchestratorAgentService: OrchestratorAgentService,
) {
    /**
     * A scheduler that executes long-running background tasks
     */
    internal val scheduler: Scheduler = Schedulers.boundedElastic().also { it.start() }

    /**
     * Gets configuration to init agent
     *
     * @param containerId
     * @return [Mono] of [InitResponse]
     */
    internal fun getInitConfig(containerId: String): Mono<HeartbeatResponse> =
            orchestratorAgentService.getInitConfig(containerId)
                .map { InitResponse(it) }

    /**
     * Sets new tests ids
     *
     * @param containerId
     * @return [Mono] of [NewJobResponse] if there is some job to do
     */
    internal fun getNextRunConfig(containerId: String): Mono<HeartbeatResponse> =
            orchestratorAgentService.getNextRunConfig(containerId)
                .map { NewJobResponse(it) }
                .cast(HeartbeatResponse::class.java)

    /**
     * Save new agent to the DB
     *
     * @param executionId ID of an execution
     * @param agent [AgentDto] to save in the DB
     * @return Mono with response body
     */
    fun addAgent(
        executionId: Long,
        agent: AgentDto,
    ): Mono<EmptyResponse> = orchestratorAgentService.addAgent(executionId, agent)

    /**
     * @param agentStatus [AgentStatus] to update in the DB
     * @return a Mono containing bodiless entity of response or an empty Mono if request has failed
     */
    fun updateAgentStatus(agentStatus: AgentStatusDto): Mono<EmptyResponse> =
            orchestratorAgentService
                .updateAgentStatus(agentStatus)
                .onErrorResume(WebClientException::class) {
                    log.warn("Couldn't update agent statuses because of backend failure", it)
                    Mono.empty()
                }

    /**
     * Check that no TestExecution for agent [containerId] have status READY_FOR_TESTING
     *
     * @param containerId agent for which data is checked
     * @return true if all executions have status other than `READY_FOR_TESTING`
     */
    fun checkSavedData(containerId: String): Mono<Boolean> = orchestratorAgentService
        .getReadyForTestingTestExecutions(containerId)
        .map { it.isEmpty() }

    /**
     * This method should be called when all agents are done and execution status can be updated and cleanup can be performed
     *
     * @param containerId an ID of the agent from the execution, that will be checked.
     */
    @Suppress("TOO_LONG_FUNCTION", "AVOID_NULL_CHECKS")
    internal fun finalizeExecution(containerId: String) {
        // Get a list of agents for this execution, if their statuses indicate that the execution can be terminated.
        // I.e., all agents must be stopped by this point in order to move further in shutdown logic.
        getFinishedOrStoppedAgentsForSameExecution(containerId)
            .filter { (_, finishedContainerIds) -> finishedContainerIds.isNotEmpty() }
            .flatMap { (_, _) ->
                // need to retry after some time, because for other agents BUSY state might have not been written completely
                log.debug("Waiting for ${configProperties.shutdown.checksIntervalMillis} ms to repeat `getAgentsAwaitingStop` call for containerId=$containerId")
                Mono.delay(Duration.ofMillis(configProperties.shutdown.checksIntervalMillis)).then(
                    getFinishedOrStoppedAgentsForSameExecution(containerId)
                )
            }
            .filter { (_, finishedContainerIds) -> finishedContainerIds.isNotEmpty() }
            .flatMap { (executionId, finishedContainerIds) ->
                log.info { "For execution id=$executionId all agents have completed their lifecycle" }
                markExecutionBasedOnAgentStates(executionId, finishedContainerIds)
                    .thenReturn(
                        containerRunner.cleanupByExecution(executionId)
                    )
            }
            .doOnSuccess {
                if (it == null) {
                    log.debug("Agents other than $containerId are still running, so won't try to stop them")
                }
            }
            .subscribeOn(scheduler)
            .subscribe()
    }

    /**
     * Updates status of execution [executionId] based on statues of agents [finishedContainerIds]
     *
     * @param executionId id of an [Execution]
     * @param finishedContainerIds ids of agents
     * @return Mono with response from backend
     */
    private fun markExecutionBasedOnAgentStates(
        executionId: Long,
        finishedContainerIds: List<String>,
    ): Mono<EmptyResponse> {
        // all { STOPPED_BY_ORCH || TERMINATED } -> FINISHED
        // all { CRASHED } -> ERROR; set all test executions to CRASHED
        return orchestratorAgentService
            .getAgentsStatuses(finishedContainerIds)
            .flatMap { agentStatuses ->
                // todo: take test execution statuses into account too
                if (agentStatuses.map { it.state }.all {
                    it == STOPPED_BY_ORCH || it == TERMINATED
                }) {
                    updateExecution(executionId, ExecutionStatus.FINISHED)
                } else if (agentStatuses.map { it.state }.all {
                    it == CRASHED
                }) {
                    updateExecution(executionId, ExecutionStatus.ERROR,
                        "All agents for this execution were crashed unexpectedly"
                    ).then(markAllTestExecutionsOfExecutionAsFailed(executionId))
                } else {
                    Mono.error(NotImplementedError("Updating execution (id=$executionId) status for agents with statuses $agentStatuses is not supported yet"))
                }
            }
    }

    /**
     * Marks the execution to specified state
     *
     * @param executionId execution that should be updated
     * @param executionStatus new status for execution
     * @param failReason to show to user in case of error status
     * @return a bodiless response entity
     */
    fun updateExecution(executionId: Long, executionStatus: ExecutionStatus, failReason: String? = null): Mono<EmptyResponse> =
            orchestratorAgentService.updateExecutionStatus(executionId, executionStatus, failReason)

    /**
     * Get list of agent ids (containerIds) for agents that have completed their jobs.
     * If we call this method, then there are no unfinished TestExecutions. So we check other agents' status.
     *
     * We assume, that all agents will eventually have one of statuses [areFinishedOrStopped].
     * Situations when agent gets stuck with a different status and for whatever reason is unable to update
     * it, are not handled. Anyway, such agents should be eventually stopped by [HeartBeatInspector].
     *
     * @param containerId containerId of an agent
     * @return Mono with list of agent ids for agents that can be shut down for an executionId
     */
    @Suppress("TYPE_ALIAS")
    private fun getFinishedOrStoppedAgentsForSameExecution(containerId: String): Mono<Pair<Long, List<String>>> = orchestratorAgentService
        .getAgentsStatusesForSameExecution(containerId)
        .map { (executionId, agentStatuses) ->
            log.debug("For executionId=$executionId agent statuses are $agentStatuses")
            // with new logic, should we check only for CRASHED, STOPPED, TERMINATED?
            executionId to if (agentStatuses.areFinishedOrStopped()) {
                log.debug("For execution id=$executionId there are finished or stopped agents")
                agentStatuses.map { it.containerId }
            } else {
                emptyList()
            }
        }

    /**
     * Checks whether all agent under one execution have completed their jobs.
     *
     * @param containerId containerId of an agent
     * @return true if all agents match [areIdleOrFinished]
     */
    fun areAllAgentsIdleOrFinished(containerId: String): Mono<Boolean> = orchestratorAgentService
        .getAgentsStatusesForSameExecution(containerId)
        .map { (executionId, agentStatuses) ->
            log.debug("For executionId=$executionId agent statuses are $agentStatuses")
            agentStatuses.areIdleOrFinished()
        }

    /**
     * Mark agent's test executions as failed
     *
     * @param containerId the agent container IDs, for which, corresponding test executions should be marked as failed
<<<<<<< HEAD
     * @return a bodiless response entity
     */
    fun markReadyForTestingTestExecutionsOfAgentAsFailed(
        containerId: String,
    ): Mono<EmptyResponse> = orchestratorAgentService.markReadyForTestingTestExecutionsOfAgentAsFailed(containerId)

    /**
     * Mark agent's test executions as failed
     *
     * @param executionId the ID of execution, for which, corresponding test executions should be marked as failed
     * @return a bodiless response entity
     */
=======
     * @return a bodiless response entity
     */
    fun markReadyForTestingTestExecutionsOfAgentAsFailed(
        containerId: String,
    ): Mono<EmptyResponse> = orchestratorAgentService.markReadyForTestingTestExecutionsOfAgentAsFailed(containerId)

    /**
     * Mark agent's test executions as failed
     *
     * @param executionId the ID of execution, for which, corresponding test executions should be marked as failed
     * @return a bodiless response entity
     */
>>>>>>> 2afa1c21
    fun markAllTestExecutionsOfExecutionAsFailed(
        executionId: Long,
    ): Mono<EmptyResponse> = orchestratorAgentService.markAllTestExecutionsOfExecutionAsFailed(executionId)

    private fun Collection<AgentStatusDto>.areIdleOrFinished() = all {
        it.state == IDLE || it.state == FINISHED || it.state == STOPPED_BY_ORCH || it.state == CRASHED || it.state == TERMINATED
    }

    private fun Collection<AgentStatusDto>.areFinishedOrStopped() = all {
        it.state == FINISHED || it.state == STOPPED_BY_ORCH || it.state == CRASHED || it.state == TERMINATED
    }

    companion object {
        private val log = LoggerFactory.getLogger(AgentService::class.java)
    }
}<|MERGE_RESOLUTION|>--- conflicted
+++ resolved
@@ -208,7 +208,6 @@
      * Mark agent's test executions as failed
      *
      * @param containerId the agent container IDs, for which, corresponding test executions should be marked as failed
-<<<<<<< HEAD
      * @return a bodiless response entity
      */
     fun markReadyForTestingTestExecutionsOfAgentAsFailed(
@@ -221,20 +220,6 @@
      * @param executionId the ID of execution, for which, corresponding test executions should be marked as failed
      * @return a bodiless response entity
      */
-=======
-     * @return a bodiless response entity
-     */
-    fun markReadyForTestingTestExecutionsOfAgentAsFailed(
-        containerId: String,
-    ): Mono<EmptyResponse> = orchestratorAgentService.markReadyForTestingTestExecutionsOfAgentAsFailed(containerId)
-
-    /**
-     * Mark agent's test executions as failed
-     *
-     * @param executionId the ID of execution, for which, corresponding test executions should be marked as failed
-     * @return a bodiless response entity
-     */
->>>>>>> 2afa1c21
     fun markAllTestExecutionsOfExecutionAsFailed(
         executionId: Long,
     ): Mono<EmptyResponse> = orchestratorAgentService.markAllTestExecutionsOfExecutionAsFailed(executionId)
