package com.saveourtool.save.orchestrator.service

import com.saveourtool.save.agent.*
import com.saveourtool.save.agent.AgentState.*
import com.saveourtool.save.entities.AgentDto
import com.saveourtool.save.entities.AgentStatus
import com.saveourtool.save.entities.AgentStatusDto
import com.saveourtool.save.execution.ExecutionStatus
import com.saveourtool.save.orchestrator.config.ConfigProperties
import com.saveourtool.save.orchestrator.runner.ContainerRunner
import com.saveourtool.save.utils.*
import org.slf4j.LoggerFactory
import org.springframework.stereotype.Service
import org.springframework.web.reactive.function.client.WebClientException
import reactor.core.publisher.Mono
import reactor.core.scheduler.Scheduler
import reactor.core.scheduler.Schedulers
import reactor.kotlin.core.publisher.onErrorResume
import reactor.kotlin.core.publisher.toFlux
import java.time.Duration

/**
 * Service for work with agents and backend
 */
@Service
class AgentService(
    private val configProperties: ConfigProperties,
    private val containerRunner: ContainerRunner,
    private val orchestratorAgentService: OrchestratorAgentService,
) {
    /**
     * A scheduler that executes long-running background tasks
     */
    internal val scheduler: Scheduler = Schedulers.boundedElastic().also { it.start() }

    /**
     * Gets configuration to init agent
     *
     * @param containerId
     * @return [Mono] of [InitResponse]
     */
    internal fun getInitConfig(containerId: String): Mono<HeartbeatResponse> =
            orchestratorAgentService.getInitConfig(containerId)
                .map { InitResponse(it) }

    /**
     * Sets new tests ids
     *
     * @param containerId
     * @return [Mono] of [NewJobResponse] if there is some job to do
     */
    internal fun getNextRunConfig(containerId: String): Mono<HeartbeatResponse> =
            orchestratorAgentService.getNextRunConfig(containerId)
                .map { NewJobResponse(it) }
                .cast(HeartbeatResponse::class.java)

    /**
     * Save new agent to the DB
     *
     * @param executionId ID of an execution
     * @param agent [AgentDto] to save in the DB
     * @return Mono with response body
     */
    fun addAgent(
        executionId: Long,
<<<<<<< HEAD
        agent: AgentDto,
    ): Mono<EmptyResponse> = orchestratorAgentService.addAgent(executionId, agent)
=======
        agents: List<AgentDto>,
    ): Mono<EmptyResponse> = agents.toFlux()
        .flatMap { agent ->
            orchestratorAgentService
                .addAgent(executionId, agent)
                .flatMap {
                    orchestratorAgentService.updateAgentStatus(
                        AgentStatusDto(STARTING, agent.containerId)
                    )
                }
        }
        .last()
>>>>>>> a853065b

    /**
     * @param agentStatus [AgentStatus] to update in the DB
     * @return a Mono containing bodiless entity of response or an empty Mono if request has failed
     */
    fun updateAgentStatus(agentStatus: AgentStatusDto): Mono<EmptyResponse> =
            orchestratorAgentService
<<<<<<< HEAD
                .updateAgentStatus(agentStatus)
=======
                .updateAgentStatus(agentState)
>>>>>>> a853065b
                .onErrorResume(WebClientException::class) {
                    log.warn("Couldn't update agent statuses because of backend failure", it)
                    Mono.empty()
                }

    /**
     * Check that no TestExecution for agent [containerId] have status READY_FOR_TESTING
     *
     * @param containerId agent for which data is checked
     * @return true if all executions have status other than `READY_FOR_TESTING`
     */
    fun checkSavedData(containerId: String): Mono<Boolean> = orchestratorAgentService
        .getReadyForTestingTestExecutions(containerId)
        .map { it.isEmpty() }

    /**
     * This method should be called when all agents are done and execution status can be updated and cleanup can be performed
     *
     * @param containerId an ID of the agent from the execution, that will be checked.
     */
    @Suppress("TOO_LONG_FUNCTION", "AVOID_NULL_CHECKS")
    internal fun finalizeExecution(containerId: String) {
        // Get a list of agents for this execution, if their statuses indicate that the execution can be terminated.
        // I.e., all agents must be stopped by this point in order to move further in shutdown logic.
        getFinishedOrStoppedAgentsForSameExecution(containerId)
            .filter { (_, finishedContainerIds) -> finishedContainerIds.isNotEmpty() }
            .flatMap { (_, _) ->
                // need to retry after some time, because for other agents BUSY state might have not been written completely
                log.debug("Waiting for ${configProperties.shutdown.checksIntervalMillis} ms to repeat `getAgentsAwaitingStop` call for containerId=$containerId")
                Mono.delay(Duration.ofMillis(configProperties.shutdown.checksIntervalMillis)).then(
                    getFinishedOrStoppedAgentsForSameExecution(containerId)
                )
            }
            .filter { (_, finishedContainerIds) -> finishedContainerIds.isNotEmpty() }
            .flatMap { (executionId, finishedContainerIds) ->
                log.info { "For execution id=$executionId all agents have completed their lifecycle" }
                markExecutionBasedOnAgentStates(executionId, finishedContainerIds)
                    .thenReturn(
<<<<<<< HEAD
                        containerRunner.cleanupByExecution(executionId)
=======
                        containerRunner.cleanupAllByExecution(executionId)
>>>>>>> a853065b
                    )
            }
            .doOnSuccess {
                if (it == null) {
                    log.debug("Agents other than $containerId are still running, so won't try to stop them")
                }
            }
            .subscribeOn(scheduler)
            .subscribe()
    }

    /**
     * Updates status of execution [executionId] based on statues of agents [finishedContainerIds]
     *
     * @param executionId id of an [Execution]
     * @param finishedContainerIds ids of agents
     * @return Mono with response from backend
     */
    private fun markExecutionBasedOnAgentStates(
        executionId: Long,
        finishedContainerIds: List<String>,
    ): Mono<EmptyResponse> {
        // all { STOPPED_BY_ORCH || TERMINATED } -> FINISHED
        // all { CRASHED } -> ERROR; set all test executions to CRASHED
        return orchestratorAgentService
            .getAgentsStatuses(finishedContainerIds)
            .flatMap { agentStatuses ->
                // todo: take test execution statuses into account too
                if (agentStatuses.map { it.state }.all {
                    it == TERMINATED
                }) {
                    updateExecution(executionId, ExecutionStatus.FINISHED)
                } else if (agentStatuses.map { it.state }.all {
                    it == CRASHED
                }) {
                    updateExecution(executionId, ExecutionStatus.ERROR,
                        "All agents for this execution were crashed unexpectedly"
                    ).then(markAllTestExecutionsOfExecutionAsFailed(executionId))
                } else {
                    Mono.error(NotImplementedError("Updating execution (id=$executionId) status for agents with statuses $agentStatuses is not supported yet"))
                }
            }
    }

    /**
     * Marks the execution to specified state
     *
     * @param executionId execution that should be updated
     * @param executionStatus new status for execution
     * @param failReason to show to user in case of error status
     * @return a bodiless response entity
     */
    fun updateExecution(executionId: Long, executionStatus: ExecutionStatus, failReason: String? = null): Mono<EmptyResponse> =
            orchestratorAgentService.updateExecutionStatus(executionId, executionStatus, failReason)

    /**
     * Get list of agent ids (containerIds) for agents that have completed their jobs.
     * If we call this method, then there are no unfinished TestExecutions. So we check other agents' status.
     *
     * We assume, that all agents will eventually have one of statuses [areFinishedOrStopped].
     * Situations when agent gets stuck with a different status and for whatever reason is unable to update
     * it, are not handled. Anyway, such agents should be eventually stopped by [HeartBeatInspector].
     *
     * @param containerId containerId of an agent
     * @return Mono with list of agent ids for agents that can be shut down for an executionId
     */
    @Suppress("TYPE_ALIAS")
    private fun getFinishedOrStoppedAgentsForSameExecution(containerId: String): Mono<Pair<Long, List<String>>> = orchestratorAgentService
        .getAgentsStatusesForSameExecution(containerId)
        .map { (executionId, agentStatuses) ->
            log.debug("For executionId=$executionId agent statuses are $agentStatuses")
            // with new logic, should we check only for CRASHED, STOPPED, TERMINATED?
            executionId to if (agentStatuses.areFinishedOrStopped()) {
                log.debug("For execution id=$executionId there are finished or stopped agents")
                agentStatuses.map { it.containerId }
            } else {
                emptyList()
            }
        }

    /**
     * Checks whether all agent under one execution have completed their jobs.
     *
     * @param containerId containerId of an agent
     * @return true if all agents match [areIdleOrFinished]
     */
    fun areAllAgentsIdleOrFinished(containerId: String): Mono<Boolean> = orchestratorAgentService
        .getAgentsStatusesForSameExecution(containerId)
        .map { (executionId, agentStatuses) ->
            log.debug("For executionId=$executionId agent statuses are $agentStatuses")
            agentStatuses.areIdleOrFinished()
        }

    /**
     * Mark agent's test executions as failed
     *
     * @param containerId the agent container IDs, for which, corresponding test executions should be marked as failed
     * @return a bodiless response entity
     */
    fun markReadyForTestingTestExecutionsOfAgentAsFailed(
        containerId: String,
    ): Mono<EmptyResponse> = orchestratorAgentService.markReadyForTestingTestExecutionsOfAgentAsFailed(containerId)

    /**
     * Mark agent's test executions as failed
     *
     * @param executionId the ID of execution, for which, corresponding test executions should be marked as failed
     * @return a bodiless response entity
     */
    fun markAllTestExecutionsOfExecutionAsFailed(
        executionId: Long,
    ): Mono<EmptyResponse> = orchestratorAgentService.markAllTestExecutionsOfExecutionAsFailed(executionId)

    private fun Collection<AgentStatusDto>.areIdleOrFinished() = all {
        it.state == IDLE || it.state == FINISHED || it.state == CRASHED || it.state == TERMINATED
    }

    private fun Collection<AgentStatusDto>.areFinishedOrStopped() = all {
        it.state == FINISHED || it.state == CRASHED || it.state == TERMINATED
    }

    companion object {
        private val log = LoggerFactory.getLogger(AgentService::class.java)
    }
}<|MERGE_RESOLUTION|>--- conflicted
+++ resolved
@@ -63,23 +63,8 @@
      */
     fun addAgent(
         executionId: Long,
-<<<<<<< HEAD
         agent: AgentDto,
     ): Mono<EmptyResponse> = orchestratorAgentService.addAgent(executionId, agent)
-=======
-        agents: List<AgentDto>,
-    ): Mono<EmptyResponse> = agents.toFlux()
-        .flatMap { agent ->
-            orchestratorAgentService
-                .addAgent(executionId, agent)
-                .flatMap {
-                    orchestratorAgentService.updateAgentStatus(
-                        AgentStatusDto(STARTING, agent.containerId)
-                    )
-                }
-        }
-        .last()
->>>>>>> a853065b
 
     /**
      * @param agentStatus [AgentStatus] to update in the DB
@@ -87,11 +72,7 @@
      */
     fun updateAgentStatus(agentStatus: AgentStatusDto): Mono<EmptyResponse> =
             orchestratorAgentService
-<<<<<<< HEAD
                 .updateAgentStatus(agentStatus)
-=======
-                .updateAgentStatus(agentState)
->>>>>>> a853065b
                 .onErrorResume(WebClientException::class) {
                     log.warn("Couldn't update agent statuses because of backend failure", it)
                     Mono.empty()
@@ -130,11 +111,7 @@
                 log.info { "For execution id=$executionId all agents have completed their lifecycle" }
                 markExecutionBasedOnAgentStates(executionId, finishedContainerIds)
                     .thenReturn(
-<<<<<<< HEAD
-                        containerRunner.cleanupByExecution(executionId)
-=======
                         containerRunner.cleanupAllByExecution(executionId)
->>>>>>> a853065b
                     )
             }
             .doOnSuccess {
