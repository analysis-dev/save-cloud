package com.saveourtool.save.orchestrator.docker

import com.saveourtool.save.agent.AgentEnvName
import com.saveourtool.save.orchestrator.DOCKER_METRIC_PREFIX
import com.saveourtool.save.orchestrator.config.ConfigProperties
import com.saveourtool.save.orchestrator.config.ConfigProperties.DockerSettings
import com.saveourtool.save.orchestrator.createTgzStream
import com.saveourtool.save.orchestrator.execTimed
import com.saveourtool.save.orchestrator.getHostIp
import com.saveourtool.save.orchestrator.runner.ContainerRunner
import com.saveourtool.save.orchestrator.runner.EXECUTION_DIR
import com.saveourtool.save.orchestrator.runner.SAVE_AGENT_USER_HOME
import com.saveourtool.save.orchestrator.service.ContainerService
import com.saveourtool.save.utils.debug

import com.github.dockerjava.api.DockerClient
import com.github.dockerjava.api.command.CopyArchiveToContainerCmd
import com.github.dockerjava.api.command.CreateContainerResponse
import com.github.dockerjava.api.command.PullImageResultCallback
import com.github.dockerjava.api.exception.DockerException
import com.github.dockerjava.api.model.*
import io.micrometer.core.instrument.MeterRegistry
import org.slf4j.LoggerFactory
import org.springframework.context.annotation.Profile
import org.springframework.scheduling.annotation.Scheduled
import org.springframework.stereotype.Component

import java.io.File
import java.util.concurrent.ConcurrentHashMap
import java.util.concurrent.ConcurrentMap

import kotlin.io.path.createTempDirectory
import kotlin.io.path.writeText

/**
 * [ContainerRunner] that uses Docker Daemon API to run save-agents
 */
@Component
@Profile("!kubernetes")
class DockerContainerRunner(
    private val configProperties: ConfigProperties,
    private val dockerClient: DockerClient,
    private val meterRegistry: MeterRegistry,
) : ContainerRunner, ContainerRunner.Prunable {
    private val settings: DockerSettings = requireNotNull(configProperties.docker) {
        "Properties under configProperties.docker are not set, but are required with active profiles."
    }

    @Suppress("TYPE_ALIAS")
    private val containerIdsByExecution: ConcurrentMap<Long, MutableList<String>> = ConcurrentHashMap()

    override fun createAndStart(
        executionId: Long,
        configuration: ContainerService.RunConfiguration,
        replicas: Int,
    ) {
        logger.debug { "Pulling image ${configuration.imageTag}" }
        dockerClient.pullImageCmd(configuration.imageTag)
            .withRegistry("https://ghcr.io")
            .exec(PullImageResultCallback())
            .awaitCompletion()

        repeat(replicas) { number ->
            logger.info("Creating a container #$number for execution.id=$executionId")
            val containerId = try {
                createContainerFromImage(configuration, containerName(executionId, number))
            } catch (dex: DockerException) {
                throw ContainerRunnerException("Unable to create containers", dex)
            }
            logger.info("Created a container id=$containerId for execution.id=$executionId, starting it...")
            try {
                dockerClient.startContainerCmd(containerId).exec()
            } catch (dex: DockerException) {
                throw ContainerRunnerException("Unable to start container $containerId", dex)
            }
        }
    }

<<<<<<< HEAD
    override fun stop(containerId: String): Boolean {
        logger.info("Stopping agent with id=$containerId")
        val state = dockerClient.inspectContainerCmd(containerId).exec().state
        return if (state.status == RUNNING_STATUS) {
            try {
                dockerClient.stopContainerCmd(containerId).exec()
            } catch (dex: DockerException) {
                throw ContainerRunnerException("Exception when stopping agent id=$containerId", dex)
            }
            logger.info("Agent with id=$containerId has been stopped")
            true
        } else {
            if (state.status != "exited") {
                logger.warn("Agent with id=$containerId was requested to be stopped, but it actual state=$state")
            }
            state.status == "exited"
        }
    }

=======
>>>>>>> 7e1ceb38
    override fun isStopped(containerId: String): Boolean = dockerClient.inspectContainerCmd(containerId)
        .exec()
        .state
        .also { logger.debug("Container $containerId has state $it") }
        .status != RUNNING_STATUS

    override fun cleanupAllByExecution(executionId: Long) {
        val containersForExecution = dockerClient.listContainersCmd()
            .withNameFilter(listOf("-$executionId-"))
            .withShowAll(true)
            .exec()

        containersForExecution.map { it.id }.forEach { containerId ->
            logger.info("Removing container $containerId")
            val existingContainerIds = dockerClient.listContainersCmd().withShowAll(true).exec()
                .map {
                    it.id
                }
            if (containerId in existingContainerIds) {
                dockerClient.removeContainerCmd(containerId).withForce(true).exec()
            } else {
                logger.info("Container $containerId is not present, so won't attempt to remove")
            }
        }
    }

    @Scheduled(cron = "0 0 4 * * MON")
    override fun prune() {
        var reclaimedBytes = 0L
        // Release all old resources, except volumes,
        // since there is no option --filter for `docker volume prune`, and also it could be quite dangerous to remove volumes,
        // as it possible to lose some prepared data
        for (type in PruneType.values().filterNot { it == PruneType.VOLUMES }) {
            val pruneCmd = dockerClient.pruneCmd(type).withUntilFilter(configProperties.dockerResourcesLifetime).exec()
            val currentReclaimedBytes = pruneCmd.spaceReclaimed ?: 0
            logger.debug("Reclaimed $currentReclaimedBytes bytes after prune of docker $type")
            reclaimedBytes += currentReclaimedBytes
        }
        logger.info("Reclaimed $reclaimedBytes bytes after prune command")
    }

    override fun getContainerIdentifier(containerId: String): String = dockerClient.inspectContainerCmd(containerId).exec().name

    /**
     * Creates a docker container
     *
     * @param containerName a name for the created container
     * @return id of created container or null if it wasn't created
     * @throws DockerException if docker daemon has returned an error
     * @throws RuntimeException if an exception not specific to docker has occurred
     */
    @Suppress("UnsafeCallOnNullableType", "TOO_LONG_FUNCTION")
    private fun createContainerFromImage(configuration: ContainerService.RunConfiguration,
                                         containerName: String,
    ): String {
        val baseImageTag = configuration.imageTag
        val runCmd = configuration.runCmd
        val envFileTargetPath = "$SAVE_AGENT_USER_HOME/.env"
        val envVariables = configuration.env.map { (key, value) ->
            "$key=$value"
        } + "${AgentEnvName.CONTAINER_NAME.name}=$containerName"

        // createContainerCmd accepts image name, not id, so we retrieve it from tags
        val createContainerCmdResponse: CreateContainerResponse = dockerClient.createContainerCmd(baseImageTag)
            .withWorkingDir(EXECUTION_DIR)
            // Load environment variables required by save-agent and then run it.
            // Rely on `runCmd` format: last argument is parameter of the subshell.
            .withCmd(
                // this part is like `sh -c` with probably some other flags
                runCmd.dropLast(1) + (
                        // last element is an actual command that will be executed in a new shell
                        "env $(cat $envFileTargetPath | xargs) sh -c \"${runCmd.last()}\""
                )
            )
            .withName(containerName)
            .withUser("save-agent")
            .withEnv(
                envVariables
            )
            .withHostConfig(
                HostConfig.newHostConfig()
                    .withRuntime(settings.runtime)
                    // processes from inside the container will be able to access host's network using this hostname
                    .withExtraHosts("host.docker.internal:${getHostIp()}")
                    .withLogConfig(
                        when {
                            settings.useLoki -> LogConfig(
                                LogConfig.LoggingType.LOKI,
                                mapOf(
                                    // similar to config in docker-compose.yaml
                                    "mode" to "non-blocking",
                                    "loki-url" to "http://127.0.0.1:9110/loki/api/v1/push",
                                    "loki-external-labels" to "container_name={{.Name}},source=save-agent"
                                )
                            )
                            else -> LogConfig(LogConfig.LoggingType.DEFAULT)
                        }
                    )
            )
            .execTimed(meterRegistry, "$DOCKER_METRIC_PREFIX.container.create")

        val containerId = createContainerCmdResponse.id
        val envFile = createTempDirectory("orchestrator").resolve(envFileTargetPath.substringAfterLast("/")).apply {
            writeText("""
                ${AgentEnvName.CONTAINER_ID.name}=$containerId
                """.trimIndent()
            )
        }
        copyResourcesIntoContainer(
            containerId,
            envFileTargetPath.substringBeforeLast("/"),
            listOf(envFile.toFile())
        )

        return containerId
    }

    /**
     * Copies specified [resources] into the container with id [containerId]
     *
     * @param resources additional resources
     * @param containerId id of the target container
     * @param remotePath path in the target container
     */
    internal fun copyResourcesIntoContainer(containerId: String,
                                            remotePath: String,
                                            resources: Collection<File>) {
        createTgzStream(*resources.toTypedArray()).use { out ->
            dockerClient.copyArchiveToContainerCmd(containerId)
                .withTarInputStream(out.toByteArray().inputStream())
                .withRemotePath(remotePath)
                .execTimed<CopyArchiveToContainerCmd, Void?>(meterRegistry, "$DOCKER_METRIC_PREFIX.container.copy.archive")
        }
    }

    private fun containerName(executionId: Long, number: Int) = "${configProperties.containerNamePrefix}$executionId-$number"

    companion object {
        private val logger = LoggerFactory.getLogger(DockerContainerRunner::class.java)
        private const val RUNNING_STATUS = "running"
    }
}<|MERGE_RESOLUTION|>--- conflicted
+++ resolved
@@ -8,6 +8,7 @@
 import com.saveourtool.save.orchestrator.execTimed
 import com.saveourtool.save.orchestrator.getHostIp
 import com.saveourtool.save.orchestrator.runner.ContainerRunner
+import com.saveourtool.save.orchestrator.runner.ContainerRunnerException
 import com.saveourtool.save.orchestrator.runner.EXECUTION_DIR
 import com.saveourtool.save.orchestrator.runner.SAVE_AGENT_USER_HOME
 import com.saveourtool.save.orchestrator.service.ContainerService
@@ -76,28 +77,6 @@
         }
     }
 
-<<<<<<< HEAD
-    override fun stop(containerId: String): Boolean {
-        logger.info("Stopping agent with id=$containerId")
-        val state = dockerClient.inspectContainerCmd(containerId).exec().state
-        return if (state.status == RUNNING_STATUS) {
-            try {
-                dockerClient.stopContainerCmd(containerId).exec()
-            } catch (dex: DockerException) {
-                throw ContainerRunnerException("Exception when stopping agent id=$containerId", dex)
-            }
-            logger.info("Agent with id=$containerId has been stopped")
-            true
-        } else {
-            if (state.status != "exited") {
-                logger.warn("Agent with id=$containerId was requested to be stopped, but it actual state=$state")
-            }
-            state.status == "exited"
-        }
-    }
-
-=======
->>>>>>> 7e1ceb38
     override fun isStopped(containerId: String): Boolean = dockerClient.inspectContainerCmd(containerId)
         .exec()
         .state
