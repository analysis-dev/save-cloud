package com.saveourtool.save.orchestrator.docker

import com.saveourtool.save.agent.AgentEnvName
import com.saveourtool.save.orchestrator.DOCKER_METRIC_PREFIX
import com.saveourtool.save.orchestrator.config.ConfigProperties
import com.saveourtool.save.orchestrator.config.ConfigProperties.DockerSettings
import com.saveourtool.save.orchestrator.createTgzStream
import com.saveourtool.save.orchestrator.execTimed
import com.saveourtool.save.orchestrator.getHostIp
import com.saveourtool.save.orchestrator.runner.ContainerRunner
import com.saveourtool.save.orchestrator.runner.ContainerRunnerException
import com.saveourtool.save.orchestrator.runner.EXECUTION_DIR
import com.saveourtool.save.orchestrator.runner.SAVE_AGENT_USER_HOME
import com.saveourtool.save.orchestrator.service.ContainerException
import com.saveourtool.save.orchestrator.service.ContainerService
import com.saveourtool.save.utils.debug
import com.saveourtool.save.utils.getLogger

import com.github.dockerjava.api.DockerClient
import com.github.dockerjava.api.command.CopyArchiveToContainerCmd
import com.github.dockerjava.api.command.CreateContainerResponse
import com.github.dockerjava.api.command.PullImageResultCallback
import com.github.dockerjava.api.exception.DockerException
import com.github.dockerjava.api.model.*
import io.micrometer.core.instrument.MeterRegistry
import org.slf4j.Logger
import org.springframework.context.annotation.Profile
import org.springframework.scheduling.annotation.Scheduled
import org.springframework.stereotype.Component

import java.io.File

import kotlin.io.path.createTempDirectory
import kotlin.io.path.writeText

/**
 * [ContainerRunner] that uses Docker Daemon API to run save-agents
 */
@Component
@Profile("!kubernetes")
class DockerContainerRunner(
    private val configProperties: ConfigProperties,
    private val dockerClient: DockerClient,
    private val meterRegistry: MeterRegistry,
) : ContainerRunner, ContainerRunner.Prunable {
    private val settings: DockerSettings = requireNotNull(configProperties.docker) {
        "Properties under configProperties.docker are not set, but are required with active profiles."
    }

    override fun createAndStart(
        executionId: Long,
        configuration: ContainerService.RunConfiguration,
        replicas: Int,
    ) {
        log.debug { "Pulling image ${configuration.imageTag}" }
<<<<<<< HEAD
        try {
            dockerClient.pullImageCmd(configuration.imageTag)
                .withRegistry("https://ghcr.io")
                .exec(PullImageResultCallback())
                .awaitCompletion()

            val containerIds = (1..replicas).map { number ->
                log.info("Creating a container #$number for execution.id=$executionId")
                createContainerFromImage(configuration, containerName(executionId, number))
                    .also { containerId ->
                        log.info("Created a container id=$containerId for execution.id=$executionId")
                    }
            }
            containerIds.forEach { agentId ->
                log.info("Starting container id=$agentId")
                dockerClient.startContainerCmd(agentId).exec()
            }
            return containerIds
        } catch (dex: DockerException) {
            throw ContainerException("Unable to create and start containers", dex)
=======
        dockerClient.pullImageCmd(configuration.imageTag)
            .withRegistry("https://ghcr.io")
            .exec(PullImageResultCallback())
            .awaitCompletion()

        repeat(replicas) { number ->
            log.info("Creating a container #$number for execution.id=$executionId")
            val containerId = try {
                createContainerFromImage(configuration, containerName(executionId, number))
            } catch (dex: DockerException) {
                throw ContainerRunnerException("Unable to create containers", dex)
            }
            log.info("Created a container id=$containerId for execution.id=$executionId, starting it...")
            try {
                dockerClient.startContainerCmd(containerId).exec()
            } catch (dex: DockerException) {
                throw ContainerRunnerException("Unable to start container $containerId", dex)
            }
>>>>>>> d2e0cbcb
        }
    }

    override fun isStopped(containerId: String): Boolean = dockerClient.inspectContainerCmd(containerId)
        .exec()
        .state
        .also { log.debug("Container $containerId has state $it") }
        .status != RUNNING_STATUS

    override fun cleanupAllByExecution(executionId: Long) {
        log.info("Stopping all agents for execution id=$executionId")
        val containersForExecution = dockerClient.listContainersCmd()
            .withNameFilter(listOf("-$executionId-"))
            .withShowAll(true)
            .exec()

        containersForExecution.map { it.id }.forEach { containerId ->
            log.info("Removing container $containerId")
            val existingContainerIds = dockerClient.listContainersCmd().withShowAll(true).exec()
                .map {
                    it.id
                }
            if (containerId in existingContainerIds) {
                dockerClient.removeContainerCmd(containerId).withForce(true).exec()
            } else {
                log.info("Container $containerId is not present, so won't attempt to remove")
            }
        }
    }

    @Scheduled(cron = "0 0 4 * * MON")
    override fun prune() {
        var reclaimedBytes = 0L
        // Release all old resources, except volumes,
        // since there is no option --filter for `docker volume prune`, and also it could be quite dangerous to remove volumes,
        // as it possible to lose some prepared data
        for (type in PruneType.values().filterNot { it == PruneType.VOLUMES }) {
            val pruneCmd = dockerClient.pruneCmd(type).withUntilFilter(configProperties.dockerResourcesLifetime).exec()
            val currentReclaimedBytes = pruneCmd.spaceReclaimed ?: 0
            log.debug("Reclaimed $currentReclaimedBytes bytes after prune of docker $type")
            reclaimedBytes += currentReclaimedBytes
        }
        log.info("Reclaimed $reclaimedBytes bytes after prune command")
    }

    override fun listContainerIds(executionId: Long): List<String> = dockerClient.listContainersCmd()
        .withNameFilter(listOf("-$executionId-"))
        .exec()
        .map { it.id }
        .filterNot { isStopped(it) }

    override fun getContainerIdentifier(containerId: String): String = dockerClient.inspectContainerCmd(containerId).exec().name

    /**
     * Creates a docker container
     *
     * @param containerName a name for the created container
     * @return id of created container or null if it wasn't created
     * @throws DockerException if docker daemon has returned an error
     * @throws RuntimeException if an exception not specific to docker has occurred
     */
    @Suppress("UnsafeCallOnNullableType", "TOO_LONG_FUNCTION")
    private fun createContainerFromImage(configuration: ContainerService.RunConfiguration,
                                         containerName: String,
    ): String {
        val baseImageTag = configuration.imageTag
        val runCmd = configuration.runCmd
        val envFileTargetPath = "$SAVE_AGENT_USER_HOME/.env"
        val envVariables = configuration.env.map { (key, value) ->
            "$key=$value"
        } + "${AgentEnvName.CONTAINER_NAME.name}=$containerName"

        // createContainerCmd accepts image name, not id, so we retrieve it from tags
        val createContainerCmdResponse: CreateContainerResponse = dockerClient.createContainerCmd(baseImageTag)
            .withWorkingDir(EXECUTION_DIR)
            // Load environment variables required by save-agent and then run it.
            // Rely on `runCmd` format: last argument is parameter of the subshell.
            .withCmd(
                // this part is like `sh -c` with probably some other flags
                runCmd.dropLast(1) + (
                        // last element is an actual command that will be executed in a new shell
                        "env $(cat $envFileTargetPath | xargs) sh -c \"${runCmd.last()}\""
                )
            )
            .withName(containerName)
            .withUser("save-agent")
            .withEnv(
                envVariables
            )
            .withHostConfig(
                HostConfig.newHostConfig()
                    .withRuntime(settings.runtime)
                    // processes from inside the container will be able to access host's network using this hostname
                    .withExtraHosts("host.docker.internal:${getHostIp()}")
                    .withLogConfig(
                        when {
                            settings.useLoki -> LogConfig(
                                LogConfig.LoggingType.LOKI,
                                mapOf(
                                    // similar to config in docker-compose.yaml
                                    "mode" to "non-blocking",
                                    "loki-url" to "http://127.0.0.1:9110/loki/api/v1/push",
                                    "loki-external-labels" to "container_name={{.Name}},source=save-agent"
                                )
                            )
                            else -> LogConfig(LogConfig.LoggingType.DEFAULT)
                        }
                    )
            )
            .execTimed(meterRegistry, "$DOCKER_METRIC_PREFIX.container.create")

        val containerId = createContainerCmdResponse.id
        val envFile = createTempDirectory("orchestrator").resolve(envFileTargetPath.substringAfterLast("/")).apply {
            writeText("""
                ${AgentEnvName.CONTAINER_ID.name}=$containerId
                """.trimIndent()
            )
        }
        copyResourcesIntoContainer(
            containerId,
            envFileTargetPath.substringBeforeLast("/"),
            listOf(envFile.toFile())
        )

        return containerId
    }

    /**
     * Copies specified [resources] into the container with id [containerId]
     *
     * @param resources additional resources
     * @param containerId id of the target container
     * @param remotePath path in the target container
     */
    internal fun copyResourcesIntoContainer(containerId: String,
                                            remotePath: String,
                                            resources: Collection<File>) {
        createTgzStream(*resources.toTypedArray()).use { out ->
            dockerClient.copyArchiveToContainerCmd(containerId)
                .withTarInputStream(out.toByteArray().inputStream())
                .withRemotePath(remotePath)
                .execTimed<CopyArchiveToContainerCmd, Void?>(meterRegistry, "$DOCKER_METRIC_PREFIX.container.copy.archive")
        }
    }

    private fun containerName(executionId: Long, number: Int) = "${configProperties.containerNamePrefix}$executionId-$number"

    companion object {
        private val log: Logger = getLogger<DockerContainerRunner>()
        private const val RUNNING_STATUS = "running"
    }
}<|MERGE_RESOLUTION|>--- conflicted
+++ resolved
@@ -53,47 +53,26 @@
         replicas: Int,
     ) {
         log.debug { "Pulling image ${configuration.imageTag}" }
-<<<<<<< HEAD
         try {
             dockerClient.pullImageCmd(configuration.imageTag)
                 .withRegistry("https://ghcr.io")
                 .exec(PullImageResultCallback())
                 .awaitCompletion()
 
-            val containerIds = (1..replicas).map { number ->
+            repeat(replicas) { number ->
                 log.info("Creating a container #$number for execution.id=$executionId")
-                createContainerFromImage(configuration, containerName(executionId, number))
-                    .also { containerId ->
-                        log.info("Created a container id=$containerId for execution.id=$executionId")
-                    }
+                val containerId = try {
+                    createContainerFromImage(configuration, containerName(executionId, number))
+                } catch (dex: DockerException) {
+                    throw ContainerRunnerException("Unable to create containers", dex)
+                }
+                log.info("Created a container id=$containerId for execution.id=$executionId, starting it...")
+                try {
+                    dockerClient.startContainerCmd(containerId).exec()
+                } catch (dex: DockerException) {
+                    throw ContainerRunnerException("Unable to start container $containerId", dex)
+                }
             }
-            containerIds.forEach { agentId ->
-                log.info("Starting container id=$agentId")
-                dockerClient.startContainerCmd(agentId).exec()
-            }
-            return containerIds
-        } catch (dex: DockerException) {
-            throw ContainerException("Unable to create and start containers", dex)
-=======
-        dockerClient.pullImageCmd(configuration.imageTag)
-            .withRegistry("https://ghcr.io")
-            .exec(PullImageResultCallback())
-            .awaitCompletion()
-
-        repeat(replicas) { number ->
-            log.info("Creating a container #$number for execution.id=$executionId")
-            val containerId = try {
-                createContainerFromImage(configuration, containerName(executionId, number))
-            } catch (dex: DockerException) {
-                throw ContainerRunnerException("Unable to create containers", dex)
-            }
-            log.info("Created a container id=$containerId for execution.id=$executionId, starting it...")
-            try {
-                dockerClient.startContainerCmd(containerId).exec()
-            } catch (dex: DockerException) {
-                throw ContainerRunnerException("Unable to start container $containerId", dex)
-            }
->>>>>>> d2e0cbcb
         }
     }
 
