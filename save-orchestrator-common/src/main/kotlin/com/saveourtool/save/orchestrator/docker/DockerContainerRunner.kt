--- conflicted
+++ resolved
@@ -55,77 +55,41 @@
         executionId: Long,
         configuration: ContainerService.RunConfiguration,
         replicas: Int,
-<<<<<<< HEAD
     ) {
-        logger.debug { "Pulling image ${configuration.imageTag}" }
-=======
-    ): List<String> {
         log.debug { "Pulling image ${configuration.imageTag}" }
->>>>>>> aafcd6c8
         dockerClient.pullImageCmd(configuration.imageTag)
             .withRegistry("https://ghcr.io")
             .exec(PullImageResultCallback())
             .awaitCompletion()
 
-<<<<<<< HEAD
         repeat(replicas) { number ->
-            logger.info("Creating a container #$number for execution.id=$executionId")
+            log.info("Creating a container #$number for execution.id=$executionId")
             val containerId = try {
                 createContainerFromImage(configuration, containerName(executionId, number))
             } catch (dex: DockerException) {
                 throw ContainerRunnerException("Unable to create containers", dex)
             }
-            logger.info("Created a container id=$containerId for execution.id=$executionId, starting it...")
+            log.info("Created a container id=$containerId for execution.id=$executionId, starting it...")
             try {
                 dockerClient.startContainerCmd(containerId).exec()
             } catch (dex: DockerException) {
                 throw ContainerRunnerException("Unable to start container $containerId", dex)
             }
-=======
-        return (1..replicas).map { number ->
-            log.info("Creating a container #$number for execution.id=$executionId")
-            createContainerFromImage(configuration, containerName(executionId, number)).also { containerId ->
-                log.info("Created a container id=$containerId for execution.id=$executionId")
-                containerIdsByExecution
-                    .getOrPut(executionId) { mutableListOf() }
-                    .add(containerId)
-            }
-        }
-    }
-
-    override fun startAllByExecution(executionId: Long) {
-        val containerIds = containerIdsByExecution.computeIfAbsent(executionId) {
-            // For executions started by the running instance of orchestrator, this key should be already present in the map.
-            // Otherwise, it will be added by `DockerAgentRunner#discover`, which is not yet implemented.
-            TODO("${DockerContainerRunner::class.simpleName} should be able to load data about agents started by other instances of orchestrator")
-        }
-        containerIds.forEach { containerId ->
-            log.info("Starting container id=$containerId")
-            dockerClient.startContainerCmd(containerId).exec()
->>>>>>> aafcd6c8
         }
     }
 
     override fun isStopped(containerId: String): Boolean = dockerClient.inspectContainerCmd(containerId)
         .exec()
         .state
-<<<<<<< HEAD
-        .also { logger.debug("Container $containerId has state $it") }
+        .also { log.debug("Container $containerId has state $it") }
         .status != RUNNING_STATUS
 
     override fun cleanupAllByExecution(executionId: Long) {
+        log.info("Stopping all agents for execution id=$executionId")
         val containersForExecution = dockerClient.listContainersCmd()
             .withNameFilter(listOf("-$executionId-"))
             .withShowAll(true)
             .exec()
-=======
-        .also { log.debug("Container $containerId has state $it") }
-        .status != "running"
-
-    override fun cleanupAllByExecution(executionId: Long) {
-        log.info("Stopping all agents for execution id=$executionId")
-        val containersForExecution = dockerClient.listContainersCmd().withNameFilter(listOf("-$executionId-")).exec()
->>>>>>> aafcd6c8
 
         containersForExecution.map { it.id }.forEach { containerId ->
             log.info("Removing container $containerId")
@@ -253,11 +217,7 @@
     private fun containerName(executionId: Long, number: Int) = "${configProperties.containerNamePrefix}$executionId-$number"
 
     companion object {
-<<<<<<< HEAD
-        private val logger = LoggerFactory.getLogger(DockerContainerRunner::class.java)
+        private val log: Logger = getLogger<DockerContainerRunner>()
         private const val RUNNING_STATUS = "running"
-=======
-        private val log: Logger = getLogger<DockerContainerRunner>()
->>>>>>> aafcd6c8
     }
 }