package com.saveourtool.save.orchestrator.docker

import com.saveourtool.save.agent.AgentEnvName
import com.saveourtool.save.orchestrator.DOCKER_METRIC_PREFIX
import com.saveourtool.save.orchestrator.config.ConfigProperties
import com.saveourtool.save.orchestrator.config.ConfigProperties.DockerSettings
import com.saveourtool.save.orchestrator.createTgzStream
import com.saveourtool.save.orchestrator.execTimed
import com.saveourtool.save.orchestrator.getHostIp
import com.saveourtool.save.orchestrator.runner.ContainerRunner
import com.saveourtool.save.orchestrator.runner.EXECUTION_DIR
import com.saveourtool.save.orchestrator.runner.SAVE_AGENT_USER_HOME
import com.saveourtool.save.orchestrator.service.ContainerService
import com.saveourtool.save.utils.debug

import com.github.dockerjava.api.DockerClient
import com.github.dockerjava.api.command.CopyArchiveToContainerCmd
import com.github.dockerjava.api.command.CreateContainerResponse
import com.github.dockerjava.api.command.PullImageResultCallback
import com.github.dockerjava.api.exception.DockerException
import com.github.dockerjava.api.model.*
import io.micrometer.core.instrument.MeterRegistry
import org.slf4j.LoggerFactory
import org.springframework.context.annotation.Profile
import org.springframework.scheduling.annotation.Scheduled
import org.springframework.stereotype.Component

import java.io.File
import java.util.concurrent.ConcurrentHashMap
import java.util.concurrent.ConcurrentMap

import kotlin.io.path.createTempDirectory
import kotlin.io.path.writeText

/**
 * [ContainerRunner] that uses Docker Daemon API to run save-agents
 */
@Component
@Profile("!kubernetes")
class DockerContainerRunner(
    private val configProperties: ConfigProperties,
    private val dockerClient: DockerClient,
    private val meterRegistry: MeterRegistry,
) : ContainerRunner, ContainerRunner.Stoppable, ContainerRunner.Prunable {
    private val settings: DockerSettings = requireNotNull(configProperties.docker) {
        "Properties under configProperties.docker are not set, but are required with active profiles."
    }

    @Suppress("TYPE_ALIAS")
    private val containerIdsByExecution: ConcurrentMap<Long, MutableList<String>> = ConcurrentHashMap()

    override fun create(
        executionId: Long,
        configuration: ContainerService.RunConfiguration,
        replicas: Int,
    ): List<String> {
        logger.debug { "Pulling image ${configuration.imageTag}" }
        dockerClient.pullImageCmd(configuration.imageTag)
            .withRegistry("https://ghcr.io")
            .exec(PullImageResultCallback())
            .awaitCompletion()

        return (1..replicas).map { number ->
            logger.info("Creating a container #$number for execution.id=$executionId")
            createContainerFromImage(configuration, containerName(executionId, number)).also { containerId ->
                logger.info("Created a container id=$containerId for execution.id=$executionId")
                containerIdsByExecution
                    .getOrPut(executionId) { mutableListOf() }
                    .add(containerId)
            }
        }
    }

    override fun startAllByExecution(executionId: Long) {
        val containerIds = containerIdsByExecution.computeIfAbsent(executionId) {
            // For executions started by the running instance of orchestrator, this key should be already present in the map.
            // Otherwise, it will be added by `DockerAgentRunner#discover`, which is not yet implemented.
            TODO("${DockerContainerRunner::class.simpleName} should be able to load data about agents started by other instances of orchestrator")
        }
        containerIds.forEach { containerId ->
            logger.info("Starting container id=$containerId")
            dockerClient.startContainerCmd(containerId).exec()
        }
    }

<<<<<<< HEAD
    override fun stop(executionId: Long) {
        val runningContainersForExecution = dockerClient.listContainersCmd()
            .withStatusFilter(listOf("running"))
            .exec()
            .filter { container -> container.names.any { it.contains("-$executionId-") } }
        runningContainersForExecution.map { it.id }.forEach { containerId ->
            dockerClient.stopContainerCmd(containerId).exec()
        }
    }

    override fun isStoppedByContainerId(containerId: String): Boolean = dockerClient.inspectContainerCmd(containerId)
=======
    override fun stop(containerId: String): Boolean {
        logger.info("Stopping agent with id=$containerId")
        val state = dockerClient.inspectContainerCmd(containerId).exec().state
        return if (state.status == "running") {
            try {
                dockerClient.stopContainerCmd(containerId).exec()
            } catch (dex: DockerException) {
                throw ContainerRunnerException("Exception when stopping agent id=$containerId", dex)
            }
            logger.info("Agent with id=$containerId has been stopped")
            true
        } else {
            if (state.status != "exited") {
                logger.warn("Agent with id=$containerId was requested to be stopped, but it actual state=$state")
            }
            state.status == "exited"
        }
    }

    override fun isStopped(containerId: String): Boolean = dockerClient.inspectContainerCmd(containerId)
>>>>>>> a853065b
        .exec()
        .state
        .also { logger.debug("Container $containerId has state $it") }
        .status != "running"

    override fun cleanupAllByExecution(executionId: Long) {
        val containersForExecution = dockerClient.listContainersCmd().withNameFilter(listOf("-$executionId-")).exec()

        containersForExecution.map { it.id }.forEach { containerId ->
            logger.info("Removing container $containerId")
            val existingContainerIds = dockerClient.listContainersCmd().withShowAll(true).exec()
                .map {
                    it.id
                }
            if (containerId in existingContainerIds) {
                dockerClient.removeContainerCmd(containerId).exec()
            } else {
                logger.info("Container $containerId is not present, so won't attempt to remove")
            }
        }
    }

    @Scheduled(cron = "0 0 4 * * MON")
    override fun prune() {
        var reclaimedBytes = 0L
        // Release all old resources, except volumes,
        // since there is no option --filter for `docker volume prune`, and also it could be quite dangerous to remove volumes,
        // as it possible to lose some prepared data
        for (type in PruneType.values().filterNot { it == PruneType.VOLUMES }) {
            val pruneCmd = dockerClient.pruneCmd(type).withUntilFilter(configProperties.dockerResourcesLifetime).exec()
            val currentReclaimedBytes = pruneCmd.spaceReclaimed ?: 0
            logger.debug("Reclaimed $currentReclaimedBytes bytes after prune of docker $type")
            reclaimedBytes += currentReclaimedBytes
        }
        logger.info("Reclaimed $reclaimedBytes bytes after prune command")
    }

    override fun getContainerIdentifier(containerId: String): String = dockerClient.inspectContainerCmd(containerId).exec().name

    /**
     * Creates a docker container
     *
     * @param containerName a name for the created container
     * @return id of created container or null if it wasn't created
     * @throws DockerException if docker daemon has returned an error
     * @throws RuntimeException if an exception not specific to docker has occurred
     */
    @Suppress("UnsafeCallOnNullableType", "TOO_LONG_FUNCTION")
    private fun createContainerFromImage(configuration: ContainerService.RunConfiguration,
                                         containerName: String,
    ): String {
        val baseImageTag = configuration.imageTag
        val runCmd = configuration.runCmd
        val envFileTargetPath = "$SAVE_AGENT_USER_HOME/.env"
        val envVariables = configuration.env.map { (key, value) ->
            "$key=$value"
        } + "${AgentEnvName.CONTAINER_NAME.name}=$containerName"

        // createContainerCmd accepts image name, not id, so we retrieve it from tags
        val createContainerCmdResponse: CreateContainerResponse = dockerClient.createContainerCmd(baseImageTag)
            .withWorkingDir(EXECUTION_DIR)
            // Load environment variables required by save-agent and then run it.
            // Rely on `runCmd` format: last argument is parameter of the subshell.
            .withCmd(
                // this part is like `sh -c` with probably some other flags
                runCmd.dropLast(1) + (
                        // last element is an actual command that will be executed in a new shell
                        "env $(cat $envFileTargetPath | xargs) sh -c \"${runCmd.last()}\""
                )
            )
            .withName(containerName)
            .withUser("save-agent")
            .withEnv(
                envVariables
            )
            .withHostConfig(
                HostConfig.newHostConfig()
                    .withRuntime(settings.runtime)
                    // processes from inside the container will be able to access host's network using this hostname
                    .withExtraHosts("host.docker.internal:${getHostIp()}")
                    .withLogConfig(
                        when {
                            settings.useLoki -> LogConfig(
                                LogConfig.LoggingType.LOKI,
                                mapOf(
                                    // similar to config in docker-compose.yaml
                                    "mode" to "non-blocking",
                                    "loki-url" to "http://127.0.0.1:9110/loki/api/v1/push",
                                    "loki-external-labels" to "container_name={{.Name}},source=save-agent"
                                )
                            )
                            else -> LogConfig(LogConfig.LoggingType.DEFAULT)
                        }
                    )
            )
            .execTimed(meterRegistry, "$DOCKER_METRIC_PREFIX.container.create")

        val containerId = createContainerCmdResponse.id
        val envFile = createTempDirectory("orchestrator").resolve(envFileTargetPath.substringAfterLast("/")).apply {
            writeText("""
                ${AgentEnvName.CONTAINER_ID.name}=$containerId
                """.trimIndent()
            )
        }
        copyResourcesIntoContainer(
            containerId,
            envFileTargetPath.substringBeforeLast("/"),
            listOf(envFile.toFile())
        )

        return containerId
    }

    /**
     * Copies specified [resources] into the container with id [containerId]
     *
     * @param resources additional resources
     * @param containerId id of the target container
     * @param remotePath path in the target container
     */
    internal fun copyResourcesIntoContainer(containerId: String,
                                            remotePath: String,
                                            resources: Collection<File>) {
        createTgzStream(*resources.toTypedArray()).use { out ->
            dockerClient.copyArchiveToContainerCmd(containerId)
                .withTarInputStream(out.toByteArray().inputStream())
                .withRemotePath(remotePath)
                .execTimed<CopyArchiveToContainerCmd, Void?>(meterRegistry, "$DOCKER_METRIC_PREFIX.container.copy.archive")
        }
    }

    private fun containerName(executionId: Long, number: Int) = "${configProperties.containerNamePrefix}$executionId-$number"

    companion object {
        private val logger = LoggerFactory.getLogger(DockerContainerRunner::class.java)
    }
}<|MERGE_RESOLUTION|>--- conflicted
+++ resolved
@@ -19,6 +19,7 @@
 import com.github.dockerjava.api.command.PullImageResultCallback
 import com.github.dockerjava.api.exception.DockerException
 import com.github.dockerjava.api.model.*
+import com.saveourtool.save.orchestrator.runner.ContainerRunnerException
 import io.micrometer.core.instrument.MeterRegistry
 import org.slf4j.LoggerFactory
 import org.springframework.context.annotation.Profile
@@ -83,19 +84,6 @@
         }
     }
 
-<<<<<<< HEAD
-    override fun stop(executionId: Long) {
-        val runningContainersForExecution = dockerClient.listContainersCmd()
-            .withStatusFilter(listOf("running"))
-            .exec()
-            .filter { container -> container.names.any { it.contains("-$executionId-") } }
-        runningContainersForExecution.map { it.id }.forEach { containerId ->
-            dockerClient.stopContainerCmd(containerId).exec()
-        }
-    }
-
-    override fun isStoppedByContainerId(containerId: String): Boolean = dockerClient.inspectContainerCmd(containerId)
-=======
     override fun stop(containerId: String): Boolean {
         logger.info("Stopping agent with id=$containerId")
         val state = dockerClient.inspectContainerCmd(containerId).exec().state
@@ -116,7 +104,6 @@
     }
 
     override fun isStopped(containerId: String): Boolean = dockerClient.inspectContainerCmd(containerId)
->>>>>>> a853065b
         .exec()
         .state
         .also { logger.debug("Container $containerId has state $it") }
