package com.saveourtool.save.orchestrator.service

import com.saveourtool.save.agent.AgentEnvName
import com.saveourtool.save.agent.TerminateResponse
import com.saveourtool.save.domain.Sdk
import com.saveourtool.save.entities.Execution
import com.saveourtool.save.execution.ExecutionStatus
import com.saveourtool.save.orchestrator.config.ConfigProperties
import com.saveourtool.save.orchestrator.fillAgentPropertiesFromConfiguration
import com.saveourtool.save.orchestrator.runner.ContainerRunner
import com.saveourtool.save.orchestrator.runner.ContainerRunnerException
import com.saveourtool.save.orchestrator.runner.EXECUTION_DIR
import com.saveourtool.save.orchestrator.utils.ContainersCollection
import com.saveourtool.save.request.RunExecutionRequest
<<<<<<< HEAD
import com.saveourtool.save.utils.debug
=======
>>>>>>> a853065b
import com.saveourtool.save.utils.warn

import org.slf4j.LoggerFactory
import org.springframework.scheduling.annotation.Scheduled
import org.springframework.stereotype.Service
import reactor.core.publisher.Flux

import java.util.concurrent.atomic.AtomicLong

import kotlin.io.path.*
import kotlin.time.Duration.Companion.milliseconds
import kotlin.time.Duration.Companion.seconds
import kotlin.time.toJavaDuration
import kotlinx.datetime.Clock
import kotlinx.datetime.Instant

/**
 * A service that builds and starts containers for test execution.
 */
@Service
class ContainerService(
    private val configProperties: ConfigProperties,
    private val containerRunner: ContainerRunner,
    private val agentService: AgentService,
) {
    /**
     * It's internal for testing purpose only
     */
    internal val containers: ContainersCollection = ContainersCollection(configProperties.agentsHeartBeatTimeoutMillis)

    /**
     * Function that builds a base image with test resources
     *
     * @param request [RunExecutionRequest] with info about [Execution] from which this workflow is started
     * @return image ID and execution command for the agent
     * @throws DockerException if interaction with docker daemon is not successful
     */
    @Suppress("UnsafeCallOnNullableType")
    fun prepareConfiguration(request: RunExecutionRequest): RunConfiguration {
        val buildResult = prepareConfigurationForExecution(request)
        log.info("For execution.id=${request.executionId} using base image [${buildResult.imageTag}]")
        return buildResult
    }

    /**
     * creates containers with agents
     *
     * @param executionId
     * @param configuration configuration for containers to be created
     * @return list of IDs of created containers
     */
    fun createContainers(
        executionId: Long,
        configuration: RunConfiguration,
    ): List<String> {
        containers.markExecutionAsStarted(executionId)
        return containerRunner.create(
            executionId = executionId,
            configuration = configuration,
            replicas = configProperties.agentsCount,
        )
    }

    /**
     * @param executionId ID of [Execution] for which containers are being started
     * @param containerIds list of IDs of agents (==containers) for this execution
     * @return Flux of ticks which correspond to attempts to check agents start, completes when agents are either
     * started or timeout is reached.
     */
    @Suppress("UnsafeCallOnNullableType", "TOO_LONG_FUNCTION")
    fun startContainersAndUpdateExecution(executionId: Long, containerIds: List<String>): Flux<Long> {
        log.info("Sending request to make execution.id=$executionId RUNNING")
        return agentService
            .updateExecution(executionId, ExecutionStatus.RUNNING)
            .map {
                containerRunner.startAllByExecution(executionId)
                log.info("Made request to start containers for execution.id=$executionId")
            }
            .flatMapMany {
                // Check, whether the agents were actually started, if yes, all cases will be covered by themselves and HeartBeatInspector,
                // if no, mark execution as failed with internal error here
                val now = Clock.System.now()
                val duration = AtomicLong(0)
                Flux.interval(configProperties.agentsStartCheckIntervalMillis.milliseconds.toJavaDuration())
                    .takeWhile {
                        duration.get() < configProperties.agentsStartTimeoutMillis && !containers.containsAnyByExecutionId(executionId)
                    }
                    .doOnNext {
                        duration.set((Clock.System.now() - now).inWholeMilliseconds)
                    }
                    .doOnComplete {
                        if (!containers.containsAnyByExecutionId(executionId)) {
                            log.error("Internal error: none of agents $containerIds are started, will mark execution $executionId as failed.")
                            containerRunner.cleanupAllByExecution(executionId)
                            agentService.updateExecution(executionId, ExecutionStatus.ERROR,
                                "Internal error, raise an issue at https://github.com/saveourtool/save-cloud/issues/new"
                            ).then(agentService.markAllTestExecutionsOfExecutionAsFailed(executionId))
                                .subscribe()
                        }
                        containers.deleteAllByExecutionId(executionId)
                    }
            }
    }

    /**
     * @param executionId
     * @param containerId
     * @param timestamp
     */
<<<<<<< HEAD
    fun touchContainer(
        executionId: Long,
        containerId: String,
        timestamp: Instant,
    ): Unit = containers.upsert(containerId, executionId, timestamp)
=======
    @Suppress("TOO_MANY_LINES_IN_LAMBDA", "FUNCTION_BOOLEAN_PREFIX")
    fun stopAgents(containerIds: Collection<String>): Boolean = (containerRunner as? ContainerRunner.Stoppable)
        ?.let { runner ->
            try {
                containerIds.all { containerId ->
                    runner.stop(containerId)
                }
            } catch (e: ContainerRunnerException) {
                log.error("Error while stopping agents $containerIds", e)
                false
            }
        }
        ?: run {
            log.warn { "${containerRunner::class.simpleName} doesn't support stopping of containers" }
            false
        }
>>>>>>> a853065b

    /**
     * @param containerId
     */
    fun markContainerAsCrashed(
        containerId: String,
    ): Unit = containers.markAsCrashed(containerId)

    /**
     * Check whether the agent with [containerId] is stopped
     *
     * @param containerId id of an container
     * @return true if agent is stopped
     */
    fun isStoppedByContainerId(containerId: String): Boolean = containerRunner.isStopped(containerId)

    /**
     * @param containerId
     */
    fun ensureGracefullyStopped(containerId: String) {
        val shutdownTimeoutSeconds = configProperties.shutdown.gracefulTimeoutSeconds.seconds
        val numChecks: Int = configProperties.shutdown.gracefulNumChecks
        Flux.interval((shutdownTimeoutSeconds / numChecks).toJavaDuration())
            .take(numChecks.toLong())
            .map {
                isStoppedByContainerId(containerId)
            }
            .takeUntil { it }
            // check whether we have got `true` or Flux has completed with only `false`
            .any { it }
            .doOnNext { successfullyStopped ->
                if (!successfullyStopped) {
                    log.warn {
                        "Agent with containerId=$containerId is not stopped in $shutdownTimeoutSeconds seconds after ${TerminateResponse::class.simpleName} signal," +
                                " will add it to crashed list"
                    }
                    containers.markAsCrashed(containerId)
                } else {
                    log.debug { "Agent with containerId=$containerId has stopped after ${TerminateResponse::class.simpleName} signal" }
                    containers.delete(containerId)
                }

                // Update final execution status, perform cleanup etc.
                agentService.finalizeExecution(containerId)
            }
            .subscribeOn(agentService.scheduler)
            .subscribe()
    }

    /**
     * @param executionId ID of execution
     */
    fun cleanup(executionId: Long) {
<<<<<<< HEAD
        containers.deleteAllByExecutionId(executionId)
=======
        containerRunner.cleanupAllByExecution(executionId)
>>>>>>> a853065b
    }

    private fun prepareConfigurationForExecution(request: RunExecutionRequest): RunConfiguration {
        val env = fillAgentPropertiesFromConfiguration(
            configProperties.agentSettings,
            request.saveAgentVersion,
            request.executionId,
        )

        val baseImage = baseImageName(request.sdk)
        return RunConfiguration(
            imageTag = baseImage,
            runCmd = listOf(
                "sh", "-c",
                "set -o xtrace" +
                        " && curl -vvv -X POST ${request.saveAgentUrl} --output $SAVE_AGENT_EXECUTABLE_NAME" +
                        " && chmod +x $SAVE_AGENT_EXECUTABLE_NAME" +
                        " && ./$SAVE_AGENT_EXECUTABLE_NAME"
            ),
            env = env,
        )
    }

    @Scheduled(cron = "*/\${orchestrator.heart-beat-inspector-interval} * * * * ?")
    private fun run() {
        determineCrashedAgents()
        cleanupExecutionWithoutContainers()
    }

    /**
     * Consider agent as crashed, if it didn't send heartbeats for some time
     */
    private fun determineCrashedAgents() {
        containers.updateByStatus { containerId -> isStoppedByContainerId(containerId) }
    }

    /**
     * Stop crashed agents and mark corresponding test executions as failed with internal error
     */
    private fun cleanupExecutionWithoutContainers() {
        containers.processCrashed { crashedContainers ->
            log.debug {
                "Stopping crashed agents: $crashedContainers"
            }
            containers.processExecutionWithoutContainers { executionIds ->
                executionIds.forEach { executionId ->
                    log.warn("All agents for execution $executionId are crashed, initialize cleanup for it.")
                    containers.deleteAllByExecutionId(executionId)
                    agentService.finalizeExecution(executionId)
                }
            }
        }
    }

    /**
     * Information required to start containers with save-agent
     *
     * @property imageTag tag of an image which should be used for a container
     * @property runCmd command that should be run as container's entrypoint.
     * Usually looks like `sh -c "rest of the command"`.
     * @property workingDir
     * @property env environment variables for the container
     */
    data class RunConfiguration(
        val imageTag: String,
        val runCmd: List<String>,
        val workingDir: String = EXECUTION_DIR,
        val env: Map<AgentEnvName, String>,
    )

    companion object {
        private val log = LoggerFactory.getLogger(ContainerService::class.java)
        internal const val SAVE_AGENT_EXECUTABLE_NAME = "save-agent.kexe"
    }
}

/**
 * @param sdk
 * @return name like `save-base:openjdk-11`
 */
internal fun baseImageName(sdk: Sdk) = "ghcr.io/saveourtool/save-base:${sdk.toString().replace(":", "-")}"<|MERGE_RESOLUTION|>--- conflicted
+++ resolved
@@ -12,10 +12,7 @@
 import com.saveourtool.save.orchestrator.runner.EXECUTION_DIR
 import com.saveourtool.save.orchestrator.utils.ContainersCollection
 import com.saveourtool.save.request.RunExecutionRequest
-<<<<<<< HEAD
 import com.saveourtool.save.utils.debug
-=======
->>>>>>> a853065b
 import com.saveourtool.save.utils.warn
 
 import org.slf4j.LoggerFactory
@@ -125,30 +122,11 @@
      * @param containerId
      * @param timestamp
      */
-<<<<<<< HEAD
     fun touchContainer(
         executionId: Long,
         containerId: String,
         timestamp: Instant,
     ): Unit = containers.upsert(containerId, executionId, timestamp)
-=======
-    @Suppress("TOO_MANY_LINES_IN_LAMBDA", "FUNCTION_BOOLEAN_PREFIX")
-    fun stopAgents(containerIds: Collection<String>): Boolean = (containerRunner as? ContainerRunner.Stoppable)
-        ?.let { runner ->
-            try {
-                containerIds.all { containerId ->
-                    runner.stop(containerId)
-                }
-            } catch (e: ContainerRunnerException) {
-                log.error("Error while stopping agents $containerIds", e)
-                false
-            }
-        }
-        ?: run {
-            log.warn { "${containerRunner::class.simpleName} doesn't support stopping of containers" }
-            false
-        }
->>>>>>> a853065b
 
     /**
      * @param containerId
@@ -202,11 +180,8 @@
      * @param executionId ID of execution
      */
     fun cleanup(executionId: Long) {
-<<<<<<< HEAD
         containers.deleteAllByExecutionId(executionId)
-=======
         containerRunner.cleanupAllByExecution(executionId)
->>>>>>> a853065b
     }
 
     private fun prepareConfigurationForExecution(request: RunExecutionRequest): RunConfiguration {
