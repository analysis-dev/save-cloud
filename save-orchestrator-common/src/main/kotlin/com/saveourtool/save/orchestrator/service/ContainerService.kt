--- conflicted
+++ resolved
@@ -118,19 +118,7 @@
 
         val baseImage = request.sdk.baseImageName()
 
-<<<<<<< HEAD
-        /*
-         * The command is executed using the user's login shell,
-         * so changing 'sh -c' to 'bash -c' below won't affect anything.
-         */
-        @Language("bash")
-        val agentCommand = "set ${getShellOptions()}" +
-                " && curl ${getCurlOptions()} '${request.saveAgentUrl}' --output $SAVE_AGENT_EXECUTABLE_NAME" +
-                " && chmod +x $SAVE_AGENT_EXECUTABLE_NAME" +
-                " && ./$SAVE_AGENT_EXECUTABLE_NAME"
-=======
         val agentCommand = downloadAndRunAgentCommand(request.saveAgentUrl, AgentType.AGENT)
->>>>>>> 63ca84b4
 
         return RunConfiguration(
             imageTag = baseImage,
