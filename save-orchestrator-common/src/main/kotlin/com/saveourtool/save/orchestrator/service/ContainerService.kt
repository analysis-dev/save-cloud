package com.saveourtool.save.orchestrator.service

import com.saveourtool.save.agent.AgentEnvName
import com.saveourtool.save.domain.Sdk
import com.saveourtool.save.entities.Execution
import com.saveourtool.save.execution.ExecutionStatus
import com.saveourtool.save.orchestrator.config.ConfigProperties
import com.saveourtool.save.orchestrator.fillAgentPropertiesFromConfiguration
import com.saveourtool.save.orchestrator.runner.ContainerRunner
import com.saveourtool.save.orchestrator.runner.EXECUTION_DIR
import com.saveourtool.save.orchestrator.utils.OrchestratorAgentStatusService
import com.saveourtool.save.request.RunExecutionRequest

import org.slf4j.LoggerFactory
import org.springframework.stereotype.Service
import reactor.core.publisher.Flux

import java.util.concurrent.atomic.AtomicLong

import kotlin.io.path.*
import kotlin.time.Duration.Companion.milliseconds
import kotlin.time.toJavaDuration
import kotlinx.datetime.Clock

/**
 * A service that builds and starts containers for test execution.
 */
@Service
class ContainerService(
    private val configProperties: ConfigProperties,
    private val containerRunner: ContainerRunner,
    private val agentService: AgentService,
    private val orchestratorAgentStatusService: OrchestratorAgentStatusService,
) {
    /**
     * Function that builds a base image with test resources
     *
     * @param request [RunExecutionRequest] with info about [Execution] from which this workflow is started
     * @return image ID and execution command for the agent
     * @throws DockerException if interaction with docker daemon is not successful
     */
    @Suppress("UnsafeCallOnNullableType")
    fun prepareConfiguration(request: RunExecutionRequest): RunConfiguration {
        val buildResult = prepareConfigurationForExecution(request)
        log.info("For execution.id=${request.executionId} using base image [${buildResult.imageTag}]")
        return buildResult
    }

    /**
     * creates containers with agents
     *
     * @param executionId
     * @param configuration configuration for containers to be created
     * @return list of IDs of created containers
     */
    fun createContainers(
        executionId: Long,
        configuration: RunConfiguration,
    ) = containerRunner.create(
        executionId = executionId,
        configuration = configuration,
        replicas = configProperties.agentsCount,
    )

    /**
     * @param executionId ID of [Execution] for which containers are being started
     * @param containerIds list of IDs of agents (==containers) for this execution
     * @return Flux of ticks which correspond to attempts to check agents start, completes when agents are either
     * started or timeout is reached.
     */
    @Suppress("UnsafeCallOnNullableType", "TOO_LONG_FUNCTION")
    fun startContainersAndUpdateExecution(executionId: Long, containerIds: List<String>): Flux<Long> {
        log.info("Sending request to make execution.id=$executionId RUNNING")
        return agentService
            .updateExecution(executionId, ExecutionStatus.RUNNING)
            .map {
                containerRunner.startAllByExecution(executionId)
                log.info("Made request to start containers for execution.id=$executionId")
            }
            .flatMapMany {
                // Check, whether the agents were actually started, if yes, all cases will be covered by themselves and HeartBeatInspector,
                // if no, mark execution as failed with internal error here
                val now = Clock.System.now()
                val duration = AtomicLong(0)
                Flux.interval(configProperties.agentsStartCheckIntervalMillis.milliseconds.toJavaDuration())
                    .takeWhile {
                        duration.get() < configProperties.agentsStartTimeoutMillis && !orchestratorAgentStatusService.containsAnyByExecutionId(executionId)
                    }
                    .doOnNext {
                        duration.set((Clock.System.now() - now).inWholeMilliseconds)
                    }
                    .doOnComplete {
                        if (!orchestratorAgentStatusService.containsAnyByExecutionId(executionId)) {
                            log.error("Internal error: none of agents $containerIds are started, will mark execution $executionId as failed.")
                            containerRunner.cleanupAllByExecution(executionId)
                            agentService.updateExecution(executionId, ExecutionStatus.ERROR,
                                "Internal error, raise an issue at https://github.com/saveourtool/save-cloud/issues/new"
                            ).then(agentService.markAllTestExecutionsOfExecutionAsFailed(executionId))
                                .subscribe()
                        }
                        orchestratorAgentStatusService.deleteAllByExecutionId(executionId)
                    }
            }
    }

    /**
<<<<<<< HEAD
     * @param containerIds list of container IDs of agents to stop
     * @return true if agents have been stopped, false if another thread is already stopping them
     */
    @Suppress("TOO_MANY_LINES_IN_LAMBDA", "FUNCTION_BOOLEAN_PREFIX")
    fun stopAgents(containerIds: Collection<String>): Boolean = (containerRunner as? ContainerRunner.Stoppable)
        ?.let { runner ->
            try {
                containerIds.all { containerId ->
                    runner.stop(containerId)
                }
            } catch (e: ContainerRunnerException) {
                log.error("Error while stopping agents $containerIds", e)
                false
            }
        }
        ?: run {
            log.warn { "${containerRunner::class.simpleName} doesn't support stopping of containers" }
            false
        }
=======
     * @param executionId
     */
    fun markAgentForExecutionAsStarted(executionId: Long) {
        areAgentsHaveStarted
            .computeIfAbsent(executionId) { AtomicBoolean(false) }
            .compareAndSet(false, true)
    }
>>>>>>> d5913cf9

    /**
     * Check whether the agent with [containerId] is stopped
     *
     * @param containerId id of an container
     * @return true if agent is stopped
     */
    fun isStoppedByContainerId(containerId: String): Boolean = containerRunner.isStopped(containerId)

    /**
     * @param executionId ID of execution
     */
    fun cleanup(executionId: Long) {
        containerRunner.cleanupAllByExecution(executionId)
    }

    private fun prepareConfigurationForExecution(request: RunExecutionRequest): RunConfiguration {
        val env = fillAgentPropertiesFromConfiguration(
            configProperties.agentSettings,
            request.saveAgentVersion,
            request.executionId,
        )

        val baseImage = baseImageName(request.sdk)
        return RunConfiguration(
            imageTag = baseImage,
            runCmd = listOf(
                "sh", "-c",
                "set -o xtrace" +
                        " && curl -vvv -X POST ${request.saveAgentUrl} --output $SAVE_AGENT_EXECUTABLE_NAME" +
                        " && chmod +x $SAVE_AGENT_EXECUTABLE_NAME" +
                        " && ./$SAVE_AGENT_EXECUTABLE_NAME"
            ),
            env = env,
        )
    }

    /**
     * Information required to start containers with save-agent
     *
     * @property imageTag tag of an image which should be used for a container
     * @property runCmd command that should be run as container's entrypoint.
     * Usually looks like `sh -c "rest of the command"`.
     * @property workingDir
     * @property env environment variables for the container
     */
    data class RunConfiguration(
        val imageTag: String,
        val runCmd: List<String>,
        val workingDir: String = EXECUTION_DIR,
        val env: Map<AgentEnvName, String>,
    )

    companion object {
        private val log = LoggerFactory.getLogger(ContainerService::class.java)
        internal const val SAVE_AGENT_EXECUTABLE_NAME = "save-agent.kexe"
    }
}

/**
 * @param sdk
 * @return name like `save-base:openjdk-11`
 */
internal fun baseImageName(sdk: Sdk) = "ghcr.io/saveourtool/save-base:${sdk.toString().replace(":", "-")}"<|MERGE_RESOLUTION|>--- conflicted
+++ resolved
@@ -104,27 +104,6 @@
     }
 
     /**
-<<<<<<< HEAD
-     * @param containerIds list of container IDs of agents to stop
-     * @return true if agents have been stopped, false if another thread is already stopping them
-     */
-    @Suppress("TOO_MANY_LINES_IN_LAMBDA", "FUNCTION_BOOLEAN_PREFIX")
-    fun stopAgents(containerIds: Collection<String>): Boolean = (containerRunner as? ContainerRunner.Stoppable)
-        ?.let { runner ->
-            try {
-                containerIds.all { containerId ->
-                    runner.stop(containerId)
-                }
-            } catch (e: ContainerRunnerException) {
-                log.error("Error while stopping agents $containerIds", e)
-                false
-            }
-        }
-        ?: run {
-            log.warn { "${containerRunner::class.simpleName} doesn't support stopping of containers" }
-            false
-        }
-=======
      * @param executionId
      */
     fun markAgentForExecutionAsStarted(executionId: Long) {
@@ -132,7 +111,6 @@
             .computeIfAbsent(executionId) { AtomicBoolean(false) }
             .compareAndSet(false, true)
     }
->>>>>>> d5913cf9
 
     /**
      * Check whether the agent with [containerId] is stopped
