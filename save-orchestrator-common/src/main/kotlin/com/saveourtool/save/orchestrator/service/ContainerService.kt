--- conflicted
+++ resolved
@@ -52,18 +52,11 @@
      * @param configuration configuration for containers to be created
      * @return list of IDs of created containers
      */
-<<<<<<< HEAD
     @Throws(ContainerException::class)
     fun createAndStartContainers(
         executionId: Long,
         configuration: RunConfiguration,
-    ): List<String> = containerRunner.createAndStart(
-=======
-    fun createAndStartContainers(
-        executionId: Long,
-        configuration: RunConfiguration,
     ): Unit = containerRunner.createAndStart(
->>>>>>> d2e0cbcb
         executionId = executionId,
         configuration = configuration,
         replicas = configProperties.agentsCount,
@@ -71,9 +64,8 @@
 
     /**
      * @param executionId ID of [Execution] for which containers are being started
-<<<<<<< HEAD
      * @param replicas
-     * @return Flux of ticks which correspond to attempts to check agents start, completes when agents are either
+     * @return Mono of ticks which correspond to attempts to check agents start, completes when agents are either
      * started or timeout is reached.
      */
     @Suppress("UnsafeCallOnNullableType", "TOO_LONG_FUNCTION")
@@ -81,18 +73,10 @@
         log.info {
             "Validate that $replicas agents are started for execution.id=$executionId"
         }
-=======
-     * @return Mono of ticks which correspond to attempts to check agents start, completes when agents are either
-     * started or timeout is reached.
-     */
-    @Suppress("UnsafeCallOnNullableType", "TOO_LONG_FUNCTION")
-    fun validateContainersAreStarted(executionId: Long): Mono<Void> {
->>>>>>> d2e0cbcb
         // Check, whether the agents were actually started, if yes, all cases will be covered by themselves and HeartBeatInspector,
         // if no, mark execution as failed with internal error here
         return waitReactivelyUntil(
             interval = configProperties.agentsStartCheckIntervalMillis.milliseconds,
-<<<<<<< HEAD
             numberOfChecks = configProperties.agentsStartTimeoutMillis / configProperties.agentsStartCheckIntervalMillis,
         ) {
             agentStatusInMemoryRepository.containsAnyByExecutionId(executionId)
@@ -103,25 +87,11 @@
                     containerRunner.cleanupAllByExecution(executionId)
                     agentService.updateExecution(
                         executionId, ExecutionStatus.ERROR,
-=======
-            numberOfChecks = configProperties.agentsStartTimeoutMillis / configProperties.agentsStartCheckIntervalMillis
-        ) {
-            agentStatusInMemoryRepository.containsAnyByExecutionId(executionId)
-        }
-            .doOnSuccess { hasStartedContainers ->
-                if (!hasStartedContainers) {
-                    log.error("Internal error: no agents are started, will mark execution $executionId as failed.")
-                    containerRunner.cleanupAllByExecution(executionId)
-                    agentService.updateExecution(executionId, ExecutionStatus.ERROR,
->>>>>>> d2e0cbcb
                         "Internal error, raise an issue at https://github.com/saveourtool/save-cloud/issues/new"
                     ).then(agentService.markAllTestExecutionsOfExecutionAsFailed(executionId))
                         .subscribe()
                 }
-<<<<<<< HEAD
                 agentStatusInMemoryRepository.deleteAllByExecutionId(executionId)
-=======
->>>>>>> d2e0cbcb
             }
             .then()
     }
