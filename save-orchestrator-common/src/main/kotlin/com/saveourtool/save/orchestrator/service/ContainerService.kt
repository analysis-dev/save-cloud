package com.saveourtool.save.orchestrator.service

import com.saveourtool.save.agent.AgentEnvName
import com.saveourtool.save.domain.Sdk
import com.saveourtool.save.entities.Execution
import com.saveourtool.save.execution.ExecutionStatus
import com.saveourtool.save.orchestrator.config.ConfigProperties
import com.saveourtool.save.orchestrator.fillAgentPropertiesFromConfiguration
import com.saveourtool.save.orchestrator.runner.ContainerRunner
import com.saveourtool.save.orchestrator.runner.ContainerRunnerException
import com.saveourtool.save.orchestrator.runner.EXECUTION_DIR
import com.saveourtool.save.request.RunExecutionRequest
import com.saveourtool.save.utils.warn

import org.slf4j.LoggerFactory
import org.springframework.stereotype.Service
import reactor.core.publisher.Flux
import reactor.core.publisher.Mono

import java.util.concurrent.ConcurrentHashMap
import java.util.concurrent.ConcurrentMap
import java.util.concurrent.atomic.AtomicBoolean
import java.util.concurrent.atomic.AtomicLong

import kotlin.io.path.*
import kotlin.time.Duration.Companion.milliseconds
import kotlin.time.toJavaDuration
import kotlinx.datetime.Clock

/**
 * A service that builds and starts containers for test execution.
 */
@Service
class ContainerService(
    private val configProperties: ConfigProperties,
    private val containerRunner: ContainerRunner,
    private val agentService: AgentService,
) {
    private val areAgentsHaveStarted: ConcurrentMap<Long, AtomicBoolean> = ConcurrentHashMap()

    /**
     * Function that builds a base image with test resources
     *
     * @param request [RunExecutionRequest] with info about [Execution] from which this workflow is started
     * @return image ID and execution command for the agent
     * @throws DockerException if interaction with docker daemon is not successful
     */
    @Suppress("UnsafeCallOnNullableType")
    fun prepareConfiguration(request: RunExecutionRequest): RunConfiguration {
        val buildResult = prepareConfigurationForExecution(request)
        log.info("For execution.id=${request.executionId} using base image [${buildResult.imageTag}]")
        return buildResult
    }

    /**
     * creates containers with agents
     *
     * @param executionId
     * @param configuration configuration for containers to be created
     * @return list of IDs of created containers
     */
    fun createAndStartContainers(
        executionId: Long,
        configuration: RunConfiguration,
    ) = containerRunner.createAndStart(
        executionId = executionId,
        configuration = configuration,
        replicas = configProperties.agentsCount,
    )

    /**
     * @param executionId ID of [Execution] for which containers are being started
     * @return Mono of ticks which correspond to attempts to check agents start, completes when agents are either
     * started or timeout is reached.
     */
    @Suppress("UnsafeCallOnNullableType", "TOO_LONG_FUNCTION")
    fun validateContainersAreStarted(executionId: Long): Mono<Void> {
        log.info("Sending request to make execution.id=$executionId RUNNING")
<<<<<<< HEAD
        // Check, whether the agents were actually started, if yes, all cases will be covered by themselves and HeartBeatInspector,
        // if no, mark execution as failed with internal error here
        val now = Clock.System.now()
        val duration = AtomicLong(0)
        return Flux.interval(configProperties.agentsStartCheckIntervalMillis.milliseconds.toJavaDuration())
            .takeWhile {
                val isAnyAgentStarted = areAgentsHaveStarted.computeIfAbsent(executionId) { AtomicBoolean(false) }.get()
                duration.get() < configProperties.agentsStartTimeoutMillis && !isAnyAgentStarted
            }
            .doOnNext {
                duration.set((Clock.System.now() - now).inWholeMilliseconds)
=======
        return agentService
            .updateExecution(executionId, ExecutionStatus.RUNNING)
            .map {
                containerRunner.startAllByExecution(executionId)
                log.info("Made request to start containers for execution.id=$executionId")
            }
            .flatMapMany {
                // Check, whether the agents were actually started, if yes, all cases will be covered by themselves and HeartBeatInspector,
                // if no, mark execution as failed with internal error here
                val now = Clock.System.now()
                val duration = AtomicLong(0)
                Flux.interval(configProperties.agentsStartCheckIntervalMillis.milliseconds.toJavaDuration())
                    .takeWhile {
                        val isAnyAgentStarted = areAgentsHaveStarted.computeIfAbsent(executionId) { AtomicBoolean(false) }.get()
                        duration.get() < configProperties.agentsStartTimeoutMillis && !isAnyAgentStarted
                    }
                    .doOnNext {
                        duration.set((Clock.System.now() - now).inWholeMilliseconds)
                    }
                    .doOnComplete {
                        if (areAgentsHaveStarted[executionId]?.get() != true) {
                            log.error("Internal error: none of agents $containerIds are started, will mark execution $executionId as failed.")
                            containerRunner.cleanupAllByExecution(executionId)
                            agentService.updateExecution(executionId, ExecutionStatus.ERROR,
                                "Internal error, raise an issue at https://github.com/saveourtool/save-cloud/issues/new"
                            ).then(agentService.markAllTestExecutionsOfExecutionAsFailed(executionId))
                                .subscribe()
                        }
                        areAgentsHaveStarted.remove(executionId)
                    }
>>>>>>> a853065b
            }
            .doOnComplete {
                if (areAgentsHaveStarted[executionId]?.get() != true) {
                    log.error("Internal error: no agents are started, will mark execution $executionId as failed.")
                    containerRunner.cleanupByExecution(executionId)
                    agentService.updateExecution(executionId, ExecutionStatus.ERROR,
                        "Internal error, raise an issue at https://github.com/saveourtool/save-cloud/issues/new"
                    ).then(agentService.markAllTestExecutionsOfExecutionAsFailed(executionId))
                        .subscribe()
                }
                areAgentsHaveStarted.remove(executionId)
            }
            .then()
    }

    /**
     * @param containerIds list of container IDs of agents to stop
     * @return true if agents have been stopped, false if another thread is already stopping them
     */
    @Suppress("TOO_MANY_LINES_IN_LAMBDA", "FUNCTION_BOOLEAN_PREFIX")
    fun stopAgents(containerIds: Collection<String>): Boolean = (containerRunner as? ContainerRunner.Stoppable)
        ?.let { runner ->
            try {
                containerIds.all { containerId ->
                    runner.stop(containerId)
                }
            } catch (e: ContainerRunnerException) {
                log.error("Error while stopping agents $containerIds", e)
                false
            }
        }
        ?: run {
            log.warn { "${containerRunner::class.simpleName} doesn't support stopping of containers" }
            false
        }

    /**
     * @param executionId
     */
    fun markAgentForExecutionAsStarted(executionId: Long) {
        areAgentsHaveStarted
            .computeIfAbsent(executionId) { AtomicBoolean(false) }
            .compareAndSet(false, true)
    }

    /**
     * Check whether the agent with [containerId] is stopped
     *
     * @param containerId id of an container
     * @return true if agent is stopped
     */
<<<<<<< HEAD
    fun isStopped(containerId: String): Boolean = containerRunner.isStopped(containerId)
=======
    fun isStoppedByContainerId(containerId: String): Boolean = containerRunner.isStopped(containerId)
>>>>>>> a853065b

    /**
     * @param executionId ID of execution
     */
<<<<<<< HEAD
    fun cleanupByExecutionId(executionId: Long) {
        containerRunner.cleanupByExecution(executionId)
=======
    fun cleanup(executionId: Long) {
        containerRunner.cleanupAllByExecution(executionId)
>>>>>>> a853065b
    }

    private fun prepareConfigurationForExecution(request: RunExecutionRequest): RunConfiguration {
        val env = fillAgentPropertiesFromConfiguration(
            configProperties.agentSettings,
            request.saveAgentVersion,
            request.executionId,
        )

        val baseImage = baseImageName(request.sdk)
        return RunConfiguration(
            imageTag = baseImage,
            runCmd = listOf(
                "sh", "-c",
                "set -o xtrace" +
                        " && curl -vvv -X POST ${request.saveAgentUrl} --output $SAVE_AGENT_EXECUTABLE_NAME" +
                        " && chmod +x $SAVE_AGENT_EXECUTABLE_NAME" +
                        " && ./$SAVE_AGENT_EXECUTABLE_NAME"
            ),
            env = env,
        )
    }

    /**
     * Information required to start containers with save-agent
     *
     * @property imageTag tag of an image which should be used for a container
     * @property runCmd command that should be run as container's entrypoint.
     * Usually looks like `sh -c "rest of the command"`.
     * @property workingDir
     * @property env environment variables for the container
     */
    data class RunConfiguration(
        val imageTag: String,
        val runCmd: List<String>,
        val workingDir: String = EXECUTION_DIR,
        val env: Map<AgentEnvName, String>,
    )

    companion object {
        private val log = LoggerFactory.getLogger(ContainerService::class.java)
        internal const val SAVE_AGENT_EXECUTABLE_NAME = "save-agent.kexe"
    }
}

/**
 * @param sdk
 * @return name like `save-base:openjdk-11`
 */
internal fun baseImageName(sdk: Sdk) = "ghcr.io/saveourtool/save-base:${sdk.toString().replace(":", "-")}"<|MERGE_RESOLUTION|>--- conflicted
+++ resolved
@@ -76,7 +76,6 @@
     @Suppress("UnsafeCallOnNullableType", "TOO_LONG_FUNCTION")
     fun validateContainersAreStarted(executionId: Long): Mono<Void> {
         log.info("Sending request to make execution.id=$executionId RUNNING")
-<<<<<<< HEAD
         // Check, whether the agents were actually started, if yes, all cases will be covered by themselves and HeartBeatInspector,
         // if no, mark execution as failed with internal error here
         val now = Clock.System.now()
@@ -88,43 +87,11 @@
             }
             .doOnNext {
                 duration.set((Clock.System.now() - now).inWholeMilliseconds)
-=======
-        return agentService
-            .updateExecution(executionId, ExecutionStatus.RUNNING)
-            .map {
-                containerRunner.startAllByExecution(executionId)
-                log.info("Made request to start containers for execution.id=$executionId")
-            }
-            .flatMapMany {
-                // Check, whether the agents were actually started, if yes, all cases will be covered by themselves and HeartBeatInspector,
-                // if no, mark execution as failed with internal error here
-                val now = Clock.System.now()
-                val duration = AtomicLong(0)
-                Flux.interval(configProperties.agentsStartCheckIntervalMillis.milliseconds.toJavaDuration())
-                    .takeWhile {
-                        val isAnyAgentStarted = areAgentsHaveStarted.computeIfAbsent(executionId) { AtomicBoolean(false) }.get()
-                        duration.get() < configProperties.agentsStartTimeoutMillis && !isAnyAgentStarted
-                    }
-                    .doOnNext {
-                        duration.set((Clock.System.now() - now).inWholeMilliseconds)
-                    }
-                    .doOnComplete {
-                        if (areAgentsHaveStarted[executionId]?.get() != true) {
-                            log.error("Internal error: none of agents $containerIds are started, will mark execution $executionId as failed.")
-                            containerRunner.cleanupAllByExecution(executionId)
-                            agentService.updateExecution(executionId, ExecutionStatus.ERROR,
-                                "Internal error, raise an issue at https://github.com/saveourtool/save-cloud/issues/new"
-                            ).then(agentService.markAllTestExecutionsOfExecutionAsFailed(executionId))
-                                .subscribe()
-                        }
-                        areAgentsHaveStarted.remove(executionId)
-                    }
->>>>>>> a853065b
             }
             .doOnComplete {
                 if (areAgentsHaveStarted[executionId]?.get() != true) {
                     log.error("Internal error: no agents are started, will mark execution $executionId as failed.")
-                    containerRunner.cleanupByExecution(executionId)
+                    containerRunner.cleanupAllByExecution(executionId)
                     agentService.updateExecution(executionId, ExecutionStatus.ERROR,
                         "Internal error, raise an issue at https://github.com/saveourtool/save-cloud/issues/new"
                     ).then(agentService.markAllTestExecutionsOfExecutionAsFailed(executionId))
@@ -171,22 +138,13 @@
      * @param containerId id of an container
      * @return true if agent is stopped
      */
-<<<<<<< HEAD
     fun isStopped(containerId: String): Boolean = containerRunner.isStopped(containerId)
-=======
-    fun isStoppedByContainerId(containerId: String): Boolean = containerRunner.isStopped(containerId)
->>>>>>> a853065b
 
     /**
      * @param executionId ID of execution
      */
-<<<<<<< HEAD
     fun cleanupByExecutionId(executionId: Long) {
-        containerRunner.cleanupByExecution(executionId)
-=======
-    fun cleanup(executionId: Long) {
         containerRunner.cleanupAllByExecution(executionId)
->>>>>>> a853065b
     }
 
     private fun prepareConfigurationForExecution(request: RunExecutionRequest): RunConfiguration {
