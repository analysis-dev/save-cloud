import org.gradle.testing.jacoco.plugins.JacocoTaskExtension

plugins {
    id("com.saveourtool.save.buildutils.kotlin-jvm-configuration")
    id("com.saveourtool.save.buildutils.spring-boot-app-configuration")
    id("com.saveourtool.save.buildutils.spring-data-configuration")
    id("com.saveourtool.save.buildutils.save-cli-configuration")
    id("com.saveourtool.save.buildutils.save-agent-configuration")
    id("com.saveourtool.save.buildutils.code-quality-convention")
    // this plugin will generate generateOpenApiDocs task
    // running this task, it will write the OpenAPI spec into a backend-api-docs.json file in save-backend dir.
    id("org.springdoc.openapi-gradle-plugin") version "1.6.0"
}

openApi {
    apiDocsUrl.set("http://localhost:5800/internal/v3/api-docs/latest")
    outputDir.set(file(projectDir))
    outputFileName.set("backend-api-docs.json")
    waitTimeInSeconds.set(120)

    customBootRun {
        jvmArgs.add("-Dbackend.test-analysis-settings.replay-on-startup=false")
        jvmArgs.add("-Dbackend.s3-storage.createBucketIfNotExists=false")
        args.add("--debug")
    }
}

tasks.named("jar") {
    mustRunAfter("forkedSpringBootRun", "generateOpenApiDocs")
}

tasks.named("inspectClassesForKotlinIC") {
    mustRunAfter("forkedSpringBootRun", "generateOpenApiDocs")
}

tasks.named("processTestResources") {
    dependsOn("copyLiquibase")
}

tasks.register<Copy>("copyLiquibase") {
    from("$rootDir/db")
    into("$buildDir/resources/test/db")
}

dependencies {
    implementation(projects.saveCloudCommon)
    implementation(projects.authenticationService)
    implementation(projects.testAnalysisCore)
    implementation(libs.save.common.jvm)
    implementation(libs.spring.boot.starter.quartz)
    implementation(libs.spring.boot.starter.security)
    implementation(libs.spring.security.core)
    implementation(libs.hibernate.micrometer)
    implementation(libs.spring.cloud.starter.kubernetes.fabric8.config)
    implementation(libs.reactor.extra)
<<<<<<< HEAD
    implementation(libs.commons.io)
=======
    implementation(libs.arrow.kt.core)
    implementation(project.dependencies.platform(libs.aws.sdk.bom))
    implementation(libs.aws.sdk.s3)
    implementation(libs.aws.sdk.netty.nio)
    implementation(libs.ktor.client.core)
    implementation(libs.kotlinx.coroutines.core)
    implementation(libs.ktor.client.content.negotiation)
    implementation(libs.ktor.serialization.kotlinx.json)
    implementation(libs.ktor.client.apache)
>>>>>>> 4094393e
    testImplementation(libs.spring.security.test)
    testImplementation(libs.kotlinx.serialization.json)
    testImplementation(projects.testUtils)
}

tasks.withType<Test> {
    extensions.configure(JacocoTaskExtension::class) {
        // this file is only used in dev profile for debugging, no need to calculate test coverage
        excludes = listOf("**/CorsFilter.kt")
    }
}<|MERGE_RESOLUTION|>--- conflicted
+++ resolved
@@ -53,9 +53,6 @@
     implementation(libs.hibernate.micrometer)
     implementation(libs.spring.cloud.starter.kubernetes.fabric8.config)
     implementation(libs.reactor.extra)
-<<<<<<< HEAD
-    implementation(libs.commons.io)
-=======
     implementation(libs.arrow.kt.core)
     implementation(project.dependencies.platform(libs.aws.sdk.bom))
     implementation(libs.aws.sdk.s3)
@@ -65,7 +62,7 @@
     implementation(libs.ktor.client.content.negotiation)
     implementation(libs.ktor.serialization.kotlinx.json)
     implementation(libs.ktor.client.apache)
->>>>>>> 4094393e
+    implementation(libs.commons.io)
     testImplementation(libs.spring.security.test)
     testImplementation(libs.kotlinx.serialization.json)
     testImplementation(projects.testUtils)
