{
  "openapi": "3.0.1",
  "info": {
    "title": "SAVE Backend API",
    "version": "v1"
  },
  "servers": [
    {
      "url": "http://localhost:5800",
      "description": "Generated server url"
    }
  ],
  "paths": {
    "/api/v1/test-suites-sources/{organizationName}/{sourceName}/upload-snapshot": {
      "post": {
        "tags": [
          "test-suites-source"
        ],
        "summary": "Upload a snapshot of test suites source.",
        "description": "Upload a snapshot of test suites source.",
        "operationId": "uploadSnapshot",
        "parameters": [
          {
            "name": "organizationName",
            "in": "path",
            "description": "name of organization",
            "required": true,
            "schema": {
              "type": "string"
            }
          },
          {
            "name": "sourceName",
            "in": "path",
            "description": "name of test suites source",
            "required": true,
            "schema": {
              "type": "string"
            }
          }
        ],
        "requestBody": {
          "content": {
            "multipart/form-data": {
              "schema": {
                "required": [
                  "content"
                ],
                "type": "object",
                "properties": {
                  "content": {
                    "description": "content of uploading snapshot"
                  },
                  "version": {
                    "description": "version of uploading snapshot"
                  },
                  "creationTime": {
                    "description": "creationTime of uploading snapshot"
                  },
                  "X-Authorization-Source": {
                    "example": "basic"
                  }
                }
              }
            }
          }
        },
        "responses": {
          "404": {
            "description": "Either organization was not found by provided name or test suites source with such name in organization name was not found.",
            "content": {
              "*/*": {
                "schema": {
                  "$ref": "#/components/schemas/Unit"
                }
              }
            }
          },
          "200": {
            "description": "Successfully uploaded provided snapshot.",
            "content": {
              "*/*": {
                "schema": {
                  "$ref": "#/components/schemas/Unit"
                }
              }
            }
          },
          "401": {
            "description": "Unauthorized",
            "content": {
              "*/*": {
                "schema": {
                  "$ref": "#/components/schemas/Unit"
                }
              }
            }
          }
        },
        "security": [
          {
            "basic": []
          }
        ]
      }
    },
    "/api/v1/test-suites-sources/{organizationName}/{sourceName}/download-snapshot": {
      "post": {
        "tags": [
          "test-suites-source"
        ],
        "summary": "Download a snapshot of test suites source.",
        "description": "Download a snapshot of test suites source.",
        "operationId": "downloadSnapshot",
        "parameters": [
          {
            "name": "organizationName",
            "in": "path",
            "description": "name of organization",
            "required": true,
            "schema": {
              "type": "string"
            }
          },
          {
            "name": "sourceName",
            "in": "path",
            "description": "name of test suites source",
            "required": true,
            "schema": {
              "type": "string"
            }
          },
          {
            "name": "version",
            "in": "query",
            "description": "version of downloading snapshot",
            "required": true,
            "schema": {
              "type": "string"
            }
          },
          {
            "name": "X-Authorization-Source",
            "in": "header",
            "required": true,
            "example": "basic"
          }
        ],
        "responses": {
          "404": {
            "description": "Either organization was not found by provided name or test suites source with such name in organization name was not found.",
            "content": {
              "application/octet-stream": {
                "schema": {
                  "type": "array",
                  "items": {
                    "type": "object",
                    "properties": {
                      "short": {
                        "type": "integer",
                        "format": "int32"
                      },
                      "char": {
                        "type": "string"
                      },
                      "int": {
                        "type": "integer",
                        "format": "int32"
                      },
                      "long": {
                        "type": "integer",
                        "format": "int64"
                      },
                      "float": {
                        "type": "number",
                        "format": "float"
                      },
                      "double": {
                        "type": "number",
                        "format": "double"
                      },
                      "direct": {
                        "type": "boolean"
                      },
                      "readOnly": {
                        "type": "boolean"
                      }
                    }
                  }
                }
              }
            }
          },
          "200": {
            "description": "Successfully downloaded snapshot with provided version.",
            "content": {
              "application/octet-stream": {
                "schema": {
                  "type": "array",
                  "items": {
                    "type": "object",
                    "properties": {
                      "short": {
                        "type": "integer",
                        "format": "int32"
                      },
                      "char": {
                        "type": "string"
                      },
                      "int": {
                        "type": "integer",
                        "format": "int32"
                      },
                      "long": {
                        "type": "integer",
                        "format": "int64"
                      },
                      "float": {
                        "type": "number",
                        "format": "float"
                      },
                      "double": {
                        "type": "number",
                        "format": "double"
                      },
                      "direct": {
                        "type": "boolean"
                      },
                      "readOnly": {
                        "type": "boolean"
                      }
                    }
                  }
                }
              }
            }
          },
          "401": {
            "description": "Unauthorized",
            "content": {
              "application/octet-stream": {
                "schema": {
                  "type": "array",
                  "items": {
                    "type": "object",
                    "properties": {
                      "short": {
                        "type": "integer",
                        "format": "int32"
                      },
                      "char": {
                        "type": "string"
                      },
                      "int": {
                        "type": "integer",
                        "format": "int32"
                      },
                      "long": {
                        "type": "integer",
                        "format": "int64"
                      },
                      "float": {
                        "type": "number",
                        "format": "float"
                      },
                      "double": {
                        "type": "number",
                        "format": "double"
                      },
                      "direct": {
                        "type": "boolean"
                      },
                      "readOnly": {
                        "type": "boolean"
                      }
                    }
                  }
                }
              }
            }
          }
        },
        "security": [
          {
            "basic": []
          }
        ]
      }
    },
    "/api/v1/users/{userName}/save/token": {
      "post": {
        "tags": [
          "users-details-controller"
        ],
        "operationId": "saveUserToken",
        "parameters": [
          {
            "name": "userName",
            "in": "path",
            "required": true,
            "schema": {
              "type": "string"
            }
          }
        ],
        "requestBody": {
          "content": {
            "application/json": {
              "schema": {
                "type": "string"
              }
            }
          },
          "required": true
        },
        "responses": {
          "200": {
            "description": "OK",
            "content": {
              "*/*": {
                "schema": {
                  "type": "string"
                }
              }
            }
          }
        }
      }
    },
    "/api/v1/users/save": {
      "post": {
        "tags": [
          "users-details-controller"
        ],
        "operationId": "saveUser",
        "requestBody": {
          "content": {
            "application/json": {
              "schema": {
                "$ref": "#/components/schemas/UserInfo"
              }
            }
          },
          "required": true
        },
        "responses": {
          "200": {
            "description": "OK",
            "content": {
              "*/*": {
                "schema": {
                  "type": "string"
                }
              }
            }
          }
        }
      }
    },
    "/api/v1/test-suites/get-by-ids": {
      "post": {
        "tags": [
          "test-suites"
        ],
        "summary": "Get test suites by ids.",
        "description": "Get list of available test suites by their ids.",
        "operationId": "getTestSuitesByIds",
        "parameters": [
          {
            "name": "isContest",
            "in": "query",
            "description": "is given request sent for browsing test suites for contest, default is false",
            "required": false,
            "schema": {
              "type": "boolean",
              "default": false
            }
          }
        ],
        "requestBody": {
          "content": {
            "application/json": {
              "schema": {
                "type": "array",
                "items": {
                  "type": "integer",
                  "format": "int64"
                }
              }
            }
          },
          "required": true
        },
        "responses": {
          "200": {
            "description": "Successfully fetched test suites by ids.",
            "content": {
              "*/*": {
                "schema": {
                  "type": "array",
                  "items": {
                    "$ref": "#/components/schemas/TestSuiteDto"
                  }
                }
              }
            }
          },
          "401": {
            "description": "Unauthorized",
            "content": {
              "*/*": {
                "schema": {
                  "type": "array",
                  "items": {
                    "$ref": "#/components/schemas/TestSuiteDto"
                  }
                }
              }
            }
          }
        },
        "security": [
          {
            "basic": []
          }
        ]
      }
    },
    "/api/v1/test-suites-sources/{organizationName}/{sourceName}/fetch": {
      "post": {
        "tags": [
          "test-suites-source"
        ],
        "summary": "Post fetching of new tests from test suites source.",
        "description": "Post fetching of new tests from test suites source.",
        "operationId": "triggerFetch",
        "parameters": [
          {
            "name": "organizationName",
            "in": "path",
            "description": "name of organization",
            "required": true,
            "schema": {
              "type": "string"
            }
          },
          {
            "name": "sourceName",
            "in": "path",
            "description": "name of test suites source",
            "required": true,
            "schema": {
              "type": "string"
            }
          },
          {
            "name": "mode",
            "in": "query",
            "description": "fetch mode",
            "required": true,
            "schema": {
              "type": "string",
              "enum": [
                "BY_BRANCH",
                "BY_COMMIT",
                "BY_TAG"
              ]
            }
          },
          {
            "name": "version",
            "in": "query",
            "description": "version to be fetched: tag, branch or commit id",
            "required": true,
            "schema": {
              "type": "string"
            }
          },
          {
            "name": "X-Authorization-Source",
            "in": "header",
            "required": true,
            "example": "basic"
          }
        ],
        "responses": {
          "202": {
            "description": "Successfully trigger fetching new tests from requested test suites source.",
            "content": {
              "*/*": {
                "schema": {
                  "type": "string"
                }
              }
            }
          },
          "401": {
            "description": "Unauthorized",
            "content": {
              "*/*": {
                "schema": {
                  "type": "string"
                }
              }
            }
          }
        },
        "security": [
          {
            "basic": []
          }
        ]
      }
    },
    "/api/v1/test-suites-sources/update": {
      "post": {
        "tags": [
          "test-suites-source"
        ],
        "summary": "Get or create a new test suite source by provided values.",
        "description": "Get or create a new test suite source by provided values.",
        "operationId": "update",
        "parameters": [
          {
            "name": "id",
            "in": "query",
            "description": "ID of test suites source",
            "required": true,
            "schema": {
              "type": "integer",
              "format": "int64"
            }
          },
          {
            "name": "X-Authorization-Source",
            "in": "header",
            "required": true,
            "example": "basic"
          }
        ],
        "requestBody": {
          "content": {
            "application/json": {
              "schema": {
                "$ref": "#/components/schemas/TestSuitesSourceDto"
              }
            }
          },
          "required": true
        },
        "responses": {
          "200": {
            "description": "Successfully get or create test suites source with requested values.",
            "content": {
              "*/*": {
                "schema": {
                  "type": "string",
                  "enum": [
                    "CONFLICT",
                    "EXIST",
                    "NEW",
                    "UPDATED"
                  ]
                }
              }
            }
          },
          "409": {
            "description": "Test suite name is already taken.",
            "content": {
              "*/*": {
                "schema": {
                  "type": "string",
                  "enum": [
                    "CONFLICT",
                    "EXIST",
                    "NEW",
                    "UPDATED"
                  ]
                }
              }
            }
          },
          "404": {
            "description": "Test suites source was not found by provided ID.",
            "content": {
              "*/*": {
                "schema": {
                  "type": "string",
                  "enum": [
                    "CONFLICT",
                    "EXIST",
                    "NEW",
                    "UPDATED"
                  ]
                }
              }
            }
          },
          "400": {
            "description": "Try to change organization or git by this request.",
            "content": {
              "*/*": {
                "schema": {
                  "type": "string",
                  "enum": [
                    "CONFLICT",
                    "EXIST",
                    "NEW",
                    "UPDATED"
                  ]
                }
              }
            }
          },
          "401": {
            "description": "Unauthorized",
            "content": {
              "*/*": {
                "schema": {
                  "type": "string",
                  "enum": [
                    "CONFLICT",
                    "EXIST",
                    "NEW",
                    "UPDATED"
                  ]
                }
              }
            }
          }
        },
        "security": [
          {
            "basic": []
          }
        ]
      }
    },
    "/api/v1/test-suites-sources/create": {
      "post": {
        "tags": [
          "test-suites-source"
        ],
        "summary": "Get or create a new test suite source by provided values.",
        "description": "Get or create a new test suite source by provided values.",
        "operationId": "createTestSuitesSource",
        "parameters": [
          {
            "name": "X-Authorization-Source",
            "in": "header",
            "required": true,
            "example": "basic"
          }
        ],
        "requestBody": {
          "content": {
            "application/json": {
              "schema": {
                "$ref": "#/components/schemas/TestSuitesSourceDto"
              }
            }
          },
          "required": true
        },
        "responses": {
          "200": {
            "description": "Successfully get or create test suites source with requested values.",
            "content": {
              "*/*": {
                "schema": {
                  "type": "string",
                  "enum": [
                    "CONFLICT",
                    "EXIST",
                    "NEW",
                    "UPDATED"
                  ]
                }
              }
            }
          },
          "404": {
            "description": "Either git credentials were not found by provided url or organization was not found by provided name.",
            "content": {
              "*/*": {
                "schema": {
                  "type": "string",
                  "enum": [
                    "CONFLICT",
                    "EXIST",
                    "NEW",
                    "UPDATED"
                  ]
                }
              }
            }
          },
          "409": {
            "description": "Test suite name is already taken.",
            "content": {
              "*/*": {
                "schema": {
                  "type": "string",
                  "enum": [
                    "CONFLICT",
                    "EXIST",
                    "NEW",
                    "UPDATED"
                  ]
                }
              }
            }
          },
          "401": {
            "description": "Unauthorized",
            "content": {
              "*/*": {
                "schema": {
                  "type": "string",
                  "enum": [
                    "CONFLICT",
                    "EXIST",
                    "NEW",
                    "UPDATED"
                  ]
                }
              }
            }
          }
        },
        "security": [
          {
            "basic": []
          }
        ]
      }
    },
    "/api/v1/test-execution": {
      "post": {
        "tags": [
          "test-executions"
        ],
        "operationId": "getTestExecutionByLocation",
        "parameters": [
          {
            "name": "executionId",
            "in": "query",
            "required": true,
            "schema": {
              "type": "integer",
              "format": "int64"
            }
          },
          {
            "name": "X-Authorization-Source",
            "in": "header",
            "required": true,
            "example": "basic"
          }
        ],
        "requestBody": {
          "content": {
            "application/json": {
              "schema": {
                "$ref": "#/components/schemas/TestResultLocation"
              }
            }
          },
          "required": true
        },
        "responses": {
          "401": {
            "description": "Unauthorized",
            "content": {
              "*/*": {
                "schema": {
                  "$ref": "#/components/schemas/TestExecutionDto"
                }
              }
            }
          }
        },
        "security": [
          {
            "basic": []
          }
        ]
      }
    },
    "/api/v1/test-executions": {
      "post": {
        "tags": [
          "test-executions"
        ],
        "operationId": "getTestExecutions",
        "parameters": [
          {
            "name": "executionId",
            "in": "query",
            "required": true,
            "schema": {
              "type": "integer",
              "format": "int64"
            }
          },
          {
            "name": "page",
            "in": "query",
            "required": true,
            "schema": {
              "type": "integer",
              "format": "int32"
            }
          },
          {
            "name": "size",
            "in": "query",
            "required": true,
            "schema": {
              "type": "integer",
              "format": "int32"
            }
          },
          {
            "name": "checkDebugInfo",
            "in": "query",
            "required": false,
            "schema": {
              "type": "boolean",
              "default": false
            }
          },
          {
            "name": "X-Authorization-Source",
            "in": "header",
            "required": true,
            "example": "basic"
          }
        ],
        "requestBody": {
          "content": {
            "application/json": {
              "schema": {
                "$ref": "#/components/schemas/TestExecutionFilters"
              }
            }
          }
        },
        "responses": {
          "401": {
            "description": "Unauthorized",
            "content": {
              "*/*": {
                "schema": {
                  "type": "array",
                  "items": {
                    "$ref": "#/components/schemas/TestExecutionDto"
                  }
                }
              }
            }
          }
        },
        "security": [
          {
            "basic": []
          }
        ]
      }
    },
    "/api/v1/run/trigger": {
      "post": {
        "tags": [
          "run-execution-controller"
        ],
        "operationId": "trigger",
        "requestBody": {
          "content": {
            "application/json": {
              "schema": {
                "$ref": "#/components/schemas/CreateExecutionRequest"
              }
            }
          },
          "required": true
        },
        "responses": {
          "200": {
            "description": "OK",
            "content": {
              "*/*": {
                "schema": {
                  "type": "string"
                }
              }
            }
          }
        }
      }
    },
    "/api/v1/run/re-trigger": {
      "post": {
        "tags": [
          "run-execution-controller"
        ],
        "operationId": "reTrigger",
        "parameters": [
          {
            "name": "executionId",
            "in": "query",
            "required": true,
            "schema": {
              "type": "integer",
              "format": "int64"
            }
          }
        ],
        "responses": {
          "200": {
            "description": "OK",
            "content": {
              "*/*": {
                "schema": {
                  "type": "string"
                }
              }
            }
          }
        }
      }
    },
    "/api/v1/projects/{organizationName}/{projectName}/users/roles": {
      "get": {
        "tags": [
          "projects",
          "roles"
        ],
        "summary": "Get role for a user on a particular project.",
        "description": "If userName is not present, then will return the role of current user in given project, otherwise will return role of user with name userName in project with name projectName.",
        "operationId": "getRole",
        "parameters": [
          {
            "name": "organizationName",
            "in": "path",
            "description": "name of an organization in which given project is in",
            "required": true,
            "schema": {
              "type": "string"
            }
          },
          {
            "name": "projectName",
            "in": "path",
            "description": "name of a project",
            "required": true,
            "schema": {
              "type": "string"
            }
          },
          {
            "name": "userName",
            "in": "query",
            "description": "name of a user that is being requested",
            "required": false,
            "schema": {
              "type": "string"
            }
          },
          {
            "name": "X-Authorization-Source",
            "in": "header",
            "required": true,
            "example": "basic"
          }
        ],
        "responses": {
          "404": {
            "description": "Requested user or project doesn\u0027t exist or the user doesn\u0027t have enough permissions (i.e. project is hidden from the current user)",
            "content": {
              "*/*": {
                "schema": {
                  "type": "string",
                  "enum": [
                    "ADMIN",
                    "NONE",
                    "OWNER",
                    "SUPER_ADMIN",
                    "VIEWER"
                  ]
                }
              }
            }
          },
          "200": {
            "description": "Successfully fetched user\u0027s role",
            "content": {
              "*/*": {
                "schema": {
                  "type": "string",
                  "enum": [
                    "ADMIN",
                    "NONE",
                    "OWNER",
                    "SUPER_ADMIN",
                    "VIEWER"
                  ]
                }
              }
            }
          },
          "401": {
            "description": "Unauthorized",
            "content": {
              "*/*": {
                "schema": {
                  "type": "string",
                  "enum": [
                    "ADMIN",
                    "NONE",
                    "OWNER",
                    "SUPER_ADMIN",
                    "VIEWER"
                  ]
                }
              }
            }
          }
        },
        "security": [
          {
            "basic": []
          }
        ]
      },
      "post": {
        "tags": [
          "projects",
          "roles"
        ],
        "summary": "Set role for a user on a particular project",
        "description": "Set role for a user on a particular project",
        "operationId": "setRole",
        "parameters": [
          {
            "name": "organizationName",
            "in": "path",
            "description": "name of an organization in which given project is in",
            "required": true,
            "schema": {
              "type": "string"
            }
          },
          {
            "name": "projectName",
            "in": "path",
            "description": "name of a project",
            "required": true,
            "schema": {
              "type": "string"
            }
          },
          {
            "name": "setRoleRequest",
            "in": "path",
            "description": "setRoleRequest passed through body",
            "required": true,
            "schema": {
              "$ref": "#/components/schemas/SetRoleRequest"
            }
          },
          {
            "name": "X-Authorization-Source",
            "in": "header",
            "required": true,
            "example": "basic"
          }
        ],
        "responses": {
          "403": {
            "description": "User doesn\u0027t have permissions to manage this members",
            "content": {
              "*/*": {
                "schema": {
                  "$ref": "#/components/schemas/Unit"
                }
              }
            }
          },
          "404": {
            "description": "Requested user or project doesn\u0027t exist",
            "content": {
              "*/*": {
                "schema": {
                  "$ref": "#/components/schemas/Unit"
                }
              }
            }
          },
          "200": {
            "description": "Permission added",
            "content": {
              "*/*": {
                "schema": {
                  "$ref": "#/components/schemas/Unit"
                }
              }
            }
          },
          "401": {
            "description": "Unauthorized",
            "content": {
              "*/*": {
                "schema": {
                  "$ref": "#/components/schemas/Unit"
                }
              }
            }
          }
        },
        "security": [
          {
            "basic": []
          }
        ]
      }
    },
    "/api/v1/projects/update": {
      "post": {
        "tags": [
          "projects"
        ],
        "summary": "Update an existing project.",
        "description": "Update an existing project.",
        "operationId": "updateProject",
        "parameters": [
          {
            "name": "X-Authorization-Source",
            "in": "header",
            "required": true,
            "example": "basic"
          }
        ],
        "requestBody": {
          "content": {
            "application/json": {
              "schema": {
                "$ref": "#/components/schemas/ProjectDto"
              }
            }
          },
          "required": true
        },
        "responses": {
          "404": {
            "description": "Either project or organization could not be found.",
            "content": {
              "*/*": {
                "schema": {
                  "type": "string"
                }
              }
            }
          },
          "200": {
            "description": "Successfully updated a project.",
            "content": {
              "*/*": {
                "schema": {
                  "type": "string"
                }
              }
            }
          },
          "403": {
            "description": "Not enough permission for managing project settings.",
            "content": {
              "*/*": {
                "schema": {
                  "type": "string"
                }
              }
            }
          },
          "401": {
            "description": "Unauthorized",
            "content": {
              "*/*": {
                "schema": {
                  "type": "string"
                }
              }
            }
          }
        },
        "security": [
          {
            "basic": []
          }
        ]
      }
    },
    "/api/v1/projects/save": {
      "post": {
        "tags": [
          "projects"
        ],
        "summary": "Create a new project.",
        "description": "Create a new project.",
        "operationId": "saveProject",
        "parameters": [
          {
            "name": "X-Authorization-Source",
            "in": "header",
            "required": true,
            "example": "basic"
          }
        ],
        "requestBody": {
          "content": {
            "application/json": {
              "schema": {
                "$ref": "#/components/schemas/ProjectDto"
              }
            }
          },
          "required": true
        },
        "responses": {
          "404": {
            "description": "Could not find organization with such name.",
            "content": {
              "*/*": {
                "schema": {
                  "type": "string"
                }
              }
            }
          },
          "409": {
            "description": "Either invalid data, or project with such name is already created.",
            "content": {
              "*/*": {
                "schema": {
                  "type": "string"
                }
              }
            }
          },
          "200": {
            "description": "Successfully created a new project.",
            "content": {
              "*/*": {
                "schema": {
                  "type": "string"
                }
              }
            }
          },
          "401": {
            "description": "Unauthorized",
            "content": {
              "*/*": {
                "schema": {
                  "type": "string"
                }
              }
            }
          }
        },
        "security": [
          {
            "basic": []
          }
        ]
      }
    },
    "/api/v1/projects/not-deleted": {
      "post": {
        "tags": [
          "projects"
        ],
        "summary": "Get non-deleted projects.",
        "description": "Get non-deleted projects, available for current user.",
        "operationId": "getNotDeletedProjectsWithFilters",
        "requestBody": {
          "content": {
            "application/json": {
              "schema": {
                "$ref": "#/components/schemas/ProjectFilters"
              }
            }
          }
        },
        "responses": {
          "200": {
            "description": "Successfully fetched non-deleted projects.",
            "content": {
              "*/*": {
                "schema": {
                  "type": "array",
                  "items": {
                    "$ref": "#/components/schemas/Project"
                  }
                }
              }
            }
          },
          "401": {
            "description": "Unauthorized",
            "content": {
              "*/*": {
                "schema": {
                  "type": "array",
                  "items": {
                    "$ref": "#/components/schemas/Project"
                  }
                }
              }
            }
          }
        },
        "security": [
          {
            "basic": []
          }
        ]
      }
    },
    "/api/v1/organizations/{organizationName}/users/roles": {
      "get": {
        "tags": [
          "roles",
          "organizations"
        ],
        "summary": "Get user\u0027s role in organization with given name.",
        "description": "If userName is not present, then will return the role of current user in given organization, otherwise will return role of user with name userName in organization with name organizationName.",
        "operationId": "getRole_1",
        "parameters": [
          {
            "name": "organizationName",
            "in": "path",
            "description": "name of an organization",
            "required": true,
            "schema": {
              "type": "string"
            }
          },
          {
            "name": "userName",
            "in": "query",
            "description": "name of a user",
            "required": false,
            "schema": {
              "type": "string"
            }
          },
          {
            "name": "X-Authorization-Source",
            "in": "header",
            "required": true,
            "example": "basic"
          }
        ],
        "responses": {
          "403": {
            "description": "You are not allowed to see requested user\u0027s role.",
            "content": {
              "*/*": {
                "schema": {
                  "type": "string",
                  "enum": [
                    "ADMIN",
                    "NONE",
                    "OWNER",
                    "SUPER_ADMIN",
                    "VIEWER"
                  ]
                }
              }
            }
          },
          "200": {
            "description": "Successfully fetched user\u0027s role.",
            "content": {
              "*/*": {
                "schema": {
                  "type": "string",
                  "enum": [
                    "ADMIN",
                    "NONE",
                    "OWNER",
                    "SUPER_ADMIN",
                    "VIEWER"
                  ]
                }
              }
            }
          },
          "404": {
            "description": "Requested user or organization doesn\u0027t exist.",
            "content": {
              "*/*": {
                "schema": {
                  "type": "string",
                  "enum": [
                    "ADMIN",
                    "NONE",
                    "OWNER",
                    "SUPER_ADMIN",
                    "VIEWER"
                  ]
                }
              }
            }
          },
          "401": {
            "description": "Unauthorized",
            "content": {
              "*/*": {
                "schema": {
                  "type": "string",
                  "enum": [
                    "ADMIN",
                    "NONE",
                    "OWNER",
                    "SUPER_ADMIN",
                    "VIEWER"
                  ]
                }
              }
            }
          }
        },
        "security": [
          {
            "basic": []
          }
        ]
      },
      "post": {
        "tags": [
          "roles",
          "organizations"
        ],
        "summary": "Set user\u0027s role in organization with given name.",
        "description": "Set user\u0027s role in organization with given name.",
        "operationId": "setRole_1",
        "parameters": [
          {
            "name": "organizationName",
            "in": "path",
            "description": "name of an organization",
            "required": true,
            "schema": {
              "type": "string"
            }
          },
          {
            "name": "setRoleRequest",
            "description": "pair of userName and role that is requested to be set",
            "required": true
          },
          {
            "name": "X-Authorization-Source",
            "in": "header",
            "required": true,
            "example": "basic"
          }
        ],
        "requestBody": {
          "content": {
            "application/json": {
              "schema": {
                "$ref": "#/components/schemas/SetRoleRequest"
              }
            }
          },
          "required": true
        },
        "responses": {
          "403": {
            "description": "User doesn\u0027t have permissions to manage this members",
            "content": {
              "*/*": {
                "schema": {
                  "type": "string"
                }
              }
            }
          },
          "404": {
            "description": "Requested user or organization doesn\u0027t exist",
            "content": {
              "*/*": {
                "schema": {
                  "type": "string"
                }
              }
            }
          },
          "200": {
            "description": "Permission added",
            "content": {
              "*/*": {
                "schema": {
                  "type": "string"
                }
              }
            }
          },
          "401": {
            "description": "Unauthorized",
            "content": {
              "*/*": {
                "schema": {
                  "type": "string"
                }
              }
            }
          }
        },
        "security": [
          {
            "basic": []
          }
        ]
      }
    },
    "/api/v1/organizations/{organizationName}/update": {
      "post": {
        "tags": [
          "organizations"
        ],
        "summary": "Update existing organization.",
        "description": "Change settings of an existing organization by it\u0027s name.",
        "operationId": "updateOrganization",
        "parameters": [
          {
            "name": "organizationName",
            "in": "path",
            "description": "name of an organization",
            "required": true,
            "schema": {
              "type": "string"
            }
          },
          {
            "name": "X-Authorization-Source",
            "in": "header",
            "required": true,
            "example": "basic"
          }
        ],
        "requestBody": {
          "content": {
            "application/json": {
              "schema": {
                "$ref": "#/components/schemas/Organization"
              }
            }
          },
          "required": true
        },
        "responses": {
          "200": {
            "description": "Successfully updated an organization.",
            "content": {
              "*/*": {
                "schema": {
                  "type": "string"
                }
              }
            }
          },
          "409": {
            "description": "Organization with such name already exists.",
            "content": {
              "*/*": {
                "schema": {
                  "type": "string"
                }
              }
            }
          },
          "403": {
            "description": "Not enough permission for managing this organization.",
            "content": {
              "*/*": {
                "schema": {
                  "type": "string"
                }
              }
            }
          },
          "404": {
            "description": "Could not find an organization with such name.",
            "content": {
              "*/*": {
                "schema": {
                  "type": "string"
                }
              }
            }
          },
          "401": {
            "description": "Unauthorized",
            "content": {
              "*/*": {
                "schema": {
                  "type": "string"
                }
              }
            }
          }
        },
        "security": [
          {
            "basic": []
          }
        ]
      }
    },
    "/api/v1/organizations/{organizationName}/update-git": {
      "post": {
        "tags": [
          "organizations"
        ],
        "summary": "Update existed git in organization.",
        "description": "Update existed git in organization.",
        "operationId": "updateGit",
        "parameters": [
          {
            "name": "organizationName",
            "in": "path",
            "description": "name of an organization",
            "required": true,
            "schema": {
              "type": "string"
            }
          },
          {
            "name": "X-Authorization-Source",
            "in": "header",
            "required": true,
            "example": "basic"
          }
        ],
        "requestBody": {
          "content": {
            "application/json": {
              "schema": {
                "$ref": "#/components/schemas/GitDto"
              }
            }
          },
          "required": true
        },
        "responses": {
          "200": {
            "description": "Successfully saved an organization git.",
            "content": {
              "*/*": {
                "schema": {
                  "type": "string"
                }
              }
            }
          },
          "403": {
            "description": "Not enough permission for saving organization git.",
            "content": {
              "*/*": {
                "schema": {
                  "type": "string"
                }
              }
            }
          },
          "404": {
            "description": "Could not find an organization with such name or git credential with provided url.",
            "content": {
              "*/*": {
                "schema": {
                  "type": "string"
                }
              }
            }
          },
          "409": {
            "description": "Provided invalid git credential.",
            "content": {
              "*/*": {
                "schema": {
                  "type": "string"
                }
              }
            }
          },
          "401": {
            "description": "Unauthorized",
            "content": {
              "*/*": {
                "schema": {
                  "type": "string"
                }
              }
            }
          }
        },
        "security": [
          {
            "basic": []
          }
        ]
      }
    },
    "/api/v1/organizations/{organizationName}/manage-contest-permission": {
      "post": {
        "tags": [
          "organizations"
        ],
        "summary": "Make an organization to be able to create contests.",
        "description": "Make an organization to be able to create contests.",
        "operationId": "setAbilityToCreateContest",
        "parameters": [
          {
            "name": "organizationName",
            "in": "path",
            "description": "name of an organization",
            "required": true,
            "schema": {
              "type": "string"
            }
          },
          {
            "name": "isAbleToCreateContests",
            "in": "query",
            "description": "new flag for contest creation ability",
            "required": true,
            "schema": {
              "type": "boolean"
            }
          },
          {
            "name": "X-Authorization-Source",
            "in": "header",
            "required": true,
            "example": "basic"
          }
        ],
        "responses": {
          "403": {
            "description": "Could not change ability to create contests due to lack of permission.",
            "content": {
              "*/*": {
                "schema": {
                  "type": "string"
                }
              }
            }
          },
          "404": {
            "description": "Organization with such name was not found.",
            "content": {
              "*/*": {
                "schema": {
                  "type": "string"
                }
              }
            }
          },
          "200": {
            "description": "Successfully changed ability to create contests.",
            "content": {
              "*/*": {
                "schema": {
                  "type": "string"
                }
              }
            }
          },
          "401": {
            "description": "Unauthorized",
            "content": {
              "*/*": {
                "schema": {
                  "type": "string"
                }
              }
            }
          }
        },
        "security": [
          {
            "basic": []
          }
        ]
      }
    },
    "/api/v1/organizations/{organizationName}/create-git": {
      "post": {
        "tags": [
          "organizations"
        ],
        "summary": "Create git in organization.",
        "description": "Create git in organization.",
        "operationId": "createGit",
        "parameters": [
          {
            "name": "organizationName",
            "in": "path",
            "description": "name of an organization",
            "required": true,
            "schema": {
              "type": "string"
            }
          },
          {
            "name": "X-Authorization-Source",
            "in": "header",
            "required": true,
            "example": "basic"
          }
        ],
        "requestBody": {
          "content": {
            "application/json": {
              "schema": {
                "$ref": "#/components/schemas/GitDto"
              }
            }
          },
          "required": true
        },
        "responses": {
          "200": {
            "description": "Successfully saved an organization git.",
            "content": {
              "*/*": {
                "schema": {
                  "type": "string"
                }
              }
            }
          },
          "403": {
            "description": "Not enough permission for saving organization git.",
            "content": {
              "*/*": {
                "schema": {
                  "type": "string"
                }
              }
            }
          },
          "404": {
            "description": "Could not find an organization with such name.",
            "content": {
              "*/*": {
                "schema": {
                  "type": "string"
                }
              }
            }
          },
          "409": {
            "description": "Provided invalid git credential.",
            "content": {
              "*/*": {
                "schema": {
                  "type": "string"
                }
              }
            }
          },
          "401": {
            "description": "Unauthorized",
            "content": {
              "*/*": {
                "schema": {
                  "type": "string"
                }
              }
            }
          }
        },
        "security": [
          {
            "basic": []
          }
        ]
      }
    },
    "/api/v1/organizations/save": {
      "post": {
        "tags": [
          "organizations"
        ],
        "summary": "Create a new organization.",
        "description": "Create a new organization.",
        "operationId": "saveOrganization",
        "parameters": [
          {
            "name": "X-Authorization-Source",
            "in": "header",
            "required": true,
            "example": "basic"
          }
        ],
        "requestBody": {
          "content": {
            "application/json": {
              "schema": {
                "$ref": "#/components/schemas/OrganizationDto"
              }
            }
          },
          "required": true
        },
        "responses": {
          "200": {
            "description": "Successfully saved a new organization.",
            "content": {
              "*/*": {
                "schema": {
                  "type": "string"
                }
              }
            }
          },
          "409": {
            "description": "Requested name is not available.",
            "content": {
              "*/*": {
                "schema": {
                  "type": "string"
                }
              }
            }
          },
          "401": {
            "description": "Unauthorized",
            "content": {
              "*/*": {
                "schema": {
                  "type": "string"
                }
              }
            }
          }
        },
        "security": [
          {
            "basic": []
          }
        ]
      }
    },
    "/api/v1/organizations/not-deleted": {
      "post": {
        "tags": [
          "organizations"
        ],
        "summary": "Get non-deleted organizations.",
        "description": "Get non-deleted organizations.",
        "operationId": "getNotDeletedOrganizations",
        "requestBody": {
          "content": {
            "application/json": {
              "schema": {
                "$ref": "#/components/schemas/OrganizationFilters"
              }
            }
          }
        },
        "responses": {
          "200": {
            "description": "Successfully fetched non-deleted organizations.",
            "content": {
              "*/*": {
                "schema": {
                  "type": "array",
                  "items": {
                    "$ref": "#/components/schemas/OrganizationDto"
                  }
                }
              }
            }
          },
          "401": {
            "description": "Unauthorized",
            "content": {
              "*/*": {
                "schema": {
                  "type": "array",
                  "items": {
                    "$ref": "#/components/schemas/OrganizationDto"
                  }
                }
              }
            }
          }
        },
        "security": [
          {
            "basic": []
          }
        ]
      }
    },
    "/api/v1/image/upload": {
      "post": {
        "tags": [
          "files"
        ],
        "operationId": "uploadImage",
        "requestBody": {
          "content": {
            "multipart/form-data": {
              "schema": {
                "required": [
                  "file"
                ],
                "type": "object",
                "properties": {
                  "file": {
                    "type": "string",
                    "format": "binary"
                  },
                  "owner": {},
                  "type": {}
                }
              }
            }
          }
        },
        "responses": {
          "401": {
            "description": "Unauthorized",
            "content": {
              "*/*": {
                "schema": {
                  "$ref": "#/components/schemas/ImageInfo"
                }
              }
            }
          }
        },
        "security": [
          {
            "basic": []
          }
        ]
      }
    },
    "/api/v1/files/{organizationName}/{projectName}/upload": {
      "post": {
        "tags": [
          "files"
        ],
        "operationId": "upload",
        "parameters": [
          {
            "name": "organizationName",
            "in": "path",
            "required": true,
            "schema": {
              "type": "string"
            }
          },
          {
            "name": "projectName",
            "in": "path",
            "required": true,
            "schema": {
              "type": "string"
            }
          }
        ],
        "requestBody": {
          "content": {
            "multipart/form-data": {
              "schema": {
                "required": [
                  "file"
                ],
                "type": "object",
                "properties": {
                  "file": {
                    "type": "string",
                    "format": "binary"
                  }
                }
              }
            }
          }
        },
        "responses": {
          "401": {
            "description": "Unauthorized",
            "content": {
              "*/*": {
                "schema": {
                  "$ref": "#/components/schemas/FileInfo"
                }
              }
            }
          }
        },
        "security": [
          {
            "basic": []
          }
        ]
      }
    },
    "/api/v1/files/{organizationName}/{projectName}/download": {
      "post": {
        "tags": [
          "files"
        ],
        "summary": "Download a file by execution ID and FileKey.",
        "description": "Download a file by execution ID and FileKey.",
        "operationId": "download",
        "parameters": [
          {
            "name": "organizationName",
            "in": "query",
            "description": "organization name of additional file key",
            "required": true,
            "schema": {
              "type": "string"
            }
          },
          {
            "name": "projectName",
            "in": "query",
            "description": "project name of additional file key",
            "required": true,
            "schema": {
              "type": "string"
            }
          },
          {
            "name": "name",
            "in": "query",
            "description": "name of additional file key",
            "required": true,
            "schema": {
              "type": "string"
            }
          },
          {
            "name": "uploadedMillis",
            "in": "query",
            "description": "uploaded mills of additional file key",
            "required": true,
            "schema": {
              "type": "integer",
              "format": "int64"
            }
          }
        ],
        "responses": {
          "404": {
            "description": "Execution with provided ID is not found.",
            "content": {
              "application/octet-stream": {
                "schema": {
                  "type": "array",
                  "items": {
                    "type": "object",
                    "properties": {
                      "short": {
                        "type": "integer",
                        "format": "int32"
                      },
                      "char": {
                        "type": "string"
                      },
                      "int": {
                        "type": "integer",
                        "format": "int32"
                      },
                      "long": {
                        "type": "integer",
                        "format": "int64"
                      },
                      "float": {
                        "type": "number",
                        "format": "float"
                      },
                      "double": {
                        "type": "number",
                        "format": "double"
                      },
                      "direct": {
                        "type": "boolean"
                      },
                      "readOnly": {
                        "type": "boolean"
                      }
                    }
                  }
                }
              }
            }
          },
          "200": {
            "description": "Returns content of the file.",
            "content": {
              "application/octet-stream": {
                "schema": {
                  "type": "array",
                  "items": {
                    "type": "object",
                    "properties": {
                      "short": {
                        "type": "integer",
                        "format": "int32"
                      },
                      "char": {
                        "type": "string"
                      },
                      "int": {
                        "type": "integer",
                        "format": "int32"
                      },
                      "long": {
                        "type": "integer",
                        "format": "int64"
                      },
                      "float": {
                        "type": "number",
                        "format": "float"
                      },
                      "double": {
                        "type": "number",
                        "format": "double"
                      },
                      "direct": {
                        "type": "boolean"
                      },
                      "readOnly": {
                        "type": "boolean"
                      }
                    }
                  }
                }
              }
            }
          },
          "401": {
            "description": "Unauthorized",
            "content": {
              "application/octet-stream": {
                "schema": {
                  "type": "array",
                  "items": {
                    "type": "object",
                    "properties": {
                      "short": {
                        "type": "integer",
                        "format": "int32"
                      },
                      "char": {
                        "type": "string"
                      },
                      "int": {
                        "type": "integer",
                        "format": "int32"
                      },
                      "long": {
                        "type": "integer",
                        "format": "int64"
                      },
                      "float": {
                        "type": "number",
                        "format": "float"
                      },
                      "double": {
                        "type": "number",
                        "format": "double"
                      },
                      "direct": {
                        "type": "boolean"
                      },
                      "readOnly": {
                        "type": "boolean"
                      }
                    }
                  }
                }
              }
            }
          }
        },
        "security": [
          {
            "basic": []
          }
        ]
      }
    },
    "/api/v1/files/get-execution-info": {
      "post": {
        "tags": [
          "files"
        ],
        "operationId": "getExecutionInfo",
        "requestBody": {
          "content": {
            "application/json": {
              "schema": {
                "$ref": "#/components/schemas/TestExecutionDto"
              }
            }
          },
          "required": true
        },
        "responses": {
          "401": {
            "description": "Unauthorized",
            "content": {
              "*/*": {
                "schema": {
                  "type": "array",
                  "items": {
                    "type": "object",
                    "properties": {
                      "short": {
                        "type": "integer",
                        "format": "int32"
                      },
                      "char": {
                        "type": "string"
                      },
                      "int": {
                        "type": "integer",
                        "format": "int32"
                      },
                      "long": {
                        "type": "integer",
                        "format": "int64"
                      },
                      "float": {
                        "type": "number",
                        "format": "float"
                      },
                      "double": {
                        "type": "number",
                        "format": "double"
                      },
                      "direct": {
                        "type": "boolean"
                      },
                      "readOnly": {
                        "type": "boolean"
                      }
                    }
                  }
                }
              }
            }
          }
        },
        "security": [
          {
            "basic": []
          }
        ]
      }
    },
    "/api/v1/files/get-debug-info": {
      "post": {
        "tags": [
          "files"
        ],
        "operationId": "getDebugInfo",
        "requestBody": {
          "content": {
            "application/json": {
              "schema": {
                "$ref": "#/components/schemas/TestExecutionDto"
              }
            }
          },
          "required": true
        },
        "responses": {
          "401": {
            "description": "Unauthorized",
            "content": {
              "*/*": {
                "schema": {
                  "type": "array",
                  "items": {
                    "type": "object",
                    "properties": {
                      "short": {
                        "type": "integer",
                        "format": "int32"
                      },
                      "char": {
                        "type": "string"
                      },
                      "int": {
                        "type": "integer",
                        "format": "int32"
                      },
                      "long": {
                        "type": "integer",
                        "format": "int64"
                      },
                      "float": {
                        "type": "number",
                        "format": "float"
                      },
                      "double": {
                        "type": "number",
                        "format": "double"
                      },
                      "direct": {
                        "type": "boolean"
                      },
                      "readOnly": {
                        "type": "boolean"
                      }
                    }
                  }
                }
              }
            }
          }
        },
        "security": [
          {
            "basic": []
          }
        ]
      }
    },
    "/api/v1/execution/delete": {
      "post": {
        "tags": [
          "execution-controller"
        ],
        "operationId": "deleteExecutionsByExecutionIds",
        "parameters": [
          {
            "name": "executionIds",
            "in": "query",
            "required": true,
            "schema": {
              "type": "array",
              "items": {
                "type": "integer",
                "format": "int64"
              }
            }
          }
        ],
        "responses": {
          "200": {
            "description": "OK",
            "content": {
              "*/*": {
                "schema": {
                  "type": "object"
                }
              }
            }
          }
        }
      }
    },
    "/api/v1/execution/delete-all-except-contest": {
      "post": {
        "tags": [
          "execution-controller"
        ],
        "operationId": "deleteExecutionForProject",
        "parameters": [
          {
            "name": "name",
            "in": "query",
            "required": true,
            "schema": {
              "type": "string"
            }
          },
          {
            "name": "organizationName",
            "in": "query",
            "required": true,
            "schema": {
              "type": "string"
            }
          }
        ],
        "responses": {
          "200": {
            "description": "OK",
            "content": {
              "*/*": {
                "schema": {
                  "type": "object"
                }
              }
            }
          }
        }
      }
    },
    "/api/v1/contests/update": {
      "post": {
        "tags": [
          "contests"
        ],
        "summary": "Update contest.",
        "description": "Change existing contest settings.",
        "operationId": "updateContest",
        "parameters": [
          {
            "name": "contestRequest",
            "description": "name of an organization",
            "required": true
          },
          {
            "name": "X-Authorization-Source",
            "in": "header",
            "required": true,
            "example": "basic"
          }
        ],
        "requestBody": {
          "content": {
            "application/json": {
              "schema": {
                "$ref": "#/components/schemas/ContestDto"
              }
            }
          },
          "required": true
        },
        "responses": {
          "403": {
            "description": "Not enough permission to edit current contest.",
            "content": {
              "*/*": {
                "schema": {
                  "type": "string"
                }
              }
            }
          },
          "404": {
            "description": "Either organization or contest with such name was not found.",
            "content": {
              "*/*": {
                "schema": {
                  "type": "string"
                }
              }
            }
          },
          "200": {
            "description": "Successfully fetched public tests.",
            "content": {
              "*/*": {
                "schema": {
                  "type": "string"
                }
              }
            }
          },
          "401": {
            "description": "Unauthorized",
            "content": {
              "*/*": {
                "schema": {
                  "type": "string"
                }
              }
            }
          }
        },
        "security": [
          {
            "basic": []
          }
        ]
      }
    },
    "/api/v1/contests/featured/add-or-delete": {
      "post": {
        "tags": [
          "contests"
        ],
        "summary": "Create or delete featured contest.",
        "description": "Mark contest to be featured if it is not marked so yet or unmark otherwise.",
        "operationId": "addOrDeleteContestToFeatured",
        "parameters": [
          {
            "name": "contestName",
            "in": "query",
            "required": true,
            "schema": {
              "type": "string"
            }
          },
          {
            "name": "contestDto",
            "description": "contest requested for creation",
            "required": true
          },
          {
            "name": "X-Authorization-Source",
            "in": "header",
            "required": true,
            "example": "basic"
          }
        ],
        "responses": {
          "200": {
            "description": "Contest was successfully created.",
            "content": {
              "*/*": {
                "schema": {
                  "type": "string"
                }
              }
            }
          },
          "404": {
            "description": "Contest with given name is not found.",
            "content": {
              "*/*": {
                "schema": {
                  "type": "string"
                }
              }
            }
          },
          "401": {
            "description": "Unauthorized",
            "content": {
              "*/*": {
                "schema": {
                  "type": "string"
                }
              }
            }
          }
        },
        "security": [
          {
            "basic": []
          }
        ]
      }
    },
    "/api/v1/contests/create": {
      "post": {
        "tags": [
          "contests"
        ],
        "summary": "Create a new contest.",
        "description": "Create a new contest.",
        "operationId": "createContest",
        "parameters": [
          {
            "name": "contestDto",
            "description": "contest requested for creation",
            "required": true
          },
          {
            "name": "X-Authorization-Source",
            "in": "header",
            "required": true,
            "example": "basic"
          }
        ],
        "requestBody": {
          "content": {
            "application/json": {
              "schema": {
                "$ref": "#/components/schemas/ContestDto"
              }
            }
          },
          "required": true
        },
        "responses": {
          "200": {
            "description": "Contest was successfully created.",
            "content": {
              "*/*": {
                "schema": {
                  "type": "string"
                }
              }
            }
          },
          "409": {
            "description": "Contest with given name is already present.",
            "content": {
              "*/*": {
                "schema": {
                  "type": "string"
                }
              }
            }
          },
          "403": {
            "description": "User cannot create contests with given organization.",
            "content": {
              "*/*": {
                "schema": {
                  "type": "string"
                }
              }
            }
          },
          "404": {
            "description": "Organization with given name was not found.",
            "content": {
              "*/*": {
                "schema": {
                  "type": "string"
                }
              }
            }
          },
          "401": {
            "description": "Unauthorized",
            "content": {
              "*/*": {
                "schema": {
                  "type": "string"
                }
              }
            }
          }
        },
        "security": [
          {
            "basic": []
          }
        ]
      }
    },
    "/api/v1/test-suites-sources/{organizationName}/{sourceName}/list-snapshot": {
      "get": {
        "tags": [
          "test-suites-source"
        ],
        "summary": "List of snapshot for test suites source.",
        "description": "List of snapshot for test suites source.",
        "operationId": "listSnapshotVersions",
        "parameters": [
          {
            "name": "organizationName",
            "in": "path",
            "description": "name of organization",
            "required": true,
            "schema": {
              "type": "string"
            }
          },
          {
            "name": "sourceName",
            "in": "path",
            "description": "name of test suites source",
            "required": true,
            "schema": {
              "type": "string"
            }
          },
          {
            "name": "X-Authorization-Source",
            "in": "header",
            "required": true,
            "example": "basic"
          }
        ],
        "responses": {
          "200": {
            "description": "Successfully listed snapshots for requested test suites source.",
            "content": {
              "*/*": {
                "schema": {
                  "type": "array",
                  "items": {
                    "$ref": "#/components/schemas/TestSuitesSourceSnapshotKey"
                  }
                }
              }
            }
          },
          "404": {
            "description": "Either organization was not found by provided name or test suites source with such name in organization name was not found.",
            "content": {
              "*/*": {
                "schema": {
                  "type": "array",
                  "items": {
                    "$ref": "#/components/schemas/TestSuitesSourceSnapshotKey"
                  }
                }
              }
            }
          },
          "401": {
            "description": "Unauthorized",
            "content": {
              "*/*": {
                "schema": {
                  "type": "array",
                  "items": {
                    "$ref": "#/components/schemas/TestSuitesSourceSnapshotKey"
                  }
                }
              }
            }
          }
        },
        "security": [
          {
            "basic": []
          }
        ]
      }
    },
    "/api/v1/test-suites-sources/{organizationName}/{sourceName}/contains-snapshot": {
      "get": {
        "tags": [
          "test-suites-source"
        ],
        "summary": "Check that test suites source contains provided version.",
        "description": "Check that test suites source contains provided version.",
        "operationId": "containsSnapshot",
        "parameters": [
          {
            "name": "organizationName",
            "in": "path",
            "description": "name of organization",
            "required": true,
            "schema": {
              "type": "string"
            }
          },
          {
            "name": "sourceName",
            "in": "path",
            "description": "name of test suites source",
            "required": true,
            "schema": {
              "type": "string"
            }
          },
          {
            "name": "version",
            "in": "query",
            "description": "version of checking snapshot",
            "required": true,
            "schema": {
              "type": "string"
            }
          },
          {
            "name": "X-Authorization-Source",
            "in": "header",
            "required": true,
            "example": "basic"
          }
        ],
        "responses": {
          "404": {
            "description": "Either organization was not found by provided name or test suites source with such name in organization name was not found.",
            "content": {
              "*/*": {
                "schema": {
                  "type": "boolean"
                }
              }
            }
          },
          "200": {
            "description": "Successfully checked snapshot with provided values.",
            "content": {
              "*/*": {
                "schema": {
                  "type": "boolean"
                }
              }
            }
          },
          "401": {
            "description": "Unauthorized",
            "content": {
              "*/*": {
                "schema": {
                  "type": "boolean"
                }
              }
            }
          }
        },
        "security": [
          {
            "basic": []
          }
        ]
      }
    },
    "/api/v1/test-suites-sources/{organizationName}/{sourceName}": {
      "get": {
        "tags": [
          "test-suites-source"
        ],
        "summary": "Get test suites source by organization name and source name.",
        "description": "Get test suites source by organization name and test suites source name.",
        "operationId": "findAsDtoByName",
        "parameters": [
          {
            "name": "organizationName",
            "in": "path",
            "description": "name of organization",
            "required": true,
            "schema": {
              "type": "string"
            }
          },
          {
            "name": "sourceName",
            "in": "path",
            "description": "name of test suites source",
            "required": true,
            "schema": {
              "type": "string"
            }
          },
          {
            "name": "X-Authorization-Source",
            "in": "header",
            "required": true,
            "example": "basic"
          }
        ],
        "responses": {
          "200": {
            "description": "Successfully fetched list of test suites sources by organization name.",
            "content": {
              "*/*": {
                "schema": {
                  "$ref": "#/components/schemas/TestSuitesSourceDto"
                }
              }
            }
          },
          "404": {
            "description": "Either organization was not found by provided name or test suites source with such name in organization name was not found.",
            "content": {
              "*/*": {
                "schema": {
                  "$ref": "#/components/schemas/TestSuitesSourceDto"
                }
              }
            }
          },
          "401": {
            "description": "Unauthorized",
            "content": {
              "*/*": {
                "schema": {
                  "$ref": "#/components/schemas/TestSuitesSourceDto"
                }
              }
            }
          }
        },
        "security": [
          {
            "basic": []
          }
        ]
      }
    },
    "/api/v1/test-suites-sources/{organizationName}/list-snapshot": {
      "get": {
        "tags": [
          "test-suites-source"
        ],
        "summary": "List of snapshot for all test suites sources in requested organization.",
        "description": "List of snapshot for all test suites sources in requested organization.",
        "operationId": "listSnapshots",
        "parameters": [
          {
            "name": "organizationName",
            "in": "path",
            "description": "name of organization",
            "required": true,
            "schema": {
              "type": "string"
            }
          },
          {
            "name": "X-Authorization-Source",
            "in": "header",
            "required": true,
            "example": "basic"
          }
        ],
        "responses": {
          "404": {
            "description": "Organization was not found by provided name.",
            "content": {
              "*/*": {
                "schema": {
                  "type": "array",
                  "items": {
                    "$ref": "#/components/schemas/TestSuitesSourceSnapshotKey"
                  }
                }
              }
            }
          },
          "200": {
            "description": "Successfully listed snapshots for all test suites sources in requested organization.",
            "content": {
              "*/*": {
                "schema": {
                  "type": "array",
                  "items": {
                    "$ref": "#/components/schemas/TestSuitesSourceSnapshotKey"
                  }
                }
              }
            }
          },
          "401": {
            "description": "Unauthorized",
            "content": {
              "*/*": {
                "schema": {
                  "type": "array",
                  "items": {
                    "$ref": "#/components/schemas/TestSuitesSourceSnapshotKey"
                  }
                }
              }
            }
          }
        },
        "security": [
          {
            "basic": []
          }
        ]
      }
    },
    "/api/v1/test-suites-sources/{organizationName}/list": {
      "get": {
        "tags": [
          "test-suites-source"
        ],
        "summary": "List test suites source by organization name.",
        "description": "List test suites source by organization name.",
        "operationId": "list",
        "parameters": [
          {
            "name": "organizationName",
            "in": "path",
            "description": "name of organization",
            "required": true,
            "schema": {
              "type": "string"
            }
          },
          {
            "name": "X-Authorization-Source",
            "in": "header",
            "required": true,
            "example": "basic"
          }
        ],
        "responses": {
          "404": {
            "description": "Organization was not found by provided name.",
            "content": {
              "*/*": {
                "schema": {
                  "type": "array",
                  "items": {
                    "$ref": "#/components/schemas/TestSuitesSourceDto"
                  }
                }
              }
            }
          },
          "200": {
            "description": "Successfully fetched list of test suites sources by organization name.",
            "content": {
              "*/*": {
                "schema": {
                  "type": "array",
                  "items": {
                    "$ref": "#/components/schemas/TestSuitesSourceDto"
                  }
                }
              }
            }
          },
          "401": {
            "description": "Unauthorized",
            "content": {
              "*/*": {
                "schema": {
                  "type": "array",
                  "items": {
                    "$ref": "#/components/schemas/TestSuitesSourceDto"
                  }
                }
              }
            }
          }
        },
        "security": [
          {
            "basic": []
          }
        ]
      }
    },
    "/api/v1/execution": {
      "get": {
        "tags": [
          "execution-controller"
        ],
        "operationId": "getExecution",
        "parameters": [
          {
            "name": "id",
            "in": "query",
            "required": true,
            "schema": {
              "type": "integer",
              "format": "int64"
            }
          }
        ],
        "responses": {
          "200": {
            "description": "OK",
            "content": {
              "*/*": {
                "schema": {
                  "$ref": "#/components/schemas/Execution"
                }
              }
            }
          }
        }
      }
    },
    "/api/v1/users/{userName}": {
      "get": {
        "tags": [
          "users-details-controller"
        ],
        "operationId": "findByName",
        "parameters": [
          {
            "name": "userName",
            "in": "path",
            "required": true,
            "schema": {
              "type": "string"
            }
          }
        ],
        "responses": {
          "200": {
            "description": "OK",
            "content": {
              "*/*": {
                "schema": {
                  "$ref": "#/components/schemas/UserInfo"
                }
              }
            }
          }
        }
      }
    },
    "/api/v1/users/{userName}/avatar": {
      "get": {
        "tags": [
          "users-details-controller"
        ],
        "operationId": "avatar",
        "parameters": [
          {
            "name": "userName",
            "in": "path",
            "required": true,
            "schema": {
              "type": "string"
            }
          }
        ],
        "responses": {
          "200": {
            "description": "OK",
            "content": {
              "*/*": {
                "schema": {
                  "$ref": "#/components/schemas/ImageInfo"
                }
              }
            }
          }
        }
      }
    },
    "/api/v1/users/global-role": {
      "get": {
        "tags": [
          "users-details-controller"
        ],
        "operationId": "getSelfGlobalRole",
        "responses": {
          "200": {
            "description": "OK",
            "content": {
              "*/*": {
                "schema": {
                  "type": "string",
                  "enum": [
                    "ADMIN",
                    "NONE",
                    "OWNER",
                    "SUPER_ADMIN",
                    "VIEWER"
                  ]
                }
              }
            }
          }
        }
      }
    },
    "/api/v1/testLatestExecutions": {
      "get": {
        "tags": [
          "test-executions"
        ],
        "operationId": "getTestExecutionsByStatus",
        "parameters": [
          {
            "name": "executionId",
            "in": "query",
            "required": true,
            "schema": {
              "type": "integer",
              "format": "int64"
            }
          },
          {
            "name": "status",
            "in": "query",
            "required": true,
            "schema": {
              "type": "string",
              "enum": [
                "FAILED",
                "IGNORED",
                "INTERNAL_ERROR",
                "PASSED",
                "READY_FOR_TESTING",
                "RUNNING",
                "TEST_ERROR"
              ]
            }
          },
          {
            "name": "page",
            "in": "query",
            "required": false,
            "schema": {
              "type": "integer",
              "format": "int32"
            }
          },
          {
            "name": "size",
            "in": "query",
            "required": false,
            "schema": {
              "type": "integer",
              "format": "int32"
            }
          },
          {
            "name": "X-Authorization-Source",
            "in": "header",
            "required": true,
            "example": "basic"
          }
        ],
        "responses": {
          "401": {
            "description": "Unauthorized",
            "content": {
              "*/*": {
                "schema": {
                  "type": "array",
                  "items": {
                    "$ref": "#/components/schemas/TestSuiteExecutionStatisticDto"
                  }
                }
              }
            }
          }
        },
        "security": [
          {
            "basic": []
          }
        ]
      }
    },
    "/api/v1/testExecution/count": {
      "get": {
        "tags": [
          "test-executions"
        ],
        "operationId": "getTestExecutionsCount",
        "parameters": [
          {
            "name": "executionId",
            "in": "query",
            "required": true,
            "schema": {
              "type": "integer",
              "format": "int64"
            }
          },
          {
            "name": "status",
            "in": "query",
            "required": false,
            "schema": {
              "type": "string",
              "enum": [
                "FAILED",
                "IGNORED",
                "INTERNAL_ERROR",
                "PASSED",
                "READY_FOR_TESTING",
                "RUNNING",
                "TEST_ERROR"
              ]
            }
          },
          {
            "name": "testSuite",
            "in": "query",
            "required": false,
            "schema": {
              "type": "string"
            }
          },
          {
            "name": "X-Authorization-Source",
            "in": "header",
            "required": true,
            "example": "basic"
          }
        ],
        "responses": {
          "401": {
            "description": "Unauthorized",
            "content": {
              "*/*": {
                "schema": {
                  "type": "integer",
                  "format": "int32"
                }
              }
            }
          }
        },
        "security": [
          {
            "basic": []
          }
        ]
      }
    },
    "/api/v1/test-suites/get-by-organization": {
      "get": {
        "tags": [
          "test-suites"
        ],
        "summary": "Get test suites by organization.",
        "description": "Get list of available test suites posted by given organization.",
        "operationId": "getTestSuitesByOrganizationName",
        "parameters": [
          {
            "name": "organizationName",
            "in": "query",
            "description": "name of an organization",
            "required": true,
            "schema": {
              "type": "string"
            }
          },
          {
            "name": "isContest",
            "in": "query",
            "description": "is given request sent for browsing test suites for contest, default is false",
            "required": false,
            "schema": {
              "type": "boolean",
              "default": false
            }
          }
        ],
        "responses": {
          "200": {
            "description": "Successfully fetched test suites by organization name.",
            "content": {
              "*/*": {
                "schema": {
                  "type": "array",
                  "items": {
                    "$ref": "#/components/schemas/TestSuiteDto"
                  }
                }
              }
            }
          },
          "401": {
            "description": "Unauthorized",
            "content": {
              "*/*": {
                "schema": {
                  "type": "array",
                  "items": {
                    "$ref": "#/components/schemas/TestSuiteDto"
                  }
                }
              }
            }
          }
        },
        "security": [
          {
            "basic": []
          }
        ]
      }
    },
    "/api/v1/test-suites/filtered": {
      "get": {
        "tags": [
          "test-suites"
        ],
        "summary": "Get test suites with filters.",
        "description": "Get test suites with filters.",
        "operationId": "getFilteredTestSuites",
        "parameters": [
          {
            "name": "tags",
            "in": "query",
            "description": "test suite tags substring for filtering, default is empty",
            "required": false,
            "schema": {
              "type": "string",
              "default": ""
            }
          },
          {
            "name": "name",
            "in": "query",
            "description": "test suite name substring for filtering, default is empty",
            "required": false,
            "schema": {
              "type": "string",
              "default": ""
            }
          },
          {
            "name": "language",
            "in": "query",
            "description": "test suite language substring for filtering, default is empty",
            "required": false,
            "schema": {
              "type": "string",
              "default": ""
            }
          },
          {
            "name": "isContest",
            "in": "query",
            "description": "is given request sent for browsing test suites for contest, default is false",
            "required": false,
            "schema": {
              "type": "boolean",
              "default": false
            }
          }
        ],
        "responses": {
          "200": {
            "description": "Successfully fetched filtered test suites.",
            "content": {
              "*/*": {
                "schema": {
                  "type": "array",
                  "items": {
                    "$ref": "#/components/schemas/TestSuiteDto"
                  }
                }
              }
            }
          },
          "401": {
            "description": "Unauthorized",
            "content": {
              "*/*": {
                "schema": {
                  "type": "array",
                  "items": {
                    "$ref": "#/components/schemas/TestSuiteDto"
                  }
                }
              }
            }
          }
        },
        "security": [
          {
            "basic": []
          }
        ]
      }
    },
    "/api/v1/test-suites/available": {
      "get": {
        "tags": [
          "test-suites"
        ],
        "summary": "Get public test suites.",
        "description": "Get list of available test suites.",
        "operationId": "getPublicTestSuites",
        "parameters": [
          {
            "name": "isContest",
            "in": "query",
            "description": "is given request sent for browsing test suites for contest, default is false",
            "required": false,
            "schema": {
              "type": "boolean",
              "default": false
            }
          }
        ],
        "responses": {
          "200": {
            "description": "Successfully fetched public test suites.",
            "content": {
              "*/*": {
                "schema": {
                  "type": "array",
                  "items": {
                    "$ref": "#/components/schemas/TestSuiteDto"
                  }
                }
              }
            }
          },
          "401": {
            "description": "Unauthorized",
            "content": {
              "*/*": {
                "schema": {
                  "type": "array",
                  "items": {
                    "$ref": "#/components/schemas/TestSuiteDto"
                  }
                }
              }
            }
          }
        },
        "security": [
          {
            "basic": []
          }
        ]
      }
    },
    "/api/v1/test-suites-sources/{organizationName}/{sourceName}/tag-list-to-fetch": {
      "get": {
        "tags": [
          "test-suites-source"
        ],
        "summary": "Get list of tags which can be fetched from test suites source.",
        "description": "Get list of tags which can be fetched from test suites source.",
        "operationId": "tagListToFetch",
        "parameters": [
          {
            "name": "organizationName",
            "in": "path",
            "required": true,
            "schema": {
              "type": "string"
            }
          },
          {
            "name": "sourceName",
            "in": "path",
            "required": true,
            "schema": {
              "type": "string"
            }
          },
          {
            "name": "X-Authorization-Source",
            "in": "header",
            "required": true,
            "example": "basic"
          }
        ],
        "responses": {
          "200": {
            "description": "Successfully listed tags which can be fetched from requested test suites source.",
            "content": {
              "*/*": {
                "schema": {
                  "type": "array",
                  "items": {
                    "type": "string"
                  }
                }
              }
            }
          },
          "401": {
            "description": "Unauthorized",
            "content": {
              "*/*": {
                "schema": {
                  "type": "array",
                  "items": {
                    "type": "string"
                  }
                }
              }
            }
          }
        },
        "security": [
          {
            "basic": []
          }
        ]
      }
    },
    "/api/v1/test-suites-sources/{organizationName}/{sourceName}/get-test-suites": {
      "get": {
        "tags": [
          "test-suites-source"
        ],
        "summary": "List of test suites in requested test suites source.",
        "description": "List of test suites in requested test suites source.",
        "operationId": "getTestSuiteDtos",
        "parameters": [
          {
            "name": "organizationName",
            "in": "path",
            "description": "name of organization",
            "required": true,
            "schema": {
              "type": "string"
            }
          },
          {
            "name": "sourceName",
            "in": "path",
            "description": "name of test suites source",
            "required": true,
            "schema": {
              "type": "string"
            }
          },
          {
            "name": "version",
            "in": "query",
            "required": true,
            "schema": {
              "type": "string"
            }
          },
          {
            "name": "X-Authorization-Source",
            "in": "header",
            "required": true,
            "example": "basic"
          }
        ],
        "responses": {
          "200": {
            "description": "Successfully listed snapshots for requested test suites source.",
            "content": {
              "*/*": {
                "schema": {
                  "type": "array",
                  "items": {
                    "$ref": "#/components/schemas/TestSuiteDto"
                  }
                }
              }
            }
          },
          "404": {
            "description": "Either organization was not found by provided name or test suites source with such name in organization name was not found.",
            "content": {
              "*/*": {
                "schema": {
                  "type": "array",
                  "items": {
                    "$ref": "#/components/schemas/TestSuiteDto"
                  }
                }
              }
            }
          },
          "401": {
            "description": "Unauthorized",
            "content": {
              "*/*": {
                "schema": {
                  "type": "array",
                  "items": {
                    "$ref": "#/components/schemas/TestSuiteDto"
                  }
                }
              }
            }
          }
        },
        "security": [
          {
            "basic": []
          }
        ]
      }
    },
    "/api/v1/test-suites-sources/{organizationName}/{sourceName}/branch-list-to-fetch": {
      "get": {
        "tags": [
          "test-suites-source"
        ],
        "summary": "Get list of branches which can be fetched from test suites source.",
        "description": "Get list of branches which can be fetched from test suites source.",
        "operationId": "branchListToFetch",
        "parameters": [
          {
            "name": "organizationName",
            "in": "path",
            "required": true,
            "schema": {
              "type": "string"
            }
          },
          {
            "name": "sourceName",
            "in": "path",
            "required": true,
            "schema": {
              "type": "string"
            }
          },
          {
            "name": "X-Authorization-Source",
            "in": "header",
            "required": true,
            "example": "basic"
          }
        ],
        "responses": {
          "200": {
            "description": "Successfully listed branches which can be fetched from requested test suites source.",
            "content": {
              "*/*": {
                "schema": {
                  "type": "array",
                  "items": {
                    "type": "string"
                  }
                }
              }
            }
          },
          "401": {
            "description": "Unauthorized",
            "content": {
              "*/*": {
                "schema": {
                  "type": "array",
                  "items": {
                    "type": "string"
                  }
                }
              }
            }
          }
        },
        "security": [
          {
            "basic": []
          }
        ]
      }
    },
    "/api/v1/test-suites-sources/{organizationName}/list-with-ids": {
      "get": {
        "tags": [
          "test-suites-source"
        ],
        "summary": "List test suites source with id by organization name.",
        "description": "List test suites source with id by organization name.",
        "operationId": "listWithIds",
        "parameters": [
          {
            "name": "organizationName",
            "in": "path",
            "description": "name of organization",
            "required": true,
            "schema": {
              "type": "string"
            }
          },
          {
            "name": "X-Authorization-Source",
            "in": "header",
            "required": true,
            "example": "basic"
          }
        ],
        "responses": {
          "404": {
            "description": "Organization was not found by provided name.",
            "content": {
              "*/*": {
                "schema": {
                  "type": "array",
                  "items": {
                    "$ref": "#/components/schemas/DtoWithIdTestSuitesSourceDto"
                  }
                }
              }
            }
          },
          "200": {
            "description": "Successfully fetched list of test suites sources with ids by organization name.",
            "content": {
              "*/*": {
                "schema": {
                  "type": "array",
                  "items": {
                    "$ref": "#/components/schemas/DtoWithIdTestSuitesSourceDto"
                  }
                }
              }
            }
          },
          "401": {
            "description": "Unauthorized",
            "content": {
              "*/*": {
                "schema": {
                  "type": "array",
                  "items": {
                    "$ref": "#/components/schemas/DtoWithIdTestSuitesSourceDto"
                  }
                }
              }
            }
          }
        },
        "security": [
          {
            "basic": []
          }
        ]
      }
    },
    "/api/v1/test-suites-sources/avaliable": {
      "get": {
        "tags": [
          "test-suites-source"
        ],
        "summary": "Get organizations with public test suite sources.",
        "description": "Get list of organizations with public test suite sources",
        "operationId": "getOrganizationNamesWithPublicTestSuiteSources",
        "parameters": [
          {
            "name": "X-Authorization-Source",
            "in": "header",
            "required": true,
            "example": "basic"
          }
        ],
        "responses": {
          "200": {
            "description": "Successfully fetched organizations with public test suite sources.",
            "content": {
              "*/*": {
                "schema": {
                  "type": "array",
                  "items": {
                    "$ref": "#/components/schemas/TestSuitesSourceDto"
                  }
                }
              }
            }
          },
          "401": {
            "description": "Unauthorized",
            "content": {
              "*/*": {
                "schema": {
                  "type": "array",
                  "items": {
                    "$ref": "#/components/schemas/TestSuitesSourceDto"
                  }
                }
              }
            }
          }
        },
        "security": [
          {
            "basic": []
          }
        ]
      }
    },
    "/api/v1/projects/": {
      "get": {
        "tags": [
          "projects"
        ],
        "summary": "Get all available projects.",
        "description": "Get all projects, available for current user.",
        "operationId": "getProjects",
        "parameters": [
          {
            "name": "X-Authorization-Source",
            "in": "header",
            "required": true,
            "example": "basic"
          }
        ],
        "responses": {
          "200": {
            "description": "Projects successfully fetched.",
            "content": {
              "*/*": {
                "schema": {
                  "type": "array",
                  "items": {
                    "$ref": "#/components/schemas/Project"
                  }
                }
              }
            }
          },
          "401": {
            "description": "Unauthorized",
            "content": {
              "*/*": {
                "schema": {
                  "type": "array",
                  "items": {
                    "$ref": "#/components/schemas/Project"
                  }
                }
              }
            }
          }
        },
        "security": [
          {
            "basic": []
          }
        ]
      }
    },
    "/api/v1/projects/{organizationName}/{projectName}/users": {
      "get": {
        "tags": [
          "projects"
        ],
        "summary": "Get users from project with their roles.",
        "description": "Get list of users that are connected with given project and their roles in it.",
        "operationId": "getAllUsersByProjectNameAndOrganizationName",
        "parameters": [
          {
            "name": "organizationName",
            "in": "path",
            "description": "name of an organization",
            "required": true,
            "schema": {
              "type": "string"
            }
          },
          {
            "name": "projectName",
            "in": "path",
            "description": "name of a project",
            "required": true,
            "schema": {
              "type": "string"
            }
          },
          {
            "name": "X-Authorization-Source",
            "in": "header",
            "required": true,
            "example": "basic"
          }
        ],
        "responses": {
          "404": {
            "description": "Project with such name was not found.",
            "content": {
              "*/*": {
                "schema": {
                  "type": "array",
                  "items": {
                    "$ref": "#/components/schemas/UserInfo"
                  }
                }
              }
            }
          },
          "200": {
            "description": "Successfully fetched users from project.",
            "content": {
              "*/*": {
                "schema": {
                  "type": "array",
                  "items": {
                    "$ref": "#/components/schemas/UserInfo"
                  }
                }
              }
            }
          },
          "401": {
            "description": "Unauthorized",
            "content": {
              "*/*": {
                "schema": {
                  "type": "array",
                  "items": {
                    "$ref": "#/components/schemas/UserInfo"
                  }
                }
              }
            }
          }
        },
        "security": [
          {
            "basic": []
          }
        ]
      }
    },
    "/api/v1/projects/{organizationName}/{projectName}/users/not-from": {
      "get": {
        "tags": [
          "projects"
        ],
        "summary": "Get users not from project.",
        "description": "Get list of users that are not connected with given project.",
        "operationId": "getAllUsersNotFromProjectWithNamesStartingWith",
        "parameters": [
          {
            "name": "organizationName",
            "in": "path",
            "description": "name of an organization",
            "required": true,
            "schema": {
              "type": "string"
            }
          },
          {
            "name": "projectName",
            "in": "path",
            "description": "name of a project",
            "required": true,
            "schema": {
              "type": "string"
            }
          },
          {
            "name": "prefix",
            "in": "query",
            "required": true,
            "schema": {
              "type": "string"
            }
          },
          {
            "name": "X-Authorization-Source",
            "in": "header",
            "required": true,
            "example": "basic"
          }
        ],
        "responses": {
          "200": {
            "description": "Successfully fetched users not from project.",
            "content": {
              "*/*": {
                "schema": {
                  "type": "array",
                  "items": {
                    "$ref": "#/components/schemas/UserInfo"
                  }
                }
              }
            }
          },
          "404": {
            "description": "Project with such name was not found or considered to be private.",
            "content": {
              "*/*": {
                "schema": {
                  "type": "array",
                  "items": {
                    "$ref": "#/components/schemas/UserInfo"
                  }
                }
              }
            }
          },
          "401": {
            "description": "Unauthorized",
            "content": {
              "*/*": {
                "schema": {
                  "type": "array",
                  "items": {
                    "$ref": "#/components/schemas/UserInfo"
                  }
                }
              }
            }
          }
        },
        "security": [
          {
            "basic": []
          }
        ]
      }
    },
    "/api/v1/projects/get/projects-by-organization": {
      "get": {
        "tags": [
          "projects"
        ],
        "summary": "Get all projects by organization name.",
        "description": "Get all projects by organization name.",
        "operationId": "getProjectsByOrganizationName",
        "parameters": [
          {
            "name": "organizationName",
            "in": "path",
            "description": "name of an organization",
            "required": true,
            "schema": {
              "type": "string"
            }
          }
        ],
        "responses": {
          "200": {
            "description": "Successfully fetched projects by organization name.",
            "content": {
              "*/*": {
                "schema": {
                  "type": "array",
                  "items": {
                    "$ref": "#/components/schemas/Project"
                  }
                }
              }
            }
          },
          "401": {
            "description": "Unauthorized",
            "content": {
              "*/*": {
                "schema": {
                  "type": "array",
                  "items": {
                    "$ref": "#/components/schemas/Project"
                  }
                }
              }
            }
          }
        },
        "security": [
          {
            "basic": []
          }
        ]
      }
    },
    "/api/v1/projects/get/organization-name": {
      "get": {
        "tags": [
          "projects"
        ],
        "summary": "Get project by name and organization name.",
        "description": "Get project by name and organization name.",
        "operationId": "getProjectByNameAndOrganizationName",
        "parameters": [
          {
            "name": "name",
            "in": "path",
            "description": "name of a project",
            "required": true,
            "schema": {
              "type": "string"
            }
          },
          {
            "name": "organizationName",
            "in": "path",
            "description": "name of an organization",
            "required": true,
            "schema": {
              "type": "string"
            }
          },
          {
            "name": "X-Authorization-Source",
            "in": "header",
            "required": true,
            "example": "basic"
          }
        ],
        "responses": {
          "404": {
            "description": "Could not find project with such name and organization name.",
            "content": {
              "*/*": {
                "schema": {
                  "$ref": "#/components/schemas/Project"
                }
              }
            }
          },
          "200": {
            "description": "Successfully fetched project by name and organization name.",
            "content": {
              "*/*": {
                "schema": {
                  "$ref": "#/components/schemas/Project"
                }
              }
            }
          },
          "403": {
            "description": "Not enough permission for accessing given project.",
            "content": {
              "*/*": {
                "schema": {
                  "$ref": "#/components/schemas/Project"
                }
              }
            }
          },
          "401": {
            "description": "Unauthorized",
            "content": {
              "*/*": {
                "schema": {
                  "$ref": "#/components/schemas/Project"
                }
              }
            }
          }
        },
        "security": [
          {
            "basic": []
          }
        ]
      }
    },
    "/api/v1/projects/get/not-deleted-projects-by-organization": {
      "get": {
        "tags": [
          "projects"
        ],
        "summary": "Get non-deleted projects by organization name.",
        "description": "Get non-deleted projects by organization name.",
        "operationId": "getNonDeletedProjectsByOrganizationName",
        "parameters": [
          {
            "name": "organizationName",
            "in": "path",
            "description": "name of an organization",
            "required": true,
            "schema": {
              "type": "string"
            }
          },
          {
            "name": "X-Authorization-Source",
            "in": "header",
            "required": true,
            "example": "basic"
          }
        ],
        "responses": {
          "200": {
            "description": "Successfully fetched projects by organization name.",
            "content": {
              "*/*": {
                "schema": {
                  "type": "array",
                  "items": {
                    "$ref": "#/components/schemas/Project"
                  }
                }
              }
            }
          },
          "401": {
            "description": "Unauthorized",
            "content": {
              "*/*": {
                "schema": {
                  "type": "array",
                  "items": {
                    "$ref": "#/components/schemas/Project"
                  }
                }
              }
            }
          }
        },
        "security": [
          {
            "basic": []
          }
        ]
      }
    },
    "/api/v1/projects/get-for-current-user": {
      "get": {
        "tags": [
          "projects"
        ],
        "summary": "Get projects of current authenticated user",
        "description": "Get list of projects related to current user",
        "operationId": "getProjectsOfCurrentUser",
        "parameters": [
          {
            "name": "X-Authorization-Source",
            "in": "header",
            "required": true,
            "example": "basic"
          }
        ],
        "responses": {
          "200": {
            "description": "Successfully fetched users from project.",
            "content": {
              "*/*": {
                "schema": {
                  "type": "array",
                  "items": {
                    "$ref": "#/components/schemas/Project"
                  }
                }
              }
            }
          },
          "401": {
            "description": "Unauthorized",
            "content": {
              "*/*": {
                "schema": {
                  "type": "array",
                  "items": {
                    "$ref": "#/components/schemas/Project"
                  }
                }
              }
            }
          }
        },
        "security": [
          {
            "basic": []
          }
        ]
      }
    },
    "/api/v1/projects/all": {
      "get": {
        "tags": [
          "projects"
        ],
        "summary": "Get all projects.",
        "description": "Get all projects, including deleted and private. Only accessible for super admins",
        "operationId": "getProjects_1",
        "parameters": [
          {
            "name": "X-Authorization-Source",
            "in": "header",
            "required": true,
            "example": "basic"
          }
        ],
        "responses": {
          "200": {
            "description": "Projects successfully fetched.",
            "content": {
              "*/*": {
                "schema": {
                  "type": "array",
                  "items": {
                    "$ref": "#/components/schemas/Project"
                  }
                }
              }
            }
          },
          "401": {
            "description": "Unauthorized",
            "content": {
              "*/*": {
                "schema": {
                  "type": "array",
                  "items": {
                    "$ref": "#/components/schemas/Project"
                  }
                }
              }
            }
          }
        },
        "security": [
          {
            "basic": []
          }
        ]
      }
    },
    "/api/v1/organizations/{organizationName}": {
      "get": {
        "tags": [
          "organizations"
        ],
        "summary": "Get organization by name.",
        "description": "Get an organization by its name.",
        "operationId": "getOrganizationByName",
        "parameters": [
          {
            "name": "organizationName",
            "in": "path",
            "description": "name of an organization",
            "required": true,
            "schema": {
              "type": "string"
            }
          }
        ],
        "responses": {
          "404": {
            "description": "Organization with such name was not found.",
            "content": {
              "*/*": {
                "schema": {
                  "$ref": "#/components/schemas/Organization"
                }
              }
            }
          },
          "200": {
            "description": "Successfully fetched organization by it\u0027s name.",
            "content": {
              "*/*": {
                "schema": {
                  "$ref": "#/components/schemas/Organization"
                }
              }
            }
          },
          "401": {
            "description": "Unauthorized",
            "content": {
              "*/*": {
                "schema": {
                  "$ref": "#/components/schemas/Organization"
                }
              }
            }
          }
        },
        "security": [
          {
            "basic": []
          }
        ]
      }
    },
    "/api/v1/organizations/{organizationName}/users": {
      "get": {
        "tags": [
          "roles",
          "organizations"
        ],
        "summary": "Get list of users that are connected with given organization.",
        "description": "Get list of users that are connected with given organization.",
        "operationId": "getAllUsersByOrganizationName",
        "parameters": [
          {
            "name": "organizationName",
            "in": "path",
            "description": "name of an organization",
            "required": true,
            "schema": {
              "type": "string"
            }
          },
          {
            "name": "X-Authorization-Source",
            "in": "header",
            "required": true,
            "example": "basic"
          }
        ],
        "responses": {
          "404": {
            "description": "Contest with such name was not found.",
            "content": {
              "*/*": {
                "schema": {
                  "type": "array",
                  "items": {
                    "$ref": "#/components/schemas/UserInfo"
                  }
                }
              }
            }
          },
          "200": {
            "description": "Successfully fetched contest by it\u0027s name.",
            "content": {
              "*/*": {
                "schema": {
                  "type": "array",
                  "items": {
                    "$ref": "#/components/schemas/UserInfo"
                  }
                }
              }
            }
          },
          "401": {
            "description": "Unauthorized",
            "content": {
              "*/*": {
                "schema": {
                  "type": "array",
                  "items": {
                    "$ref": "#/components/schemas/UserInfo"
                  }
                }
              }
            }
          }
        },
        "security": [
          {
            "basic": []
          }
        ]
      }
    },
    "/api/v1/organizations/{organizationName}/users/not-from": {
      "get": {
        "tags": [
          "roles",
          "organizations"
        ],
        "summary": "Get all users not from organization with names starting with a given prefix.",
        "description": "Get all users not connected with organization with name organizationName whose names start with the same prefix.",
        "operationId": "getAllUsersNotFromOrganizationWithNamesStartingWith",
        "parameters": [
          {
            "name": "organizationName",
            "in": "path",
            "description": "name of an organization",
            "required": true,
            "schema": {
              "type": "string"
            }
          },
          {
            "name": "prefix",
            "in": "query",
            "description": "prefix of username",
            "required": true,
            "schema": {
              "type": "string"
            }
          },
          {
            "name": "X-Authorization-Source",
            "in": "header",
            "required": true,
            "example": "basic"
          }
        ],
        "responses": {
          "200": {
            "description": "Successfully fetched list of users",
            "content": {
              "*/*": {
                "schema": {
                  "type": "array",
                  "items": {
                    "$ref": "#/components/schemas/UserInfo"
                  }
                }
              }
            }
          },
          "404": {
            "description": "Requested organization doesn\u0027t exist",
            "content": {
              "*/*": {
                "schema": {
                  "type": "array",
                  "items": {
                    "$ref": "#/components/schemas/UserInfo"
                  }
                }
              }
            }
          },
          "401": {
            "description": "Unauthorized",
            "content": {
              "*/*": {
                "schema": {
                  "type": "array",
                  "items": {
                    "$ref": "#/components/schemas/UserInfo"
                  }
                }
              }
            }
          }
        },
        "security": [
          {
            "basic": []
          }
        ]
      }
    },
    "/api/v1/organizations/{organizationName}/list-git": {
      "get": {
        "tags": [
          "organizations"
        ],
        "summary": "Get organization Gits.",
        "description": "Get a list of organization\u0027s Gits.",
        "operationId": "listGit",
        "parameters": [
          {
            "name": "organizationName",
            "in": "path",
            "description": "name of an organization",
            "required": true,
            "schema": {
              "type": "string"
            }
          },
          {
            "name": "X-Authorization-Source",
            "in": "header",
            "required": true,
            "example": "basic"
          }
        ],
        "responses": {
          "404": {
            "description": "Could not find an organization with such name.",
            "content": {
              "*/*": {
                "schema": {
                  "type": "array",
                  "items": {
                    "$ref": "#/components/schemas/GitDto"
                  }
                }
              }
            }
          },
          "200": {
            "description": "Successfully fetched a list of GitDtos.",
            "content": {
              "*/*": {
                "schema": {
                  "type": "array",
                  "items": {
                    "$ref": "#/components/schemas/GitDto"
                  }
                }
              }
            }
          },
          "401": {
            "description": "Unauthorized",
            "content": {
              "*/*": {
                "schema": {
                  "type": "array",
                  "items": {
                    "$ref": "#/components/schemas/GitDto"
                  }
                }
              }
            }
          }
        },
        "security": [
          {
            "basic": []
          }
        ]
      }
    },
    "/api/v1/organizations/{organizationName}/get-organization-contest-rating": {
      "get": {
        "tags": [
          "organizations"
        ],
        "summary": "Get organization contest rating.",
        "description": "Get organization contest rating.",
        "operationId": "getOrganizationContestRating",
        "parameters": [
          {
            "name": "organizationName",
            "in": "path",
            "description": "name of an organization",
            "required": true,
            "schema": {
              "type": "string"
            }
          },
          {
            "name": "X-Authorization-Source",
            "in": "header",
            "required": true,
            "example": "basic"
          }
        ],
        "responses": {
          "200": {
            "description": "Successfully get an organization contest rating.",
            "content": {
              "*/*": {
                "schema": {
                  "type": "number",
                  "format": "double"
                }
              }
            }
          },
          "404": {
            "description": "Could not find an organization with such name.",
            "content": {
              "*/*": {
                "schema": {
                  "type": "number",
                  "format": "double"
                }
              }
            }
          },
          "401": {
            "description": "Unauthorized",
            "content": {
              "*/*": {
                "schema": {
                  "type": "number",
                  "format": "double"
                }
              }
            }
          }
        },
        "security": [
          {
            "basic": []
          }
        ]
      }
    },
    "/api/v1/organizations/{organizationName}/avatar": {
      "get": {
        "tags": [
          "organizations"
        ],
        "summary": "Get avatar by organization name.",
        "description": "Get organization avatar by organization name.",
        "operationId": "avatar_1",
        "parameters": [
          {
            "name": "organizationName",
            "in": "path",
            "description": "name of an organization",
            "required": true,
            "schema": {
              "type": "string"
            }
          }
        ],
        "responses": {
          "200": {
            "description": "Successfully fetched avatar by organization name.",
            "content": {
              "*/*": {
                "schema": {
                  "$ref": "#/components/schemas/ImageInfo"
                }
              }
            }
          },
          "401": {
            "description": "Unauthorized",
            "content": {
              "*/*": {
                "schema": {
                  "$ref": "#/components/schemas/ImageInfo"
                }
              }
            }
          }
        },
        "security": [
          {
            "basic": []
          }
        ]
      }
    },
    "/api/v1/organizations/get/list": {
      "get": {
        "tags": [
          "organizations"
        ],
        "summary": "Get your organizations.",
        "description": "Get list of all organizations where current user is a participant.",
        "operationId": "getOrganizationsByUser",
        "responses": {
          "200": {
            "description": "Successfully fetched list of organizations.",
            "content": {
              "*/*": {
                "schema": {
                  "type": "array",
                  "items": {
                    "$ref": "#/components/schemas/Organization"
                  }
                }
              }
            }
          },
          "401": {
            "description": "Unauthorized",
            "content": {
              "*/*": {
                "schema": {
                  "type": "array",
                  "items": {
                    "$ref": "#/components/schemas/Organization"
                  }
                }
              }
            }
          }
        },
        "security": [
          {
            "basic": []
          }
        ]
      }
    },
    "/api/v1/organizations/can-create-contests": {
      "get": {
        "tags": [
          "roles",
          "organizations"
        ],
        "summary": "Get all user\u0027s organizations that can create contests.",
        "description": "Get all organizations that can create contests where user is a member.",
        "operationId": "getAllUsersOrganizationsThatCanCreateContests",
        "parameters": [
          {
            "name": "X-Authorization-Source",
            "in": "header",
            "required": true,
            "example": "basic"
          }
        ],
        "responses": {
          "403": {
            "description": "User doesn\u0027t have permissions to manage this members",
            "content": {
              "*/*": {
                "schema": {
                  "type": "array",
                  "items": {
                    "$ref": "#/components/schemas/Organization"
                  }
                }
              }
            }
          },
          "200": {
            "description": "Role removed",
            "content": {
              "*/*": {
                "schema": {
                  "type": "array",
                  "items": {
                    "$ref": "#/components/schemas/Organization"
                  }
                }
              }
            }
          },
          "404": {
            "description": "Requested user or organization doesn\u0027t exist",
            "content": {
              "*/*": {
                "schema": {
                  "type": "array",
                  "items": {
                    "$ref": "#/components/schemas/Organization"
                  }
                }
              }
            }
          },
          "401": {
            "description": "Unauthorized",
            "content": {
              "*/*": {
                "schema": {
                  "type": "array",
                  "items": {
                    "$ref": "#/components/schemas/Organization"
                  }
                }
              }
            }
          }
        },
        "security": [
          {
            "basic": []
          }
        ]
      }
    },
    "/api/v1/organizations/by-user/not-deleted": {
      "get": {
        "tags": [
          "roles",
          "organizations"
        ],
        "summary": "Get user\u0027s organizations.",
        "description": "Get not deleted organizations where user is a member, and his roles in those organizations.",
        "operationId": "getOrganizationWithRoles",
        "parameters": [
          {
            "name": "X-Authorization-Source",
            "in": "header",
            "required": true,
            "example": "basic"
          }
        ],
        "responses": {
          "404": {
            "description": "Could not find user with this id.",
            "content": {
              "*/*": {
                "schema": {
                  "type": "array",
                  "items": {
                    "$ref": "#/components/schemas/OrganizationDto"
                  }
                }
              }
            }
          },
          "200": {
            "description": "Successfully fetched organization infos.",
            "content": {
              "*/*": {
                "schema": {
                  "type": "array",
                  "items": {
                    "$ref": "#/components/schemas/OrganizationDto"
                  }
                }
              }
            }
          },
          "401": {
            "description": "Unauthorized",
            "content": {
              "*/*": {
                "schema": {
                  "type": "array",
                  "items": {
                    "$ref": "#/components/schemas/OrganizationDto"
                  }
                }
              }
            }
          }
        },
        "security": [
          {
            "basic": []
          }
        ]
      }
    },
    "/api/v1/organizations/all": {
      "get": {
        "tags": [
          "organizations"
        ],
        "summary": "Get all organizations",
        "description": "Get organizations",
        "operationId": "getAllOrganizations",
        "parameters": [
          {
            "name": "organizationName",
            "in": "path",
            "description": "name of an organization",
            "required": true
          }
        ],
        "responses": {
          "200": {
            "description": "Successfully fetched all registered organizations",
            "content": {
              "*/*": {
                "schema": {
                  "type": "array",
                  "items": {
                    "$ref": "#/components/schemas/Organization"
                  }
                }
              }
            }
          },
          "401": {
            "description": "Unauthorized",
            "content": {
              "*/*": {
                "schema": {
                  "type": "array",
                  "items": {
                    "$ref": "#/components/schemas/Organization"
                  }
                }
              }
            }
          }
        },
        "security": [
          {
            "basic": []
          }
        ]
      }
    },
    "/api/v1/latestExecution": {
      "get": {
        "tags": [
          "execution-controller"
        ],
        "operationId": "getLatestExecutionForProject",
        "parameters": [
          {
            "name": "name",
            "in": "query",
            "required": true,
            "schema": {
              "type": "string"
            }
          },
          {
            "name": "organizationName",
            "in": "query",
            "required": true,
            "schema": {
              "type": "string"
            }
          }
        ],
        "responses": {
          "200": {
            "description": "OK",
            "content": {
              "*/*": {
                "schema": {
                  "$ref": "#/components/schemas/ExecutionDto"
                }
              }
            }
          }
        }
      }
    },
    "/api/v1/files/{organizationName}/{projectName}/list": {
      "get": {
        "tags": [
          "files"
        ],
        "operationId": "list_1",
        "parameters": [
          {
            "name": "organizationName",
            "in": "path",
            "required": true,
            "schema": {
              "type": "string"
            }
          },
          {
            "name": "projectName",
            "in": "path",
            "required": true,
            "schema": {
              "type": "string"
            }
          }
        ],
        "responses": {
          "401": {
            "description": "Unauthorized",
            "content": {
              "*/*": {
                "schema": {
                  "type": "array",
                  "items": {
                    "$ref": "#/components/schemas/FileInfo"
                  }
                }
              }
            }
          }
        },
        "security": [
          {
            "basic": []
          }
        ]
      }
    },
    "/api/v1/executionDto": {
      "get": {
        "tags": [
          "execution-controller"
        ],
        "operationId": "getExecutionDto",
        "parameters": [
          {
            "name": "executionId",
            "in": "query",
            "required": true,
            "schema": {
              "type": "integer",
              "format": "int64"
            }
          }
        ],
        "responses": {
          "200": {
            "description": "OK",
            "content": {
              "*/*": {
                "schema": {
                  "$ref": "#/components/schemas/ExecutionDto"
                }
              }
            }
          }
        }
      }
    },
    "/api/v1/executionDtoList": {
      "get": {
        "tags": [
          "execution-controller"
        ],
        "operationId": "getExecutionByProject",
        "parameters": [
          {
            "name": "name",
            "in": "query",
            "required": true,
            "schema": {
              "type": "string"
            }
          },
          {
            "name": "organizationName",
            "in": "query",
            "required": true,
            "schema": {
              "type": "string"
            }
          }
        ],
        "responses": {
          "200": {
            "description": "OK",
            "content": {
              "*/*": {
                "schema": {
                  "type": "array",
                  "items": {
                    "$ref": "#/components/schemas/ExecutionDto"
                  }
                }
              }
            }
          }
        }
      }
    },
    "/api/v1/contests/{organizationName}/{projectName}/eligible-contests": {
      "get": {
        "tags": [
          "contests"
        ],
        "summary": "Get contests that can be participated.",
        "description": "Get list of contest names that a given project can participate in.",
        "operationId": "getAvailableContestsForProject",
        "parameters": [
          {
            "name": "organizationName",
            "in": "path",
            "description": "name of an organization",
            "required": true,
            "schema": {
              "type": "string"
            }
          },
          {
            "name": "projectName",
            "in": "path",
            "description": "name of a project",
            "required": true,
            "schema": {
              "type": "string"
            }
          },
          {
            "name": "X-Authorization-Source",
            "in": "header",
            "required": true,
            "example": "basic"
          }
        ],
        "responses": {
          "200": {
            "description": "Successfully fetched contests avaliable for project.",
            "content": {
              "*/*": {
                "schema": {
                  "type": "array",
                  "items": {
                    "type": "string"
                  }
                }
              }
            }
          },
          "401": {
            "description": "Unauthorized",
            "content": {
              "*/*": {
                "schema": {
                  "type": "array",
                  "items": {
                    "type": "string"
                  }
                }
              }
            }
          }
        },
        "security": [
          {
            "basic": []
          }
        ]
      }
    },
    "/api/v1/contests/{organizationName}/{projectName}/best": {
      "get": {
        "tags": [
          "contests"
        ],
        "summary": "Get best contests of a project.",
        "description": "Get list of contests in which given project has higher results.",
        "operationId": "getBestProjectContests",
        "parameters": [
          {
            "name": "organizationName",
            "in": "path",
            "description": "name of an organization",
            "required": true,
            "schema": {
              "type": "string"
            }
          },
          {
            "name": "projectName",
            "in": "path",
            "description": "name of a project",
            "required": true,
            "schema": {
              "type": "string"
            }
          },
          {
            "name": "amount",
            "in": "path",
            "description": "number of contests that will be fetched, default is 4",
            "required": true,
            "schema": {
              "type": "integer",
              "format": "int32",
              "default": 4
            }
          }
        ],
        "responses": {
          "200": {
            "description": "Successfully fetched best project contests.",
            "content": {
              "*/*": {
                "schema": {
                  "type": "array",
                  "items": {
                    "$ref": "#/components/schemas/ContestResult"
                  }
                }
              }
            }
          },
          "401": {
            "description": "Unauthorized",
            "content": {
              "*/*": {
                "schema": {
                  "type": "array",
                  "items": {
                    "$ref": "#/components/schemas/ContestResult"
                  }
                }
              }
            }
          }
        },
        "security": [
          {
            "basic": []
          }
        ]
      }
    },
    "/api/v1/contests/{contestName}": {
      "get": {
        "tags": [
          "contests"
        ],
        "summary": "Get contest by name.",
        "description": "Get contest by name.",
        "operationId": "getContestByName",
        "parameters": [
          {
            "name": "contestName",
            "in": "path",
            "description": "name of a contest",
            "required": true,
            "schema": {
              "type": "string"
            }
          }
        ],
        "responses": {
          "404": {
            "description": "Contest with such name was not found.",
            "content": {
              "*/*": {
                "schema": {
                  "$ref": "#/components/schemas/ContestDto"
                }
              }
            }
          },
          "200": {
            "description": "Successfully fetched contest by it\u0027s name.",
            "content": {
              "*/*": {
                "schema": {
                  "$ref": "#/components/schemas/ContestDto"
                }
              }
            }
          },
          "401": {
            "description": "Unauthorized",
            "content": {
              "*/*": {
                "schema": {
                  "$ref": "#/components/schemas/ContestDto"
                }
              }
            }
          }
        },
        "security": [
          {
            "basic": []
          }
        ]
      }
    },
    "/api/v1/contests/{contestName}/test-suites": {
      "get": {
        "tags": [
          "contests"
        ],
        "summary": "Get test suites connected to contest.",
        "description": "Get list of test suites dtos.",
        "operationId": "getTestSuiteDtosByContestName",
        "parameters": [
          {
            "name": "contestName",
            "in": "query",
            "description": "name of a contest",
            "required": true,
            "schema": {
              "type": "string"
            }
          }
        ],
        "responses": {
          "200": {
            "description": "Successfully fetched test suites.",
            "content": {
              "*/*": {
                "schema": {
                  "type": "array",
                  "items": {
                    "$ref": "#/components/schemas/TestSuiteDto"
                  }
                }
              }
            }
          },
          "401": {
            "description": "Unauthorized",
            "content": {
              "*/*": {
                "schema": {
                  "type": "array",
                  "items": {
                    "$ref": "#/components/schemas/TestSuiteDto"
                  }
                }
              }
            }
          }
        },
        "security": [
          {
            "basic": []
          }
        ]
      }
    },
    "/api/v1/contests/{contestName}/scores": {
      "get": {
        "tags": [
          "contests"
        ],
        "summary": "Get scores of all projects in contest.",
        "description": "Get scores of all projects in contest.",
        "operationId": "getRatingsInContest",
        "parameters": [
          {
            "name": "contestName",
            "in": "path",
            "description": "name of a contest",
            "required": true,
            "schema": {
              "type": "string"
            }
          }
        ],
        "responses": {
          "200": {
            "description": "Successfully fetched contest scores.",
            "content": {
              "*/*": {
                "schema": {
                  "type": "array",
                  "items": {
                    "$ref": "#/components/schemas/ContestResult"
                  }
                }
              }
            }
          },
          "401": {
            "description": "Unauthorized",
            "content": {
              "*/*": {
                "schema": {
                  "type": "array",
                  "items": {
                    "$ref": "#/components/schemas/ContestResult"
                  }
                }
              }
            }
          }
        },
        "security": [
          {
            "basic": []
          }
        ]
      }
    },
    "/api/v1/contests/{contestName}/public-test": {
      "get": {
        "tags": [
          "contests"
        ],
        "summary": "Get public test for contest with given name.",
        "description": "Get public test for contest with given name.",
        "operationId": "getPublicTestForContest",
        "parameters": [
          {
            "name": "contestName",
            "in": "path",
            "description": "name of a contest",
            "required": true,
            "schema": {
              "type": "string"
            }
          },
          {
            "name": "testSuiteId",
            "in": "query",
            "description": "id of a testSuite",
            "required": true,
            "schema": {
              "type": "integer",
              "format": "int64"
            }
          }
        ],
        "responses": {
          "403": {
            "description": "Cannot fetch public test from test suite not connected to contest.",
            "content": {
              "*/*": {
                "schema": {
                  "$ref": "#/components/schemas/TestFilesContent"
                }
              }
            }
          },
          "404": {
            "description": "Either contest with such name was not found or tests are not provided.",
            "content": {
              "*/*": {
                "schema": {
                  "$ref": "#/components/schemas/TestFilesContent"
                }
              }
            }
          },
          "200": {
            "description": "Successfully fetched public tests.",
            "content": {
              "*/*": {
                "schema": {
                  "$ref": "#/components/schemas/TestFilesContent"
                }
              }
            }
          },
          "401": {
            "description": "Unauthorized",
            "content": {
              "*/*": {
                "schema": {
                  "$ref": "#/components/schemas/TestFilesContent"
                }
              }
            }
          }
        },
        "security": [
          {
            "basic": []
          }
        ]
      }
    },
    "/api/v1/contests/{contestName}/my-results": {
      "get": {
        "tags": [
          "contests"
        ],
        "summary": "Get your best results in contest.",
        "description": "Get list of best results of your projects in a given contest.",
        "operationId": "getBestResultsInUserProjects",
        "parameters": [
          {
            "name": "contestName",
            "in": "path",
            "description": "name of a contest",
            "required": true,
            "schema": {
              "type": "string"
            }
          },
          {
            "name": "X-Authorization-Source",
            "in": "header",
            "required": true,
            "example": "basic"
          }
        ],
        "responses": {
          "200": {
            "description": "Successfully fetched your best results.",
            "content": {
              "*/*": {
                "schema": {
                  "type": "array",
                  "items": {
                    "$ref": "#/components/schemas/ContestResult"
                  }
                }
              }
            }
          },
          "404": {
            "description": "Either given project or given contest was not found.",
            "content": {
              "*/*": {
                "schema": {
                  "type": "array",
                  "items": {
                    "$ref": "#/components/schemas/ContestResult"
                  }
                }
              }
            }
          },
          "401": {
            "description": "Unauthorized",
            "content": {
              "*/*": {
                "schema": {
                  "type": "array",
                  "items": {
                    "$ref": "#/components/schemas/ContestResult"
                  }
                }
              }
            }
          }
        },
        "security": [
          {
            "basic": []
          }
        ]
      }
    },
    "/api/v1/contests/{contestName}/is-featured": {
      "get": {
        "tags": [
          "contests"
        ],
        "summary": "Check if contest is featured.",
        "description": "Check if a given contest is featured or not.",
        "operationId": "isContestFeatured",
        "parameters": [
          {
            "name": "contestName",
            "in": "path",
            "description": "name of a contest",
            "required": true,
            "schema": {
              "type": "string"
            }
          }
        ],
        "responses": {
          "404": {
            "description": "Contest with such name was not found.",
            "content": {
              "*/*": {
                "schema": {
                  "type": "boolean"
                }
              }
            }
          },
          "200": {
            "description": "Successfully fetched contest data.",
            "content": {
              "*/*": {
                "schema": {
                  "type": "boolean"
                }
              }
            }
          },
          "401": {
            "description": "Unauthorized",
            "content": {
              "*/*": {
                "schema": {
                  "type": "boolean"
                }
              }
            }
          }
        },
        "security": [
          {
            "basic": []
          }
        ]
      }
    },
    "/api/v1/contests/{contestName}/executions/{organizationName}/{projectName}": {
      "get": {
        "tags": [
          "contests"
        ],
        "summary": "Get project executions in contest.",
        "description": "Get list of execution of a project with given name in contest with given name.",
        "operationId": "getContestExecutionsForProject",
        "parameters": [
          {
            "name": "contestName",
            "in": "path",
            "description": "name of an organization",
            "required": true,
            "schema": {
              "type": "string"
            }
          },
          {
            "name": "organizationName",
            "in": "path",
            "description": "name of an organization",
            "required": true,
            "schema": {
              "type": "string"
            }
          },
          {
            "name": "projectName",
            "in": "path",
            "description": "name of a project",
            "required": true,
            "schema": {
              "type": "string"
            }
          }
        ],
        "responses": {
          "404": {
            "description": "Either contest is not found or project is not found or execution is not found.",
            "content": {
              "*/*": {
                "schema": {
                  "type": "array",
                  "items": {
                    "$ref": "#/components/schemas/ExecutionDto"
                  }
                }
              }
            }
          },
          "200": {
            "description": "Successfully fetched latest project execution in contest.",
            "content": {
              "*/*": {
                "schema": {
                  "type": "array",
                  "items": {
                    "$ref": "#/components/schemas/ExecutionDto"
                  }
                }
              }
            }
          },
          "401": {
            "description": "Unauthorized",
            "content": {
              "*/*": {
                "schema": {
                  "type": "array",
                  "items": {
                    "$ref": "#/components/schemas/ExecutionDto"
                  }
                }
              }
            }
          }
        },
        "security": [
          {
            "basic": []
          }
        ]
      }
    },
    "/api/v1/contests/{contestName}/executions/{organizationName}/{projectName}/latest": {
      "get": {
        "tags": [
          "contests"
        ],
        "summary": "Get latest project execution in contest.",
        "description": "Get latest execution of a project with given name in contest with given name.",
        "operationId": "getLatestExecutionOfProjectInContest",
        "parameters": [
          {
            "name": "organizationName",
            "in": "path",
            "description": "name of an organization",
            "required": true,
            "schema": {
              "type": "string"
            }
          },
          {
            "name": "projectName",
            "in": "path",
            "description": "name of a project",
            "required": true,
            "schema": {
              "type": "string"
            }
          },
          {
            "name": "contestName",
            "in": "path",
            "description": "name of an organization",
            "required": true,
            "schema": {
              "type": "string"
            }
          },
          {
            "name": "X-Authorization-Source",
            "in": "header",
            "required": true,
            "example": "basic"
          }
        ],
        "responses": {
          "404": {
            "description": "Either contest is not found or project is not found or execution is not found.",
            "content": {
              "*/*": {
                "schema": {
                  "$ref": "#/components/schemas/ExecutionDto"
                }
              }
            }
          },
          "200": {
            "description": "Successfully fetched latest project execution in contest.",
            "content": {
              "*/*": {
                "schema": {
                  "$ref": "#/components/schemas/ExecutionDto"
                }
              }
            }
          },
          "401": {
            "description": "Unauthorized",
            "content": {
              "*/*": {
                "schema": {
                  "$ref": "#/components/schemas/ExecutionDto"
                }
              }
            }
          }
        },
        "security": [
          {
            "basic": []
          }
        ]
      }
    },
    "/api/v1/contests/{contestName}/enroll": {
      "get": {
        "tags": [
          "contests"
        ],
        "summary": "Register for a contest.",
        "description": "Register your public project for a contest.",
        "operationId": "enrollForContest",
        "parameters": [
          {
            "name": "contestName",
            "in": "path",
            "description": "name of a contest",
            "required": true,
            "schema": {
              "type": "string"
            }
          },
          {
            "name": "projectName",
            "in": "query",
            "description": "name of a project",
            "required": true,
            "schema": {
              "type": "string"
            }
          },
          {
            "name": "organizationName",
            "in": "query",
            "description": "name of an organization",
            "required": true,
            "schema": {
              "type": "string"
            }
          },
          {
            "name": "X-Authorization-Source",
            "in": "header",
            "required": true,
            "example": "basic"
          }
        ],
        "responses": {
          "403": {
            "description": "Not enough permissions to enroll for a contest with given project.",
            "content": {
              "*/*": {
                "schema": {
                  "type": "string"
                }
              }
            }
          },
          "409": {
            "description": "Only public projects can participate in contests.",
            "content": {
              "*/*": {
                "schema": {
                  "type": "string"
                }
              }
            }
          },
          "404": {
            "description": "Either given project or given contest was not found.",
            "content": {
              "*/*": {
                "schema": {
                  "type": "string"
                }
              }
            }
          },
          "200": {
            "description": "Successfully enrolled for a contest.",
            "content": {
              "*/*": {
                "schema": {
                  "type": "string"
                }
              }
            }
          },
          "401": {
            "description": "Unauthorized",
            "content": {
              "*/*": {
                "schema": {
                  "type": "string"
                }
              }
            }
          }
        },
        "security": [
          {
            "basic": []
          }
        ]
      }
    },
    "/api/v1/contests/{contestName}/eligible-projects": {
      "get": {
        "tags": [
          "contests"
        ],
        "summary": "Get projects that can participate in contest.",
        "description": "Get list of user\u0027s projects that can participate in a given contest.",
        "operationId": "getAvailableProjectsForContest",
        "parameters": [
          {
            "name": "contestName",
            "in": "path",
            "description": "name of a contest",
            "required": true,
            "schema": {
              "type": "string"
            }
          },
          {
            "name": "X-Authorization-Source",
            "in": "header",
            "required": true,
            "example": "basic"
          }
        ],
        "responses": {
          "200": {
            "description": "Successfully fetched projects available for contest.",
            "content": {
              "*/*": {
                "schema": {
                  "type": "array",
                  "items": {
                    "type": "string"
                  }
                }
              }
            }
          },
          "401": {
            "description": "Unauthorized",
            "content": {
              "*/*": {
                "schema": {
                  "type": "array",
                  "items": {
                    "type": "string"
                  }
                }
              }
            }
          }
        },
        "security": [
          {
            "basic": []
          }
        ]
      }
    },
    "/api/v1/contests/newest": {
      "get": {
        "tags": [
          "contests"
        ],
        "summary": "Get newest contests.",
        "description": "Get list of [pageSize] newest contests.",
        "operationId": "getSeveralNewestContests",
        "parameters": [
          {
            "name": "pageSize",
            "in": "query",
            "description": "amount of records that will be returned",
            "required": false,
            "schema": {
              "type": "integer",
              "format": "int32",
              "default": 5
            }
          }
        ],
        "responses": {
          "401": {
            "description": "Unauthorized",
            "content": {
              "*/*": {
                "schema": {
                  "type": "array",
                  "items": {
                    "$ref": "#/components/schemas/ContestDto"
                  }
                }
              }
            }
          },
          "200": {
            "description": "Successfully fetched newest contests.",
            "content": {
              "*/*": {
                "schema": {
                  "type": "array",
                  "items": {
                    "$ref": "#/components/schemas/ContestDto"
                  }
                }
              }
            }
          }
        },
        "security": [
          {
            "basic": []
          }
        ]
      }
    },
    "/api/v1/contests/finished": {
      "get": {
        "tags": [
          "contests"
        ],
        "summary": "Get list of contests that has already finished.",
        "description": "Get list of contests that has already finished.",
        "operationId": "getFinishedContests",
        "parameters": [
          {
            "name": "pageSize",
            "in": "query",
            "description": "amount of contests that should be returned, default: 10",
            "required": false,
            "schema": {
              "type": "integer",
              "format": "int32",
              "default": 10
            }
          }
        ],
        "responses": {
          "200": {
            "description": "Successfully fetched list of finished contests.",
            "content": {
              "*/*": {
                "schema": {
                  "type": "array",
                  "items": {
                    "$ref": "#/components/schemas/ContestDto"
                  }
                }
              }
            }
          },
          "401": {
            "description": "Unauthorized",
            "content": {
              "*/*": {
                "schema": {
                  "type": "array",
                  "items": {
                    "$ref": "#/components/schemas/ContestDto"
                  }
                }
              }
            }
          }
        },
        "security": [
          {
            "basic": []
          }
        ]
      }
    },
    "/api/v1/contests/featured/list-active": {
      "get": {
        "tags": [
          "contests"
        ],
        "summary": "Get featured contests.",
        "description": "Get list of contests marked by admins as featured.",
        "operationId": "getFeaturedContests",
        "responses": {
          "200": {
            "description": "Contests were successfully fetched.",
            "content": {
              "*/*": {
                "schema": {
                  "type": "array",
                  "items": {
                    "$ref": "#/components/schemas/ContestDto"
                  }
                }
              }
            }
          },
          "401": {
            "description": "Unauthorized",
            "content": {
              "*/*": {
                "schema": {
                  "type": "array",
                  "items": {
                    "$ref": "#/components/schemas/ContestDto"
                  }
                }
              }
            }
          }
        },
        "security": [
          {
            "basic": []
          }
        ]
      }
    },
    "/api/v1/contests/by-organization": {
      "get": {
        "tags": [
          "contests"
        ],
        "summary": "Get contests connected with given organization.",
        "description": "Get contests connected with given organization.",
        "operationId": "getOrganizationContests",
        "parameters": [
          {
            "name": "organizationName",
            "in": "query",
            "description": "name of an organization",
            "required": true,
            "schema": {
              "type": "string"
            }
          },
          {
            "name": "pageSize",
            "in": "query",
            "description": "amount of records that will be returned",
            "required": false,
            "schema": {
              "type": "integer",
              "format": "int32",
              "default": 10
            }
          }
        ],
        "responses": {
          "404": {
            "description": "Either contest with such name was not found or tests are not provided.",
            "content": {
              "*/*": {
                "schema": {
                  "type": "array",
                  "items": {
                    "$ref": "#/components/schemas/ContestDto"
                  }
                }
              }
            }
          },
          "200": {
            "description": "Successfully fetched public tests.",
            "content": {
              "*/*": {
                "schema": {
                  "type": "array",
                  "items": {
                    "$ref": "#/components/schemas/ContestDto"
                  }
                }
              }
            }
          },
          "401": {
            "description": "Unauthorized",
            "content": {
              "*/*": {
                "schema": {
                  "type": "array",
                  "items": {
                    "$ref": "#/components/schemas/ContestDto"
                  }
                }
              }
            }
          }
        },
        "security": [
          {
            "basic": []
          }
        ]
      }
    },
    "/api/v1/contests/active": {
      "get": {
        "tags": [
          "contests"
        ],
        "summary": "Get list of contests that are in progress now.",
        "description": "Get list of contests that are in progress now.",
        "operationId": "getContestsInProgress",
        "parameters": [
          {
            "name": "pageSize",
            "in": "query",
            "description": "amount of contests that should be returned, default: 10",
            "required": false,
            "schema": {
              "type": "integer",
              "format": "int32",
              "default": 10
            }
          }
        ],
        "responses": {
          "401": {
            "description": "Unauthorized",
            "content": {
              "*/*": {
                "schema": {
                  "type": "array",
                  "items": {
                    "$ref": "#/components/schemas/ContestDto"
                  }
                }
              }
            }
          },
          "200": {
            "description": "Successfully fetched list of active contests.",
            "content": {
              "*/*": {
                "schema": {
                  "type": "array",
                  "items": {
                    "$ref": "#/components/schemas/ContestDto"
                  }
                }
              }
            }
          }
        },
        "security": [
          {
            "basic": []
          }
        ]
      }
    },
    "/api/v1/awesome-benchmarks": {
      "get": {
        "tags": [
          "awesome-benchmarks-controller"
        ],
        "operationId": "getAllAwesomeBenchmarks",
        "responses": {
          "200": {
            "description": "OK",
            "content": {
              "*/*": {
                "schema": {
                  "type": "array",
                  "items": {
                    "$ref": "#/components/schemas/AwesomeBenchmarks"
                  }
                }
              }
            }
          }
        }
      }
    },
    "/api/v1/test-suites-sources/{organizationName}/{sourceName}/delete-test-suites-and-snapshot": {
      "delete": {
        "tags": [
          "test-suites-source"
        ],
        "summary": "Delete test suites and snapshot for requested version from provided test suites source.",
        "description": "Delete test suites and snapshot for requested version from provided test suites source.",
        "operationId": "deleteTestSuitesAndSnapshot",
        "parameters": [
          {
            "name": "organizationName",
            "in": "path",
            "description": "name of organization",
            "required": true,
            "schema": {
              "type": "string"
            }
          },
          {
            "name": "sourceName",
            "in": "path",
            "description": "name of test suites source",
            "required": true,
            "schema": {
              "type": "string"
            }
          },
          {
            "name": "version",
            "in": "query",
            "required": true,
            "schema": {
              "type": "string"
            }
          },
          {
            "name": "X-Authorization-Source",
            "in": "header",
            "required": true,
            "example": "basic"
          }
        ],
        "responses": {
          "200": {
            "description": "Successfully deleted test suites and snapshot for requested version from provided source.",
            "content": {
              "*/*": {
                "schema": {
                  "type": "boolean"
                }
              }
            }
          },
          "404": {
            "description": "Either organization was not found by provided name or test suites source with such name in organization name was not found.",
            "content": {
              "*/*": {
                "schema": {
                  "type": "boolean"
                }
              }
            }
          },
          "401": {
            "description": "Unauthorized",
            "content": {
              "*/*": {
                "schema": {
                  "type": "boolean"
                }
              }
            }
          }
        },
        "security": [
          {
            "basic": []
          }
        ]
      }
    },
    "/api/v1/projects/{organizationName}/{projectName}/users/roles/{userName}": {
      "delete": {
        "tags": [
          "projects",
          "roles"
        ],
        "summary": "Removes user\u0027s role on a particular project",
        "description": "Removes user\u0027s role on a particular project",
        "operationId": "removeRole",
        "parameters": [
          {
            "name": "organizationName",
            "in": "path",
            "description": "name of an organization in which given project is in",
            "required": true,
            "schema": {
              "type": "string"
            }
          },
          {
            "name": "projectName",
            "in": "path",
            "description": "name of a project",
            "required": true,
            "schema": {
              "type": "string"
            }
          },
          {
            "name": "userName",
            "in": "path",
            "description": "username",
            "required": true,
            "schema": {
              "type": "string"
            }
          },
          {
            "name": "X-Authorization-Source",
            "in": "header",
            "required": true,
            "example": "basic"
          }
        ],
        "responses": {
          "403": {
            "description": "User doesn\u0027t have permissions to manage this members",
            "content": {
              "*/*": {
                "schema": {
                  "$ref": "#/components/schemas/Unit"
                }
              }
            }
          },
          "404": {
            "description": "Requested user or project doesn\u0027t exist",
            "content": {
              "*/*": {
                "schema": {
                  "$ref": "#/components/schemas/Unit"
                }
              }
            }
          },
          "200": {
            "description": "Permission removed",
            "content": {
              "*/*": {
                "schema": {
                  "$ref": "#/components/schemas/Unit"
                }
              }
            }
          },
          "401": {
            "description": "Unauthorized",
            "content": {
              "*/*": {
                "schema": {
                  "$ref": "#/components/schemas/Unit"
                }
              }
            }
          }
        },
        "security": [
          {
            "basic": []
          }
        ]
      }
    },
    "/api/v1/projects/{organizationName}/{projectName}/delete": {
      "delete": {
        "tags": [
          "projects"
        ],
        "summary": "Delete a project.",
        "description": "Delete a project.",
        "operationId": "deleteProject",
        "parameters": [
          {
            "name": "organizationName",
            "in": "path",
            "required": true,
            "schema": {
              "type": "string"
            }
          },
          {
            "name": "projectName",
            "in": "path",
            "required": true,
            "schema": {
              "type": "string"
            }
          },
          {
            "name": "X-Authorization-Source",
            "in": "header",
            "required": true,
            "example": "basic"
          }
        ],
        "responses": {
          "403": {
            "description": "Not enough permission for project deletion.",
            "content": {
              "*/*": {
                "schema": {
                  "type": "string"
                }
              }
            }
          },
          "200": {
            "description": "Successfully deleted a project.",
            "content": {
              "*/*": {
                "schema": {
                  "type": "string"
                }
              }
            }
          },
          "404": {
            "description": "Either could not find such organization or such project in such organization.",
            "content": {
              "*/*": {
                "schema": {
                  "type": "string"
                }
              }
            }
          },
          "401": {
            "description": "Unauthorized",
            "content": {
              "*/*": {
                "schema": {
                  "type": "string"
                }
              }
            }
          }
        },
        "security": [
          {
            "basic": []
          }
        ]
      }
    },
    "/api/v1/organizations/{organizationName}/users/roles/{userName}": {
      "delete": {
        "tags": [
          "roles",
          "organizations"
        ],
        "summary": "Remove user\u0027s role in organization with given name.",
        "description": "Remove user\u0027s role in organization with given name.",
        "operationId": "removeRole_1",
        "parameters": [
          {
            "name": "organizationName",
            "in": "path",
            "description": "name of an organization",
            "required": true,
            "schema": {
              "type": "string"
            }
          },
          {
            "name": "userName",
            "in": "path",
            "description": "name of user whose role is requested to be removed",
            "required": true,
            "schema": {
              "type": "string"
            }
          },
          {
            "name": "X-Authorization-Source",
            "in": "header",
            "required": true,
            "example": "basic"
          }
        ],
        "responses": {
          "403": {
            "description": "User doesn\u0027t have permissions to manage this members",
            "content": {
              "*/*": {
                "schema": {
                  "type": "string"
                }
              }
            }
          },
          "200": {
            "description": "Role was successfully removed",
            "content": {
              "*/*": {
                "schema": {
                  "type": "string"
                }
              }
            }
          },
          "404": {
            "description": "Requested user or organization doesn\u0027t exist",
            "content": {
              "*/*": {
                "schema": {
                  "type": "string"
                }
              }
            }
          },
          "401": {
            "description": "Unauthorized",
            "content": {
              "*/*": {
                "schema": {
                  "type": "string"
                }
              }
            }
          }
        },
        "security": [
          {
            "basic": []
          }
        ]
      }
    },
    "/api/v1/organizations/{organizationName}/delete": {
      "delete": {
        "tags": [
          "organizations"
        ],
        "summary": "Delete existing organization.",
        "description": "Delete existing organization by its name.",
        "operationId": "deleteOrganization",
        "parameters": [
          {
            "name": "organizationName",
            "in": "path",
            "description": "name of an organization",
            "required": true,
            "schema": {
              "type": "string"
            }
          },
          {
            "name": "X-Authorization-Source",
            "in": "header",
            "required": true,
            "example": "basic"
          }
        ],
        "responses": {
          "200": {
            "description": "Successfully deleted an organization.",
            "content": {
              "*/*": {
                "schema": {
                  "type": "string"
                }
              }
            }
          },
          "403": {
            "description": "Not enough permission for deleting this organization.",
            "content": {
              "*/*": {
                "schema": {
                  "type": "string"
                }
              }
            }
          },
          "404": {
            "description": "Could not find an organization with such name.",
            "content": {
              "*/*": {
                "schema": {
                  "type": "string"
                }
              }
            }
          },
          "401": {
            "description": "Unauthorized",
            "content": {
              "*/*": {
                "schema": {
                  "type": "string"
                }
              }
            }
          }
        },
        "security": [
          {
            "basic": []
          }
        ]
      }
    },
    "/api/v1/organizations/{organizationName}/delete-git": {
      "delete": {
        "tags": [
          "organizations"
        ],
        "summary": "Upsert organization git.",
        "description": "Upsert organization git.",
        "operationId": "deleteGit",
        "parameters": [
          {
            "name": "organizationName",
            "in": "path",
            "description": "name of an organization",
            "required": true,
            "schema": {
              "type": "string"
            }
          },
          {
            "name": "url",
            "in": "query",
            "description": "url of a git",
            "required": true,
            "schema": {
              "type": "string"
            }
          },
          {
            "name": "X-Authorization-Source",
            "in": "header",
            "required": true,
            "example": "basic"
          }
        ],
        "responses": {
          "200": {
            "description": "Successfully deleted an organization git credentials and all corresponding data.",
            "content": {
              "*/*": {
                "schema": {
                  "type": "string"
                }
              }
            }
          },
          "403": {
            "description": "Not enough permission for deleting organization git credentials.",
            "content": {
              "*/*": {
                "schema": {
                  "type": "string"
                }
              }
            }
          },
          "404": {
            "description": "Could not find an organization with such name.",
            "content": {
              "*/*": {
                "schema": {
                  "type": "string"
                }
              }
            }
          },
          "401": {
            "description": "Unauthorized",
            "content": {
              "*/*": {
                "schema": {
                  "type": "string"
                }
              }
            }
          }
        },
        "security": [
          {
            "basic": []
          }
        ]
      }
    },
    "/api/v1/files/{organizationName}/{projectName}/delete": {
      "delete": {
        "tags": [
          "files"
        ],
        "operationId": "delete",
        "parameters": [
          {
            "name": "organizationName",
            "in": "path",
            "required": true,
            "schema": {
              "type": "string"
            }
          },
          {
            "name": "projectName",
            "in": "path",
            "required": true,
            "schema": {
              "type": "string"
            }
          },
          {
            "name": "name",
            "in": "query",
            "required": true,
            "schema": {
              "type": "string"
            }
          },
          {
            "name": "uploadedMillis",
            "in": "query",
            "required": true,
            "schema": {
              "type": "integer",
              "format": "int64"
            }
          }
        ],
        "responses": {
          "401": {
            "description": "Unauthorized",
            "content": {
              "*/*": {
                "schema": {
                  "type": "string"
                }
              }
            }
          }
        },
        "security": [
          {
            "basic": []
          }
        ]
      }
    }
  },
  "components": {
    "schemas": {
      "Unit": {
        "type": "object"
      },
      "UserInfo": {
        "required": [
          "isActive",
          "name",
          "organizations",
          "originalLogins",
          "projects"
        ],
        "type": "object",
        "properties": {
          "name": {
            "type": "string"
          },
          "id": {
            "type": "integer",
            "format": "int64"
          },
          "oldName": {
            "type": "string"
          },
          "originalLogins": {
            "type": "array",
            "items": {
              "type": "string"
            }
          },
          "source": {
            "type": "string"
          },
          "projects": {
            "type": "object",
            "additionalProperties": {
              "type": "string",
              "enum": [
                "ADMIN",
                "NONE",
                "OWNER",
                "SUPER_ADMIN",
                "VIEWER"
              ]
            }
          },
          "organizations": {
            "type": "object",
            "additionalProperties": {
              "type": "string",
              "enum": [
                "ADMIN",
                "NONE",
                "OWNER",
                "SUPER_ADMIN",
                "VIEWER"
              ]
            }
          },
          "email": {
            "type": "string"
          },
          "avatar": {
            "type": "string"
          },
          "company": {
            "type": "string"
          },
          "location": {
            "type": "string"
          },
          "linkedin": {
            "type": "string"
          },
          "gitHub": {
            "type": "string"
          },
          "twitter": {
            "type": "string"
          },
          "globalRole": {
            "type": "string",
            "enum": [
              "ADMIN",
              "NONE",
              "OWNER",
              "SUPER_ADMIN",
              "VIEWER"
            ]
          },
          "isActive": {
            "type": "boolean"
          }
        }
      },
      "GitDto": {
        "required": [
          "url"
        ],
        "type": "object",
        "properties": {
          "url": {
            "type": "string"
          },
          "username": {
            "type": "string"
          },
          "password": {
            "type": "string"
          }
        }
      },
      "TestSuiteDto": {
        "required": [
          "name",
          "plugins",
          "source",
          "version"
        ],
        "type": "object",
        "properties": {
          "name": {
            "type": "string"
          },
          "description": {
            "type": "string"
          },
          "source": {
            "$ref": "#/components/schemas/TestSuitesSourceDto"
          },
          "version": {
            "type": "string"
          },
          "language": {
            "type": "string"
          },
          "tags": {
            "type": "array",
            "items": {
              "type": "string"
            }
          },
          "id": {
            "type": "integer",
            "format": "int64"
          },
          "plugins": {
            "type": "array",
            "items": {
              "type": "string",
              "enum": [
                "FIX",
                "GENERAL",
                "WARN",
                "FIX AND WARN"
              ]
            }
          }
        }
      },
      "TestSuitesSourceDto": {
        "required": [
          "gitDto",
          "name",
          "organizationName",
          "testRootPath"
        ],
        "type": "object",
        "properties": {
          "organizationName": {
            "type": "string"
          },
          "name": {
            "type": "string"
          },
          "description": {
            "type": "string"
          },
          "gitDto": {
            "$ref": "#/components/schemas/GitDto"
          },
          "testRootPath": {
            "type": "string"
          },
          "latestFetchedVersion": {
            "type": "string"
          }
        }
      },
      "TestResultLocation": {
        "required": [
          "pluginName",
          "testLocation",
          "testName",
          "testSuiteName"
        ],
        "type": "object",
        "properties": {
          "testSuiteName": {
            "type": "string"
          },
          "pluginName": {
            "type": "string"
          },
          "testLocation": {
            "type": "string"
          },
          "testName": {
            "type": "string"
          }
        }
      },
      "TestExecutionDto": {
        "required": [
          "filePath",
          "pluginName",
          "status",
          "tags"
        ],
        "type": "object",
        "properties": {
          "filePath": {
            "type": "string"
          },
          "pluginName": {
            "type": "string"
          },
          "agentContainerId": {
            "type": "string"
          },
          "status": {
            "type": "string",
            "enum": [
              "FAILED",
              "IGNORED",
              "INTERNAL_ERROR",
              "PASSED",
              "READY_FOR_TESTING",
              "RUNNING",
              "TEST_ERROR"
            ]
          },
          "startTimeSeconds": {
            "type": "integer",
            "format": "int64"
          },
          "endTimeSeconds": {
            "type": "integer",
            "format": "int64"
          },
          "testSuiteName": {
            "type": "string"
          },
          "tags": {
            "type": "array",
            "items": {
              "type": "string"
            }
          },
          "unmatched": {
            "type": "integer",
            "format": "int64"
          },
          "matched": {
            "type": "integer",
            "format": "int64"
          },
          "expected": {
            "type": "integer",
            "format": "int64"
          },
          "unexpected": {
            "type": "integer",
            "format": "int64"
          },
          "hasDebugInfo": {
            "type": "boolean"
          },
          "executionId": {
            "type": "integer",
            "format": "int64"
          }
        }
      },
      "TestExecutionFilters": {
        "type": "object",
        "properties": {
          "status": {
            "type": "string",
            "enum": [
              "FAILED",
              "IGNORED",
              "INTERNAL_ERROR",
              "PASSED",
              "READY_FOR_TESTING",
              "RUNNING",
              "TEST_ERROR"
            ]
          },
          "fileName": {
            "type": "string"
          },
          "testSuite": {
            "type": "string"
          },
          "tag": {
            "type": "string"
          }
        }
      },
<<<<<<< HEAD
      "CreateExecutionRequest": {
=======
      "FileKey": {
        "required": [
          "name",
          "projectCoordinates",
          "uploadedMillis"
        ],
        "type": "object",
        "properties": {
          "projectCoordinates": {
            "$ref": "#/components/schemas/ProjectCoordinates"
          },
          "name": {
            "type": "string"
          },
          "uploadedMillis": {
            "type": "integer",
            "format": "int64"
          }
        }
      },
      "ProjectCoordinates": {
        "required": [
          "organizationName",
          "projectName"
        ],
        "type": "object",
        "properties": {
          "organizationName": {
            "type": "string"
          },
          "projectName": {
            "type": "string"
          }
        }
      },
      "RunExecutionRequest": {
>>>>>>> 6e00af5b
        "required": [
          "files",
          "projectCoordinates",
          "sdk",
          "testSuiteIds",
          "testingType"
        ],
        "type": "object",
        "properties": {
          "projectCoordinates": {
            "$ref": "#/components/schemas/ProjectCoordinates"
          },
          "testSuiteIds": {
            "type": "array",
            "items": {
              "type": "integer",
              "format": "int64"
            }
          },
          "files": {
            "type": "array",
            "items": {
              "$ref": "#/components/schemas/FileKey"
            }
          },
          "sdk": {
            "$ref": "#/components/schemas/Sdk"
          },
          "execCmd": {
            "type": "string"
          },
          "batchSizeForAnalyzer": {
            "type": "string"
          },
          "testingType": {
            "type": "string",
            "enum": [
              "CONTEST_MODE",
              "PRIVATE_TESTS",
              "PUBLIC_TESTS"
            ]
          },
          "contestName": {
            "type": "string"
          }
        }
      },
      "FileKey": {
        "required": [
          "name",
          "uploadedMillis"
        ],
        "type": "object",
        "properties": {
          "name": {
            "type": "string"
          },
          "uploadedMillis": {
            "type": "integer",
            "format": "int64"
          }
        }
      },
      "ProjectCoordinates": {
        "required": [
          "organizationName",
          "projectName"
        ],
        "type": "object",
        "properties": {
          "organizationName": {
            "type": "string"
          },
          "projectName": {
            "type": "string"
          }
        }
      },
      "Sdk": {
        "required": [
          "name",
          "version"
        ],
        "type": "object",
        "properties": {
          "name": {
            "type": "string"
          },
          "version": {
            "type": "string"
          }
        }
      },
      "SetRoleRequest": {
        "required": [
          "role",
          "userName"
        ],
        "type": "object",
        "properties": {
          "userName": {
            "type": "string"
          },
          "role": {
            "type": "string",
            "enum": [
              "ADMIN",
              "NONE",
              "OWNER",
              "SUPER_ADMIN",
              "VIEWER"
            ]
          }
        },
        "description": "pair of userName and role that is requested to be set"
      },
      "ProjectDto": {
        "required": [
          "description",
          "email",
          "isPublic",
          "name",
          "organizationName",
          "url"
        ],
        "type": "object",
        "properties": {
          "name": {
            "type": "string"
          },
          "organizationName": {
            "type": "string"
          },
          "isPublic": {
            "type": "boolean"
          },
          "description": {
            "type": "string"
          },
          "url": {
            "type": "string"
          },
          "email": {
            "type": "string"
          }
        }
      },
      "ProjectFilters": {
        "type": "object",
        "properties": {
          "name": {
            "type": "string"
          }
        }
      },
      "Organization": {
        "required": [
          "canCreateContests",
          "name",
          "status"
        ],
        "type": "object",
        "properties": {
          "name": {
            "type": "string"
          },
          "status": {
            "type": "string",
            "enum": [
              "CREATED",
              "DELETED"
            ]
          },
          "ownerId": {
            "type": "integer",
            "format": "int64"
          },
          "dateCreated": {
            "type": "string",
            "format": "date-time"
          },
          "avatar": {
            "type": "string"
          },
          "description": {
            "type": "string"
          },
          "canCreateContests": {
            "type": "boolean"
          },
          "id": {
            "type": "integer",
            "format": "int64"
          }
        }
      },
      "Project": {
        "required": [
          "contestRating",
          "name",
          "numberOfContainers",
          "organization",
          "public",
          "status"
        ],
        "type": "object",
        "properties": {
          "name": {
            "type": "string"
          },
          "url": {
            "type": "string"
          },
          "description": {
            "type": "string"
          },
          "status": {
            "type": "string",
            "enum": [
              "CREATED",
              "DELETED"
            ]
          },
          "public": {
            "type": "boolean"
          },
          "userId": {
            "type": "integer",
            "format": "int64"
          },
          "email": {
            "type": "string"
          },
          "numberOfContainers": {
            "type": "integer",
            "format": "int32"
          },
          "organization": {
            "$ref": "#/components/schemas/Organization"
          },
          "contestRating": {
            "type": "number",
            "format": "double"
          },
          "id": {
            "type": "integer",
            "format": "int64"
          }
        }
      },
      "OrganizationDto": {
        "required": [
          "canCreateContests",
          "description",
          "name",
          "userRoles"
        ],
        "type": "object",
        "properties": {
          "name": {
            "type": "string"
          },
          "dateCreated": {
            "type": "string",
            "format": "date-time"
          },
          "avatar": {
            "type": "string"
          },
          "description": {
            "type": "string"
          },
          "canCreateContests": {
            "type": "boolean"
          },
          "userRoles": {
            "type": "object",
            "additionalProperties": {
              "type": "string",
              "enum": [
                "ADMIN",
                "NONE",
                "OWNER",
                "SUPER_ADMIN",
                "VIEWER"
              ]
            }
          },
          "globalRating": {
            "type": "number",
            "format": "double"
          }
        }
      },
      "OrganizationFilters": {
        "type": "object",
        "properties": {
          "name": {
            "type": "string"
          }
        }
      },
      "ImageInfo": {
        "type": "object",
        "properties": {
          "path": {
            "type": "string"
          }
        }
      },
      "FileInfo": {
        "required": [
          "isExecutable",
          "key",
          "sizeBytes"
        ],
        "type": "object",
        "properties": {
          "key": {
            "$ref": "#/components/schemas/FileKey"
          },
          "sizeBytes": {
            "type": "integer",
            "format": "int64"
          },
          "isExecutable": {
            "type": "boolean"
          }
        }
      },
      "ContestDto": {
        "required": [
          "name",
          "organizationName",
          "status",
          "testSuiteIds"
        ],
        "type": "object",
        "properties": {
          "name": {
            "type": "string"
          },
          "status": {
            "type": "string",
            "enum": [
              "CREATED",
              "DELETED"
            ]
          },
          "startTime": {
            "type": "string",
            "format": "date-time"
          },
          "endTime": {
            "type": "string",
            "format": "date-time"
          },
          "description": {
            "type": "string"
          },
          "organizationName": {
            "type": "string"
          },
          "testSuiteIds": {
            "type": "array",
            "items": {
              "type": "integer",
              "format": "int64"
            }
          },
          "creationTime": {
            "type": "string",
            "format": "date-time"
          }
        },
        "description": "contest requested for creation"
      },
      "TestSuitesSourceSnapshotKey": {
        "required": [
          "creationTimeInMills",
          "organizationName",
          "testSuitesSourceName",
          "version"
        ],
        "type": "object",
        "properties": {
          "organizationName": {
            "type": "string"
          },
          "testSuitesSourceName": {
            "type": "string"
          },
          "version": {
            "type": "string"
          },
          "creationTimeInMills": {
            "type": "integer",
            "format": "int64"
          }
        }
      },
      "Execution": {
        "required": [
          "additionalFiles",
          "allTests",
          "expectedChecks",
          "failedTests",
          "fileKeys",
          "matchedChecks",
          "passedTests",
          "project",
          "runningTests",
          "sdk",
          "skippedTests",
          "startTime",
          "status",
          "type",
          "unexpectedChecks",
          "unmatchedChecks"
        ],
        "type": "object",
        "properties": {
          "project": {
            "$ref": "#/components/schemas/Project"
          },
          "startTime": {
            "type": "string",
            "format": "date-time"
          },
          "endTime": {
            "type": "string",
            "format": "date-time"
          },
          "status": {
            "type": "string",
            "enum": [
              "ERROR",
              "FINISHED",
              "OBSOLETE",
              "PENDING",
              "RUNNING"
            ]
          },
          "testSuiteIds": {
            "type": "string"
          },
          "batchSize": {
            "type": "integer",
            "format": "int32"
          },
          "type": {
            "type": "string",
            "enum": [
              "CONTEST_MODE",
              "PRIVATE_TESTS",
              "PUBLIC_TESTS"
            ]
          },
          "version": {
            "type": "string"
          },
          "allTests": {
            "type": "integer",
            "format": "int64"
          },
          "runningTests": {
            "type": "integer",
            "format": "int64"
          },
          "passedTests": {
            "type": "integer",
            "format": "int64"
          },
          "failedTests": {
            "type": "integer",
            "format": "int64"
          },
          "skippedTests": {
            "type": "integer",
            "format": "int64"
          },
          "unmatchedChecks": {
            "type": "integer",
            "format": "int64"
          },
          "matchedChecks": {
            "type": "integer",
            "format": "int64"
          },
          "expectedChecks": {
            "type": "integer",
            "format": "int64"
          },
          "unexpectedChecks": {
            "type": "integer",
            "format": "int64"
          },
          "sdk": {
            "type": "string"
          },
          "additionalFiles": {
            "type": "string"
          },
          "user": {
            "$ref": "#/components/schemas/User"
          },
          "execCmd": {
            "type": "string"
          },
          "batchSizeForAnalyzer": {
            "type": "string"
          },
          "testSuiteSourceName": {
            "type": "string"
          },
          "score": {
            "type": "number",
            "format": "double"
          },
          "id": {
            "type": "integer",
            "format": "int64"
          },
          "fileKeys": {
            "type": "array",
            "items": {
              "$ref": "#/components/schemas/FileKey"
            }
          }
        }
      },
      "User": {
        "required": [
          "isActive",
          "source"
        ],
        "type": "object",
        "properties": {
          "name": {
            "type": "string"
          },
          "password": {
            "type": "string"
          },
          "role": {
            "type": "string"
          },
          "source": {
            "type": "string"
          },
          "email": {
            "type": "string"
          },
          "avatar": {
            "type": "string"
          },
          "company": {
            "type": "string"
          },
          "location": {
            "type": "string"
          },
          "linkedin": {
            "type": "string"
          },
          "gitHub": {
            "type": "string"
          },
          "twitter": {
            "type": "string"
          },
          "isActive": {
            "type": "boolean"
          },
          "id": {
            "type": "integer",
            "format": "int64"
          }
        }
      },
      "TestSuiteExecutionStatisticDto": {
        "required": [
          "countTest",
          "countWithStatusTest",
          "status",
          "testSuiteName"
        ],
        "type": "object",
        "properties": {
          "testSuiteName": {
            "type": "string"
          },
          "countTest": {
            "type": "integer",
            "format": "int32"
          },
          "countWithStatusTest": {
            "type": "integer",
            "format": "int32"
          },
          "status": {
            "type": "string",
            "enum": [
              "FAILED",
              "IGNORED",
              "INTERNAL_ERROR",
              "PASSED",
              "READY_FOR_TESTING",
              "RUNNING",
              "TEST_ERROR"
            ]
          }
        }
      },
      "DtoWithIdTestSuitesSourceDto": {
        "required": [
          "content",
          "id"
        ],
        "type": "object",
        "properties": {
          "id": {
            "type": "integer",
            "format": "int64"
          },
          "content": {
            "$ref": "#/components/schemas/TestSuitesSourceDto"
          }
        }
      },
      "ExecutionDto": {
        "required": [
          "allTests",
          "expectedChecks",
          "failedTests",
          "id",
          "matchedChecks",
          "passedTests",
          "runningTests",
          "skippedTests",
          "startTime",
          "status",
          "type",
          "unexpectedChecks",
          "unmatchedChecks"
        ],
        "type": "object",
        "properties": {
          "id": {
            "type": "integer",
            "format": "int64"
          },
          "status": {
            "type": "string",
            "enum": [
              "ERROR",
              "FINISHED",
              "OBSOLETE",
              "PENDING",
              "RUNNING"
            ]
          },
          "type": {
            "type": "string",
            "enum": [
              "CONTEST_MODE",
              "PRIVATE_TESTS",
              "PUBLIC_TESTS"
            ]
          },
          "version": {
            "type": "string"
          },
          "startTime": {
            "type": "integer",
            "format": "int64"
          },
          "endTime": {
            "type": "integer",
            "format": "int64"
          },
          "allTests": {
            "type": "integer",
            "format": "int64"
          },
          "runningTests": {
            "type": "integer",
            "format": "int64"
          },
          "passedTests": {
            "type": "integer",
            "format": "int64"
          },
          "failedTests": {
            "type": "integer",
            "format": "int64"
          },
          "skippedTests": {
            "type": "integer",
            "format": "int64"
          },
          "unmatchedChecks": {
            "type": "integer",
            "format": "int64"
          },
          "matchedChecks": {
            "type": "integer",
            "format": "int64"
          },
          "expectedChecks": {
            "type": "integer",
            "format": "int64"
          },
          "unexpectedChecks": {
            "type": "integer",
            "format": "int64"
          },
          "testSuiteSourceName": {
            "type": "string"
          },
          "score": {
            "type": "number",
            "format": "double"
          },
          "contestName": {
            "type": "string"
          }
        }
      },
      "ContestResult": {
        "required": [
          "contestName",
          "hasFailedTest",
          "organizationName",
          "projectName",
          "sdk",
          "submissionStatus"
        ],
        "type": "object",
        "properties": {
          "projectName": {
            "type": "string"
          },
          "organizationName": {
            "type": "string"
          },
          "contestName": {
            "type": "string"
          },
          "score": {
            "type": "number",
            "format": "double"
          },
          "submissionTime": {
            "type": "string",
            "format": "date-time"
          },
          "submissionStatus": {
            "type": "string",
            "enum": [
              "ERROR",
              "FINISHED",
              "OBSOLETE",
              "PENDING",
              "RUNNING"
            ]
          },
          "sdk": {
            "type": "string"
          },
          "hasFailedTest": {
            "type": "boolean"
          }
        }
      },
      "TestFilesContent": {
        "required": [
          "tags",
          "testLines"
        ],
        "type": "object",
        "properties": {
          "testLines": {
            "type": "array",
            "items": {
              "type": "string"
            }
          },
          "expectedLines": {
            "type": "array",
            "items": {
              "type": "string"
            }
          },
          "language": {
            "type": "string"
          },
          "tags": {
            "type": "array",
            "items": {
              "type": "string"
            }
          }
        }
      },
      "AwesomeBenchmarks": {
        "required": [
          "category",
          "description",
          "documentation",
          "homepage",
          "language",
          "license",
          "name",
          "scenarios_num",
          "sources",
          "tags"
        ],
        "type": "object",
        "properties": {
          "name": {
            "type": "string"
          },
          "category": {
            "type": "string",
            "enum": [
              "ALL",
              "AI",
              "AUDIT",
              "CODING_STANDARD",
              "PERFORMANCE",
              "STATIC_ANALYSIS"
            ]
          },
          "tags": {
            "type": "string"
          },
          "language": {
            "type": "string"
          },
          "license": {
            "type": "string"
          },
          "scenarios_num": {
            "type": "integer",
            "format": "int64"
          },
          "description": {
            "type": "string"
          },
          "homepage": {
            "type": "string"
          },
          "sources": {
            "type": "string"
          },
          "documentation": {
            "type": "string"
          },
          "id": {
            "type": "integer",
            "format": "int64"
          }
        }
      }
    },
    "securitySchemes": {
      "basic": {
        "type": "http",
        "scheme": "basic"
      }
    }
  }
}<|MERGE_RESOLUTION|>--- conflicted
+++ resolved
@@ -7298,46 +7298,7 @@
           }
         }
       },
-<<<<<<< HEAD
       "CreateExecutionRequest": {
-=======
-      "FileKey": {
-        "required": [
-          "name",
-          "projectCoordinates",
-          "uploadedMillis"
-        ],
-        "type": "object",
-        "properties": {
-          "projectCoordinates": {
-            "$ref": "#/components/schemas/ProjectCoordinates"
-          },
-          "name": {
-            "type": "string"
-          },
-          "uploadedMillis": {
-            "type": "integer",
-            "format": "int64"
-          }
-        }
-      },
-      "ProjectCoordinates": {
-        "required": [
-          "organizationName",
-          "projectName"
-        ],
-        "type": "object",
-        "properties": {
-          "organizationName": {
-            "type": "string"
-          },
-          "projectName": {
-            "type": "string"
-          }
-        }
-      },
-      "RunExecutionRequest": {
->>>>>>> 6e00af5b
         "required": [
           "files",
           "projectCoordinates",
