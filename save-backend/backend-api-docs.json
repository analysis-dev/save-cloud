--- conflicted
+++ resolved
@@ -4400,7 +4400,73 @@
               }
             }
           },
-<<<<<<< HEAD
+          "401": {
+            "description": "Unauthorized",
+            "content": {
+              "*/*": {
+                "schema": {
+                  "type": "number",
+                  "format": "double"
+                }
+              }
+            }
+          }
+        },
+        "security": [
+          {
+            "basic": []
+          }
+        ]
+      }
+    },
+    "/api/v1/organizations/{organizationName}/get-organization-contest-rating": {
+      "get": {
+        "tags": [
+          "organizations"
+        ],
+        "summary": "Get organization contest rating.",
+        "description": "Get organization contest rating.",
+        "operationId": "getOrganizationContestRating",
+        "parameters": [
+          {
+            "name": "organizationName",
+            "in": "path",
+            "description": "name of an organization",
+            "required": true,
+            "schema": {
+              "type": "string"
+            }
+          },
+          {
+            "name": "X-Authorization-Source",
+            "in": "header",
+            "required": true,
+            "example": "basic"
+          }
+        ],
+        "responses": {
+          "200": {
+            "description": "Successfully get an organization contest rating.",
+            "content": {
+              "*/*": {
+                "schema": {
+                  "type": "number",
+                  "format": "double"
+                }
+              }
+            }
+          },
+          "404": {
+            "description": "Could not find an organization with such name.",
+            "content": {
+              "*/*": {
+                "schema": {
+                  "type": "number",
+                  "format": "double"
+                }
+              }
+            }
+          },
           "403": {
             "description": "Not enough permission for get organization contest rating.",
             "content": {
@@ -4412,8 +4478,6 @@
               }
             }
           },
-=======
->>>>>>> 936f5954
           "401": {
             "description": "Unauthorized",
             "content": {
