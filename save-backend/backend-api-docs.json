{
  "openapi": "3.0.1",
  "info": {
    "title": "SAVE Backend API",
    "version": "v1"
  },
  "servers": [
    {
      "url": "http://localhost:5800",
      "description": "Generated server url"
    }
  ],
  "paths": {
    "/api/v1/updateStandardTestSuites": {
      "post": {
        "tags": [
          "internal",
          "superadmins",
          "test-suites"
        ],
        "summary": "Update standard test suites.",
        "description": "Trigger update of standard test suites. Can be called only by super admins externally.",
        "operationId": "updateStandardTestSuites",
        "responses": {
          "200": {
            "description": "Successfully updated standard test suites.",
            "content": {
              "*/*": {
                "schema": {
                  "$ref": "#/components/schemas/Unit"
                }
              }
            }
          },
          "401": {
            "description": "Unauthorized",
            "content": {
              "*/*": {
                "schema": {
                  "$ref": "#/components/schemas/Unit"
                }
              }
            }
          }
        },
        "security": [
          {
            "basic": []
          }
        ]
      }
    },
    "/api/v1/test-suites-sources/{organizationName}/{sourceName}/upload-snapshot": {
      "post": {
        "tags": [
          "test-suites-source"
        ],
        "summary": "Upload a snapshot of test suites source.",
        "description": "Upload a snapshot of test suites source.",
        "operationId": "uploadSnapshot",
        "parameters": [
          {
            "name": "organizationName",
            "in": "path",
            "description": "name of organization",
            "required": true,
            "schema": {
              "type": "string"
            }
          },
          {
            "name": "sourceName",
            "in": "path",
            "description": "name of test suites source",
            "required": true,
            "schema": {
              "type": "string"
            }
          }
        ],
        "requestBody": {
          "content": {
            "multipart/form-data": {
              "schema": {
                "required": [
                  "content"
                ],
                "type": "object",
                "properties": {
                  "content": {
                    "description": "content of uploading snapshot"
                  },
                  "version": {
                    "description": "version of uploading snapshot"
                  },
                  "creationTime": {
                    "description": "creationTime of uploading snapshot"
                  },
                  "X-Authorization-Source": {
                    "example": "basic"
                  }
                }
              }
            }
          }
        },
        "responses": {
          "404": {
            "description": "Either organization was not found by provided name or test suites source with such name in organization name was not found.",
            "content": {
              "*/*": {
                "schema": {
                  "$ref": "#/components/schemas/Unit"
                }
              }
            }
          },
          "200": {
            "description": "Successfully uploaded provided snapshot.",
            "content": {
              "*/*": {
                "schema": {
                  "$ref": "#/components/schemas/Unit"
                }
              }
            }
          },
          "401": {
            "description": "Unauthorized",
            "content": {
              "*/*": {
                "schema": {
                  "$ref": "#/components/schemas/Unit"
                }
              }
            }
          }
        },
        "security": [
          {
            "basic": []
          }
        ]
      }
    },
    "/api/v1/test-suites-sources/{organizationName}/{sourceName}/download-snapshot": {
      "post": {
        "tags": [
          "test-suites-source"
        ],
        "summary": "Download a snapshot of test suites source.",
        "description": "Download a snapshot of test suites source.",
        "operationId": "downloadSnapshot",
        "parameters": [
          {
            "name": "organizationName",
            "in": "path",
            "description": "name of organization",
            "required": true,
            "schema": {
              "type": "string"
            }
          },
          {
            "name": "sourceName",
            "in": "path",
            "description": "name of test suites source",
            "required": true,
            "schema": {
              "type": "string"
            }
          },
          {
            "name": "version",
            "in": "query",
            "description": "version of downloading snapshot",
            "required": true,
            "schema": {
              "type": "string"
            }
          },
          {
            "name": "X-Authorization-Source",
            "in": "header",
            "required": true,
            "example": "basic"
          }
        ],
        "responses": {
          "404": {
            "description": "Either organization was not found by provided name or test suites source with such name in organization name was not found.",
            "content": {
              "application/octet-stream": {
                "schema": {
                  "type": "array",
                  "items": {
                    "type": "object",
                    "properties": {
                      "short": {
                        "type": "integer",
                        "format": "int32"
                      },
                      "char": {
                        "type": "string"
                      },
                      "int": {
                        "type": "integer",
                        "format": "int32"
                      },
                      "long": {
                        "type": "integer",
                        "format": "int64"
                      },
                      "float": {
                        "type": "number",
                        "format": "float"
                      },
                      "double": {
                        "type": "number",
                        "format": "double"
                      },
                      "direct": {
                        "type": "boolean"
                      },
                      "readOnly": {
                        "type": "boolean"
                      }
                    }
                  }
                }
              }
            }
          },
          "200": {
            "description": "Successfully downloaded snapshot with provided version.",
            "content": {
              "application/octet-stream": {
                "schema": {
                  "type": "array",
                  "items": {
                    "type": "object",
                    "properties": {
                      "short": {
                        "type": "integer",
                        "format": "int32"
                      },
                      "char": {
                        "type": "string"
                      },
                      "int": {
                        "type": "integer",
                        "format": "int32"
                      },
                      "long": {
                        "type": "integer",
                        "format": "int64"
                      },
                      "float": {
                        "type": "number",
                        "format": "float"
                      },
                      "double": {
                        "type": "number",
                        "format": "double"
                      },
                      "direct": {
                        "type": "boolean"
                      },
                      "readOnly": {
                        "type": "boolean"
                      }
                    }
                  }
                }
              }
            }
          },
          "401": {
            "description": "Unauthorized",
            "content": {
              "application/octet-stream": {
                "schema": {
                  "type": "array",
                  "items": {
                    "type": "object",
                    "properties": {
                      "short": {
                        "type": "integer",
                        "format": "int32"
                      },
                      "char": {
                        "type": "string"
                      },
                      "int": {
                        "type": "integer",
                        "format": "int32"
                      },
                      "long": {
                        "type": "integer",
                        "format": "int64"
                      },
                      "float": {
                        "type": "number",
                        "format": "float"
                      },
                      "double": {
                        "type": "number",
                        "format": "double"
                      },
                      "direct": {
                        "type": "boolean"
                      },
                      "readOnly": {
                        "type": "boolean"
                      }
                    }
                  }
                }
              }
            }
          }
        },
        "security": [
          {
            "basic": []
          }
        ]
      }
    },
    "/api/v1/users/{userName}/save/token": {
      "post": {
        "tags": [
          "users-details-controller"
        ],
        "operationId": "saveUserToken",
        "parameters": [
          {
            "name": "userName",
            "in": "path",
            "required": true,
            "schema": {
              "type": "string"
            }
          }
        ],
        "requestBody": {
          "content": {
            "application/json": {
              "schema": {
                "type": "string"
              }
            }
          },
          "required": true
        },
        "responses": {
          "200": {
            "description": "OK",
            "content": {
              "*/*": {
                "schema": {
                  "type": "string"
                }
              }
            }
          }
        }
      }
    },
    "/api/v1/users/save": {
      "post": {
        "tags": [
          "users-details-controller"
        ],
        "operationId": "saveUser",
        "requestBody": {
          "content": {
            "application/json": {
              "schema": {
                "$ref": "#/components/schemas/UserInfo"
              }
            }
          },
          "required": true
        },
        "responses": {
          "200": {
            "description": "OK",
            "content": {
              "*/*": {
                "schema": {
                  "type": "string"
                }
              }
            }
          }
        }
      }
    },
    "/api/v1/test-suites/get-by-ids": {
      "post": {
        "tags": [
          "test-suites-controller"
        ],
        "operationId": "getTestSuitesByIds",
        "requestBody": {
          "content": {
            "application/json": {
              "schema": {
                "type": "array",
                "items": {
                  "type": "integer",
                  "format": "int64"
                }
              }
            }
          },
          "required": true
        },
        "responses": {
          "200": {
            "description": "OK",
            "content": {
              "*/*": {
                "schema": {
                  "type": "array",
                  "items": {
                    "$ref": "#/components/schemas/TestSuiteDto"
                  }
                }
              }
            }
          }
        }
      }
    },
    "/api/v1/test-suites-sources/{organizationName}/{sourceName}/fetch": {
      "post": {
        "tags": [
          "test-suites-source"
        ],
        "summary": "Post fetching of new tests from test suites source.",
        "description": "Post fetching of new tests from test suites source.",
        "operationId": "triggerFetch",
        "parameters": [
          {
            "name": "organizationName",
            "in": "path",
            "required": true,
            "schema": {
              "type": "string"
            }
          },
          {
            "name": "sourceName",
            "in": "path",
            "required": true,
            "schema": {
              "type": "string"
            }
          },
          {
            "name": "X-Authorization-Source",
            "in": "header",
            "required": true,
            "example": "basic"
          }
        ],
        "responses": {
          "200": {
            "description": "Successfully trigger fetching new tests from requested test suites source.",
            "content": {
              "*/*": {
                "schema": {
                  "type": "string"
                }
              }
            }
          },
          "401": {
            "description": "Unauthorized",
            "content": {
              "*/*": {
                "schema": {
                  "type": "string"
                }
              }
            }
          }
        },
        "security": [
          {
            "basic": []
          }
        ]
      }
    },
    "/api/v1/test-suites-sources/create": {
      "post": {
        "tags": [
          "test-suites-source"
        ],
        "summary": "Get or create a new test suite source by provided values.",
        "description": "Get or create a new test suite source by provided values.",
        "operationId": "createTestSuitesSource",
        "parameters": [
          {
            "name": "X-Authorization-Source",
            "in": "header",
            "required": true,
            "example": "basic"
          }
        ],
        "requestBody": {
          "content": {
            "application/json": {
              "schema": {
                "$ref": "#/components/schemas/TestSuitesSourceDto"
              }
            }
          },
          "required": true
        },
        "responses": {
          "200": {
            "description": "Successfully get or create test suites source with requested values.",
            "content": {
              "*/*": {
                "schema": {
                  "type": "string",
                  "enum": [
                    "CONFLICT",
                    "EXIST",
                    "NEW"
                  ]
                }
              }
            }
          },
          "404": {
            "description": "Either git credentials were not found by provided url or organization was not found by provided name.",
            "content": {
              "*/*": {
                "schema": {
                  "type": "string",
                  "enum": [
                    "CONFLICT",
                    "EXIST",
                    "NEW"
                  ]
                }
              }
            }
          },
          "409": {
            "description": "Test suite name is already taken.",
            "content": {
              "*/*": {
                "schema": {
                  "type": "string",
                  "enum": [
                    "CONFLICT",
                    "EXIST",
                    "NEW"
                  ]
                }
              }
            }
          },
          "401": {
            "description": "Unauthorized",
            "content": {
              "*/*": {
                "schema": {
                  "type": "string",
                  "enum": [
                    "CONFLICT",
                    "EXIST",
                    "NEW"
                  ]
                }
              }
            }
          }
        },
        "security": [
          {
            "basic": []
          }
        ]
      }
    },
    "/api/v1/test-execution": {
      "post": {
        "tags": [
          "test-executions"
        ],
        "operationId": "getTestExecutionByLocation",
        "parameters": [
          {
            "name": "executionId",
            "in": "query",
            "required": true,
            "schema": {
              "type": "integer",
              "format": "int64"
            }
          },
          {
            "name": "X-Authorization-Source",
            "in": "header",
            "required": true,
            "example": "basic"
          }
        ],
        "requestBody": {
          "content": {
            "application/json": {
              "schema": {
                "$ref": "#/components/schemas/TestResultLocation"
              }
            }
          },
          "required": true
        },
        "responses": {
          "401": {
            "description": "Unauthorized",
            "content": {
              "*/*": {
                "schema": {
                  "$ref": "#/components/schemas/TestExecutionDto"
                }
              }
            }
          }
        },
        "security": [
          {
            "basic": []
          }
        ]
      }
    },
    "/api/v1/test-executions": {
      "post": {
        "tags": [
          "test-executions"
        ],
        "operationId": "getTestExecutions",
        "parameters": [
          {
            "name": "executionId",
            "in": "query",
            "required": true,
            "schema": {
              "type": "integer",
              "format": "int64"
            }
          },
          {
            "name": "page",
            "in": "query",
            "required": true,
            "schema": {
              "type": "integer",
              "format": "int32"
            }
          },
          {
            "name": "size",
            "in": "query",
            "required": true,
            "schema": {
              "type": "integer",
              "format": "int32"
            }
          },
          {
            "name": "checkDebugInfo",
            "in": "query",
            "required": false,
            "schema": {
              "type": "boolean",
              "default": false
            }
          },
          {
            "name": "X-Authorization-Source",
            "in": "header",
            "required": true,
            "example": "basic"
          }
        ],
        "requestBody": {
          "content": {
            "application/json": {
              "schema": {
                "$ref": "#/components/schemas/TestExecutionFilters"
              }
            }
          }
        },
        "responses": {
          "401": {
            "description": "Unauthorized",
            "content": {
              "*/*": {
                "schema": {
                  "type": "array",
                  "items": {
                    "$ref": "#/components/schemas/TestExecutionDto"
                  }
                }
              }
            }
          }
        },
        "security": [
          {
            "basic": []
          }
        ]
      }
    },
    "/api/v1/submitExecutionRequest": {
      "post": {
        "tags": [
          "clone-repository-controller"
        ],
        "operationId": "submitExecutionRequest",
        "requestBody": {
          "content": {
            "multipart/form-data": {
              "schema": {
                "required": [
                  "executionRequest"
                ],
                "type": "object",
                "properties": {
                  "executionRequest": {
                    "$ref": "#/components/schemas/ExecutionRequest"
                  },
                  "file": {
                    "type": "array",
                    "items": {
                      "$ref": "#/components/schemas/ShortFileInfo"
                    }
                  }
                }
              }
            }
          }
        },
        "responses": {
          "200": {
            "description": "OK",
            "content": {
              "*/*": {
                "schema": {
                  "type": "string"
                }
              }
            }
          }
        }
      }
    },
    "/api/v1/run/trigger": {
      "post": {
        "tags": [
          "run-execution-controller"
        ],
        "operationId": "trigger",
        "requestBody": {
          "content": {
            "application/json": {
              "schema": {
                "$ref": "#/components/schemas/RunExecutionRequest"
              }
            }
          },
          "required": true
        },
        "responses": {
          "200": {
            "description": "OK",
            "content": {
              "*/*": {
                "schema": {
                  "type": "string"
                }
              }
            }
          }
        }
      }
    },
    "/api/v1/run/re-trigger": {
      "post": {
        "tags": [
          "run-execution-controller"
        ],
        "operationId": "reTrigger",
        "parameters": [
          {
            "name": "executionId",
            "in": "query",
            "required": true,
            "schema": {
              "type": "integer",
              "format": "int64"
            }
          }
        ],
        "responses": {
          "200": {
            "description": "OK",
            "content": {
              "*/*": {
                "schema": {
                  "type": "string"
                }
              }
            }
          }
        }
      }
    },
    "/api/v1/projects/{organizationName}/{projectName}/users/roles": {
      "get": {
        "tags": [
          "projects",
          "roles"
        ],
        "summary": "Get role for a user on a particular project.",
        "description": "If userName is not present, then will return the role of current user in given project, otherwise will return role of user with name userName in project with name projectName.",
        "operationId": "getRole",
        "parameters": [
          {
            "name": "organizationName",
            "in": "path",
            "description": "name of an organization in which given project is in",
            "required": true,
            "schema": {
              "type": "string"
            }
          },
          {
            "name": "projectName",
            "in": "path",
            "description": "name of a project",
            "required": true,
            "schema": {
              "type": "string"
            }
          },
          {
            "name": "userName",
            "in": "query",
            "description": "name of a user that is being requested",
            "required": false,
            "schema": {
              "type": "string"
            }
          },
          {
            "name": "X-Authorization-Source",
            "in": "header",
            "required": true,
            "example": "basic"
          }
        ],
        "responses": {
          "404": {
            "description": "Requested user or project doesn\u0027t exist or the user doesn\u0027t have enough permissions (i.e. project is hidden from the current user)",
            "content": {
              "*/*": {
                "schema": {
                  "type": "string",
                  "enum": [
                    "ADMIN",
                    "NONE",
                    "OWNER",
                    "SUPER_ADMIN",
                    "VIEWER"
                  ]
                }
              }
            }
          },
          "200": {
            "description": "Successfully fetched user\u0027s role",
            "content": {
              "*/*": {
                "schema": {
                  "type": "string",
                  "enum": [
                    "ADMIN",
                    "NONE",
                    "OWNER",
                    "SUPER_ADMIN",
                    "VIEWER"
                  ]
                }
              }
            }
          },
          "401": {
            "description": "Unauthorized",
            "content": {
              "*/*": {
                "schema": {
                  "type": "string",
                  "enum": [
                    "ADMIN",
                    "NONE",
                    "OWNER",
                    "SUPER_ADMIN",
                    "VIEWER"
                  ]
                }
              }
            }
          }
        },
        "security": [
          {
            "basic": []
          }
        ]
      },
      "post": {
        "tags": [
          "projects",
          "roles"
        ],
        "summary": "Set role for a user on a particular project",
        "description": "Set role for a user on a particular project",
        "operationId": "setRole",
        "parameters": [
          {
            "name": "organizationName",
            "in": "path",
            "description": "name of an organization in which given project is in",
            "required": true,
            "schema": {
              "type": "string"
            }
          },
          {
            "name": "projectName",
            "in": "path",
            "description": "name of a project",
            "required": true,
            "schema": {
              "type": "string"
            }
          },
          {
            "name": "setRoleRequest",
            "in": "path",
            "description": "setRoleRequest passed through body",
            "required": true,
            "schema": {
              "$ref": "#/components/schemas/SetRoleRequest"
            }
          },
          {
            "name": "X-Authorization-Source",
            "in": "header",
            "required": true,
            "example": "basic"
          }
        ],
        "responses": {
          "403": {
            "description": "User doesn\u0027t have permissions to manage this members",
            "content": {
              "*/*": {
                "schema": {
                  "$ref": "#/components/schemas/Unit"
                }
              }
            }
          },
          "404": {
            "description": "Requested user or project doesn\u0027t exist",
            "content": {
              "*/*": {
                "schema": {
                  "$ref": "#/components/schemas/Unit"
                }
              }
            }
          },
          "200": {
            "description": "Permission added",
            "content": {
              "*/*": {
                "schema": {
                  "$ref": "#/components/schemas/Unit"
                }
              }
            }
          },
          "401": {
            "description": "Unauthorized",
            "content": {
              "*/*": {
                "schema": {
                  "$ref": "#/components/schemas/Unit"
                }
              }
            }
          }
        },
        "security": [
          {
            "basic": []
          }
        ]
      }
    },
    "/api/v1/projects/update": {
      "post": {
        "tags": [
          "projects"
        ],
        "summary": "Update an existing project.",
        "description": "Update an existing project.",
        "operationId": "updateProject",
        "parameters": [
          {
            "name": "X-Authorization-Source",
            "in": "header",
            "required": true,
            "example": "basic"
          }
        ],
        "requestBody": {
          "content": {
            "application/json": {
              "schema": {
                "$ref": "#/components/schemas/ProjectDto"
              }
            }
          },
          "required": true
        },
        "responses": {
          "404": {
            "description": "Either project or organization could not be found.",
            "content": {
              "*/*": {
                "schema": {
                  "type": "string"
                }
              }
            }
          },
          "200": {
            "description": "Successfully updated a project.",
            "content": {
              "*/*": {
                "schema": {
                  "type": "string"
                }
              }
            }
          },
          "403": {
            "description": "Not enough permission for managing project settings.",
            "content": {
              "*/*": {
                "schema": {
                  "type": "string"
                }
              }
            }
          },
          "401": {
            "description": "Unauthorized",
            "content": {
              "*/*": {
                "schema": {
                  "type": "string"
                }
              }
            }
          }
        },
        "security": [
          {
            "basic": []
          }
        ]
      }
    },
    "/api/v1/projects/save": {
      "post": {
        "tags": [
          "projects"
        ],
        "summary": "Create a new project.",
        "description": "Create a new project.",
        "operationId": "saveProject",
        "parameters": [
          {
            "name": "X-Authorization-Source",
            "in": "header",
            "required": true,
            "example": "basic"
          }
        ],
        "requestBody": {
          "content": {
            "application/json": {
              "schema": {
                "$ref": "#/components/schemas/ProjectDto"
              }
            }
          },
          "required": true
        },
        "responses": {
          "404": {
            "description": "Could not find organization with such name.",
            "content": {
              "*/*": {
                "schema": {
                  "type": "string"
                }
              }
            }
          },
          "409": {
            "description": "Either invalid data, or project with such name is already created.",
            "content": {
              "*/*": {
                "schema": {
                  "type": "string"
                }
              }
            }
<<<<<<< HEAD
          },
          "200": {
            "description": "Successfully created a new project.",
            "content": {
              "*/*": {
                "schema": {
                  "type": "string"
                }
              }
            }
          },
=======
          }
        }
      }
    },
    "/api/v1/test-suites/get-by-ids": {
      "post": {
        "tags": [
          "test-suites"
        ],
        "summary": "Get test suites by ids.",
        "description": "Get list of available test suites by their ids.",
        "operationId": "getTestSuitesByIds",
        "parameters": [
          {
            "name": "isContest",
            "in": "query",
            "description": "is given request sent for browsing test suites for contest, default is false",
            "required": false,
            "schema": {
              "type": "boolean",
              "default": false
            }
          }
        ],
        "requestBody": {
          "content": {
            "application/json": {
              "schema": {
                "type": "array",
                "items": {
                  "type": "integer",
                  "format": "int64"
                }
              }
            }
          },
          "required": true
        },
        "responses": {
          "200": {
            "description": "Successfully fetched test suites by ids.",
            "content": {
              "*/*": {
                "schema": {
                  "type": "array",
                  "items": {
                    "$ref": "#/components/schemas/TestSuiteDto"
                  }
                }
              }
            }
          },
>>>>>>> 305b0306
          "401": {
            "description": "Unauthorized",
            "content": {
              "*/*": {
                "schema": {
                  "type": "string"
                }
              }
            }
          }
        },
        "security": [
          {
            "basic": []
          }
        ]
      }
    },
    "/api/v1/organizations/{organizationName}/users/roles": {
      "get": {
        "tags": [
          "roles",
          "organizations"
        ],
        "summary": "Get user\u0027s role in organization with given name.",
        "description": "If userName is not present, then will return the role of current user in given organization, otherwise will return role of user with name userName in organization with name organizationName.",
        "operationId": "getRole_1",
        "parameters": [
          {
            "name": "organizationName",
            "in": "path",
            "description": "name of an organization",
            "required": true,
            "schema": {
              "type": "string"
            }
          },
          {
            "name": "userName",
            "in": "query",
            "description": "name of a user",
            "required": false,
            "schema": {
              "type": "string"
            }
          },
          {
            "name": "X-Authorization-Source",
            "in": "header",
            "required": true,
            "example": "basic"
          }
        ],
        "responses": {
          "403": {
            "description": "You are not allowed to see requested user\u0027s role.",
            "content": {
              "*/*": {
                "schema": {
                  "type": "string",
                  "enum": [
                    "ADMIN",
                    "NONE",
                    "OWNER",
                    "SUPER_ADMIN",
                    "VIEWER"
                  ]
                }
              }
            }
          },
          "200": {
            "description": "Successfully fetched user\u0027s role.",
            "content": {
              "*/*": {
                "schema": {
                  "type": "string",
                  "enum": [
                    "ADMIN",
                    "NONE",
                    "OWNER",
                    "SUPER_ADMIN",
                    "VIEWER"
                  ]
                }
              }
            }
          },
          "404": {
            "description": "Requested user or organization doesn\u0027t exist.",
            "content": {
              "*/*": {
                "schema": {
                  "type": "string",
                  "enum": [
                    "ADMIN",
                    "NONE",
                    "OWNER",
                    "SUPER_ADMIN",
                    "VIEWER"
                  ]
                }
              }
            }
          },
          "401": {
            "description": "Unauthorized",
            "content": {
              "*/*": {
                "schema": {
                  "type": "string",
                  "enum": [
                    "ADMIN",
                    "NONE",
                    "OWNER",
                    "SUPER_ADMIN",
                    "VIEWER"
                  ]
                }
              }
            }
          }
        },
        "security": [
          {
            "basic": []
          }
        ]
      },
      "post": {
        "tags": [
          "roles",
          "organizations"
        ],
        "summary": "Set user\u0027s role in organization with given name.",
        "description": "Set user\u0027s role in organization with given name.",
        "operationId": "setRole_1",
        "parameters": [
          {
            "name": "organizationName",
            "in": "path",
            "description": "name of an organization",
            "required": true,
            "schema": {
              "type": "string"
            }
          },
          {
            "name": "setRoleRequest",
            "description": "pair of userName and role that is requested to be set",
            "required": true
          },
          {
            "name": "X-Authorization-Source",
            "in": "header",
            "required": true,
            "example": "basic"
          }
        ],
        "requestBody": {
          "content": {
            "application/json": {
              "schema": {
                "$ref": "#/components/schemas/SetRoleRequest"
              }
            }
          },
          "required": true
        },
        "responses": {
          "403": {
            "description": "User doesn\u0027t have permissions to manage this members",
            "content": {
              "*/*": {
                "schema": {
                  "type": "string"
                }
              }
            }
          },
          "404": {
            "description": "Requested user or organization doesn\u0027t exist",
            "content": {
              "*/*": {
                "schema": {
                  "type": "string"
                }
              }
            }
          },
          "200": {
            "description": "Permission added",
            "content": {
              "*/*": {
                "schema": {
                  "type": "string"
                }
              }
            }
          },
          "401": {
            "description": "Unauthorized",
            "content": {
              "*/*": {
                "schema": {
                  "type": "string"
                }
              }
            }
          }
        },
        "security": [
          {
            "basic": []
          }
        ]
      }
    },
    "/api/v1/organizations/{organizationName}/upsert-git": {
      "post": {
        "tags": [
          "organizations"
        ],
        "summary": "Upsert organization git.",
        "description": "Upsert organization git.",
        "operationId": "upsertGit",
        "parameters": [
          {
            "name": "organizationName",
            "in": "path",
            "description": "name of an organization",
            "required": true,
            "schema": {
              "type": "string"
            }
          },
          {
            "name": "X-Authorization-Source",
            "in": "header",
            "required": true,
            "example": "basic"
          }
        ],
        "requestBody": {
          "content": {
            "application/json": {
              "schema": {
                "$ref": "#/components/schemas/GitDto"
              }
            }
          },
          "required": true
        },
        "responses": {
          "200": {
            "description": "Successfully saved an organization git.",
            "content": {
              "*/*": {
                "schema": {
                  "type": "string"
                }
              }
            }
          },
          "403": {
            "description": "Not enough permission for saving organization git.",
            "content": {
              "*/*": {
                "schema": {
                  "type": "string"
                }
              }
            }
          },
          "404": {
            "description": "Could not find an organization with such name.",
            "content": {
              "*/*": {
                "schema": {
                  "type": "string"
                }
              }
            }
          },
          "401": {
            "description": "Unauthorized",
            "content": {
              "*/*": {
                "schema": {
                  "type": "string"
                }
              }
            }
          }
        },
        "security": [
          {
            "basic": []
          }
        ]
      }
    },
    "/api/v1/organizations/{organizationName}/update": {
      "post": {
        "tags": [
          "organizations"
        ],
        "summary": "Update existing organization.",
        "description": "Change settings of an existing organization by it\u0027s name.",
        "operationId": "updateOrganization",
        "parameters": [
          {
            "name": "organizationName",
            "in": "path",
            "description": "name of an organization",
            "required": true,
            "schema": {
              "type": "string"
            }
          },
          {
            "name": "X-Authorization-Source",
            "in": "header",
            "required": true,
            "example": "basic"
          }
        ],
        "requestBody": {
          "content": {
            "application/json": {
              "schema": {
                "$ref": "#/components/schemas/Organization"
              }
            }
          },
          "required": true
        },
        "responses": {
          "200": {
            "description": "Successfully updated an organization.",
            "content": {
              "*/*": {
                "schema": {
                  "type": "string"
                }
              }
            }
          },
          "409": {
            "description": "Organization with such name already exists.",
            "content": {
              "*/*": {
                "schema": {
                  "type": "string"
                }
              }
            }
          },
          "403": {
            "description": "Not enough permission for managing this organization.",
            "content": {
              "*/*": {
                "schema": {
                  "type": "string"
                }
              }
            }
          },
          "404": {
            "description": "Could not find an organization with such name.",
            "content": {
              "*/*": {
                "schema": {
                  "type": "string"
                }
              }
            }
          },
          "401": {
            "description": "Unauthorized",
            "content": {
              "*/*": {
                "schema": {
                  "type": "string"
                }
              }
            }
          }
        },
        "security": [
          {
            "basic": []
          }
        ]
      }
    },
    "/api/v1/organizations/{organizationName}/manage-contest-permission": {
      "post": {
        "tags": [
          "organizations"
        ],
        "summary": "Make an organization to be able to create contests.",
        "description": "Make an organization to be able to create contests.",
        "operationId": "setAbilityToCreateContest",
        "parameters": [
          {
            "name": "organizationName",
            "in": "path",
            "description": "name of an organization",
            "required": true,
            "schema": {
              "type": "string"
            }
          },
          {
            "name": "isAbleToCreateContests",
            "in": "query",
            "description": "new flag for contest creation ability",
            "required": true,
            "schema": {
              "type": "boolean"
            }
          },
          {
            "name": "X-Authorization-Source",
            "in": "header",
            "required": true,
            "example": "basic"
          }
        ],
        "responses": {
          "403": {
            "description": "Could not change ability to create contests due to lack of permission.",
            "content": {
              "*/*": {
                "schema": {
                  "type": "string"
                }
              }
            }
          },
          "404": {
            "description": "Organization with such name was not found.",
            "content": {
              "*/*": {
                "schema": {
                  "type": "string"
                }
              }
            }
          },
          "200": {
            "description": "Successfully changed ability to create contests.",
            "content": {
              "*/*": {
                "schema": {
                  "type": "string"
                }
              }
            }
          },
          "401": {
            "description": "Unauthorized",
            "content": {
              "*/*": {
                "schema": {
                  "type": "string"
                }
              }
            }
          }
        },
        "security": [
          {
            "basic": []
          }
        ]
      }
    },
    "/api/v1/organizations/save": {
      "post": {
        "tags": [
          "organizations"
        ],
        "summary": "Create a new organization.",
        "description": "Create a new organization.",
        "operationId": "saveOrganization",
        "parameters": [
          {
            "name": "X-Authorization-Source",
            "in": "header",
            "required": true,
            "example": "basic"
          }
        ],
        "requestBody": {
          "content": {
            "application/json": {
              "schema": {
                "$ref": "#/components/schemas/OrganizationDto"
              }
            }
          },
          "required": true
        },
        "responses": {
          "200": {
            "description": "Successfully saved a new organization.",
            "content": {
              "*/*": {
                "schema": {
                  "type": "string"
                }
              }
            }
          },
          "409": {
            "description": "Requested name is not available.",
            "content": {
              "*/*": {
                "schema": {
                  "type": "string"
                }
              }
            }
          },
          "401": {
            "description": "Unauthorized",
            "content": {
              "*/*": {
                "schema": {
                  "type": "string"
                }
              }
            }
          }
        },
        "security": [
          {
            "basic": []
          }
        ]
      }
    },
    "/api/v1/image/upload": {
      "post": {
        "tags": [
          "files"
        ],
        "operationId": "uploadImage",
        "requestBody": {
          "content": {
            "multipart/form-data": {
              "schema": {
                "required": [
                  "file"
                ],
                "type": "object",
                "properties": {
                  "file": {
                    "type": "string",
                    "format": "binary"
                  },
                  "owner": {},
                  "type": {}
                }
              }
            }
          }
        },
        "responses": {
          "401": {
            "description": "Unauthorized",
            "content": {
              "*/*": {
                "schema": {
                  "$ref": "#/components/schemas/ImageInfo"
                }
              }
            }
          }
        },
        "security": [
          {
            "basic": []
          }
        ]
      }
    },
    "/api/v1/files/{organizationName}/{projectName}/upload": {
      "post": {
        "tags": [
          "files"
        ],
        "operationId": "upload",
        "parameters": [
          {
            "name": "organizationName",
            "in": "path",
            "required": true,
            "schema": {
              "type": "string"
            }
          },
          {
            "name": "projectName",
            "in": "path",
            "required": true,
            "schema": {
              "type": "string"
            }
          }
        ],
        "requestBody": {
          "content": {
            "multipart/form-data": {
              "schema": {
                "required": [
                  "file"
                ],
                "type": "object",
                "properties": {
                  "file": {
                    "type": "string",
                    "format": "binary"
                  },
                  "returnShortFileInfo": {}
                }
              }
            }
          }
        },
        "responses": {
          "401": {
            "description": "Unauthorized",
            "content": {
              "*/*": {
                "schema": {
                  "type": "object"
                }
              }
            }
          }
        },
        "security": [
          {
            "basic": []
          }
        ]
      }
    },
    "/api/v1/files/{organizationName}/{projectName}/download": {
      "post": {
        "tags": [
          "files"
        ],
        "operationId": "download",
        "parameters": [
          {
            "name": "organizationName",
            "in": "path",
            "required": true,
            "schema": {
              "type": "string"
            }
          },
          {
            "name": "projectName",
            "in": "path",
            "required": true,
            "schema": {
              "type": "string"
            }
          }
        ],
        "requestBody": {
          "content": {
            "application/json": {
              "schema": {
                "$ref": "#/components/schemas/FileInfo"
              }
            }
          },
          "required": true
        },
        "responses": {
          "401": {
            "description": "Unauthorized",
            "content": {
              "application/octet-stream": {
                "schema": {
                  "type": "array",
                  "items": {
                    "type": "object",
                    "properties": {
                      "short": {
                        "type": "integer",
                        "format": "int32"
                      },
                      "char": {
                        "type": "string"
                      },
                      "int": {
                        "type": "integer",
                        "format": "int32"
                      },
                      "long": {
                        "type": "integer",
                        "format": "int64"
                      },
                      "float": {
                        "type": "number",
                        "format": "float"
                      },
                      "double": {
                        "type": "number",
                        "format": "double"
                      },
                      "direct": {
                        "type": "boolean"
                      },
                      "readOnly": {
                        "type": "boolean"
                      }
                    }
                  }
                }
              }
            }
          }
        },
        "security": [
          {
            "basic": []
          }
        ]
      }
    },
    "/api/v1/files/get-execution-info": {
      "post": {
        "tags": [
          "files"
        ],
        "operationId": "getExecutionInfo",
        "requestBody": {
          "content": {
            "application/json": {
              "schema": {
                "$ref": "#/components/schemas/TestExecutionDto"
              }
            }
          },
          "required": true
        },
        "responses": {
          "401": {
            "description": "Unauthorized",
            "content": {
              "*/*": {
                "schema": {
                  "type": "array",
                  "items": {
                    "type": "object",
                    "properties": {
                      "short": {
                        "type": "integer",
                        "format": "int32"
                      },
                      "char": {
                        "type": "string"
                      },
                      "int": {
                        "type": "integer",
                        "format": "int32"
                      },
                      "long": {
                        "type": "integer",
                        "format": "int64"
                      },
                      "float": {
                        "type": "number",
                        "format": "float"
                      },
                      "double": {
                        "type": "number",
                        "format": "double"
                      },
                      "direct": {
                        "type": "boolean"
                      },
                      "readOnly": {
                        "type": "boolean"
                      }
                    }
                  }
                }
              }
            }
          }
        },
        "security": [
          {
            "basic": []
          }
        ]
      }
    },
    "/api/v1/files/get-debug-info": {
      "post": {
        "tags": [
          "files"
        ],
        "operationId": "getDebugInfo",
        "requestBody": {
          "content": {
            "application/json": {
              "schema": {
                "$ref": "#/components/schemas/TestExecutionDto"
              }
            }
          },
          "required": true
        },
        "responses": {
          "401": {
            "description": "Unauthorized",
            "content": {
              "*/*": {
                "schema": {
                  "type": "array",
                  "items": {
                    "type": "object",
                    "properties": {
                      "short": {
                        "type": "integer",
                        "format": "int32"
                      },
                      "char": {
                        "type": "string"
                      },
                      "int": {
                        "type": "integer",
                        "format": "int32"
                      },
                      "long": {
                        "type": "integer",
                        "format": "int64"
                      },
                      "float": {
                        "type": "number",
                        "format": "float"
                      },
                      "double": {
                        "type": "number",
                        "format": "double"
                      },
                      "direct": {
                        "type": "boolean"
                      },
                      "readOnly": {
                        "type": "boolean"
                      }
                    }
                  }
                }
              }
            }
          }
        },
        "security": [
          {
            "basic": []
          }
        ]
      }
    },
    "/api/v1/executionRequestStandardTests": {
      "post": {
        "tags": [
          "clone-repository-controller"
        ],
        "operationId": "executionRequestStandardTests",
        "requestBody": {
          "content": {
            "multipart/form-data": {
              "schema": {
                "required": [
                  "execution",
                  "file"
                ],
                "type": "object",
                "properties": {
                  "execution": {
                    "$ref": "#/components/schemas/ExecutionRequestForStandardSuites"
                  },
                  "file": {
                    "type": "array",
                    "items": {
                      "$ref": "#/components/schemas/ShortFileInfo"
                    }
                  }
                }
              }
            }
          }
        },
        "responses": {
          "200": {
            "description": "OK",
            "content": {
              "*/*": {
                "schema": {
                  "type": "string"
                }
              }
            }
          }
        }
      }
    },
    "/api/v1/execution/delete": {
      "post": {
        "tags": [
          "execution-controller"
        ],
        "operationId": "deleteExecutionsByExecutionIds",
        "parameters": [
          {
            "name": "executionIds",
            "in": "query",
            "required": true,
            "schema": {
              "type": "array",
              "items": {
                "type": "integer",
                "format": "int64"
              }
            }
          }
        ],
        "responses": {
          "200": {
            "description": "OK",
            "content": {
              "*/*": {
                "schema": {
                  "type": "object"
                }
              }
            }
          }
        }
      }
    },
    "/api/v1/execution/deleteAll": {
      "post": {
        "tags": [
          "execution-controller"
        ],
        "operationId": "deleteExecutionForProject",
        "parameters": [
          {
            "name": "name",
            "in": "query",
            "required": true,
            "schema": {
              "type": "string"
            }
          },
          {
            "name": "organizationName",
            "in": "query",
            "required": true,
            "schema": {
              "type": "string"
            }
          }
        ],
        "responses": {
          "200": {
            "description": "OK",
            "content": {
              "*/*": {
                "schema": {
                  "type": "object"
                }
              }
            }
          }
        }
      }
    },
    "/api/v1/contests/update": {
      "post": {
        "tags": [
          "contests"
        ],
        "summary": "Update contest.",
        "description": "Change existing contest settings.",
        "operationId": "updateContest",
        "parameters": [
          {
            "name": "contestRequest",
            "description": "name of an organization",
            "required": true
          },
          {
            "name": "X-Authorization-Source",
            "in": "header",
            "required": true,
            "example": "basic"
          }
        ],
        "requestBody": {
          "content": {
            "application/json": {
              "schema": {
                "$ref": "#/components/schemas/ContestDto"
              }
            }
          },
          "required": true
        },
        "responses": {
          "403": {
            "description": "Not enough permission to edit current contest.",
            "content": {
              "*/*": {
                "schema": {
                  "type": "string"
                }
              }
            }
          },
          "404": {
            "description": "Either organization or contest with such name was not found.",
            "content": {
              "*/*": {
                "schema": {
                  "type": "string"
                }
              }
            }
          },
          "200": {
            "description": "Successfully fetched public tests.",
            "content": {
              "*/*": {
                "schema": {
                  "type": "string"
                }
              }
            }
          },
          "401": {
            "description": "Unauthorized",
            "content": {
              "*/*": {
                "schema": {
                  "type": "string"
                }
              }
            }
          }
        },
        "security": [
          {
            "basic": []
          }
        ]
      }
    },
    "/api/v1/contests/create": {
      "post": {
        "tags": [
          "contests"
        ],
        "summary": "Create a new contest.",
        "description": "Create a new contest.",
        "operationId": "createContest",
        "parameters": [
          {
            "name": "contestDto",
            "description": "contest requested for creation",
            "required": true
          },
          {
            "name": "X-Authorization-Source",
            "in": "header",
            "required": true,
            "example": "basic"
          }
        ],
        "requestBody": {
          "content": {
            "application/json": {
              "schema": {
                "$ref": "#/components/schemas/ContestDto"
              }
            }
          },
          "required": true
        },
        "responses": {
          "200": {
            "description": "Contest was successfully created.",
            "content": {
              "*/*": {
                "schema": {
                  "type": "string"
                }
              }
<<<<<<< HEAD
=======
            }
          },
          "409": {
            "description": "Contest with given name is already present.",
            "content": {
              "*/*": {
                "schema": {
                  "type": "string"
                }
              }
            }
          },
          "403": {
            "description": "User cannot create contests with given organization.",
            "content": {
              "*/*": {
                "schema": {
                  "type": "string"
                }
              }
            }
          },
          "404": {
            "description": "Organization with given name was not found.",
            "content": {
              "*/*": {
                "schema": {
                  "type": "string"
                }
              }
            }
          },
          "401": {
            "description": "Unauthorized",
            "content": {
              "*/*": {
                "schema": {
                  "type": "string"
                }
              }
            }
          }
        },
        "security": [
          {
            "basic": []
          }
        ]
      }
    },
    "/api/v1/test-suites-sources/{organizationName}/{sourceName}/list-snapshot": {
      "get": {
        "tags": [
          "test-suites-source"
        ],
        "summary": "List of snapshot for test suites source.",
        "description": "List of snapshot for test suites source.",
        "operationId": "listSnapshotVersions",
        "parameters": [
          {
            "name": "organizationName",
            "in": "path",
            "description": "name of organization",
            "required": true,
            "schema": {
              "type": "string"
            }
          },
          {
            "name": "sourceName",
            "in": "path",
            "description": "name of test suites source",
            "required": true,
            "schema": {
              "type": "string"
            }
          },
          {
            "name": "X-Authorization-Source",
            "in": "header",
            "required": true,
            "example": "basic"
          }
        ],
        "responses": {
          "200": {
            "description": "Successfully listed snapshots for requested test suites source.",
            "content": {
              "*/*": {
                "schema": {
                  "type": "array",
                  "items": {
                    "$ref": "#/components/schemas/TestSuitesSourceSnapshotKey"
                  }
                }
              }
            }
          },
          "404": {
            "description": "Either organization was not found by provided name or test suites source with such name in organization name was not found.",
            "content": {
              "*/*": {
                "schema": {
                  "type": "array",
                  "items": {
                    "$ref": "#/components/schemas/TestSuitesSourceSnapshotKey"
                  }
                }
              }
            }
          },
          "401": {
            "description": "Unauthorized",
            "content": {
              "*/*": {
                "schema": {
                  "type": "array",
                  "items": {
                    "$ref": "#/components/schemas/TestSuitesSourceSnapshotKey"
                  }
                }
              }
            }
          }
        },
        "security": [
          {
            "basic": []
          }
        ]
      }
    },
    "/api/v1/test-suites-sources/{organizationName}/{sourceName}/contains-snapshot": {
      "get": {
        "tags": [
          "test-suites-source"
        ],
        "summary": "Check that test suites source contains provided version.",
        "description": "Check that test suites source contains provided version.",
        "operationId": "containsSnapshot",
        "parameters": [
          {
            "name": "organizationName",
            "in": "path",
            "description": "name of organization",
            "required": true,
            "schema": {
              "type": "string"
            }
          },
          {
            "name": "sourceName",
            "in": "path",
            "description": "name of test suites source",
            "required": true,
            "schema": {
              "type": "string"
            }
          },
          {
            "name": "version",
            "in": "query",
            "description": "version of checking snapshot",
            "required": true,
            "schema": {
              "type": "string"
            }
          },
          {
            "name": "X-Authorization-Source",
            "in": "header",
            "required": true,
            "example": "basic"
          }
        ],
        "responses": {
          "404": {
            "description": "Either organization was not found by provided name or test suites source with such name in organization name was not found.",
            "content": {
              "*/*": {
                "schema": {
                  "type": "boolean"
                }
              }
            }
          },
          "200": {
            "description": "Successfully checked snapshot with provided values.",
            "content": {
              "*/*": {
                "schema": {
                  "type": "boolean"
                }
              }
            }
          },
          "401": {
            "description": "Unauthorized",
            "content": {
              "*/*": {
                "schema": {
                  "type": "boolean"
                }
              }
            }
          }
        },
        "security": [
          {
            "basic": []
          }
        ]
      }
    },
    "/api/v1/test-suites-sources/{organizationName}/{sourceName}": {
      "get": {
        "tags": [
          "test-suites-source"
        ],
        "summary": "Get test suites source by organization name and source name.",
        "description": "Get test suites source by organization name and test suites source name.",
        "operationId": "findAsDtoByName",
        "parameters": [
          {
            "name": "organizationName",
            "in": "path",
            "description": "name of organization",
            "required": true,
            "schema": {
              "type": "string"
            }
          },
          {
            "name": "sourceName",
            "in": "path",
            "description": "name of test suites source",
            "required": true,
            "schema": {
              "type": "string"
            }
          },
          {
            "name": "X-Authorization-Source",
            "in": "header",
            "required": true,
            "example": "basic"
          }
        ],
        "responses": {
          "200": {
            "description": "Successfully fetched list of test suites sources by organization name.",
            "content": {
              "*/*": {
                "schema": {
                  "$ref": "#/components/schemas/TestSuitesSourceDto"
                }
              }
            }
          },
          "404": {
            "description": "Either organization was not found by provided name or test suites source with such name in organization name was not found.",
            "content": {
              "*/*": {
                "schema": {
                  "$ref": "#/components/schemas/TestSuitesSourceDto"
                }
              }
            }
          },
          "401": {
            "description": "Unauthorized",
            "content": {
              "*/*": {
                "schema": {
                  "$ref": "#/components/schemas/TestSuitesSourceDto"
                }
              }
            }
          }
        },
        "security": [
          {
            "basic": []
          }
        ]
      }
    },
    "/api/v1/test-suites-sources/{organizationName}/list-snapshot": {
      "get": {
        "tags": [
          "test-suites-source"
        ],
        "summary": "List of snapshot for all test suites sources in requested organization.",
        "description": "List of snapshot for all test suites sources in requested organization.",
        "operationId": "listSnapshots",
        "parameters": [
          {
            "name": "organizationName",
            "in": "path",
            "description": "name of organization",
            "required": true,
            "schema": {
              "type": "string"
            }
          },
          {
            "name": "X-Authorization-Source",
            "in": "header",
            "required": true,
            "example": "basic"
          }
        ],
        "responses": {
          "404": {
            "description": "Organization was not found by provided name.",
            "content": {
              "*/*": {
                "schema": {
                  "type": "array",
                  "items": {
                    "$ref": "#/components/schemas/TestSuitesSourceSnapshotKey"
                  }
                }
              }
            }
          },
          "200": {
            "description": "Successfully listed snapshots for all test suites sources in requested organization.",
            "content": {
              "*/*": {
                "schema": {
                  "type": "array",
                  "items": {
                    "$ref": "#/components/schemas/TestSuitesSourceSnapshotKey"
                  }
                }
              }
            }
          },
          "401": {
            "description": "Unauthorized",
            "content": {
              "*/*": {
                "schema": {
                  "type": "array",
                  "items": {
                    "$ref": "#/components/schemas/TestSuitesSourceSnapshotKey"
                  }
                }
              }
            }
          }
        },
        "security": [
          {
            "basic": []
          }
        ]
      }
    },
    "/api/v1/test-suites-sources/{organizationName}/list": {
      "get": {
        "tags": [
          "test-suites-source"
        ],
        "summary": "List test suites source by organization name.",
        "description": "List test suites source by organization name.",
        "operationId": "list",
        "parameters": [
          {
            "name": "organizationName",
            "in": "path",
            "description": "name of organization",
            "required": true,
            "schema": {
              "type": "string"
            }
          },
          {
            "name": "X-Authorization-Source",
            "in": "header",
            "required": true,
            "example": "basic"
          }
        ],
        "responses": {
          "404": {
            "description": "Organization was not found by provided name.",
            "content": {
              "*/*": {
                "schema": {
                  "type": "array",
                  "items": {
                    "$ref": "#/components/schemas/TestSuitesSourceDto"
                  }
                }
              }
            }
          },
          "200": {
            "description": "Successfully fetched list of test suites sources by organization name.",
            "content": {
              "*/*": {
                "schema": {
                  "type": "array",
                  "items": {
                    "$ref": "#/components/schemas/TestSuitesSourceDto"
                  }
                }
              }
            }
          },
          "401": {
            "description": "Unauthorized",
            "content": {
              "*/*": {
                "schema": {
                  "type": "array",
                  "items": {
                    "$ref": "#/components/schemas/TestSuitesSourceDto"
                  }
                }
              }
            }
          }
        },
        "security": [
          {
            "basic": []
          }
        ]
      }
    },
    "/api/v1/test-suites-sources/get-standard": {
      "get": {
        "tags": [
          "test-suites-source"
        ],
        "summary": "List of standard test suites sources.",
        "description": "List of standard test suites sources.",
        "operationId": "getStandardTestSuitesSources",
        "parameters": [
          {
            "name": "X-Authorization-Source",
            "in": "header",
            "required": true,
            "example": "basic"
          }
        ],
        "responses": {
          "200": {
            "description": "Successfully listed standard test suites sources.",
            "content": {
              "*/*": {
                "schema": {
                  "type": "array",
                  "items": {
                    "$ref": "#/components/schemas/TestSuitesSourceDto"
                  }
                }
              }
            }
          },
          "401": {
            "description": "Unauthorized",
            "content": {
              "*/*": {
                "schema": {
                  "type": "array",
                  "items": {
                    "$ref": "#/components/schemas/TestSuitesSourceDto"
                  }
                }
              }
            }
          }
        },
        "security": [
          {
            "basic": []
          }
        ]
      }
    },
    "/api/v1/execution": {
      "get": {
        "tags": [
          "execution-controller"
        ],
        "operationId": "getExecution",
        "parameters": [
          {
            "name": "id",
            "in": "query",
            "required": true,
            "schema": {
              "type": "integer",
              "format": "int64"
            }
          }
        ],
        "responses": {
          "200": {
            "description": "OK",
            "content": {
              "*/*": {
                "schema": {
                  "$ref": "#/components/schemas/Execution"
                }
              }
            }
          }
        }
      }
    },
    "/api/v1/allStandardTestSuites": {
      "get": {
        "tags": [
          "test-suites"
        ],
        "summary": "Get standard test suites.",
        "description": "Get list of standard TestSuiteDtos.",
        "operationId": "getAllStandardTestSuites",
        "responses": {
          "200": {
            "description": "Successfully fetched standard test suites.",
            "content": {
              "*/*": {
                "schema": {
                  "type": "array",
                  "items": {
                    "$ref": "#/components/schemas/TestSuiteDto"
                  }
                }
              }
            }
          },
          "401": {
            "description": "Unauthorized",
            "content": {
              "*/*": {
                "schema": {
                  "type": "array",
                  "items": {
                    "$ref": "#/components/schemas/TestSuiteDto"
                  }
                }
              }
            }
          }
        },
        "deprecated": true,
        "security": [
          {
            "basic": []
          }
        ]
      }
    },
    "/api/v1/organizations/{organizationName}/list-git": {
      "get": {
        "tags": [
          "organizations"
        ],
        "summary": "Get organization Gits.",
        "description": "Get a list of organization\u0027s Gits.",
        "operationId": "listGit",
        "parameters": [
          {
            "name": "organizationName",
            "in": "path",
            "description": "name of an organization",
            "required": true,
            "schema": {
              "type": "string"
>>>>>>> 305b0306
            }
          },
          "409": {
            "description": "Contest with given name is already present.",
            "content": {
              "*/*": {
                "schema": {
                  "type": "string"
                }
              }
            }
          },
          "403": {
            "description": "User cannot create contests with given organization.",
            "content": {
              "*/*": {
                "schema": {
                  "type": "string"
                }
              }
            }
          },
          "404": {
            "description": "Organization with given name was not found.",
            "content": {
              "*/*": {
                "schema": {
                  "type": "string"
                }
              }
            }
          },
          "401": {
            "description": "Unauthorized",
            "content": {
              "*/*": {
                "schema": {
                  "type": "string"
                }
              }
            }
          }
        },
        "security": [
          {
            "basic": []
          }
        ]
      }
    },
    "/api/v1/test-suites-sources/{organizationName}/{sourceName}/list-snapshot": {
      "get": {
        "tags": [
          "test-suites-source"
        ],
        "summary": "List of snapshot for test suites source.",
        "description": "List of snapshot for test suites source.",
        "operationId": "listSnapshotVersions",
        "parameters": [
          {
            "name": "organizationName",
            "in": "path",
            "description": "name of organization",
            "required": true,
            "schema": {
              "type": "string"
            }
          },
          {
            "name": "sourceName",
            "in": "path",
            "description": "name of test suites source",
            "required": true,
            "schema": {
              "type": "string"
            }
          },
          {
            "name": "X-Authorization-Source",
            "in": "header",
            "required": true,
            "example": "basic"
          }
        ],
        "responses": {
          "200": {
            "description": "Successfully listed snapshots for requested test suites source.",
            "content": {
              "*/*": {
                "schema": {
                  "type": "array",
                  "items": {
                    "$ref": "#/components/schemas/TestSuitesSourceSnapshotKey"
                  }
                }
              }
            }
          },
          "404": {
            "description": "Either organization was not found by provided name or test suites source with such name in organization name was not found.",
            "content": {
              "*/*": {
                "schema": {
                  "type": "array",
                  "items": {
                    "$ref": "#/components/schemas/TestSuitesSourceSnapshotKey"
                  }
                }
              }
            }
          },
          "401": {
            "description": "Unauthorized",
            "content": {
              "*/*": {
                "schema": {
                  "type": "array",
                  "items": {
                    "$ref": "#/components/schemas/TestSuitesSourceSnapshotKey"
                  }
                }
              }
            }
          }
        },
        "security": [
          {
            "basic": []
          }
        ]
      }
    },
    "/api/v1/test-suites-sources/{organizationName}/{sourceName}/contains-snapshot": {
      "get": {
        "tags": [
          "test-suites-source"
        ],
        "summary": "Check that test suites source contains provided version.",
        "description": "Check that test suites source contains provided version.",
        "operationId": "containsSnapshot",
        "parameters": [
          {
            "name": "organizationName",
            "in": "path",
            "description": "name of organization",
            "required": true,
            "schema": {
              "type": "string"
            }
          },
          {
            "name": "sourceName",
            "in": "path",
            "description": "name of test suites source",
            "required": true,
            "schema": {
              "type": "string"
            }
          },
          {
            "name": "version",
            "in": "query",
            "description": "version of checking snapshot",
            "required": true,
            "schema": {
              "type": "string"
            }
          },
          {
            "name": "X-Authorization-Source",
            "in": "header",
            "required": true,
            "example": "basic"
          }
        ],
        "responses": {
          "404": {
            "description": "Either organization was not found by provided name or test suites source with such name in organization name was not found.",
            "content": {
              "*/*": {
                "schema": {
                  "type": "boolean"
                }
              }
            }
          },
          "200": {
            "description": "Successfully checked snapshot with provided values.",
            "content": {
              "*/*": {
                "schema": {
                  "type": "boolean"
                }
              }
            }
          },
          "401": {
            "description": "Unauthorized",
            "content": {
              "*/*": {
                "schema": {
                  "type": "boolean"
                }
              }
            }
          }
        },
        "security": [
          {
            "basic": []
          }
        ]
      }
    },
    "/api/v1/test-suites-sources/{organizationName}/{sourceName}": {
      "get": {
        "tags": [
          "test-suites-source"
        ],
        "summary": "Get test suites source by organization name and source name.",
        "description": "Get test suites source by organization name and test suites source name.",
        "operationId": "findAsDtoByName",
        "parameters": [
          {
            "name": "organizationName",
            "in": "path",
            "description": "name of organization",
            "required": true,
            "schema": {
              "type": "string"
            }
          },
          {
            "name": "sourceName",
            "in": "path",
            "description": "name of test suites source",
            "required": true,
            "schema": {
              "type": "string"
            }
          },
          {
            "name": "X-Authorization-Source",
            "in": "header",
            "required": true,
            "example": "basic"
          }
        ],
        "responses": {
          "200": {
            "description": "Successfully fetched list of test suites sources by organization name.",
            "content": {
              "*/*": {
                "schema": {
                  "$ref": "#/components/schemas/TestSuitesSourceDto"
                }
              }
            }
          },
          "404": {
            "description": "Either organization was not found by provided name or test suites source with such name in organization name was not found.",
            "content": {
              "*/*": {
                "schema": {
                  "$ref": "#/components/schemas/TestSuitesSourceDto"
                }
              }
            }
          },
          "401": {
            "description": "Unauthorized",
            "content": {
              "*/*": {
                "schema": {
                  "$ref": "#/components/schemas/TestSuitesSourceDto"
                }
              }
            }
          }
        },
        "security": [
          {
            "basic": []
          }
        ]
      }
    },
    "/api/v1/test-suites-sources/{organizationName}/list-snapshot": {
      "get": {
        "tags": [
          "test-suites-source"
        ],
        "summary": "List of snapshot for all test suites sources in requested organization.",
        "description": "List of snapshot for all test suites sources in requested organization.",
        "operationId": "listSnapshots",
        "parameters": [
          {
            "name": "organizationName",
            "in": "path",
            "description": "name of organization",
            "required": true,
            "schema": {
              "type": "string"
            }
          },
          {
            "name": "X-Authorization-Source",
            "in": "header",
            "required": true,
            "example": "basic"
          }
        ],
        "responses": {
          "404": {
            "description": "Organization was not found by provided name.",
            "content": {
              "*/*": {
                "schema": {
                  "type": "array",
                  "items": {
                    "$ref": "#/components/schemas/TestSuitesSourceSnapshotKey"
                  }
                }
              }
            }
          },
          "200": {
            "description": "Successfully listed snapshots for all test suites sources in requested organization.",
            "content": {
              "*/*": {
                "schema": {
                  "type": "array",
                  "items": {
                    "$ref": "#/components/schemas/TestSuitesSourceSnapshotKey"
                  }
                }
              }
            }
          },
          "401": {
            "description": "Unauthorized",
            "content": {
              "*/*": {
                "schema": {
                  "type": "array",
                  "items": {
                    "$ref": "#/components/schemas/TestSuitesSourceSnapshotKey"
                  }
                }
              }
            }
          }
        },
        "security": [
          {
            "basic": []
          }
        ]
      }
    },
    "/api/v1/test-suites-sources/{organizationName}/list": {
      "get": {
        "tags": [
          "test-suites-source"
        ],
        "summary": "List test suites source by organization name.",
        "description": "List test suites source by organization name.",
        "operationId": "list",
        "parameters": [
          {
            "name": "organizationName",
            "in": "path",
            "description": "name of organization",
            "required": true,
            "schema": {
              "type": "string"
            }
          },
          {
            "name": "X-Authorization-Source",
            "in": "header",
            "required": true,
            "example": "basic"
          }
        ],
        "responses": {
          "404": {
            "description": "Organization was not found by provided name.",
            "content": {
              "*/*": {
                "schema": {
                  "type": "array",
                  "items": {
                    "$ref": "#/components/schemas/TestSuitesSourceDto"
                  }
                }
              }
            }
          },
          "200": {
            "description": "Successfully fetched list of test suites sources by organization name.",
            "content": {
              "*/*": {
                "schema": {
                  "type": "array",
                  "items": {
                    "$ref": "#/components/schemas/TestSuitesSourceDto"
                  }
                }
              }
            }
          },
          "401": {
            "description": "Unauthorized",
            "content": {
              "*/*": {
                "schema": {
                  "type": "array",
                  "items": {
                    "$ref": "#/components/schemas/TestSuitesSourceDto"
                  }
                }
              }
            }
          }
        },
        "security": [
          {
            "basic": []
          }
        ]
      }
    },
    "/api/v1/test-suites-sources/get-standard": {
      "get": {
        "tags": [
          "test-suites-source"
        ],
        "summary": "List of standard test suites sources.",
        "description": "List of standard test suites sources.",
        "operationId": "getStandardTestSuitesSources",
        "parameters": [
          {
            "name": "X-Authorization-Source",
            "in": "header",
            "required": true,
            "example": "basic"
          }
        ],
        "responses": {
          "200": {
            "description": "Successfully listed standard test suites sources.",
            "content": {
              "*/*": {
                "schema": {
                  "type": "array",
                  "items": {
                    "$ref": "#/components/schemas/TestSuitesSourceDto"
                  }
                }
              }
            }
          },
          "401": {
            "description": "Unauthorized",
            "content": {
              "*/*": {
                "schema": {
                  "type": "array",
                  "items": {
                    "$ref": "#/components/schemas/TestSuitesSourceDto"
                  }
                }
              }
            }
          }
        },
        "security": [
          {
            "basic": []
          }
        ]
      }
    },
    "/api/v1/execution": {
      "get": {
        "tags": [
          "execution-controller"
        ],
        "operationId": "getExecution",
        "parameters": [
          {
            "name": "id",
            "in": "query",
            "required": true,
            "schema": {
              "type": "integer",
              "format": "int64"
            }
          }
        ],
        "responses": {
          "200": {
            "description": "OK",
            "content": {
              "*/*": {
                "schema": {
                  "$ref": "#/components/schemas/Execution"
                }
              }
            }
          }
        }
      }
    },
    "/api/v1/allStandardTestSuites": {
      "get": {
        "tags": [
          "test-suites-controller"
        ],
        "operationId": "getAllStandardTestSuites",
        "responses": {
          "200": {
            "description": "OK",
            "content": {
              "*/*": {
                "schema": {
                  "type": "array",
                  "items": {
                    "$ref": "#/components/schemas/TestSuiteDto"
                  }
                }
              }
            }
          }
        }
      }
    },
    "/api/v1/users/{userName}": {
      "get": {
        "tags": [
          "users-details-controller"
        ],
        "operationId": "findByName",
        "parameters": [
          {
            "name": "userName",
            "in": "path",
            "required": true,
            "schema": {
              "type": "string"
            }
          }
        ],
        "responses": {
          "200": {
            "description": "OK",
            "content": {
              "*/*": {
                "schema": {
                  "$ref": "#/components/schemas/UserInfo"
                }
              }
            }
          }
        }
      }
    },
    "/api/v1/users/{userName}/avatar": {
      "get": {
        "tags": [
          "users-details-controller"
        ],
        "operationId": "avatar",
        "parameters": [
          {
            "name": "userName",
            "in": "path",
            "required": true,
            "schema": {
              "type": "string"
            }
          }
        ],
        "responses": {
          "200": {
            "description": "OK",
            "content": {
              "*/*": {
                "schema": {
                  "$ref": "#/components/schemas/ImageInfo"
                }
              }
            }
          }
        }
      }
    },
    "/api/v1/users/global-role": {
      "get": {
        "tags": [
          "users-details-controller"
        ],
        "operationId": "getSelfGlobalRole",
        "responses": {
          "200": {
            "description": "OK",
            "content": {
              "*/*": {
                "schema": {
                  "type": "string",
                  "enum": [
                    "ADMIN",
                    "NONE",
                    "OWNER",
                    "SUPER_ADMIN",
                    "VIEWER"
                  ]
                }
              }
            }
          }
        }
      }
    },
    "/api/v1/testLatestExecutions": {
      "get": {
        "tags": [
          "test-executions"
        ],
        "operationId": "getTestExecutionsByStatus",
        "parameters": [
          {
            "name": "executionId",
            "in": "query",
            "required": true,
            "schema": {
              "type": "integer",
              "format": "int64"
            }
          },
          {
            "name": "status",
            "in": "query",
            "required": true,
            "schema": {
              "type": "string",
              "enum": [
                "FAILED",
                "IGNORED",
                "INTERNAL_ERROR",
                "PASSED",
                "READY_FOR_TESTING",
                "RUNNING",
                "TEST_ERROR"
              ]
            }
          },
          {
            "name": "page",
            "in": "query",
            "required": false,
            "schema": {
              "type": "integer",
              "format": "int32"
            }
          },
          {
            "name": "size",
            "in": "query",
            "required": false,
            "schema": {
              "type": "integer",
              "format": "int32"
            }
          },
          {
            "name": "X-Authorization-Source",
            "in": "header",
            "required": true,
            "example": "basic"
          }
        ],
        "responses": {
          "401": {
            "description": "Unauthorized",
            "content": {
              "*/*": {
                "schema": {
                  "type": "array",
                  "items": {
                    "$ref": "#/components/schemas/TestSuiteExecutionStatisticDto"
                  }
                }
              }
            }
          }
        },
        "security": [
          {
            "basic": []
          }
        ]
      }
    },
    "/api/v1/testExecution/count": {
      "get": {
        "tags": [
          "test-executions"
        ],
        "operationId": "getTestExecutionsCount",
        "parameters": [
          {
            "name": "executionId",
            "in": "query",
            "required": true,
            "schema": {
              "type": "integer",
              "format": "int64"
            }
          },
          {
            "name": "status",
            "in": "query",
            "required": false,
            "schema": {
              "type": "string",
              "enum": [
                "FAILED",
                "IGNORED",
                "INTERNAL_ERROR",
                "PASSED",
                "READY_FOR_TESTING",
                "RUNNING",
                "TEST_ERROR"
              ]
            }
          },
          {
            "name": "testSuite",
            "in": "query",
            "required": false,
            "schema": {
              "type": "string"
            }
          },
          {
            "name": "X-Authorization-Source",
            "in": "header",
            "required": true,
            "example": "basic"
          }
        ],
        "responses": {
          "401": {
            "description": "Unauthorized",
            "content": {
              "*/*": {
                "schema": {
                  "type": "integer",
                  "format": "int32"
                }
              }
            }
          }
        },
        "security": [
          {
            "basic": []
          }
        ]
      }
    },
    "/api/v1/test-suites/get-standard": {
      "get": {
        "tags": [
          "test-suites"
        ],
        "summary": "Get standard test suites.",
        "description": "Get list of standard test suites.",
        "operationId": "getStandardTestSuites",
        "parameters": [
          {
            "name": "isContest",
            "in": "query",
            "description": "is given request sent for browsing test suites for contest, default is false",
            "required": false,
            "schema": {
              "type": "boolean",
              "default": false
            }
          }
        ],
        "responses": {
          "200": {
            "description": "Successfully fetched standard test suites.",
            "content": {
              "*/*": {
                "schema": {
                  "type": "array",
                  "items": {
                    "$ref": "#/components/schemas/TestSuiteDto"
                  }
                }
              }
            }
          },
          "401": {
            "description": "Unauthorized",
            "content": {
              "*/*": {
                "schema": {
                  "type": "array",
                  "items": {
                    "$ref": "#/components/schemas/TestSuiteDto"
                  }
                }
              }
            }
          }
        },
        "security": [
          {
            "basic": []
          }
        ]
      }
    },
    "/api/v1/test-suites/get-by-organization": {
      "get": {
        "tags": [
          "test-suites"
        ],
        "summary": "Get test suites by organization.",
        "description": "Get list of available test suites posted by given organization.",
        "operationId": "getTestSuitesByOrganizationName",
        "parameters": [
          {
            "name": "organizationName",
            "in": "query",
            "description": "name of an organization",
            "required": true,
            "schema": {
              "type": "string"
            }
          },
          {
            "name": "isContest",
            "in": "query",
            "description": "is given request sent for browsing test suites for contest, default is false",
            "required": false,
            "schema": {
              "type": "boolean",
              "default": false
            }
          }
        ],
        "responses": {
          "200": {
            "description": "Successfully fetched test suites by organization name.",
            "content": {
              "*/*": {
                "schema": {
                  "type": "array",
                  "items": {
                    "$ref": "#/components/schemas/TestSuiteDto"
                  }
                }
              }
            }
          },
          "401": {
            "description": "Unauthorized",
            "content": {
              "*/*": {
                "schema": {
                  "type": "array",
                  "items": {
                    "$ref": "#/components/schemas/TestSuiteDto"
                  }
                }
              }
            }
          }
        },
        "security": [
          {
            "basic": []
          }
        ]
      }
    },
    "/api/v1/test-suites/filtered": {
      "get": {
        "tags": [
          "test-suites"
        ],
        "summary": "Get test suites with filters.",
        "description": "Get test suites with filters.",
        "operationId": "getFilteredTestSuites",
        "parameters": [
          {
            "name": "tags",
            "in": "query",
            "description": "test suite tags substring for filtering, default is empty",
            "required": false,
            "schema": {
              "type": "string",
              "default": ""
            }
          },
          {
            "name": "name",
            "in": "query",
            "description": "test suite name substring for filtering, default is empty",
            "required": false,
            "schema": {
              "type": "string",
              "default": ""
            }
          },
          {
            "name": "language",
            "in": "query",
            "description": "test suite language substring for filtering, default is empty",
            "required": false,
            "schema": {
              "type": "string",
              "default": ""
            }
          },
          {
            "name": "isContest",
            "in": "query",
            "description": "is given request sent for browsing test suites for contest, default is false",
            "required": false,
            "schema": {
              "type": "boolean",
              "default": false
            }
          }
        ],
        "responses": {
          "200": {
            "description": "Successfully fetched filtered test suites.",
            "content": {
              "*/*": {
                "schema": {
                  "type": "array",
                  "items": {
                    "$ref": "#/components/schemas/TestSuiteDto"
                  }
                }
              }
            }
          },
          "401": {
            "description": "Unauthorized",
            "content": {
              "*/*": {
                "schema": {
                  "type": "array",
                  "items": {
                    "$ref": "#/components/schemas/TestSuiteDto"
                  }
                }
              }
            }
          }
        },
        "security": [
          {
            "basic": []
          }
        ]
      }
    },
    "/api/v1/test-suites/available": {
      "get": {
        "tags": [
          "test-suites"
        ],
        "summary": "Get public test suites.",
        "description": "Get list of available test suites.",
        "operationId": "getPublicTestSuites",
        "parameters": [
          {
            "name": "isContest",
            "in": "query",
            "description": "is given request sent for browsing test suites for contest, default is false",
            "required": false,
            "schema": {
              "type": "boolean",
              "default": false
            }
          }
        ],
        "responses": {
          "200": {
            "description": "Successfully fetched public test suites.",
            "content": {
              "*/*": {
                "schema": {
                  "type": "array",
                  "items": {
                    "$ref": "#/components/schemas/TestSuiteDto"
                  }
                }
              }
            }
          },
          "401": {
            "description": "Unauthorized",
            "content": {
              "*/*": {
                "schema": {
                  "type": "array",
                  "items": {
                    "$ref": "#/components/schemas/TestSuiteDto"
                  }
                }
              }
            }
          }
        },
        "security": [
          {
            "basic": []
          }
        ]
      }
    },
    "/api/v1/test-suites-sources/{organizationName}/{sourceName}/get-test-suites": {
      "get": {
        "tags": [
          "test-suites-source"
        ],
        "summary": "List of test suites in requested test suites source.",
        "description": "List of test suites in requested test suites source.",
        "operationId": "getTestSuiteDtos",
        "parameters": [
          {
            "name": "organizationName",
            "in": "path",
            "description": "name of organization",
            "required": true,
            "schema": {
              "type": "string"
            }
          },
          {
            "name": "sourceName",
            "in": "path",
            "description": "name of test suites source",
            "required": true,
            "schema": {
              "type": "string"
            }
          },
          {
            "name": "version",
            "in": "query",
            "required": true,
            "schema": {
              "type": "string"
            }
          },
          {
            "name": "X-Authorization-Source",
            "in": "header",
            "required": true,
            "example": "basic"
          }
        ],
        "responses": {
          "200": {
            "description": "Successfully listed snapshots for requested test suites source.",
            "content": {
              "*/*": {
                "schema": {
                  "type": "array",
                  "items": {
                    "$ref": "#/components/schemas/TestSuiteDto"
                  }
                }
              }
            }
          },
          "404": {
            "description": "Either organization was not found by provided name or test suites source with such name in organization name was not found.",
            "content": {
              "*/*": {
                "schema": {
                  "type": "array",
                  "items": {
                    "$ref": "#/components/schemas/TestSuiteDto"
                  }
                }
              }
            }
          },
          "401": {
            "description": "Unauthorized",
            "content": {
              "*/*": {
                "schema": {
                  "type": "array",
                  "items": {
                    "$ref": "#/components/schemas/TestSuiteDto"
                  }
                }
              }
            }
          }
        },
        "security": [
          {
            "basic": []
          }
        ]
      }
    },
    "/api/v1/test-suites-sources/public-list": {
      "get": {
        "tags": [
          "test-suites-source"
        ],
        "summary": "List of public test suites sources.",
        "description": "List of public test suites sources.",
        "operationId": "publicList",
        "parameters": [
          {
            "name": "X-Authorization-Source",
            "in": "header",
            "required": true,
            "example": "basic"
          }
        ],
        "responses": {
          "200": {
            "description": "Successfully fetched list of public test suites sources.",
            "content": {
              "*/*": {
                "schema": {
                  "type": "array",
                  "items": {
                    "$ref": "#/components/schemas/TestSuitesSourceDto"
                  }
                }
              }
            }
          },
          "401": {
            "description": "Unauthorized",
            "content": {
              "*/*": {
                "schema": {
                  "type": "array",
                  "items": {
                    "$ref": "#/components/schemas/TestSuitesSourceDto"
                  }
                }
              }
            }
          }
        },
        "security": [
          {
            "basic": []
          }
        ]
      }
    },
    "/api/v1/test-suites-sources/avaliable": {
      "get": {
        "tags": [
          "test-suites-source"
        ],
        "summary": "Get organizations with public test suite sources.",
        "description": "Get list of organizations with public test suite sources",
        "operationId": "getOrganizationNamesWithPublicTestSuiteSources",
        "parameters": [
          {
            "name": "X-Authorization-Source",
            "in": "header",
            "required": true,
            "example": "basic"
          }
        ],
        "responses": {
          "200": {
            "description": "Successfully fetched organizations with public test suite sources.",
            "content": {
              "*/*": {
                "schema": {
                  "type": "array",
                  "items": {
                    "$ref": "#/components/schemas/TestSuitesSourceDto"
                  }
                }
              }
            }
          },
          "401": {
            "description": "Unauthorized",
            "content": {
              "*/*": {
                "schema": {
                  "type": "array",
                  "items": {
                    "$ref": "#/components/schemas/TestSuitesSourceDto"
                  }
                }
              }
            }
          }
        },
        "security": [
          {
            "basic": []
          }
        ]
      }
    },
    "/api/v1/projects/": {
      "get": {
        "tags": [
          "projects"
        ],
        "summary": "Get all avaliable projects.",
        "description": "Get all projects, avaliable for current user.",
        "operationId": "getProjects",
        "parameters": [
          {
            "name": "X-Authorization-Source",
            "in": "header",
            "required": true,
            "example": "basic"
          }
        ],
        "responses": {
          "200": {
            "description": "Projects successfully fetched.",
            "content": {
              "*/*": {
                "schema": {
                  "type": "array",
                  "items": {
                    "$ref": "#/components/schemas/Project"
                  }
                }
              }
            }
          },
          "401": {
            "description": "Unauthorized",
            "content": {
              "*/*": {
                "schema": {
                  "type": "array",
                  "items": {
                    "$ref": "#/components/schemas/Project"
                  }
                }
              }
            }
          }
        },
        "security": [
          {
            "basic": []
          }
        ]
      }
    },
    "/api/v1/projects/{organizationName}/{projectName}/users": {
      "get": {
        "tags": [
          "projects"
        ],
        "summary": "Get users from project with their roles.",
        "description": "Get list of users that are connected with given project and their roles in it.",
        "operationId": "getAllUsersByProjectNameAndOrganizationName",
        "parameters": [
          {
            "name": "organizationName",
            "in": "path",
            "description": "name of an organization",
            "required": true,
            "schema": {
              "type": "string"
            }
          },
          {
            "name": "projectName",
            "in": "path",
            "description": "name of a project",
            "required": true,
            "schema": {
              "type": "string"
            }
          },
          {
            "name": "X-Authorization-Source",
            "in": "header",
            "required": true,
            "example": "basic"
          }
        ],
        "responses": {
          "404": {
            "description": "Project with such name was not found.",
            "content": {
              "*/*": {
                "schema": {
                  "type": "array",
                  "items": {
                    "$ref": "#/components/schemas/UserInfo"
                  }
                }
              }
            }
          },
          "200": {
            "description": "Successfully fetched users from project.",
            "content": {
              "*/*": {
                "schema": {
                  "type": "array",
                  "items": {
                    "$ref": "#/components/schemas/UserInfo"
                  }
                }
              }
            }
          },
          "401": {
            "description": "Unauthorized",
            "content": {
              "*/*": {
                "schema": {
                  "type": "array",
                  "items": {
                    "$ref": "#/components/schemas/UserInfo"
                  }
                }
              }
            }
          }
        },
        "security": [
          {
            "basic": []
          }
        ]
      }
    },
    "/api/v1/projects/{organizationName}/{projectName}/users/not-from": {
      "get": {
        "tags": [
          "projects"
        ],
        "summary": "Get users not from project.",
        "description": "Get list of users that are not connected with given project.",
        "operationId": "getAllUsersNotFromProjectWithNamesStartingWith",
        "parameters": [
          {
            "name": "organizationName",
            "in": "path",
            "description": "name of an organization",
            "required": true,
            "schema": {
              "type": "string"
            }
          },
          {
            "name": "projectName",
            "in": "path",
            "description": "name of a project",
            "required": true,
            "schema": {
              "type": "string"
            }
          },
          {
            "name": "prefix",
            "in": "query",
            "required": true,
            "schema": {
              "type": "string"
            }
          },
          {
            "name": "X-Authorization-Source",
            "in": "header",
            "required": true,
            "example": "basic"
          }
        ],
        "responses": {
          "200": {
            "description": "Successfully fetched users not from project.",
            "content": {
              "*/*": {
                "schema": {
                  "type": "array",
                  "items": {
                    "$ref": "#/components/schemas/UserInfo"
                  }
                }
              }
            }
          },
          "404": {
            "description": "Project with such name was not found or considered to be private.",
            "content": {
              "*/*": {
                "schema": {
                  "type": "array",
                  "items": {
                    "$ref": "#/components/schemas/UserInfo"
                  }
                }
              }
            }
          },
          "401": {
            "description": "Unauthorized",
            "content": {
              "*/*": {
                "schema": {
                  "type": "array",
                  "items": {
                    "$ref": "#/components/schemas/UserInfo"
                  }
                }
              }
            }
          }
        },
        "security": [
          {
            "basic": []
          }
        ]
      }
    },
    "/api/v1/projects/not-deleted": {
      "get": {
        "tags": [
          "projects"
        ],
        "summary": "Get non-deleted projects.",
        "description": "Get non-deleted projects, avaliable for current user.",
        "operationId": "getNotDeletedProjects",
        "responses": {
          "200": {
            "description": "Successfully fetched non-deleted projects.",
            "content": {
              "*/*": {
                "schema": {
                  "type": "array",
                  "items": {
                    "$ref": "#/components/schemas/Project"
                  }
                }
              }
            }
          },
          "401": {
            "description": "Unauthorized",
            "content": {
              "*/*": {
                "schema": {
                  "type": "array",
                  "items": {
                    "$ref": "#/components/schemas/Project"
                  }
                }
              }
            }
          }
        },
        "security": [
          {
            "basic": []
          }
        ]
      }
    },
    "/api/v1/projects/get/projects-by-organization": {
      "get": {
        "tags": [
          "projects"
        ],
        "summary": "Get all projects by organization name.",
        "description": "Get all projects by organization name.",
        "operationId": "getProjectsByOrganizationName",
        "parameters": [
          {
            "name": "organizationName",
            "in": "path",
            "description": "name of an organization",
            "required": true,
            "schema": {
              "type": "string"
            }
          }
        ],
        "responses": {
          "200": {
            "description": "Successfully fetched projects by organization name.",
            "content": {
              "*/*": {
                "schema": {
                  "type": "array",
                  "items": {
                    "$ref": "#/components/schemas/Project"
                  }
                }
              }
            }
          },
          "401": {
            "description": "Unauthorized",
            "content": {
              "*/*": {
                "schema": {
                  "type": "array",
                  "items": {
                    "$ref": "#/components/schemas/Project"
                  }
                }
              }
            }
          }
        },
        "security": [
          {
            "basic": []
          }
        ]
      }
    },
    "/api/v1/projects/get/organization-name": {
      "get": {
        "tags": [
          "projects"
        ],
        "summary": "Get project by name and organization name.",
        "description": "Get project by name and organization name.",
        "operationId": "getProjectByNameAndOrganizationName",
        "parameters": [
          {
            "name": "name",
            "in": "path",
            "description": "name of a project",
            "required": true,
            "schema": {
              "type": "string"
            }
          },
          {
            "name": "organizationName",
            "in": "path",
            "description": "name of an organization",
            "required": true,
            "schema": {
              "type": "string"
            }
          },
          {
            "name": "X-Authorization-Source",
            "in": "header",
            "required": true,
            "example": "basic"
          }
        ],
        "responses": {
          "404": {
            "description": "Could not find project with such name and organization name.",
            "content": {
              "*/*": {
                "schema": {
                  "$ref": "#/components/schemas/Project"
                }
              }
            }
          },
          "200": {
            "description": "Successfully fetched project by name and organization name.",
            "content": {
              "*/*": {
                "schema": {
                  "$ref": "#/components/schemas/Project"
                }
              }
            }
          },
          "403": {
            "description": "Not enough permission for accessing given project.",
            "content": {
              "*/*": {
                "schema": {
                  "$ref": "#/components/schemas/Project"
                }
              }
            }
          },
          "401": {
            "description": "Unauthorized",
            "content": {
              "*/*": {
                "schema": {
                  "$ref": "#/components/schemas/Project"
                }
              }
            }
          }
        },
        "security": [
          {
            "basic": []
          }
        ]
      }
    },
    "/api/v1/projects/get/not-deleted-projects-by-organization": {
      "get": {
        "tags": [
          "projects"
        ],
        "summary": "Get non-deleted projects by organization name.",
        "description": "Get non-deleted projects by organization name.",
        "operationId": "getNonDeletedProjectsByOrganizationName",
        "parameters": [
          {
            "name": "organizationName",
            "in": "path",
            "description": "name of an organization",
            "required": true,
            "schema": {
              "type": "string"
            }
          },
          {
            "name": "X-Authorization-Source",
            "in": "header",
            "required": true,
            "example": "basic"
          }
        ],
        "responses": {
          "200": {
            "description": "Successfully fetched projects by organization name.",
            "content": {
              "*/*": {
                "schema": {
                  "type": "array",
                  "items": {
                    "$ref": "#/components/schemas/Project"
                  }
                }
              }
            }
          },
          "401": {
            "description": "Unauthorized",
            "content": {
              "*/*": {
                "schema": {
                  "type": "array",
                  "items": {
                    "$ref": "#/components/schemas/Project"
                  }
                }
              }
            }
          }
        },
        "security": [
          {
            "basic": []
          }
        ]
      }
    },
    "/api/v1/projects/all": {
      "get": {
        "tags": [
          "projects"
        ],
        "summary": "Get all projects.",
        "description": "Get all projects, including deleted and private. Only accessible for super admins",
        "operationId": "getProjects_1",
        "parameters": [
          {
            "name": "X-Authorization-Source",
            "in": "header",
            "required": true,
            "example": "basic"
          }
        ],
        "responses": {
          "200": {
            "description": "Projects successfully fetched.",
            "content": {
              "*/*": {
                "schema": {
                  "type": "array",
                  "items": {
                    "$ref": "#/components/schemas/Project"
                  }
                }
              }
            }
          },
          "401": {
            "description": "Unauthorized",
            "content": {
              "*/*": {
                "schema": {
                  "type": "array",
                  "items": {
                    "$ref": "#/components/schemas/Project"
                  }
                }
              }
            }
          }
        },
        "security": [
          {
            "basic": []
          }
        ]
      }
    },
    "/api/v1/organizations/{organizationName}": {
      "get": {
        "tags": [
          "organizations"
        ],
        "summary": "Get organization by name.",
        "description": "Get an organization by its name.",
        "operationId": "getOrganizationByName",
        "parameters": [
          {
            "name": "organizationName",
            "in": "path",
            "description": "name of an organization",
            "required": true,
            "schema": {
              "type": "string"
            }
          }
        ],
        "responses": {
          "404": {
            "description": "Organization with such name was not found.",
            "content": {
              "*/*": {
                "schema": {
                  "$ref": "#/components/schemas/Organization"
                }
              }
            }
          },
          "200": {
            "description": "Successfully fetched organization by it\u0027s name.",
            "content": {
              "*/*": {
                "schema": {
                  "$ref": "#/components/schemas/Organization"
                }
              }
            }
          },
          "401": {
            "description": "Unauthorized",
            "content": {
              "*/*": {
                "schema": {
                  "$ref": "#/components/schemas/Organization"
                }
              }
            }
          }
        },
        "security": [
          {
            "basic": []
          }
        ]
      }
    },
    "/api/v1/organizations/{organizationName}/users": {
      "get": {
        "tags": [
          "roles",
          "organizations"
        ],
        "summary": "Get list of users that are connected with given organization.",
        "description": "Get list of users that are connected with given organization.",
        "operationId": "getAllUsersByOrganizationName",
        "parameters": [
          {
            "name": "organizationName",
            "in": "path",
            "description": "name of an organization",
            "required": true,
            "schema": {
              "type": "string"
            }
          },
          {
            "name": "X-Authorization-Source",
            "in": "header",
            "required": true,
            "example": "basic"
          }
        ],
        "responses": {
          "404": {
            "description": "Contest with such name was not found.",
            "content": {
              "*/*": {
                "schema": {
                  "type": "array",
                  "items": {
                    "$ref": "#/components/schemas/UserInfo"
                  }
                }
              }
            }
          },
          "200": {
            "description": "Successfully fetched contest by it\u0027s name.",
            "content": {
              "*/*": {
                "schema": {
                  "type": "array",
                  "items": {
                    "$ref": "#/components/schemas/UserInfo"
                  }
                }
              }
            }
          },
          "401": {
            "description": "Unauthorized",
            "content": {
              "*/*": {
                "schema": {
                  "type": "array",
                  "items": {
                    "$ref": "#/components/schemas/UserInfo"
                  }
                }
              }
            }
          }
        },
        "security": [
          {
            "basic": []
          }
        ]
      }
    },
    "/api/v1/organizations/{organizationName}/users/not-from": {
      "get": {
        "tags": [
          "roles",
          "organizations"
        ],
        "summary": "Get all users not from organization with names starting with a given prefix.",
        "description": "Get all users not connected with organization with name organizationName whose names start with the same prefix.",
        "operationId": "getAllUsersNotFromOrganizationWithNamesStartingWith",
        "parameters": [
          {
            "name": "organizationName",
            "in": "path",
            "description": "name of an organization",
            "required": true,
            "schema": {
              "type": "string"
            }
          },
          {
            "name": "prefix",
            "in": "query",
            "description": "prefix of username",
            "required": true,
            "schema": {
              "type": "string"
            }
          },
          {
            "name": "X-Authorization-Source",
            "in": "header",
            "required": true,
            "example": "basic"
          }
        ],
        "responses": {
          "200": {
            "description": "Successfully fetched list of users",
            "content": {
              "*/*": {
                "schema": {
                  "type": "array",
                  "items": {
                    "$ref": "#/components/schemas/UserInfo"
                  }
                }
              }
            }
          },
          "404": {
            "description": "Requested organization doesn\u0027t exist",
            "content": {
              "*/*": {
                "schema": {
                  "type": "array",
                  "items": {
                    "$ref": "#/components/schemas/UserInfo"
                  }
                }
              }
            }
          },
          "401": {
            "description": "Unauthorized",
            "content": {
              "*/*": {
                "schema": {
                  "type": "array",
                  "items": {
                    "$ref": "#/components/schemas/UserInfo"
                  }
                }
              }
            }
          }
        },
        "security": [
          {
            "basic": []
          }
        ]
      }
    },
    "/api/v1/organizations/{organizationName}/list-git": {
      "get": {
        "tags": [
          "organizations"
        ],
        "summary": "Get organization Gits.",
        "description": "Get a list of organization\u0027s Gits.",
        "operationId": "listGit",
        "parameters": [
          {
            "name": "organizationName",
            "in": "path",
            "description": "name of an organization",
            "required": true,
            "schema": {
              "type": "string"
            }
          },
          {
            "name": "X-Authorization-Source",
            "in": "header",
            "required": true,
            "example": "basic"
          }
        ],
        "responses": {
          "404": {
            "description": "Could not find an organization with such name.",
            "content": {
              "*/*": {
                "schema": {
                  "type": "array",
                  "items": {
                    "$ref": "#/components/schemas/GitDto"
                  }
                }
              }
            }
          },
          "200": {
            "description": "Successfully fetched a list of GitDtos.",
            "content": {
              "*/*": {
                "schema": {
                  "type": "array",
                  "items": {
                    "$ref": "#/components/schemas/GitDto"
                  }
                }
              }
            }
          },
          "401": {
            "description": "Unauthorized",
            "content": {
              "*/*": {
                "schema": {
                  "type": "array",
                  "items": {
                    "$ref": "#/components/schemas/GitDto"
                  }
                }
              }
            }
          }
        },
        "security": [
          {
            "basic": []
          }
        ]
      }
    },
    "/api/v1/organizations/{organizationName}/avatar": {
      "get": {
        "tags": [
          "organizations"
        ],
        "summary": "Get avatar by organization name.",
        "description": "Get organization avatar by organization name.",
        "operationId": "avatar_1",
        "parameters": [
          {
            "name": "organizationName",
            "in": "path",
            "description": "name of an organization",
            "required": true,
            "schema": {
              "type": "string"
            }
          }
        ],
        "responses": {
          "200": {
            "description": "Successfully fetched avatar by organization name.",
            "content": {
              "*/*": {
                "schema": {
                  "$ref": "#/components/schemas/ImageInfo"
                }
              }
            }
          },
          "401": {
            "description": "Unauthorized",
            "content": {
              "*/*": {
                "schema": {
                  "$ref": "#/components/schemas/ImageInfo"
                }
              }
            }
          }
        },
        "security": [
          {
            "basic": []
          }
        ]
      }
    },
    "/api/v1/organizations/get/list": {
      "get": {
        "tags": [
          "organizations"
        ],
        "summary": "Get your organizations.",
        "description": "Get list of all organizations where current user is a participant.",
        "operationId": "getOrganizationsByUser",
        "responses": {
          "200": {
            "description": "Successfully fetched list of organizations.",
            "content": {
              "*/*": {
                "schema": {
                  "type": "array",
                  "items": {
                    "$ref": "#/components/schemas/Organization"
                  }
                }
              }
            }
          },
          "401": {
            "description": "Unauthorized",
            "content": {
              "*/*": {
                "schema": {
                  "type": "array",
                  "items": {
                    "$ref": "#/components/schemas/Organization"
                  }
                }
              }
            }
          }
        },
        "security": [
          {
            "basic": []
          }
        ]
      }
    },
    "/api/v1/organizations/can-create-contests": {
      "get": {
        "tags": [
          "roles",
          "organizations"
        ],
        "summary": "Get all user\u0027s organizations that can create contests.",
        "description": "Get all organizations that can create contests where user is a member.",
        "operationId": "getAllUsersOrganizationsThatCanCreateContests",
        "parameters": [
          {
            "name": "X-Authorization-Source",
            "in": "header",
            "required": true,
            "example": "basic"
          }
        ],
        "responses": {
          "403": {
            "description": "User doesn\u0027t have permissions to manage this members",
            "content": {
              "*/*": {
                "schema": {
                  "type": "array",
                  "items": {
                    "$ref": "#/components/schemas/Organization"
                  }
                }
              }
            }
          },
          "200": {
            "description": "Role removed",
            "content": {
              "*/*": {
                "schema": {
                  "type": "array",
                  "items": {
                    "$ref": "#/components/schemas/Organization"
                  }
                }
              }
            }
          },
          "404": {
            "description": "Requested user or organization doesn\u0027t exist",
            "content": {
              "*/*": {
                "schema": {
                  "type": "array",
                  "items": {
                    "$ref": "#/components/schemas/Organization"
                  }
                }
              }
            }
          },
          "401": {
            "description": "Unauthorized",
            "content": {
              "*/*": {
                "schema": {
                  "type": "array",
                  "items": {
                    "$ref": "#/components/schemas/Organization"
                  }
                }
              }
            }
          }
        },
        "security": [
          {
            "basic": []
          }
        ]
      }
    },
    "/api/v1/organizations/by-user/not-deleted": {
      "get": {
        "tags": [
          "roles",
          "organizations"
        ],
        "summary": "Get user\u0027s organizations.",
        "description": "Get not deleted organizations where user is a member, and his roles in those organizations.",
        "operationId": "getOrganizationWithRoles",
        "parameters": [
          {
            "name": "X-Authorization-Source",
            "in": "header",
            "required": true,
            "example": "basic"
          }
        ],
        "responses": {
          "404": {
            "description": "Could not find user with this id.",
            "content": {
              "*/*": {
                "schema": {
                  "type": "array",
                  "items": {
                    "$ref": "#/components/schemas/OrganizationDto"
                  }
                }
              }
            }
          },
          "200": {
            "description": "Successfully fetched organization infos.",
            "content": {
              "*/*": {
                "schema": {
                  "type": "array",
                  "items": {
                    "$ref": "#/components/schemas/OrganizationDto"
                  }
                }
              }
            }
          },
          "401": {
            "description": "Unauthorized",
            "content": {
              "*/*": {
                "schema": {
                  "type": "array",
                  "items": {
                    "$ref": "#/components/schemas/OrganizationDto"
                  }
                }
              }
            }
          }
        },
        "security": [
          {
            "basic": []
          }
        ]
      }
    },
    "/api/v1/organizations/all": {
      "get": {
        "tags": [
          "organizations"
        ],
        "summary": "Get all organizations",
        "description": "Get organizations",
        "operationId": "getAllOrganizations",
        "parameters": [
          {
            "name": "organizationName",
            "in": "path",
            "description": "name of an organization",
            "required": true,
            "schema": {
              "type": "string"
            }
          }
        ],
        "responses": {
          "200": {
            "description": "Successfully fetched all registered organizations",
            "content": {
              "*/*": {
                "schema": {
                  "type": "array",
                  "items": {
                    "$ref": "#/components/schemas/Organization"
                  }
                }
              }
            }
          },
          "404": {
            "description": "Not able to find any organization in SAVE",
            "content": {
              "*/*": {
                "schema": {
                  "type": "array",
                  "items": {
                    "$ref": "#/components/schemas/Organization"
                  }
                }
              }
            }
          },
          "401": {
            "description": "Unauthorized",
            "content": {
              "*/*": {
                "schema": {
                  "type": "array",
                  "items": {
                    "$ref": "#/components/schemas/Organization"
                  }
                }
              }
            }
          }
        },
        "security": [
          {
            "basic": []
          }
        ]
      }
    },
    "/api/v1/latestExecution": {
      "get": {
        "tags": [
          "execution-controller"
        ],
        "operationId": "getLatestExecutionForProject",
        "parameters": [
          {
            "name": "name",
            "in": "query",
            "required": true,
            "schema": {
              "type": "string"
            }
          },
          {
            "name": "organizationName",
            "in": "query",
            "required": true,
            "schema": {
              "type": "string"
            }
          }
        ],
        "responses": {
          "200": {
            "description": "OK",
            "content": {
              "*/*": {
                "schema": {
                  "$ref": "#/components/schemas/ExecutionDto"
                }
              }
            }
          }
        }
      }
    },
    "/api/v1/files/{organizationName}/{projectName}/list": {
      "get": {
        "tags": [
          "files"
        ],
        "operationId": "list_1",
        "parameters": [
          {
            "name": "organizationName",
            "in": "path",
            "required": true,
            "schema": {
              "type": "string"
            }
          },
          {
            "name": "projectName",
            "in": "path",
            "required": true,
            "schema": {
              "type": "string"
            }
          }
        ],
        "responses": {
          "401": {
            "description": "Unauthorized",
            "content": {
              "*/*": {
                "schema": {
                  "type": "array",
                  "items": {
                    "$ref": "#/components/schemas/FileInfo"
                  }
                }
              }
            }
          }
        },
        "security": [
          {
            "basic": []
          }
        ]
      }
    },
    "/api/v1/executionDto": {
      "get": {
        "tags": [
          "execution-controller"
        ],
        "operationId": "getExecutionDto",
        "parameters": [
          {
            "name": "executionId",
            "in": "query",
            "required": true,
            "schema": {
              "type": "integer",
              "format": "int64"
            }
          }
        ],
        "responses": {
          "200": {
            "description": "OK",
            "content": {
              "*/*": {
                "schema": {
                  "$ref": "#/components/schemas/ExecutionDto"
                }
              }
            }
          }
        }
      }
    },
    "/api/v1/executionDtoList": {
      "get": {
        "tags": [
          "execution-controller"
        ],
        "operationId": "getExecutionByProject",
        "parameters": [
          {
            "name": "name",
            "in": "query",
            "required": true,
            "schema": {
              "type": "string"
            }
          },
          {
            "name": "organizationName",
            "in": "query",
            "required": true,
            "schema": {
              "type": "string"
            }
          }
        ],
        "responses": {
          "200": {
            "description": "OK",
            "content": {
              "*/*": {
                "schema": {
                  "type": "array",
                  "items": {
                    "$ref": "#/components/schemas/ExecutionDto"
                  }
                }
              }
            }
          }
        }
      }
    },
    "/api/v1/contests/{organizationName}/{projectName}/eligible-contests": {
      "get": {
        "tags": [
          "contests"
        ],
        "summary": "Get contests that can be participated.",
        "description": "Get list of contest names that a given project can participate in.",
        "operationId": "getAvaliableContestsForProject",
        "parameters": [
          {
            "name": "organizationName",
            "in": "path",
            "description": "name of an organization",
            "required": true,
            "schema": {
              "type": "string"
            }
          },
          {
            "name": "projectName",
            "in": "path",
            "description": "name of a project",
            "required": true,
            "schema": {
              "type": "string"
            }
          },
          {
            "name": "X-Authorization-Source",
            "in": "header",
            "required": true,
            "example": "basic"
          }
        ],
        "responses": {
          "200": {
            "description": "Successfully fetched contests avaliable for project.",
            "content": {
              "*/*": {
                "schema": {
                  "type": "array",
                  "items": {
                    "type": "string"
                  }
                }
              }
            }
          },
          "401": {
            "description": "Unauthorized",
            "content": {
              "*/*": {
                "schema": {
                  "type": "array",
                  "items": {
                    "type": "string"
                  }
                }
              }
            }
          }
        },
        "security": [
          {
            "basic": []
          }
        ]
      }
    },
    "/api/v1/contests/{organizationName}/{projectName}/best": {
      "get": {
        "tags": [
          "contests"
        ],
        "summary": "Get best contests of a project.",
        "description": "Get list of contests in which given project has higher results.",
        "operationId": "getBestProjectContests",
        "parameters": [
          {
            "name": "organizationName",
            "in": "path",
            "description": "name of an organization",
            "required": true,
            "schema": {
              "type": "string"
            }
          },
          {
            "name": "projectName",
            "in": "path",
            "description": "name of a project",
            "required": true,
            "schema": {
              "type": "string"
            }
          },
          {
            "name": "amount",
            "in": "path",
            "description": "number of contests that will be fetched, default is 4",
            "required": true,
            "schema": {
              "type": "integer",
              "format": "int32",
              "default": 4
            }
          }
        ],
        "responses": {
          "200": {
            "description": "Successfully fetched best project contests.",
            "content": {
              "*/*": {
                "schema": {
                  "type": "array",
                  "items": {
                    "$ref": "#/components/schemas/ContestResult"
                  }
                }
              }
            }
          },
          "401": {
            "description": "Unauthorized",
            "content": {
              "*/*": {
                "schema": {
                  "type": "array",
                  "items": {
                    "$ref": "#/components/schemas/ContestResult"
                  }
                }
              }
            }
          }
        },
        "security": [
          {
            "basic": []
          }
        ]
      }
    },
    "/api/v1/contests/{contestName}": {
      "get": {
        "tags": [
          "contests"
        ],
        "summary": "Get contest by name.",
        "description": "Get contest by name.",
        "operationId": "getContestByName",
        "parameters": [
          {
            "name": "contestName",
            "in": "path",
            "description": "name of a contest",
            "required": true,
            "schema": {
              "type": "string"
            }
          }
        ],
        "responses": {
          "404": {
            "description": "Contest with such name was not found.",
            "content": {
              "*/*": {
                "schema": {
                  "$ref": "#/components/schemas/ContestDto"
                }
              }
            }
          },
          "200": {
            "description": "Successfully fetched contest by it\u0027s name.",
            "content": {
              "*/*": {
                "schema": {
                  "$ref": "#/components/schemas/ContestDto"
                }
              }
            }
          },
          "401": {
            "description": "Unauthorized",
            "content": {
              "*/*": {
                "schema": {
                  "$ref": "#/components/schemas/ContestDto"
                }
              }
            }
          }
        },
        "security": [
          {
            "basic": []
          }
        ]
      }
    },
    "/api/v1/contests/{contestName}/test-suites": {
      "get": {
        "tags": [
          "contests"
        ],
        "summary": "Get test suites connected to contest.",
        "description": "Get list of test suites dtos.",
        "operationId": "getTestSuiteDtosByContestName",
        "parameters": [
          {
            "name": "contestName",
            "in": "query",
            "description": "name of a contest",
            "required": true,
            "schema": {
              "type": "string"
            }
          }
        ],
        "responses": {
          "200": {
            "description": "Successfully fetched test suites.",
            "content": {
              "*/*": {
                "schema": {
                  "type": "array",
                  "items": {
                    "$ref": "#/components/schemas/TestSuiteDto"
                  }
                }
              }
            }
          },
          "401": {
            "description": "Unauthorized",
            "content": {
              "*/*": {
                "schema": {
                  "type": "array",
                  "items": {
                    "$ref": "#/components/schemas/TestSuiteDto"
                  }
                }
              }
            }
          }
        },
        "security": [
          {
            "basic": []
          }
        ]
      }
    },
    "/api/v1/contests/{contestName}/scores": {
      "get": {
        "tags": [
          "contests"
        ],
        "summary": "Get scores of all projects in contest.",
        "description": "Get scores of all projects in contest.",
        "operationId": "getRatingsInContest",
        "parameters": [
          {
            "name": "contestName",
            "in": "path",
            "description": "name of a contest",
            "required": true,
            "schema": {
              "type": "string"
            }
          }
        ],
        "responses": {
          "200": {
            "description": "Successfully fetched contest scores.",
            "content": {
              "*/*": {
                "schema": {
                  "type": "array",
                  "items": {
                    "$ref": "#/components/schemas/ContestResult"
                  }
                }
              }
            }
          },
          "401": {
            "description": "Unauthorized",
            "content": {
              "*/*": {
                "schema": {
                  "type": "array",
                  "items": {
                    "$ref": "#/components/schemas/ContestResult"
                  }
                }
              }
            }
          }
        },
        "security": [
          {
            "basic": []
          }
        ]
      }
    },
    "/api/v1/contests/{contestName}/public-test": {
      "get": {
        "tags": [
          "contests"
        ],
        "summary": "Get public test for contest with given name.",
        "description": "Get public test for contest with given name.",
        "operationId": "getPublicTestForContest",
        "parameters": [
          {
            "name": "contestName",
            "in": "path",
            "description": "name of a contest",
            "required": true,
            "schema": {
              "type": "string"
            }
          },
          {
            "name": "testSuiteId",
            "in": "query",
            "description": "id of a testSuite",
            "required": true,
            "schema": {
              "type": "integer",
              "format": "int64"
            }
          }
        ],
        "responses": {
          "403": {
            "description": "Cannot fetch public test from test suite not connected to contest.",
            "content": {
              "*/*": {
                "schema": {
                  "$ref": "#/components/schemas/TestFilesContent"
                }
              }
            }
          },
          "404": {
            "description": "Either contest with such name was not found or tests are not provided.",
            "content": {
              "*/*": {
                "schema": {
                  "$ref": "#/components/schemas/TestFilesContent"
                }
              }
            }
          },
          "200": {
            "description": "Successfully fetched public tests.",
            "content": {
              "*/*": {
                "schema": {
                  "$ref": "#/components/schemas/TestFilesContent"
                }
              }
            }
          },
          "401": {
            "description": "Unauthorized",
            "content": {
              "*/*": {
                "schema": {
                  "$ref": "#/components/schemas/TestFilesContent"
                }
              }
            }
          }
        },
        "security": [
          {
            "basic": []
          }
        ]
      }
    },
    "/api/v1/contests/{contestName}/my-results": {
      "get": {
        "tags": [
          "contests"
        ],
        "summary": "Get your best results in contest.",
        "description": "Get list of best results of your projects in a given contest.",
        "operationId": "getBestResultsInUserProjects",
        "parameters": [
          {
            "name": "contestName",
            "in": "path",
            "description": "name of a contest",
            "required": true,
            "schema": {
              "type": "string"
            }
          },
          {
            "name": "X-Authorization-Source",
            "in": "header",
            "required": true,
            "example": "basic"
          }
        ],
        "responses": {
          "200": {
            "description": "Successfully fetched your best results.",
            "content": {
              "*/*": {
                "schema": {
                  "type": "array",
                  "items": {
                    "$ref": "#/components/schemas/ContestResult"
                  }
                }
              }
            }
          },
          "404": {
            "description": "Either given project or given contest was not found.",
            "content": {
              "*/*": {
                "schema": {
                  "type": "array",
                  "items": {
                    "$ref": "#/components/schemas/ContestResult"
                  }
                }
              }
            }
          },
          "401": {
            "description": "Unauthorized",
            "content": {
              "*/*": {
                "schema": {
                  "type": "array",
                  "items": {
                    "$ref": "#/components/schemas/ContestResult"
                  }
                }
              }
            }
          }
        },
        "security": [
          {
            "basic": []
          }
        ]
      }
    },
    "/api/v1/contests/{contestName}/executions/{organizationName}/{projectName}": {
      "get": {
        "tags": [
          "contests"
        ],
        "summary": "Get project executions in contest.",
        "description": "Get list of execution of a project with given name in contest with given name.",
        "operationId": "getContestExecutionsForProject",
        "parameters": [
          {
            "name": "contestName",
            "in": "path",
            "description": "name of an organization",
            "required": true,
            "schema": {
              "type": "string"
            }
          },
          {
            "name": "organizationName",
            "in": "path",
            "description": "name of an organization",
            "required": true,
            "schema": {
              "type": "string"
            }
          },
          {
            "name": "projectName",
            "in": "path",
            "description": "name of a project",
            "required": true,
            "schema": {
              "type": "string"
            }
          }
        ],
        "responses": {
          "404": {
            "description": "Either contest is not found or project is not found or execution is not found.",
            "content": {
              "*/*": {
                "schema": {
                  "type": "array",
                  "items": {
                    "$ref": "#/components/schemas/ExecutionDto"
                  }
                }
              }
            }
          },
          "200": {
            "description": "Successfully fetched latest project execution in contest.",
            "content": {
              "*/*": {
                "schema": {
                  "type": "array",
                  "items": {
                    "$ref": "#/components/schemas/ExecutionDto"
                  }
                }
              }
            }
          },
          "401": {
            "description": "Unauthorized",
            "content": {
              "*/*": {
                "schema": {
                  "type": "array",
                  "items": {
                    "$ref": "#/components/schemas/ExecutionDto"
                  }
                }
              }
            }
          }
        },
        "security": [
          {
            "basic": []
          }
        ]
      }
    },
    "/api/v1/contests/{contestName}/executions/{organizationName}/{projectName}/latest": {
      "get": {
        "tags": [
          "contests"
        ],
        "summary": "Get latest project execution in contest.",
        "description": "Get latest execution of a project with given name in contest with given name.",
        "operationId": "getLatestExecutionOfProjectInContest",
        "parameters": [
          {
            "name": "organizationName",
            "in": "path",
            "description": "name of an organization",
            "required": true,
            "schema": {
              "type": "string"
            }
          },
          {
            "name": "projectName",
            "in": "path",
            "description": "name of a project",
            "required": true,
            "schema": {
              "type": "string"
            }
          },
          {
            "name": "contestName",
            "in": "path",
            "description": "name of an organization",
            "required": true,
            "schema": {
              "type": "string"
            }
          },
          {
            "name": "X-Authorization-Source",
            "in": "header",
            "required": true,
            "example": "basic"
          }
        ],
        "responses": {
          "404": {
            "description": "Either contest is not found or project is not found or execution is not found.",
            "content": {
              "*/*": {
                "schema": {
                  "$ref": "#/components/schemas/ExecutionDto"
                }
              }
            }
          },
          "200": {
            "description": "Successfully fetched latest project execution in contest.",
            "content": {
              "*/*": {
                "schema": {
                  "$ref": "#/components/schemas/ExecutionDto"
                }
              }
            }
          },
          "401": {
            "description": "Unauthorized",
            "content": {
              "*/*": {
                "schema": {
                  "$ref": "#/components/schemas/ExecutionDto"
                }
              }
            }
          }
        },
        "security": [
          {
            "basic": []
          }
        ]
      }
    },
    "/api/v1/contests/{contestName}/enroll": {
      "get": {
        "tags": [
          "contests"
        ],
        "summary": "Register for a contest.",
        "description": "Register your public project for a contest.",
        "operationId": "enrollForContest",
        "parameters": [
          {
            "name": "contestName",
            "in": "path",
            "description": "name of a contest",
            "required": true,
            "schema": {
              "type": "string"
            }
          },
          {
            "name": "projectName",
            "in": "query",
            "description": "name of a project",
            "required": true,
            "schema": {
              "type": "string"
            }
          },
          {
            "name": "organizationName",
            "in": "query",
            "description": "name of an organization",
            "required": true,
            "schema": {
              "type": "string"
            }
          },
          {
            "name": "X-Authorization-Source",
            "in": "header",
            "required": true,
            "example": "basic"
          }
        ],
        "responses": {
          "403": {
            "description": "Not enough permissions to enroll for a contest with given project.",
            "content": {
              "*/*": {
                "schema": {
                  "type": "string"
                }
              }
            }
          },
          "409": {
            "description": "Only public projects can participate in contests.",
            "content": {
              "*/*": {
                "schema": {
                  "type": "string"
                }
              }
            }
          },
          "404": {
            "description": "Either given project or given contest was not found.",
            "content": {
              "*/*": {
                "schema": {
                  "type": "string"
                }
              }
            }
          },
          "200": {
            "description": "Successfully enrolled for a contest.",
            "content": {
              "*/*": {
                "schema": {
                  "type": "string"
                }
              }
            }
          },
          "401": {
            "description": "Unauthorized",
            "content": {
              "*/*": {
                "schema": {
                  "type": "string"
                }
              }
            }
          }
        },
        "security": [
          {
            "basic": []
          }
        ]
      }
    },
    "/api/v1/contests/{contestName}/eligible-projects": {
      "get": {
        "tags": [
          "contests"
        ],
        "summary": "Get projects that can participate in contest.",
        "description": "Get list of user\u0027s projects that can participate in a given contest.",
        "operationId": "getAvaliableProjectsForContest",
        "parameters": [
          {
            "name": "contestName",
            "in": "path",
            "description": "name of a contest",
            "required": true,
            "schema": {
              "type": "string"
            }
          },
          {
            "name": "X-Authorization-Source",
            "in": "header",
            "required": true,
            "example": "basic"
          }
        ],
        "responses": {
          "200": {
            "description": "Successfully fetched projects avaliable for contest.",
            "content": {
              "*/*": {
                "schema": {
                  "type": "array",
                  "items": {
                    "type": "string"
                  }
                }
              }
            }
          },
          "401": {
            "description": "Unauthorized",
            "content": {
              "*/*": {
                "schema": {
                  "type": "array",
                  "items": {
                    "type": "string"
                  }
                }
              }
            }
          }
        },
        "security": [
          {
            "basic": []
          }
        ]
      }
    },
    "/api/v1/contests/finished": {
      "get": {
        "tags": [
          "contests"
        ],
        "summary": "Get list of contests that has already finished.",
        "description": "Get list of contests that has already finished.",
        "operationId": "getFinishedContests",
        "parameters": [
          {
            "name": "pageSize",
            "in": "query",
            "description": "amount of contests that should be returned, default: 10",
            "required": false,
            "schema": {
              "type": "integer",
              "format": "int32",
              "default": 10
            }
          }
        ],
        "responses": {
          "200": {
            "description": "Successfully fetched list of finished contests.",
            "content": {
              "*/*": {
                "schema": {
                  "type": "array",
                  "items": {
                    "$ref": "#/components/schemas/ContestDto"
                  }
                }
              }
            }
          },
          "401": {
            "description": "Unauthorized",
            "content": {
              "*/*": {
                "schema": {
                  "type": "array",
                  "items": {
                    "$ref": "#/components/schemas/ContestDto"
                  }
                }
              }
            }
          }
        },
        "security": [
          {
            "basic": []
          }
        ]
      }
    },
    "/api/v1/contests/by-organization": {
      "get": {
        "tags": [
          "contests"
        ],
        "summary": "Get contests connected with given organization.",
        "description": "Get contests connected with given organization.",
        "operationId": "getOrganizationContests",
        "parameters": [
          {
            "name": "organizationName",
            "in": "query",
            "description": "name of an organization",
            "required": true,
            "schema": {
              "type": "string"
            }
          },
          {
            "name": "pageSize",
            "in": "query",
            "description": "amount of records that will be returned",
            "required": false,
            "schema": {
              "type": "integer",
              "format": "int32",
              "default": 10
            }
          }
        ],
        "responses": {
          "404": {
            "description": "Either contest with such name was not found or tests are not provided.",
            "content": {
              "*/*": {
                "schema": {
                  "type": "array",
                  "items": {
                    "$ref": "#/components/schemas/ContestDto"
                  }
                }
              }
            }
          },
          "200": {
            "description": "Successfully fetched public tests.",
            "content": {
              "*/*": {
                "schema": {
                  "type": "array",
                  "items": {
                    "$ref": "#/components/schemas/ContestDto"
                  }
                }
              }
            }
          },
          "401": {
            "description": "Unauthorized",
            "content": {
              "*/*": {
                "schema": {
                  "type": "array",
                  "items": {
                    "$ref": "#/components/schemas/ContestDto"
                  }
                }
              }
            }
          }
        },
        "security": [
          {
            "basic": []
          }
        ]
      }
    },
    "/api/v1/contests/active": {
      "get": {
        "tags": [
          "contests"
        ],
        "summary": "Get list of contests that are in progress now.",
        "description": "Get list of contests that are in progress now.",
        "operationId": "getContestsInProgress",
        "parameters": [
          {
            "name": "pageSize",
            "in": "query",
            "description": "amount of contests that should be returned, default: 10",
            "required": false,
            "schema": {
              "type": "integer",
              "format": "int32",
              "default": 10
            }
          }
        ],
        "responses": {
          "401": {
            "description": "Unauthorized",
            "content": {
              "*/*": {
                "schema": {
                  "type": "array",
                  "items": {
                    "$ref": "#/components/schemas/ContestDto"
                  }
                }
              }
            }
          },
          "200": {
            "description": "Successfully fetched list of active contests.",
            "content": {
              "*/*": {
                "schema": {
                  "type": "array",
                  "items": {
                    "$ref": "#/components/schemas/ContestDto"
                  }
                }
              }
            }
          }
        },
        "security": [
          {
            "basic": []
          }
        ]
      }
    },
    "/api/v1/check-git-connectivity-adaptor": {
      "get": {
        "tags": [
          "check-git-connectivity-controller"
        ],
        "operationId": "checkGitConnectivity",
        "parameters": [
          {
            "name": "user",
            "in": "query",
            "required": true,
            "schema": {
              "type": "string"
            }
          },
          {
            "name": "token",
            "in": "query",
            "required": true,
            "schema": {
              "type": "string"
            }
          },
          {
            "name": "url",
            "in": "query",
            "required": true,
            "schema": {
              "type": "string"
            }
          }
        ],
        "responses": {
          "200": {
            "description": "OK",
            "content": {
              "*/*": {
                "schema": {
                  "type": "boolean"
                }
              }
            }
          }
        }
      }
    },
    "/api/v1/awesome-benchmarks": {
      "get": {
        "tags": [
          "awesome-benchmarks-controller"
        ],
        "operationId": "getAllAwesomeBenchmarks",
        "responses": {
          "200": {
            "description": "OK",
            "content": {
              "*/*": {
                "schema": {
                  "type": "array",
                  "items": {
                    "$ref": "#/components/schemas/AwesomeBenchmarks"
                  }
                }
              }
            }
          }
        }
      }
    },
    "/api/v1/projects/{organizationName}/{projectName}/users/roles/{userName}": {
      "delete": {
        "tags": [
          "projects",
          "roles"
        ],
        "summary": "Removes user\u0027s role on a particular project",
        "description": "Removes user\u0027s role on a particular project",
        "operationId": "removeRole",
        "parameters": [
          {
            "name": "organizationName",
            "in": "path",
            "description": "name of an organization in which given project is in",
            "required": true,
            "schema": {
              "type": "string"
            }
          },
          {
            "name": "projectName",
            "in": "path",
            "description": "name of a project",
            "required": true,
            "schema": {
              "type": "string"
            }
          },
          {
            "name": "userName",
            "in": "path",
            "description": "username",
            "required": true,
            "schema": {
              "type": "string"
            }
          },
          {
            "name": "X-Authorization-Source",
            "in": "header",
            "required": true,
            "example": "basic"
          }
        ],
        "responses": {
          "403": {
            "description": "User doesn\u0027t have permissions to manage this members",
            "content": {
              "*/*": {
                "schema": {
                  "$ref": "#/components/schemas/Unit"
                }
              }
            }
          },
          "404": {
            "description": "Requested user or project doesn\u0027t exist",
            "content": {
              "*/*": {
                "schema": {
                  "$ref": "#/components/schemas/Unit"
                }
              }
            }
          },
          "200": {
            "description": "Permission removed",
            "content": {
              "*/*": {
                "schema": {
                  "$ref": "#/components/schemas/Unit"
                }
              }
            }
          },
          "401": {
            "description": "Unauthorized",
            "content": {
              "*/*": {
                "schema": {
                  "$ref": "#/components/schemas/Unit"
                }
              }
            }
          }
        },
        "security": [
          {
            "basic": []
          }
        ]
      }
    },
    "/api/v1/projects/{organizationName}/{projectName}/delete": {
      "delete": {
        "tags": [
          "projects"
        ],
        "summary": "Delete a project.",
        "description": "Delete a project.",
        "operationId": "deleteProject",
        "parameters": [
          {
            "name": "organizationName",
            "in": "path",
            "required": true,
            "schema": {
              "type": "string"
            }
          },
          {
            "name": "projectName",
            "in": "path",
            "required": true,
            "schema": {
              "type": "string"
            }
          },
          {
            "name": "X-Authorization-Source",
            "in": "header",
            "required": true,
            "example": "basic"
          }
        ],
        "responses": {
          "403": {
            "description": "Not enough permission for project deletion.",
            "content": {
              "*/*": {
                "schema": {
                  "type": "string"
                }
              }
            }
          },
          "200": {
            "description": "Successfully deleted a project.",
            "content": {
              "*/*": {
                "schema": {
                  "type": "string"
                }
              }
            }
          },
          "404": {
            "description": "Either could not find such organization or such project in such organization.",
            "content": {
              "*/*": {
                "schema": {
                  "type": "string"
                }
              }
            }
          },
          "401": {
            "description": "Unauthorized",
            "content": {
              "*/*": {
                "schema": {
                  "type": "string"
                }
              }
            }
          }
        },
        "security": [
          {
            "basic": []
          }
        ]
      }
    },
    "/api/v1/organizations/{organizationName}/users/roles/{userName}": {
      "delete": {
        "tags": [
          "roles",
          "organizations"
        ],
        "summary": "Remove user\u0027s role in organization with given name.",
        "description": "Remove user\u0027s role in organization with given name.",
        "operationId": "removeRole_1",
        "parameters": [
          {
            "name": "organizationName",
            "in": "path",
            "description": "name of an organization",
            "required": true,
            "schema": {
              "type": "string"
            }
          },
          {
            "name": "userName",
            "in": "path",
            "description": "name of user whose role is requested to be removed",
            "required": true,
            "schema": {
              "type": "string"
            }
          },
          {
            "name": "X-Authorization-Source",
            "in": "header",
            "required": true,
            "example": "basic"
          }
        ],
        "responses": {
          "403": {
            "description": "User doesn\u0027t have permissions to manage this members",
            "content": {
              "*/*": {
                "schema": {
                  "type": "string"
                }
              }
            }
          },
          "200": {
            "description": "Role was successfully removed",
            "content": {
              "*/*": {
                "schema": {
                  "type": "string"
                }
              }
            }
          },
          "404": {
            "description": "Requested user or organization doesn\u0027t exist",
            "content": {
              "*/*": {
                "schema": {
                  "type": "string"
                }
              }
            }
          },
          "401": {
            "description": "Unauthorized",
            "content": {
              "*/*": {
                "schema": {
                  "type": "string"
                }
              }
            }
          }
        },
        "security": [
          {
            "basic": []
          }
        ]
      }
    },
    "/api/v1/organizations/{organizationName}/delete": {
      "delete": {
        "tags": [
          "organizations"
        ],
        "summary": "Delete existing organization.",
        "description": "Delete existing organization by its name.",
        "operationId": "deleteOrganization",
        "parameters": [
          {
            "name": "organizationName",
            "in": "path",
            "description": "name of an organization",
            "required": true,
            "schema": {
              "type": "string"
            }
          },
          {
            "name": "X-Authorization-Source",
            "in": "header",
            "required": true,
            "example": "basic"
          }
        ],
        "responses": {
          "200": {
            "description": "Successfully deleted an organization.",
            "content": {
              "*/*": {
                "schema": {
                  "type": "string"
                }
              }
            }
          },
          "403": {
            "description": "Not enough permission for deleting this organization.",
            "content": {
              "*/*": {
                "schema": {
                  "type": "string"
                }
              }
            }
          },
          "404": {
            "description": "Could not find an organization with such name.",
            "content": {
              "*/*": {
                "schema": {
                  "type": "string"
                }
              }
            }
          },
          "401": {
            "description": "Unauthorized",
            "content": {
              "*/*": {
                "schema": {
                  "type": "string"
                }
              }
            }
          }
        },
        "security": [
          {
            "basic": []
          }
        ]
      }
    },
    "/api/v1/organizations/{organizationName}/delete-git": {
      "delete": {
        "tags": [
          "organizations"
        ],
        "summary": "Upsert organization git.",
        "description": "Upsert organization git.",
        "operationId": "deleteGit",
        "parameters": [
          {
            "name": "organizationName",
            "in": "path",
            "description": "name of an organization",
            "required": true,
            "schema": {
              "type": "string"
            }
          },
          {
            "name": "url",
            "in": "query",
            "description": "url of a git",
            "required": true,
            "schema": {
              "type": "string"
            }
          },
          {
            "name": "X-Authorization-Source",
            "in": "header",
            "required": true,
            "example": "basic"
          }
        ],
        "responses": {
          "200": {
            "description": "Successfully deleted an organization git credentials and all corresponding data.",
            "content": {
              "*/*": {
                "schema": {
                  "type": "string"
                }
              }
            }
          },
          "403": {
            "description": "Not enough permission for deleting organization git credentials.",
            "content": {
              "*/*": {
                "schema": {
                  "type": "string"
                }
              }
            }
          },
          "404": {
            "description": "Could not find an organization with such name.",
            "content": {
              "*/*": {
                "schema": {
                  "type": "string"
                }
              }
            }
          },
          "401": {
            "description": "Unauthorized",
            "content": {
              "*/*": {
                "schema": {
                  "type": "string"
                }
              }
            }
          }
        },
        "security": [
          {
            "basic": []
          }
        ]
      }
    },
    "/api/v1/files/{organizationName}/{projectName}/{creationTimestamp}": {
      "delete": {
        "tags": [
          "files"
        ],
        "operationId": "delete",
        "parameters": [
          {
            "name": "organizationName",
            "in": "path",
            "required": true,
            "schema": {
              "type": "string"
            }
          },
          {
            "name": "projectName",
            "in": "path",
            "required": true,
            "schema": {
              "type": "string"
            }
          },
          {
            "name": "creationTimestamp",
            "in": "path",
            "required": true,
            "schema": {
              "type": "string"
            }
          }
        ],
        "responses": {
          "401": {
            "description": "Unauthorized",
            "content": {
              "*/*": {
                "schema": {
                  "type": "string"
                }
              }
            }
          }
        },
        "security": [
          {
            "basic": []
          }
        ]
      }
    }
  },
  "components": {
    "schemas": {
      "Unit": {
        "type": "object"
      },
      "UserInfo": {
        "required": [
          "name",
          "organizations",
          "projects"
        ],
        "type": "object",
        "properties": {
          "name": {
            "type": "string"
          },
          "source": {
            "type": "string"
          },
          "projects": {
            "type": "object",
            "additionalProperties": {
              "type": "string",
              "enum": [
                "ADMIN",
                "NONE",
                "OWNER",
                "SUPER_ADMIN",
                "VIEWER"
              ]
            }
          },
          "organizations": {
            "type": "object",
            "additionalProperties": {
              "type": "string",
              "enum": [
                "ADMIN",
                "NONE",
                "OWNER",
                "SUPER_ADMIN",
                "VIEWER"
              ]
            }
          },
          "email": {
            "type": "string"
          },
          "avatar": {
            "type": "string"
          },
          "company": {
            "type": "string"
          },
          "location": {
            "type": "string"
          },
          "linkedin": {
            "type": "string"
          },
          "gitHub": {
            "type": "string"
          },
          "twitter": {
            "type": "string"
          },
          "globalRole": {
            "type": "string",
            "enum": [
              "ADMIN",
              "NONE",
              "OWNER",
              "SUPER_ADMIN",
              "VIEWER"
            ]
          }
        }
      },
      "GitDto": {
        "required": [
          "url"
        ],
        "type": "object",
        "properties": {
          "url": {
            "type": "string"
          },
          "username": {
            "type": "string"
          },
          "password": {
            "type": "string"
          }
        }
      },
      "TestSuiteDto": {
        "required": [
          "name",
          "plugins",
          "source",
          "version"
        ],
        "type": "object",
        "properties": {
          "name": {
            "type": "string"
          },
          "description": {
            "type": "string"
          },
          "source": {
            "$ref": "#/components/schemas/TestSuitesSourceDto"
          },
          "version": {
            "type": "string"
          },
          "language": {
            "type": "string"
          },
          "tags": {
            "type": "array",
            "items": {
              "type": "string"
            }
          },
          "id": {
            "type": "integer",
            "format": "int64"
          },
          "plugins": {
            "type": "array",
            "items": {
              "type": "string",
              "enum": [
                "FIX",
                "GENERAL",
                "WARN",
                "FIX AND WARN"
              ]
            }
          }
        }
      },
      "TestSuitesSourceDto": {
        "required": [
          "branch",
          "gitDto",
          "name",
          "organizationName",
          "testRootPath"
        ],
        "type": "object",
        "properties": {
          "organizationName": {
            "type": "string"
          },
          "name": {
            "type": "string"
          },
          "description": {
            "type": "string"
          },
          "gitDto": {
            "$ref": "#/components/schemas/GitDto"
          },
          "branch": {
            "type": "string"
          },
          "testRootPath": {
            "type": "string"
          },
          "latestFetchedVersion": {
            "type": "string"
          }
        }
      },
      "TestResultLocation": {
        "required": [
          "pluginName",
          "testLocation",
          "testName",
          "testSuiteName"
        ],
        "type": "object",
        "properties": {
          "testSuiteName": {
            "type": "string"
          },
          "pluginName": {
            "type": "string"
          },
          "testLocation": {
            "type": "string"
          },
          "testName": {
            "type": "string"
          }
        }
      },
      "TestExecutionDto": {
        "required": [
          "filePath",
          "pluginName",
          "status",
          "tags"
        ],
        "type": "object",
        "properties": {
          "filePath": {
            "type": "string"
          },
          "pluginName": {
            "type": "string"
          },
          "agentContainerId": {
            "type": "string"
          },
          "status": {
            "type": "string",
            "enum": [
              "FAILED",
              "IGNORED",
              "INTERNAL_ERROR",
              "PASSED",
              "READY_FOR_TESTING",
              "RUNNING",
              "TEST_ERROR"
            ]
          },
          "startTimeSeconds": {
            "type": "integer",
            "format": "int64"
          },
          "endTimeSeconds": {
            "type": "integer",
            "format": "int64"
          },
          "testSuiteName": {
            "type": "string"
          },
          "tags": {
            "type": "array",
            "items": {
              "type": "string"
            }
          },
          "unmatched": {
            "type": "integer",
            "format": "int64"
          },
          "matched": {
            "type": "integer",
            "format": "int64"
          },
          "expected": {
            "type": "integer",
            "format": "int64"
          },
          "unexpected": {
            "type": "integer",
            "format": "int64"
          },
          "hasDebugInfo": {
            "type": "boolean"
          },
          "executionId": {
            "type": "integer",
            "format": "int64"
          }
        }
      },
      "TestExecutionFilters": {
        "type": "object",
        "properties": {
          "status": {
            "type": "string",
            "enum": [
              "FAILED",
              "IGNORED",
              "INTERNAL_ERROR",
              "PASSED",
              "READY_FOR_TESTING",
              "RUNNING",
              "TEST_ERROR"
            ]
          },
          "fileName": {
            "type": "string"
          },
          "testSuite": {
            "type": "string"
          },
          "tag": {
            "type": "string"
          }
        }
      },
      "ExecutionRequest": {
        "required": [
          "gitDto",
          "project",
          "sdk",
          "testRootPath"
        ],
        "type": "object",
        "properties": {
          "project": {
            "$ref": "#/components/schemas/Project"
          },
          "gitDto": {
            "$ref": "#/components/schemas/GitDto"
          },
          "branchOrCommit": {
            "type": "string"
          },
          "testRootPath": {
            "type": "string"
          },
          "sdk": {
            "$ref": "#/components/schemas/Sdk"
          },
          "executionId": {
            "type": "integer",
            "format": "int64"
          },
          "execCmd": {
            "type": "string"
          },
          "batchSizeForAnalyzer": {
            "type": "string"
          }
        }
      },
      "Organization": {
        "required": [
          "canCreateContests",
          "name",
          "status"
        ],
        "type": "object",
        "properties": {
          "name": {
            "type": "string"
          },
          "status": {
            "type": "string",
            "enum": [
              "CREATED",
              "DELETED"
            ]
          },
          "ownerId": {
            "type": "integer",
            "format": "int64"
          },
          "dateCreated": {
            "type": "string",
            "format": "date-time"
          },
          "avatar": {
            "type": "string"
          },
          "description": {
            "type": "string"
          },
          "canCreateContests": {
            "type": "boolean"
          },
          "id": {
            "type": "integer",
            "format": "int64"
          }
        }
      },
      "Project": {
        "required": [
          "contestRating",
          "name",
          "numberOfContainers",
          "organization",
          "public",
          "status"
        ],
        "type": "object",
        "properties": {
          "name": {
            "type": "string"
          },
          "url": {
            "type": "string"
          },
          "description": {
            "type": "string"
          },
          "status": {
            "type": "string",
            "enum": [
              "CREATED",
              "DELETED"
            ]
          },
          "public": {
            "type": "boolean"
          },
          "userId": {
            "type": "integer",
            "format": "int64"
          },
          "email": {
            "type": "string"
          },
          "numberOfContainers": {
            "type": "integer",
            "format": "int32"
          },
          "organization": {
            "$ref": "#/components/schemas/Organization"
          },
          "contestRating": {
            "type": "integer",
            "format": "int64"
          },
          "id": {
            "type": "integer",
            "format": "int64"
          }
        }
      },
      "Sdk": {
        "required": [
          "name",
          "version"
        ],
        "type": "object",
        "properties": {
          "name": {
            "type": "string"
          },
          "version": {
            "type": "string"
          }
        }
      },
      "ShortFileInfo": {
        "required": [
          "isExecutable",
          "name",
          "uploadedMillis"
        ],
        "type": "object",
        "properties": {
          "name": {
            "type": "string"
          },
          "uploadedMillis": {
            "type": "integer",
            "format": "int64"
          },
          "isExecutable": {
            "type": "boolean"
          }
        }
      },
      "FileKey": {
        "required": [
          "name",
          "uploadedMillis"
        ],
        "type": "object",
        "properties": {
          "name": {
            "type": "string"
          },
          "uploadedMillis": {
            "type": "integer",
            "format": "int64"
          }
        }
      },
      "ProjectCoordinates": {
        "required": [
          "organizationName",
          "projectName"
        ],
        "type": "object",
        "properties": {
          "organizationName": {
            "type": "string"
          },
          "projectName": {
            "type": "string"
          }
        }
      },
      "RunExecutionRequest": {
        "required": [
          "files",
          "projectCoordinates",
          "sdk",
          "testSuiteIds"
        ],
        "type": "object",
        "properties": {
          "projectCoordinates": {
            "$ref": "#/components/schemas/ProjectCoordinates"
          },
          "testSuiteIds": {
            "type": "array",
            "items": {
              "type": "integer",
              "format": "int64"
            }
          },
          "files": {
            "type": "array",
            "items": {
              "$ref": "#/components/schemas/FileKey"
            }
          },
          "sdk": {
            "$ref": "#/components/schemas/Sdk"
          },
          "execCmd": {
            "type": "string"
          },
          "batchSizeForAnalyzer": {
            "type": "string"
          }
        }
      },
      "SetRoleRequest": {
        "required": [
          "role",
          "userName"
        ],
        "type": "object",
        "properties": {
          "userName": {
            "type": "string"
          },
          "role": {
            "type": "string",
            "enum": [
              "ADMIN",
              "NONE",
              "OWNER",
              "SUPER_ADMIN",
              "VIEWER"
            ]
          }
        },
        "description": "pair of userName and role that is requested to be set"
      },
      "ProjectDto": {
        "required": [
          "description",
          "email",
          "isPublic",
          "name",
          "organizationName",
          "url"
        ],
        "type": "object",
        "properties": {
          "name": {
            "type": "string"
          },
          "organizationName": {
            "type": "string"
          },
          "isPublic": {
            "type": "boolean"
          },
          "description": {
            "type": "string"
          },
          "url": {
            "type": "string"
          },
          "email": {
            "type": "string"
          }
        }
      },
      "OrganizationDto": {
        "required": [
          "canCreateContests",
          "description",
          "name",
          "userRoles"
        ],
        "type": "object",
        "properties": {
          "name": {
            "type": "string"
          },
          "dateCreated": {
            "type": "string",
            "format": "date-time"
          },
          "avatar": {
            "type": "string"
          },
          "description": {
            "type": "string"
          },
          "canCreateContests": {
            "type": "boolean"
          },
          "userRoles": {
            "type": "object",
            "additionalProperties": {
              "type": "string",
              "enum": [
                "ADMIN",
                "NONE",
                "OWNER",
                "SUPER_ADMIN",
                "VIEWER"
              ]
            }
          }
        }
      },
      "ImageInfo": {
        "type": "object",
        "properties": {
          "path": {
            "type": "string"
          }
        }
      },
      "FileInfo": {
        "required": [
          "isExecutable",
          "name",
          "sizeBytes",
          "uploadedMillis"
        ],
        "type": "object",
        "properties": {
          "name": {
            "type": "string"
          },
          "uploadedMillis": {
            "type": "integer",
            "format": "int64"
          },
          "sizeBytes": {
            "type": "integer",
            "format": "int64"
          },
          "isExecutable": {
            "type": "boolean"
          }
        }
      },
      "ExecutionRequestForStandardSuites": {
        "required": [
          "project",
          "sdk",
          "testSuites"
        ],
        "type": "object",
        "properties": {
          "project": {
            "$ref": "#/components/schemas/Project"
          },
          "testSuites": {
            "type": "array",
            "items": {
              "type": "string"
            }
          },
          "sdk": {
            "$ref": "#/components/schemas/Sdk"
          },
          "execCmd": {
            "type": "string"
          },
          "batchSizeForAnalyzer": {
            "type": "string"
          },
          "executionId": {
            "type": "integer",
            "format": "int64"
          }
        }
      },
      "ContestDto": {
        "required": [
          "name",
          "organizationName",
          "testSuiteIds"
        ],
        "type": "object",
        "properties": {
          "name": {
            "type": "string"
          },
          "startTime": {
            "type": "string",
            "format": "date-time"
          },
          "endTime": {
            "type": "string",
            "format": "date-time"
          },
          "description": {
            "type": "string"
          },
          "organizationName": {
            "type": "string"
          },
          "testSuiteIds": {
            "type": "array",
            "items": {
              "type": "integer",
              "format": "int64"
            }
          }
        },
        "description": "contest requested for creation"
      },
      "TestSuitesSourceSnapshotKey": {
        "required": [
          "creationTimeInMills",
          "organizationName",
          "testSuitesSourceName",
          "version"
        ],
        "type": "object",
        "properties": {
          "organizationName": {
            "type": "string"
          },
          "testSuitesSourceName": {
            "type": "string"
          },
          "version": {
            "type": "string"
          },
          "creationTimeInMills": {
            "type": "integer",
            "format": "int64"
          }
        }
      },
      "Execution": {
        "required": [
          "additionalFiles",
          "allTests",
          "expectedChecks",
          "failedTests",
          "matchedChecks",
          "passedTests",
          "project",
          "runningTests",
          "sdk",
          "skippedTests",
          "startTime",
          "status",
          "type",
          "unexpectedChecks",
          "unmatchedChecks"
        ],
        "type": "object",
        "properties": {
          "project": {
            "$ref": "#/components/schemas/Project"
          },
          "startTime": {
            "type": "string",
            "format": "date-time"
          },
          "endTime": {
            "type": "string",
            "format": "date-time"
          },
          "status": {
            "type": "string",
            "enum": [
              "ERROR",
              "FINISHED",
              "PENDING",
              "RUNNING"
            ]
          },
          "testSuiteIds": {
            "type": "string"
          },
          "batchSize": {
            "type": "integer",
            "format": "int32"
          },
          "type": {
            "type": "string",
            "enum": [
              "CONTEST",
              "GIT",
              "STANDARD"
            ]
          },
          "version": {
            "type": "string"
          },
          "allTests": {
            "type": "integer",
            "format": "int64"
          },
          "runningTests": {
            "type": "integer",
            "format": "int64"
          },
          "passedTests": {
            "type": "integer",
            "format": "int64"
          },
          "failedTests": {
            "type": "integer",
            "format": "int64"
          },
          "skippedTests": {
            "type": "integer",
            "format": "int64"
          },
          "unmatchedChecks": {
            "type": "integer",
            "format": "int64"
          },
          "matchedChecks": {
            "type": "integer",
            "format": "int64"
          },
          "expectedChecks": {
            "type": "integer",
            "format": "int64"
          },
          "unexpectedChecks": {
            "type": "integer",
            "format": "int64"
          },
          "sdk": {
            "type": "string"
          },
          "additionalFiles": {
            "type": "string"
          },
          "user": {
            "$ref": "#/components/schemas/User"
          },
          "execCmd": {
            "type": "string"
          },
          "batchSizeForAnalyzer": {
            "type": "string"
          },
          "id": {
            "type": "integer",
            "format": "int64"
          }
        }
      },
      "User": {
        "required": [
          "source"
        ],
        "type": "object",
        "properties": {
          "name": {
            "type": "string"
          },
          "password": {
            "type": "string"
          },
          "role": {
            "type": "string"
          },
          "source": {
            "type": "string"
          },
          "email": {
            "type": "string"
          },
          "avatar": {
            "type": "string"
          },
          "company": {
            "type": "string"
          },
          "location": {
            "type": "string"
          },
          "linkedin": {
            "type": "string"
          },
          "gitHub": {
            "type": "string"
          },
          "twitter": {
            "type": "string"
          },
          "id": {
            "type": "integer",
            "format": "int64"
          }
        }
      },
      "TestSuiteExecutionStatisticDto": {
        "required": [
          "countTest",
          "countWithStatusTest",
          "status",
          "testSuiteName"
        ],
        "type": "object",
        "properties": {
          "testSuiteName": {
            "type": "string"
          },
          "countTest": {
            "type": "integer",
            "format": "int32"
          },
          "countWithStatusTest": {
            "type": "integer",
            "format": "int32"
          },
          "status": {
            "type": "string",
            "enum": [
              "FAILED",
              "IGNORED",
              "INTERNAL_ERROR",
              "PASSED",
              "READY_FOR_TESTING",
              "RUNNING",
              "TEST_ERROR"
            ]
          }
        }
      },
      "ExecutionDto": {
        "required": [
          "allTests",
          "expectedChecks",
          "failedTests",
          "id",
          "matchedChecks",
          "passedTests",
          "runningTests",
          "skippedTests",
          "startTime",
          "status",
          "type",
          "unexpectedChecks",
          "unmatchedChecks"
        ],
        "type": "object",
        "properties": {
          "id": {
            "type": "integer",
            "format": "int64"
          },
          "status": {
            "type": "string",
            "enum": [
              "ERROR",
              "FINISHED",
              "PENDING",
              "RUNNING"
            ]
          },
          "type": {
            "type": "string",
            "enum": [
              "CONTEST",
              "GIT",
              "STANDARD"
            ]
          },
          "version": {
            "type": "string"
          },
          "startTime": {
            "type": "integer",
            "format": "int64"
          },
          "endTime": {
            "type": "integer",
            "format": "int64"
          },
          "allTests": {
            "type": "integer",
            "format": "int64"
          },
          "runningTests": {
            "type": "integer",
            "format": "int64"
          },
          "passedTests": {
            "type": "integer",
            "format": "int64"
          },
          "failedTests": {
            "type": "integer",
            "format": "int64"
          },
          "skippedTests": {
            "type": "integer",
            "format": "int64"
          },
          "unmatchedChecks": {
            "type": "integer",
            "format": "int64"
          },
          "matchedChecks": {
            "type": "integer",
            "format": "int64"
          },
          "expectedChecks": {
            "type": "integer",
            "format": "int64"
          },
          "unexpectedChecks": {
            "type": "integer",
            "format": "int64"
          }
        }
      },
      "ContestResult": {
        "required": [
          "contestName",
          "hasFailedTest",
          "organizationName",
          "projectName",
          "sdk",
          "submissionStatus"
        ],
        "type": "object",
        "properties": {
          "projectName": {
            "type": "string"
          },
          "organizationName": {
            "type": "string"
          },
          "contestName": {
            "type": "string"
          },
          "score": {
            "type": "number",
            "format": "double"
          },
          "submissionTime": {
            "type": "string",
            "format": "date-time"
          },
          "submissionStatus": {
            "type": "string",
            "enum": [
              "ERROR",
              "FINISHED",
              "PENDING",
              "RUNNING"
            ]
          },
          "sdk": {
            "type": "string"
          },
          "hasFailedTest": {
            "type": "boolean"
          }
        }
      },
      "TestFilesContent": {
        "required": [
          "tags",
          "testLines"
        ],
        "type": "object",
        "properties": {
          "testLines": {
            "type": "array",
            "items": {
              "type": "string"
            }
          },
          "expectedLines": {
            "type": "array",
            "items": {
              "type": "string"
            }
          },
          "language": {
            "type": "string"
          },
          "tags": {
            "type": "array",
            "items": {
              "type": "string"
            }
          }
        }
      },
      "AwesomeBenchmarks": {
        "required": [
          "category",
          "description",
          "documentation",
          "homepage",
          "language",
          "license",
          "name",
          "scenarios_num",
          "sources",
          "tags"
        ],
        "type": "object",
        "properties": {
          "name": {
            "type": "string"
          },
          "category": {
            "type": "string",
            "enum": [
              "ALL",
              "AI",
              "AUDIT",
              "CODING_STANDARD",
              "PERFORMANCE",
              "STATIC_ANALYSIS"
            ]
          },
          "tags": {
            "type": "string"
          },
          "language": {
            "type": "string"
          },
          "license": {
            "type": "string"
          },
          "scenarios_num": {
            "type": "integer",
            "format": "int64"
          },
          "description": {
            "type": "string"
          },
          "homepage": {
            "type": "string"
          },
          "sources": {
            "type": "string"
          },
          "documentation": {
            "type": "string"
          },
          "id": {
            "type": "integer",
            "format": "int64"
          }
        }
      }
    },
    "securitySchemes": {
      "basic": {
        "type": "http",
        "scheme": "basic"
      }
    }
  }
}<|MERGE_RESOLUTION|>--- conflicted
+++ resolved
@@ -327,6 +327,658 @@
         ]
       }
     },
+    "/api/v1/organizations/{organizationName}/upsert-git": {
+      "post": {
+        "tags": [
+          "organizations"
+        ],
+        "summary": "Upsert organization git.",
+        "description": "Upsert organization git.",
+        "operationId": "upsertGit",
+        "parameters": [
+          {
+            "name": "organizationName",
+            "in": "path",
+            "description": "name of an organization",
+            "required": true,
+            "schema": {
+              "type": "string"
+            }
+          },
+          {
+            "name": "X-Authorization-Source",
+            "in": "header",
+            "required": true,
+            "example": "basic"
+          }
+        ],
+        "requestBody": {
+          "content": {
+            "application/json": {
+              "schema": {
+                "$ref": "#/components/schemas/GitDto"
+              }
+            }
+          },
+          "required": true
+        },
+        "responses": {
+          "200": {
+            "description": "Successfully saved an organization git.",
+            "content": {
+              "*/*": {
+                "schema": {
+                  "type": "string"
+                }
+              }
+            }
+          },
+          "403": {
+            "description": "Not enough permission for saving organization git.",
+            "content": {
+              "*/*": {
+                "schema": {
+                  "type": "string"
+                }
+              }
+            }
+          },
+          "404": {
+            "description": "Could not find an organization with such name.",
+            "content": {
+              "*/*": {
+                "schema": {
+                  "type": "string"
+                }
+              }
+            }
+          },
+          "401": {
+            "description": "Unauthorized",
+            "content": {
+              "*/*": {
+                "schema": {
+                  "type": "string"
+                }
+              }
+            }
+          }
+        },
+        "security": [
+          {
+            "basic": []
+          }
+        ]
+      }
+    },
+    "/api/v1/organization/{organizationName}/upsert-git": {
+      "post": {
+        "tags": [
+          "organizations"
+        ],
+        "summary": "Upsert organization git.",
+        "description": "Upsert organization git.",
+        "operationId": "upsertGit_1",
+        "parameters": [
+          {
+            "name": "organizationName",
+            "in": "path",
+            "description": "name of an organization",
+            "required": true,
+            "schema": {
+              "type": "string"
+            }
+          },
+          {
+            "name": "X-Authorization-Source",
+            "in": "header",
+            "required": true,
+            "example": "basic"
+          }
+        ],
+        "requestBody": {
+          "content": {
+            "application/json": {
+              "schema": {
+                "$ref": "#/components/schemas/GitDto"
+              }
+            }
+          },
+          "required": true
+        },
+        "responses": {
+          "200": {
+            "description": "Successfully saved an organization git.",
+            "content": {
+              "*/*": {
+                "schema": {
+                  "type": "string"
+                }
+              }
+            }
+          },
+          "403": {
+            "description": "Not enough permission for saving organization git.",
+            "content": {
+              "*/*": {
+                "schema": {
+                  "type": "string"
+                }
+              }
+            }
+          },
+          "404": {
+            "description": "Could not find an organization with such name.",
+            "content": {
+              "*/*": {
+                "schema": {
+                  "type": "string"
+                }
+              }
+            }
+          },
+          "401": {
+            "description": "Unauthorized",
+            "content": {
+              "*/*": {
+                "schema": {
+                  "type": "string"
+                }
+              }
+            }
+          }
+        },
+        "security": [
+          {
+            "basic": []
+          }
+        ]
+      }
+    },
+    "/api/v1/organization/{organizationName}/update": {
+      "post": {
+        "tags": [
+          "organizations"
+        ],
+        "summary": "Update existing organization.",
+        "description": "Change settings of an existing organization by it\u0027s name.",
+        "operationId": "updateOrganization",
+        "parameters": [
+          {
+            "name": "organizationName",
+            "in": "path",
+            "description": "name of an organization",
+            "required": true,
+            "schema": {
+              "type": "string"
+            }
+          },
+          {
+            "name": "X-Authorization-Source",
+            "in": "header",
+            "required": true,
+            "example": "basic"
+          }
+        ],
+        "requestBody": {
+          "content": {
+            "application/json": {
+              "schema": {
+                "$ref": "#/components/schemas/Organization"
+              }
+            }
+          },
+          "required": true
+        },
+        "responses": {
+          "200": {
+            "description": "Successfully updated an organization.",
+            "content": {
+              "*/*": {
+                "schema": {
+                  "type": "string"
+                }
+              }
+            }
+          },
+          "409": {
+            "description": "Organization with such name already exists.",
+            "content": {
+              "*/*": {
+                "schema": {
+                  "type": "string"
+                }
+              }
+            }
+          },
+          "403": {
+            "description": "Not enough permission for managing this organization.",
+            "content": {
+              "*/*": {
+                "schema": {
+                  "type": "string"
+                }
+              }
+            }
+          },
+          "404": {
+            "description": "Could not find an organization with such name.",
+            "content": {
+              "*/*": {
+                "schema": {
+                  "type": "string"
+                }
+              }
+            }
+          },
+          "401": {
+            "description": "Unauthorized",
+            "content": {
+              "*/*": {
+                "schema": {
+                  "type": "string"
+                }
+              }
+            }
+          }
+        },
+        "security": [
+          {
+            "basic": []
+          }
+        ]
+      }
+    },
+    "/api/v1/organizations/{organizationName}/update": {
+      "post": {
+        "tags": [
+          "organizations"
+        ],
+        "summary": "Update existing organization.",
+        "description": "Change settings of an existing organization by it\u0027s name.",
+        "operationId": "updateOrganization_1",
+        "parameters": [
+          {
+            "name": "organizationName",
+            "in": "path",
+            "description": "name of an organization",
+            "required": true,
+            "schema": {
+              "type": "string"
+            }
+          },
+          {
+            "name": "X-Authorization-Source",
+            "in": "header",
+            "required": true,
+            "example": "basic"
+          }
+        ],
+        "requestBody": {
+          "content": {
+            "application/json": {
+              "schema": {
+                "$ref": "#/components/schemas/Organization"
+              }
+            }
+          },
+          "required": true
+        },
+        "responses": {
+          "200": {
+            "description": "Successfully updated an organization.",
+            "content": {
+              "*/*": {
+                "schema": {
+                  "type": "string"
+                }
+              }
+            }
+          },
+          "409": {
+            "description": "Organization with such name already exists.",
+            "content": {
+              "*/*": {
+                "schema": {
+                  "type": "string"
+                }
+              }
+            }
+          },
+          "403": {
+            "description": "Not enough permission for managing this organization.",
+            "content": {
+              "*/*": {
+                "schema": {
+                  "type": "string"
+                }
+              }
+            }
+          },
+          "404": {
+            "description": "Could not find an organization with such name.",
+            "content": {
+              "*/*": {
+                "schema": {
+                  "type": "string"
+                }
+              }
+            }
+          },
+          "401": {
+            "description": "Unauthorized",
+            "content": {
+              "*/*": {
+                "schema": {
+                  "type": "string"
+                }
+              }
+            }
+          }
+        },
+        "security": [
+          {
+            "basic": []
+          }
+        ]
+      }
+    },
+    "/api/v1/organizations/{organizationName}/manage-contest-permission": {
+      "post": {
+        "tags": [
+          "organizations"
+        ],
+        "summary": "Make an organization to be able to create contests.",
+        "description": "Make an organization to be able to create contests.",
+        "operationId": "setAbilityToCreateContest",
+        "parameters": [
+          {
+            "name": "organizationName",
+            "in": "path",
+            "description": "name of an organization",
+            "required": true,
+            "schema": {
+              "type": "string"
+            }
+          },
+          {
+            "name": "isAbleToCreateContests",
+            "in": "query",
+            "description": "new flag for contest creation ability",
+            "required": true,
+            "schema": {
+              "type": "boolean"
+            }
+          },
+          {
+            "name": "X-Authorization-Source",
+            "in": "header",
+            "required": true,
+            "example": "basic"
+          }
+        ],
+        "responses": {
+          "403": {
+            "description": "Could not change ability to create contests due to lack of permission.",
+            "content": {
+              "*/*": {
+                "schema": {
+                  "type": "string"
+                }
+              }
+            }
+          },
+          "404": {
+            "description": "Organization with such name was not found.",
+            "content": {
+              "*/*": {
+                "schema": {
+                  "type": "string"
+                }
+              }
+            }
+          },
+          "200": {
+            "description": "Successfully changed ability to create contests.",
+            "content": {
+              "*/*": {
+                "schema": {
+                  "type": "string"
+                }
+              }
+            }
+          },
+          "401": {
+            "description": "Unauthorized",
+            "content": {
+              "*/*": {
+                "schema": {
+                  "type": "string"
+                }
+              }
+            }
+          }
+        },
+        "security": [
+          {
+            "basic": []
+          }
+        ]
+      }
+    },
+    "/api/v1/organization/{organizationName}/manage-contest-permission": {
+      "post": {
+        "tags": [
+          "organizations"
+        ],
+        "summary": "Make an organization to be able to create contests.",
+        "description": "Make an organization to be able to create contests.",
+        "operationId": "setAbilityToCreateContest_1",
+        "parameters": [
+          {
+            "name": "organizationName",
+            "in": "path",
+            "description": "name of an organization",
+            "required": true,
+            "schema": {
+              "type": "string"
+            }
+          },
+          {
+            "name": "isAbleToCreateContests",
+            "in": "query",
+            "description": "new flag for contest creation ability",
+            "required": true,
+            "schema": {
+              "type": "boolean"
+            }
+          },
+          {
+            "name": "X-Authorization-Source",
+            "in": "header",
+            "required": true,
+            "example": "basic"
+          }
+        ],
+        "responses": {
+          "403": {
+            "description": "Could not change ability to create contests due to lack of permission.",
+            "content": {
+              "*/*": {
+                "schema": {
+                  "type": "string"
+                }
+              }
+            }
+          },
+          "404": {
+            "description": "Organization with such name was not found.",
+            "content": {
+              "*/*": {
+                "schema": {
+                  "type": "string"
+                }
+              }
+            }
+          },
+          "200": {
+            "description": "Successfully changed ability to create contests.",
+            "content": {
+              "*/*": {
+                "schema": {
+                  "type": "string"
+                }
+              }
+            }
+          },
+          "401": {
+            "description": "Unauthorized",
+            "content": {
+              "*/*": {
+                "schema": {
+                  "type": "string"
+                }
+              }
+            }
+          }
+        },
+        "security": [
+          {
+            "basic": []
+          }
+        ]
+      }
+    },
+    "/api/v1/organization/save": {
+      "post": {
+        "tags": [
+          "organizations"
+        ],
+        "summary": "Create a new organization.",
+        "description": "Create a new organization.",
+        "operationId": "saveOrganization",
+        "parameters": [
+          {
+            "name": "X-Authorization-Source",
+            "in": "header",
+            "required": true,
+            "example": "basic"
+          }
+        ],
+        "requestBody": {
+          "content": {
+            "application/json": {
+              "schema": {
+                "$ref": "#/components/schemas/OrganizationDto"
+              }
+            }
+          },
+          "required": true
+        },
+        "responses": {
+          "200": {
+            "description": "Successfully saved a new organization.",
+            "content": {
+              "*/*": {
+                "schema": {
+                  "type": "string"
+                }
+              }
+            }
+          },
+          "409": {
+            "description": "Requested name is not available.",
+            "content": {
+              "*/*": {
+                "schema": {
+                  "type": "string"
+                }
+              }
+            }
+          },
+          "401": {
+            "description": "Unauthorized",
+            "content": {
+              "*/*": {
+                "schema": {
+                  "type": "string"
+                }
+              }
+            }
+          }
+        },
+        "security": [
+          {
+            "basic": []
+          }
+        ]
+      }
+    },
+    "/api/v1/organizations/save": {
+      "post": {
+        "tags": [
+          "organizations"
+        ],
+        "summary": "Create a new organization.",
+        "description": "Create a new organization.",
+        "operationId": "saveOrganization_1",
+        "parameters": [
+          {
+            "name": "X-Authorization-Source",
+            "in": "header",
+            "required": true,
+            "example": "basic"
+          }
+        ],
+        "requestBody": {
+          "content": {
+            "application/json": {
+              "schema": {
+                "$ref": "#/components/schemas/OrganizationDto"
+              }
+            }
+          },
+          "required": true
+        },
+        "responses": {
+          "200": {
+            "description": "Successfully saved a new organization.",
+            "content": {
+              "*/*": {
+                "schema": {
+                  "type": "string"
+                }
+              }
+            }
+          },
+          "409": {
+            "description": "Requested name is not available.",
+            "content": {
+              "*/*": {
+                "schema": {
+                  "type": "string"
+                }
+              }
+            }
+          },
+          "401": {
+            "description": "Unauthorized",
+            "content": {
+              "*/*": {
+                "schema": {
+                  "type": "string"
+                }
+              }
+            }
+          }
+        },
+        "security": [
+          {
+            "basic": []
+          }
+        ]
+      }
+    },
     "/api/v1/users/{userName}/save/token": {
       "post": {
         "tags": [
@@ -400,9 +1052,23 @@
     "/api/v1/test-suites/get-by-ids": {
       "post": {
         "tags": [
-          "test-suites-controller"
-        ],
+          "test-suites"
+        ],
+        "summary": "Get test suites by ids.",
+        "description": "Get list of available test suites by their ids.",
         "operationId": "getTestSuitesByIds",
+        "parameters": [
+          {
+            "name": "isContest",
+            "in": "query",
+            "description": "is given request sent for browsing test suites for contest, default is false",
+            "required": false,
+            "schema": {
+              "type": "boolean",
+              "default": false
+            }
+          }
+        ],
         "requestBody": {
           "content": {
             "application/json": {
@@ -419,7 +1085,7 @@
         },
         "responses": {
           "200": {
-            "description": "OK",
+            "description": "Successfully fetched test suites by ids.",
             "content": {
               "*/*": {
                 "schema": {
@@ -430,8 +1096,26 @@
                 }
               }
             }
-          }
-        }
+          },
+          "401": {
+            "description": "Unauthorized",
+            "content": {
+              "*/*": {
+                "schema": {
+                  "type": "array",
+                  "items": {
+                    "$ref": "#/components/schemas/TestSuiteDto"
+                  }
+                }
+              }
+            }
+          }
+        },
+        "security": [
+          {
+            "basic": []
+          }
+        ]
       }
     },
     "/api/v1/test-suites-sources/{organizationName}/{sourceName}/fetch": {
@@ -1143,7 +1827,6 @@
                 }
               }
             }
-<<<<<<< HEAD
           },
           "200": {
             "description": "Successfully created a new project.",
@@ -1155,60 +1838,6 @@
               }
             }
           },
-=======
-          }
-        }
-      }
-    },
-    "/api/v1/test-suites/get-by-ids": {
-      "post": {
-        "tags": [
-          "test-suites"
-        ],
-        "summary": "Get test suites by ids.",
-        "description": "Get list of available test suites by their ids.",
-        "operationId": "getTestSuitesByIds",
-        "parameters": [
-          {
-            "name": "isContest",
-            "in": "query",
-            "description": "is given request sent for browsing test suites for contest, default is false",
-            "required": false,
-            "schema": {
-              "type": "boolean",
-              "default": false
-            }
-          }
-        ],
-        "requestBody": {
-          "content": {
-            "application/json": {
-              "schema": {
-                "type": "array",
-                "items": {
-                  "type": "integer",
-                  "format": "int64"
-                }
-              }
-            }
-          },
-          "required": true
-        },
-        "responses": {
-          "200": {
-            "description": "Successfully fetched test suites by ids.",
-            "content": {
-              "*/*": {
-                "schema": {
-                  "type": "array",
-                  "items": {
-                    "$ref": "#/components/schemas/TestSuiteDto"
-                  }
-                }
-              }
-            }
-          },
->>>>>>> 305b0306
           "401": {
             "description": "Unauthorized",
             "content": {
@@ -1401,332 +2030,6 @@
           },
           "200": {
             "description": "Permission added",
-            "content": {
-              "*/*": {
-                "schema": {
-                  "type": "string"
-                }
-              }
-            }
-          },
-          "401": {
-            "description": "Unauthorized",
-            "content": {
-              "*/*": {
-                "schema": {
-                  "type": "string"
-                }
-              }
-            }
-          }
-        },
-        "security": [
-          {
-            "basic": []
-          }
-        ]
-      }
-    },
-    "/api/v1/organizations/{organizationName}/upsert-git": {
-      "post": {
-        "tags": [
-          "organizations"
-        ],
-        "summary": "Upsert organization git.",
-        "description": "Upsert organization git.",
-        "operationId": "upsertGit",
-        "parameters": [
-          {
-            "name": "organizationName",
-            "in": "path",
-            "description": "name of an organization",
-            "required": true,
-            "schema": {
-              "type": "string"
-            }
-          },
-          {
-            "name": "X-Authorization-Source",
-            "in": "header",
-            "required": true,
-            "example": "basic"
-          }
-        ],
-        "requestBody": {
-          "content": {
-            "application/json": {
-              "schema": {
-                "$ref": "#/components/schemas/GitDto"
-              }
-            }
-          },
-          "required": true
-        },
-        "responses": {
-          "200": {
-            "description": "Successfully saved an organization git.",
-            "content": {
-              "*/*": {
-                "schema": {
-                  "type": "string"
-                }
-              }
-            }
-          },
-          "403": {
-            "description": "Not enough permission for saving organization git.",
-            "content": {
-              "*/*": {
-                "schema": {
-                  "type": "string"
-                }
-              }
-            }
-          },
-          "404": {
-            "description": "Could not find an organization with such name.",
-            "content": {
-              "*/*": {
-                "schema": {
-                  "type": "string"
-                }
-              }
-            }
-          },
-          "401": {
-            "description": "Unauthorized",
-            "content": {
-              "*/*": {
-                "schema": {
-                  "type": "string"
-                }
-              }
-            }
-          }
-        },
-        "security": [
-          {
-            "basic": []
-          }
-        ]
-      }
-    },
-    "/api/v1/organizations/{organizationName}/update": {
-      "post": {
-        "tags": [
-          "organizations"
-        ],
-        "summary": "Update existing organization.",
-        "description": "Change settings of an existing organization by it\u0027s name.",
-        "operationId": "updateOrganization",
-        "parameters": [
-          {
-            "name": "organizationName",
-            "in": "path",
-            "description": "name of an organization",
-            "required": true,
-            "schema": {
-              "type": "string"
-            }
-          },
-          {
-            "name": "X-Authorization-Source",
-            "in": "header",
-            "required": true,
-            "example": "basic"
-          }
-        ],
-        "requestBody": {
-          "content": {
-            "application/json": {
-              "schema": {
-                "$ref": "#/components/schemas/Organization"
-              }
-            }
-          },
-          "required": true
-        },
-        "responses": {
-          "200": {
-            "description": "Successfully updated an organization.",
-            "content": {
-              "*/*": {
-                "schema": {
-                  "type": "string"
-                }
-              }
-            }
-          },
-          "409": {
-            "description": "Organization with such name already exists.",
-            "content": {
-              "*/*": {
-                "schema": {
-                  "type": "string"
-                }
-              }
-            }
-          },
-          "403": {
-            "description": "Not enough permission for managing this organization.",
-            "content": {
-              "*/*": {
-                "schema": {
-                  "type": "string"
-                }
-              }
-            }
-          },
-          "404": {
-            "description": "Could not find an organization with such name.",
-            "content": {
-              "*/*": {
-                "schema": {
-                  "type": "string"
-                }
-              }
-            }
-          },
-          "401": {
-            "description": "Unauthorized",
-            "content": {
-              "*/*": {
-                "schema": {
-                  "type": "string"
-                }
-              }
-            }
-          }
-        },
-        "security": [
-          {
-            "basic": []
-          }
-        ]
-      }
-    },
-    "/api/v1/organizations/{organizationName}/manage-contest-permission": {
-      "post": {
-        "tags": [
-          "organizations"
-        ],
-        "summary": "Make an organization to be able to create contests.",
-        "description": "Make an organization to be able to create contests.",
-        "operationId": "setAbilityToCreateContest",
-        "parameters": [
-          {
-            "name": "organizationName",
-            "in": "path",
-            "description": "name of an organization",
-            "required": true,
-            "schema": {
-              "type": "string"
-            }
-          },
-          {
-            "name": "isAbleToCreateContests",
-            "in": "query",
-            "description": "new flag for contest creation ability",
-            "required": true,
-            "schema": {
-              "type": "boolean"
-            }
-          },
-          {
-            "name": "X-Authorization-Source",
-            "in": "header",
-            "required": true,
-            "example": "basic"
-          }
-        ],
-        "responses": {
-          "403": {
-            "description": "Could not change ability to create contests due to lack of permission.",
-            "content": {
-              "*/*": {
-                "schema": {
-                  "type": "string"
-                }
-              }
-            }
-          },
-          "404": {
-            "description": "Organization with such name was not found.",
-            "content": {
-              "*/*": {
-                "schema": {
-                  "type": "string"
-                }
-              }
-            }
-          },
-          "200": {
-            "description": "Successfully changed ability to create contests.",
-            "content": {
-              "*/*": {
-                "schema": {
-                  "type": "string"
-                }
-              }
-            }
-          },
-          "401": {
-            "description": "Unauthorized",
-            "content": {
-              "*/*": {
-                "schema": {
-                  "type": "string"
-                }
-              }
-            }
-          }
-        },
-        "security": [
-          {
-            "basic": []
-          }
-        ]
-      }
-    },
-    "/api/v1/organizations/save": {
-      "post": {
-        "tags": [
-          "organizations"
-        ],
-        "summary": "Create a new organization.",
-        "description": "Create a new organization.",
-        "operationId": "saveOrganization",
-        "parameters": [
-          {
-            "name": "X-Authorization-Source",
-            "in": "header",
-            "required": true,
-            "example": "basic"
-          }
-        ],
-        "requestBody": {
-          "content": {
-            "application/json": {
-              "schema": {
-                "$ref": "#/components/schemas/OrganizationDto"
-              }
-            }
-          },
-          "required": true
-        },
-        "responses": {
-          "200": {
-            "description": "Successfully saved a new organization.",
-            "content": {
-              "*/*": {
-                "schema": {
-                  "type": "string"
-                }
-              }
-            }
-          },
-          "409": {
-            "description": "Requested name is not available.",
             "content": {
               "*/*": {
                 "schema": {
@@ -2321,8 +2624,6 @@
                   "type": "string"
                 }
               }
-<<<<<<< HEAD
-=======
             }
           },
           "409": {
@@ -2898,82 +3199,6 @@
             "required": true,
             "schema": {
               "type": "string"
->>>>>>> 305b0306
-            }
-          },
-          "409": {
-            "description": "Contest with given name is already present.",
-            "content": {
-              "*/*": {
-                "schema": {
-                  "type": "string"
-                }
-              }
-            }
-          },
-          "403": {
-            "description": "User cannot create contests with given organization.",
-            "content": {
-              "*/*": {
-                "schema": {
-                  "type": "string"
-                }
-              }
-            }
-          },
-          "404": {
-            "description": "Organization with given name was not found.",
-            "content": {
-              "*/*": {
-                "schema": {
-                  "type": "string"
-                }
-              }
-            }
-          },
-          "401": {
-            "description": "Unauthorized",
-            "content": {
-              "*/*": {
-                "schema": {
-                  "type": "string"
-                }
-              }
-            }
-          }
-        },
-        "security": [
-          {
-            "basic": []
-          }
-        ]
-      }
-    },
-    "/api/v1/test-suites-sources/{organizationName}/{sourceName}/list-snapshot": {
-      "get": {
-        "tags": [
-          "test-suites-source"
-        ],
-        "summary": "List of snapshot for test suites source.",
-        "description": "List of snapshot for test suites source.",
-        "operationId": "listSnapshotVersions",
-        "parameters": [
-          {
-            "name": "organizationName",
-            "in": "path",
-            "description": "name of organization",
-            "required": true,
-            "schema": {
-              "type": "string"
-            }
-          },
-          {
-            "name": "sourceName",
-            "in": "path",
-            "description": "name of test suites source",
-            "required": true,
-            "schema": {
-              "type": "string"
             }
           },
           {
@@ -2984,84 +3209,66 @@
           }
         ],
         "responses": {
-          "200": {
-            "description": "Successfully listed snapshots for requested test suites source.",
-            "content": {
-              "*/*": {
-                "schema": {
-                  "type": "array",
-                  "items": {
-                    "$ref": "#/components/schemas/TestSuitesSourceSnapshotKey"
-                  }
-                }
-              }
-            }
-          },
           "404": {
-            "description": "Either organization was not found by provided name or test suites source with such name in organization name was not found.",
-            "content": {
-              "*/*": {
-                "schema": {
-                  "type": "array",
-                  "items": {
-                    "$ref": "#/components/schemas/TestSuitesSourceSnapshotKey"
-                  }
-                }
-              }
-            }
-          },
-          "401": {
-            "description": "Unauthorized",
-            "content": {
-              "*/*": {
-                "schema": {
-                  "type": "array",
-                  "items": {
-                    "$ref": "#/components/schemas/TestSuitesSourceSnapshotKey"
-                  }
-                }
-              }
-            }
-          }
-        },
-        "security": [
-          {
-            "basic": []
-          }
-        ]
-      }
-    },
-    "/api/v1/test-suites-sources/{organizationName}/{sourceName}/contains-snapshot": {
+            "description": "Could not find an organization with such name.",
+            "content": {
+              "*/*": {
+                "schema": {
+                  "type": "array",
+                  "items": {
+                    "$ref": "#/components/schemas/GitDto"
+                  }
+                }
+              }
+            }
+          },
+          "200": {
+            "description": "Successfully fetched a list of GitDtos.",
+            "content": {
+              "*/*": {
+                "schema": {
+                  "type": "array",
+                  "items": {
+                    "$ref": "#/components/schemas/GitDto"
+                  }
+                }
+              }
+            }
+          },
+          "401": {
+            "description": "Unauthorized",
+            "content": {
+              "*/*": {
+                "schema": {
+                  "type": "array",
+                  "items": {
+                    "$ref": "#/components/schemas/GitDto"
+                  }
+                }
+              }
+            }
+          }
+        },
+        "security": [
+          {
+            "basic": []
+          }
+        ]
+      }
+    },
+    "/api/v1/organization/{organizationName}/list-git": {
       "get": {
         "tags": [
-          "test-suites-source"
-        ],
-        "summary": "Check that test suites source contains provided version.",
-        "description": "Check that test suites source contains provided version.",
-        "operationId": "containsSnapshot",
+          "organizations"
+        ],
+        "summary": "Get organization Gits.",
+        "description": "Get a list of organization\u0027s Gits.",
+        "operationId": "listGit_1",
         "parameters": [
           {
             "name": "organizationName",
             "in": "path",
-            "description": "name of organization",
-            "required": true,
-            "schema": {
-              "type": "string"
-            }
-          },
-          {
-            "name": "sourceName",
-            "in": "path",
-            "description": "name of test suites source",
-            "required": true,
-            "schema": {
-              "type": "string"
-            }
-          },
-          {
-            "name": "version",
-            "in": "query",
-            "description": "version of checking snapshot",
+            "description": "name of an organization",
             "required": true,
             "schema": {
               "type": "string"
@@ -3076,365 +3283,348 @@
         ],
         "responses": {
           "404": {
-            "description": "Either organization was not found by provided name or test suites source with such name in organization name was not found.",
-            "content": {
-              "*/*": {
-                "schema": {
-                  "type": "boolean"
-                }
-              }
-            }
-          },
-          "200": {
-            "description": "Successfully checked snapshot with provided values.",
-            "content": {
-              "*/*": {
-                "schema": {
-                  "type": "boolean"
-                }
-              }
-            }
-          },
-          "401": {
-            "description": "Unauthorized",
-            "content": {
-              "*/*": {
-                "schema": {
-                  "type": "boolean"
-                }
-              }
-            }
-          }
-        },
-        "security": [
-          {
-            "basic": []
-          }
-        ]
-      }
-    },
-    "/api/v1/test-suites-sources/{organizationName}/{sourceName}": {
+            "description": "Could not find an organization with such name.",
+            "content": {
+              "*/*": {
+                "schema": {
+                  "type": "array",
+                  "items": {
+                    "$ref": "#/components/schemas/GitDto"
+                  }
+                }
+              }
+            }
+          },
+          "200": {
+            "description": "Successfully fetched a list of GitDtos.",
+            "content": {
+              "*/*": {
+                "schema": {
+                  "type": "array",
+                  "items": {
+                    "$ref": "#/components/schemas/GitDto"
+                  }
+                }
+              }
+            }
+          },
+          "401": {
+            "description": "Unauthorized",
+            "content": {
+              "*/*": {
+                "schema": {
+                  "type": "array",
+                  "items": {
+                    "$ref": "#/components/schemas/GitDto"
+                  }
+                }
+              }
+            }
+          }
+        },
+        "security": [
+          {
+            "basic": []
+          }
+        ]
+      }
+    },
+    "/api/v1/organization/{organizationName}/avatar": {
       "get": {
         "tags": [
-          "test-suites-source"
-        ],
-        "summary": "Get test suites source by organization name and source name.",
-        "description": "Get test suites source by organization name and test suites source name.",
-        "operationId": "findAsDtoByName",
+          "organizations"
+        ],
+        "summary": "Get avatar by organization name.",
+        "description": "Get organization avatar by organization name.",
+        "operationId": "avatar",
         "parameters": [
           {
             "name": "organizationName",
             "in": "path",
-            "description": "name of organization",
-            "required": true,
-            "schema": {
-              "type": "string"
-            }
-          },
-          {
-            "name": "sourceName",
-            "in": "path",
-            "description": "name of test suites source",
-            "required": true,
-            "schema": {
-              "type": "string"
-            }
-          },
-          {
-            "name": "X-Authorization-Source",
-            "in": "header",
-            "required": true,
-            "example": "basic"
-          }
-        ],
-        "responses": {
-          "200": {
-            "description": "Successfully fetched list of test suites sources by organization name.",
-            "content": {
-              "*/*": {
-                "schema": {
-                  "$ref": "#/components/schemas/TestSuitesSourceDto"
-                }
-              }
-            }
-          },
+            "description": "name of an organization",
+            "required": true,
+            "schema": {
+              "type": "string"
+            }
+          }
+        ],
+        "responses": {
+          "200": {
+            "description": "Successfully fetched avatar by organization name.",
+            "content": {
+              "*/*": {
+                "schema": {
+                  "$ref": "#/components/schemas/ImageInfo"
+                }
+              }
+            }
+          },
+          "401": {
+            "description": "Unauthorized",
+            "content": {
+              "*/*": {
+                "schema": {
+                  "$ref": "#/components/schemas/ImageInfo"
+                }
+              }
+            }
+          }
+        },
+        "security": [
+          {
+            "basic": []
+          }
+        ]
+      }
+    },
+    "/api/v1/organizations/{organizationName}/avatar": {
+      "get": {
+        "tags": [
+          "organizations"
+        ],
+        "summary": "Get avatar by organization name.",
+        "description": "Get organization avatar by organization name.",
+        "operationId": "avatar_1",
+        "parameters": [
+          {
+            "name": "organizationName",
+            "in": "path",
+            "description": "name of an organization",
+            "required": true,
+            "schema": {
+              "type": "string"
+            }
+          }
+        ],
+        "responses": {
+          "200": {
+            "description": "Successfully fetched avatar by organization name.",
+            "content": {
+              "*/*": {
+                "schema": {
+                  "$ref": "#/components/schemas/ImageInfo"
+                }
+              }
+            }
+          },
+          "401": {
+            "description": "Unauthorized",
+            "content": {
+              "*/*": {
+                "schema": {
+                  "$ref": "#/components/schemas/ImageInfo"
+                }
+              }
+            }
+          }
+        },
+        "security": [
+          {
+            "basic": []
+          }
+        ]
+      }
+    },
+    "/api/v1/organization/{organizationName}": {
+      "get": {
+        "tags": [
+          "organizations"
+        ],
+        "summary": "Get organization by name.",
+        "description": "Get an organization by its name.",
+        "operationId": "getOrganizationByName",
+        "parameters": [
+          {
+            "name": "organizationName",
+            "in": "path",
+            "description": "name of an organization",
+            "required": true,
+            "schema": {
+              "type": "string"
+            }
+          }
+        ],
+        "responses": {
           "404": {
-            "description": "Either organization was not found by provided name or test suites source with such name in organization name was not found.",
-            "content": {
-              "*/*": {
-                "schema": {
-                  "$ref": "#/components/schemas/TestSuitesSourceDto"
-                }
-              }
-            }
-          },
-          "401": {
-            "description": "Unauthorized",
-            "content": {
-              "*/*": {
-                "schema": {
-                  "$ref": "#/components/schemas/TestSuitesSourceDto"
-                }
-              }
-            }
-          }
-        },
-        "security": [
-          {
-            "basic": []
-          }
-        ]
-      }
-    },
-    "/api/v1/test-suites-sources/{organizationName}/list-snapshot": {
+            "description": "Organization with such name was not found.",
+            "content": {
+              "*/*": {
+                "schema": {
+                  "$ref": "#/components/schemas/Organization"
+                }
+              }
+            }
+          },
+          "200": {
+            "description": "Successfully fetched organization by it\u0027s name.",
+            "content": {
+              "*/*": {
+                "schema": {
+                  "$ref": "#/components/schemas/Organization"
+                }
+              }
+            }
+          },
+          "401": {
+            "description": "Unauthorized",
+            "content": {
+              "*/*": {
+                "schema": {
+                  "$ref": "#/components/schemas/Organization"
+                }
+              }
+            }
+          }
+        },
+        "security": [
+          {
+            "basic": []
+          }
+        ]
+      }
+    },
+    "/api/v1/organizations/{organizationName}": {
       "get": {
         "tags": [
-          "test-suites-source"
-        ],
-        "summary": "List of snapshot for all test suites sources in requested organization.",
-        "description": "List of snapshot for all test suites sources in requested organization.",
-        "operationId": "listSnapshots",
+          "organizations"
+        ],
+        "summary": "Get organization by name.",
+        "description": "Get an organization by its name.",
+        "operationId": "getOrganizationByName_1",
         "parameters": [
           {
             "name": "organizationName",
             "in": "path",
-            "description": "name of organization",
-            "required": true,
-            "schema": {
-              "type": "string"
-            }
-          },
-          {
-            "name": "X-Authorization-Source",
-            "in": "header",
-            "required": true,
-            "example": "basic"
+            "description": "name of an organization",
+            "required": true,
+            "schema": {
+              "type": "string"
+            }
           }
         ],
         "responses": {
           "404": {
-            "description": "Organization was not found by provided name.",
-            "content": {
-              "*/*": {
-                "schema": {
-                  "type": "array",
-                  "items": {
-                    "$ref": "#/components/schemas/TestSuitesSourceSnapshotKey"
-                  }
-                }
-              }
-            }
-          },
-          "200": {
-            "description": "Successfully listed snapshots for all test suites sources in requested organization.",
-            "content": {
-              "*/*": {
-                "schema": {
-                  "type": "array",
-                  "items": {
-                    "$ref": "#/components/schemas/TestSuitesSourceSnapshotKey"
-                  }
-                }
-              }
-            }
-          },
-          "401": {
-            "description": "Unauthorized",
-            "content": {
-              "*/*": {
-                "schema": {
-                  "type": "array",
-                  "items": {
-                    "$ref": "#/components/schemas/TestSuitesSourceSnapshotKey"
-                  }
-                }
-              }
-            }
-          }
-        },
-        "security": [
-          {
-            "basic": []
-          }
-        ]
-      }
-    },
-    "/api/v1/test-suites-sources/{organizationName}/list": {
+            "description": "Organization with such name was not found.",
+            "content": {
+              "*/*": {
+                "schema": {
+                  "$ref": "#/components/schemas/Organization"
+                }
+              }
+            }
+          },
+          "200": {
+            "description": "Successfully fetched organization by it\u0027s name.",
+            "content": {
+              "*/*": {
+                "schema": {
+                  "$ref": "#/components/schemas/Organization"
+                }
+              }
+            }
+          },
+          "401": {
+            "description": "Unauthorized",
+            "content": {
+              "*/*": {
+                "schema": {
+                  "$ref": "#/components/schemas/Organization"
+                }
+              }
+            }
+          }
+        },
+        "security": [
+          {
+            "basic": []
+          }
+        ]
+      }
+    },
+    "/api/v1/organizations/get/list": {
       "get": {
         "tags": [
-          "test-suites-source"
-        ],
-        "summary": "List test suites source by organization name.",
-        "description": "List test suites source by organization name.",
-        "operationId": "list",
-        "parameters": [
-          {
-            "name": "organizationName",
-            "in": "path",
-            "description": "name of organization",
-            "required": true,
-            "schema": {
-              "type": "string"
-            }
-          },
-          {
-            "name": "X-Authorization-Source",
-            "in": "header",
-            "required": true,
-            "example": "basic"
-          }
-        ],
-        "responses": {
-          "404": {
-            "description": "Organization was not found by provided name.",
-            "content": {
-              "*/*": {
-                "schema": {
-                  "type": "array",
-                  "items": {
-                    "$ref": "#/components/schemas/TestSuitesSourceDto"
-                  }
-                }
-              }
-            }
-          },
-          "200": {
-            "description": "Successfully fetched list of test suites sources by organization name.",
-            "content": {
-              "*/*": {
-                "schema": {
-                  "type": "array",
-                  "items": {
-                    "$ref": "#/components/schemas/TestSuitesSourceDto"
-                  }
-                }
-              }
-            }
-          },
-          "401": {
-            "description": "Unauthorized",
-            "content": {
-              "*/*": {
-                "schema": {
-                  "type": "array",
-                  "items": {
-                    "$ref": "#/components/schemas/TestSuitesSourceDto"
-                  }
-                }
-              }
-            }
-          }
-        },
-        "security": [
-          {
-            "basic": []
-          }
-        ]
-      }
-    },
-    "/api/v1/test-suites-sources/get-standard": {
+          "organizations"
+        ],
+        "summary": "Get your organizations.",
+        "description": "Get list of all organizations where current user is a participant.",
+        "operationId": "getOrganizationsByUser",
+        "responses": {
+          "200": {
+            "description": "Successfully fetched list of organizations.",
+            "content": {
+              "*/*": {
+                "schema": {
+                  "type": "array",
+                  "items": {
+                    "$ref": "#/components/schemas/Organization"
+                  }
+                }
+              }
+            }
+          },
+          "401": {
+            "description": "Unauthorized",
+            "content": {
+              "*/*": {
+                "schema": {
+                  "type": "array",
+                  "items": {
+                    "$ref": "#/components/schemas/Organization"
+                  }
+                }
+              }
+            }
+          }
+        },
+        "security": [
+          {
+            "basic": []
+          }
+        ]
+      }
+    },
+    "/api/v1/organization/get/list": {
       "get": {
         "tags": [
-          "test-suites-source"
-        ],
-        "summary": "List of standard test suites sources.",
-        "description": "List of standard test suites sources.",
-        "operationId": "getStandardTestSuitesSources",
-        "parameters": [
-          {
-            "name": "X-Authorization-Source",
-            "in": "header",
-            "required": true,
-            "example": "basic"
-          }
-        ],
-        "responses": {
-          "200": {
-            "description": "Successfully listed standard test suites sources.",
-            "content": {
-              "*/*": {
-                "schema": {
-                  "type": "array",
-                  "items": {
-                    "$ref": "#/components/schemas/TestSuitesSourceDto"
-                  }
-                }
-              }
-            }
-          },
-          "401": {
-            "description": "Unauthorized",
-            "content": {
-              "*/*": {
-                "schema": {
-                  "type": "array",
-                  "items": {
-                    "$ref": "#/components/schemas/TestSuitesSourceDto"
-                  }
-                }
-              }
-            }
-          }
-        },
-        "security": [
-          {
-            "basic": []
-          }
-        ]
-      }
-    },
-    "/api/v1/execution": {
-      "get": {
-        "tags": [
-          "execution-controller"
-        ],
-        "operationId": "getExecution",
-        "parameters": [
-          {
-            "name": "id",
-            "in": "query",
-            "required": true,
-            "schema": {
-              "type": "integer",
-              "format": "int64"
-            }
-          }
-        ],
-        "responses": {
-          "200": {
-            "description": "OK",
-            "content": {
-              "*/*": {
-                "schema": {
-                  "$ref": "#/components/schemas/Execution"
-                }
-              }
-            }
-          }
-        }
-      }
-    },
-    "/api/v1/allStandardTestSuites": {
-      "get": {
-        "tags": [
-          "test-suites-controller"
-        ],
-        "operationId": "getAllStandardTestSuites",
-        "responses": {
-          "200": {
-            "description": "OK",
-            "content": {
-              "*/*": {
-                "schema": {
-                  "type": "array",
-                  "items": {
-                    "$ref": "#/components/schemas/TestSuiteDto"
-                  }
-                }
-              }
-            }
-          }
-        }
+          "organizations"
+        ],
+        "summary": "Get your organizations.",
+        "description": "Get list of all organizations where current user is a participant.",
+        "operationId": "getOrganizationsByUser_1",
+        "responses": {
+          "200": {
+            "description": "Successfully fetched list of organizations.",
+            "content": {
+              "*/*": {
+                "schema": {
+                  "type": "array",
+                  "items": {
+                    "$ref": "#/components/schemas/Organization"
+                  }
+                }
+              }
+            }
+          },
+          "401": {
+            "description": "Unauthorized",
+            "content": {
+              "*/*": {
+                "schema": {
+                  "type": "array",
+                  "items": {
+                    "$ref": "#/components/schemas/Organization"
+                  }
+                }
+              }
+            }
+          }
+        },
+        "security": [
+          {
+            "basic": []
+          }
+        ]
       }
     },
     "/api/v1/users/{userName}": {
@@ -3472,7 +3662,7 @@
         "tags": [
           "users-details-controller"
         ],
-        "operationId": "avatar",
+        "operationId": "avatar_2",
         "parameters": [
           {
             "name": "userName",
@@ -4637,64 +4827,6 @@
         ]
       }
     },
-    "/api/v1/organizations/{organizationName}": {
-      "get": {
-        "tags": [
-          "organizations"
-        ],
-        "summary": "Get organization by name.",
-        "description": "Get an organization by its name.",
-        "operationId": "getOrganizationByName",
-        "parameters": [
-          {
-            "name": "organizationName",
-            "in": "path",
-            "description": "name of an organization",
-            "required": true,
-            "schema": {
-              "type": "string"
-            }
-          }
-        ],
-        "responses": {
-          "404": {
-            "description": "Organization with such name was not found.",
-            "content": {
-              "*/*": {
-                "schema": {
-                  "$ref": "#/components/schemas/Organization"
-                }
-              }
-            }
-          },
-          "200": {
-            "description": "Successfully fetched organization by it\u0027s name.",
-            "content": {
-              "*/*": {
-                "schema": {
-                  "$ref": "#/components/schemas/Organization"
-                }
-              }
-            }
-          },
-          "401": {
-            "description": "Unauthorized",
-            "content": {
-              "*/*": {
-                "schema": {
-                  "$ref": "#/components/schemas/Organization"
-                }
-              }
-            }
-          }
-        },
-        "security": [
-          {
-            "basic": []
-          }
-        ]
-      }
-    },
     "/api/v1/organizations/{organizationName}/users": {
       "get": {
         "tags": [
@@ -4852,170 +4984,6 @@
         ]
       }
     },
-    "/api/v1/organizations/{organizationName}/list-git": {
-      "get": {
-        "tags": [
-          "organizations"
-        ],
-        "summary": "Get organization Gits.",
-        "description": "Get a list of organization\u0027s Gits.",
-        "operationId": "listGit",
-        "parameters": [
-          {
-            "name": "organizationName",
-            "in": "path",
-            "description": "name of an organization",
-            "required": true,
-            "schema": {
-              "type": "string"
-            }
-          },
-          {
-            "name": "X-Authorization-Source",
-            "in": "header",
-            "required": true,
-            "example": "basic"
-          }
-        ],
-        "responses": {
-          "404": {
-            "description": "Could not find an organization with such name.",
-            "content": {
-              "*/*": {
-                "schema": {
-                  "type": "array",
-                  "items": {
-                    "$ref": "#/components/schemas/GitDto"
-                  }
-                }
-              }
-            }
-          },
-          "200": {
-            "description": "Successfully fetched a list of GitDtos.",
-            "content": {
-              "*/*": {
-                "schema": {
-                  "type": "array",
-                  "items": {
-                    "$ref": "#/components/schemas/GitDto"
-                  }
-                }
-              }
-            }
-          },
-          "401": {
-            "description": "Unauthorized",
-            "content": {
-              "*/*": {
-                "schema": {
-                  "type": "array",
-                  "items": {
-                    "$ref": "#/components/schemas/GitDto"
-                  }
-                }
-              }
-            }
-          }
-        },
-        "security": [
-          {
-            "basic": []
-          }
-        ]
-      }
-    },
-    "/api/v1/organizations/{organizationName}/avatar": {
-      "get": {
-        "tags": [
-          "organizations"
-        ],
-        "summary": "Get avatar by organization name.",
-        "description": "Get organization avatar by organization name.",
-        "operationId": "avatar_1",
-        "parameters": [
-          {
-            "name": "organizationName",
-            "in": "path",
-            "description": "name of an organization",
-            "required": true,
-            "schema": {
-              "type": "string"
-            }
-          }
-        ],
-        "responses": {
-          "200": {
-            "description": "Successfully fetched avatar by organization name.",
-            "content": {
-              "*/*": {
-                "schema": {
-                  "$ref": "#/components/schemas/ImageInfo"
-                }
-              }
-            }
-          },
-          "401": {
-            "description": "Unauthorized",
-            "content": {
-              "*/*": {
-                "schema": {
-                  "$ref": "#/components/schemas/ImageInfo"
-                }
-              }
-            }
-          }
-        },
-        "security": [
-          {
-            "basic": []
-          }
-        ]
-      }
-    },
-    "/api/v1/organizations/get/list": {
-      "get": {
-        "tags": [
-          "organizations"
-        ],
-        "summary": "Get your organizations.",
-        "description": "Get list of all organizations where current user is a participant.",
-        "operationId": "getOrganizationsByUser",
-        "responses": {
-          "200": {
-            "description": "Successfully fetched list of organizations.",
-            "content": {
-              "*/*": {
-                "schema": {
-                  "type": "array",
-                  "items": {
-                    "$ref": "#/components/schemas/Organization"
-                  }
-                }
-              }
-            }
-          },
-          "401": {
-            "description": "Unauthorized",
-            "content": {
-              "*/*": {
-                "schema": {
-                  "type": "array",
-                  "items": {
-                    "$ref": "#/components/schemas/Organization"
-                  }
-                }
-              }
-            }
-          }
-        },
-        "security": [
-          {
-            "basic": []
-          }
-        ]
-      }
-    },
     "/api/v1/organizations/can-create-contests": {
       "get": {
         "tags": [
@@ -5146,73 +5114,6 @@
                   "type": "array",
                   "items": {
                     "$ref": "#/components/schemas/OrganizationDto"
-                  }
-                }
-              }
-            }
-          }
-        },
-        "security": [
-          {
-            "basic": []
-          }
-        ]
-      }
-    },
-    "/api/v1/organizations/all": {
-      "get": {
-        "tags": [
-          "organizations"
-        ],
-        "summary": "Get all organizations",
-        "description": "Get organizations",
-        "operationId": "getAllOrganizations",
-        "parameters": [
-          {
-            "name": "organizationName",
-            "in": "path",
-            "description": "name of an organization",
-            "required": true,
-            "schema": {
-              "type": "string"
-            }
-          }
-        ],
-        "responses": {
-          "200": {
-            "description": "Successfully fetched all registered organizations",
-            "content": {
-              "*/*": {
-                "schema": {
-                  "type": "array",
-                  "items": {
-                    "$ref": "#/components/schemas/Organization"
-                  }
-                }
-              }
-            }
-          },
-          "404": {
-            "description": "Not able to find any organization in SAVE",
-            "content": {
-              "*/*": {
-                "schema": {
-                  "type": "array",
-                  "items": {
-                    "$ref": "#/components/schemas/Organization"
-                  }
-                }
-              }
-            }
-          },
-          "401": {
-            "description": "Unauthorized",
-            "content": {
-              "*/*": {
-                "schema": {
-                  "type": "array",
-                  "items": {
-                    "$ref": "#/components/schemas/Organization"
                   }
                 }
               }
@@ -6430,6 +6331,320 @@
         }
       }
     },
+    "/api/v1/organization/{organizationName}/delete-git": {
+      "delete": {
+        "tags": [
+          "organizations"
+        ],
+        "summary": "Upsert organization git.",
+        "description": "Upsert organization git.",
+        "operationId": "deleteGit",
+        "parameters": [
+          {
+            "name": "organizationName",
+            "in": "path",
+            "description": "name of an organization",
+            "required": true,
+            "schema": {
+              "type": "string"
+            }
+          },
+          {
+            "name": "url",
+            "in": "query",
+            "description": "url of a git",
+            "required": true,
+            "schema": {
+              "type": "string"
+            }
+          },
+          {
+            "name": "X-Authorization-Source",
+            "in": "header",
+            "required": true,
+            "example": "basic"
+          }
+        ],
+        "responses": {
+          "200": {
+            "description": "Successfully deleted an organization git credentials and all corresponding data.",
+            "content": {
+              "*/*": {
+                "schema": {
+                  "type": "string"
+                }
+              }
+            }
+          },
+          "403": {
+            "description": "Not enough permission for deleting organization git credentials.",
+            "content": {
+              "*/*": {
+                "schema": {
+                  "type": "string"
+                }
+              }
+            }
+          },
+          "404": {
+            "description": "Could not find an organization with such name.",
+            "content": {
+              "*/*": {
+                "schema": {
+                  "type": "string"
+                }
+              }
+            }
+          },
+          "401": {
+            "description": "Unauthorized",
+            "content": {
+              "*/*": {
+                "schema": {
+                  "type": "string"
+                }
+              }
+            }
+          }
+        },
+        "security": [
+          {
+            "basic": []
+          }
+        ]
+      }
+    },
+    "/api/v1/organizations/{organizationName}/delete-git": {
+      "delete": {
+        "tags": [
+          "organizations"
+        ],
+        "summary": "Upsert organization git.",
+        "description": "Upsert organization git.",
+        "operationId": "deleteGit_1",
+        "parameters": [
+          {
+            "name": "organizationName",
+            "in": "path",
+            "description": "name of an organization",
+            "required": true,
+            "schema": {
+              "type": "string"
+            }
+          },
+          {
+            "name": "url",
+            "in": "query",
+            "description": "url of a git",
+            "required": true,
+            "schema": {
+              "type": "string"
+            }
+          },
+          {
+            "name": "X-Authorization-Source",
+            "in": "header",
+            "required": true,
+            "example": "basic"
+          }
+        ],
+        "responses": {
+          "200": {
+            "description": "Successfully deleted an organization git credentials and all corresponding data.",
+            "content": {
+              "*/*": {
+                "schema": {
+                  "type": "string"
+                }
+              }
+            }
+          },
+          "403": {
+            "description": "Not enough permission for deleting organization git credentials.",
+            "content": {
+              "*/*": {
+                "schema": {
+                  "type": "string"
+                }
+              }
+            }
+          },
+          "404": {
+            "description": "Could not find an organization with such name.",
+            "content": {
+              "*/*": {
+                "schema": {
+                  "type": "string"
+                }
+              }
+            }
+          },
+          "401": {
+            "description": "Unauthorized",
+            "content": {
+              "*/*": {
+                "schema": {
+                  "type": "string"
+                }
+              }
+            }
+          }
+        },
+        "security": [
+          {
+            "basic": []
+          }
+        ]
+      }
+    },
+    "/api/v1/organization/{organizationName}/delete": {
+      "delete": {
+        "tags": [
+          "organizations"
+        ],
+        "summary": "Delete existing organization.",
+        "description": "Delete existing organization by its name.",
+        "operationId": "deleteOrganization",
+        "parameters": [
+          {
+            "name": "organizationName",
+            "in": "path",
+            "description": "name of an organization",
+            "required": true,
+            "schema": {
+              "type": "string"
+            }
+          },
+          {
+            "name": "X-Authorization-Source",
+            "in": "header",
+            "required": true,
+            "example": "basic"
+          }
+        ],
+        "responses": {
+          "200": {
+            "description": "Successfully deleted an organization.",
+            "content": {
+              "*/*": {
+                "schema": {
+                  "type": "string"
+                }
+              }
+            }
+          },
+          "403": {
+            "description": "Not enough permission for deleting this organization.",
+            "content": {
+              "*/*": {
+                "schema": {
+                  "type": "string"
+                }
+              }
+            }
+          },
+          "404": {
+            "description": "Could not find an organization with such name.",
+            "content": {
+              "*/*": {
+                "schema": {
+                  "type": "string"
+                }
+              }
+            }
+          },
+          "401": {
+            "description": "Unauthorized",
+            "content": {
+              "*/*": {
+                "schema": {
+                  "type": "string"
+                }
+              }
+            }
+          }
+        },
+        "security": [
+          {
+            "basic": []
+          }
+        ]
+      }
+    },
+    "/api/v1/organizations/{organizationName}/delete": {
+      "delete": {
+        "tags": [
+          "organizations"
+        ],
+        "summary": "Delete existing organization.",
+        "description": "Delete existing organization by its name.",
+        "operationId": "deleteOrganization_1",
+        "parameters": [
+          {
+            "name": "organizationName",
+            "in": "path",
+            "description": "name of an organization",
+            "required": true,
+            "schema": {
+              "type": "string"
+            }
+          },
+          {
+            "name": "X-Authorization-Source",
+            "in": "header",
+            "required": true,
+            "example": "basic"
+          }
+        ],
+        "responses": {
+          "200": {
+            "description": "Successfully deleted an organization.",
+            "content": {
+              "*/*": {
+                "schema": {
+                  "type": "string"
+                }
+              }
+            }
+          },
+          "403": {
+            "description": "Not enough permission for deleting this organization.",
+            "content": {
+              "*/*": {
+                "schema": {
+                  "type": "string"
+                }
+              }
+            }
+          },
+          "404": {
+            "description": "Could not find an organization with such name.",
+            "content": {
+              "*/*": {
+                "schema": {
+                  "type": "string"
+                }
+              }
+            }
+          },
+          "401": {
+            "description": "Unauthorized",
+            "content": {
+              "*/*": {
+                "schema": {
+                  "type": "string"
+                }
+              }
+            }
+          }
+        },
+        "security": [
+          {
+            "basic": []
+          }
+        ]
+      }
+    },
     "/api/v1/projects/{organizationName}/{projectName}/users/roles/{userName}": {
       "delete": {
         "tags": [
@@ -6662,163 +6877,6 @@
           },
           "404": {
             "description": "Requested user or organization doesn\u0027t exist",
-            "content": {
-              "*/*": {
-                "schema": {
-                  "type": "string"
-                }
-              }
-            }
-          },
-          "401": {
-            "description": "Unauthorized",
-            "content": {
-              "*/*": {
-                "schema": {
-                  "type": "string"
-                }
-              }
-            }
-          }
-        },
-        "security": [
-          {
-            "basic": []
-          }
-        ]
-      }
-    },
-    "/api/v1/organizations/{organizationName}/delete": {
-      "delete": {
-        "tags": [
-          "organizations"
-        ],
-        "summary": "Delete existing organization.",
-        "description": "Delete existing organization by its name.",
-        "operationId": "deleteOrganization",
-        "parameters": [
-          {
-            "name": "organizationName",
-            "in": "path",
-            "description": "name of an organization",
-            "required": true,
-            "schema": {
-              "type": "string"
-            }
-          },
-          {
-            "name": "X-Authorization-Source",
-            "in": "header",
-            "required": true,
-            "example": "basic"
-          }
-        ],
-        "responses": {
-          "200": {
-            "description": "Successfully deleted an organization.",
-            "content": {
-              "*/*": {
-                "schema": {
-                  "type": "string"
-                }
-              }
-            }
-          },
-          "403": {
-            "description": "Not enough permission for deleting this organization.",
-            "content": {
-              "*/*": {
-                "schema": {
-                  "type": "string"
-                }
-              }
-            }
-          },
-          "404": {
-            "description": "Could not find an organization with such name.",
-            "content": {
-              "*/*": {
-                "schema": {
-                  "type": "string"
-                }
-              }
-            }
-          },
-          "401": {
-            "description": "Unauthorized",
-            "content": {
-              "*/*": {
-                "schema": {
-                  "type": "string"
-                }
-              }
-            }
-          }
-        },
-        "security": [
-          {
-            "basic": []
-          }
-        ]
-      }
-    },
-    "/api/v1/organizations/{organizationName}/delete-git": {
-      "delete": {
-        "tags": [
-          "organizations"
-        ],
-        "summary": "Upsert organization git.",
-        "description": "Upsert organization git.",
-        "operationId": "deleteGit",
-        "parameters": [
-          {
-            "name": "organizationName",
-            "in": "path",
-            "description": "name of an organization",
-            "required": true,
-            "schema": {
-              "type": "string"
-            }
-          },
-          {
-            "name": "url",
-            "in": "query",
-            "description": "url of a git",
-            "required": true,
-            "schema": {
-              "type": "string"
-            }
-          },
-          {
-            "name": "X-Authorization-Source",
-            "in": "header",
-            "required": true,
-            "example": "basic"
-          }
-        ],
-        "responses": {
-          "200": {
-            "description": "Successfully deleted an organization git credentials and all corresponding data.",
-            "content": {
-              "*/*": {
-                "schema": {
-                  "type": "string"
-                }
-              }
-            }
-          },
-          "403": {
-            "description": "Not enough permission for deleting organization git credentials.",
-            "content": {
-              "*/*": {
-                "schema": {
-                  "type": "string"
-                }
-              }
-            }
-          },
-          "404": {
-            "description": "Could not find an organization with such name.",
             "content": {
               "*/*": {
                 "schema": {
@@ -6901,6 +6959,104 @@
     "schemas": {
       "Unit": {
         "type": "object"
+      },
+      "GitDto": {
+        "required": [
+          "url"
+        ],
+        "type": "object",
+        "properties": {
+          "url": {
+            "type": "string"
+          },
+          "username": {
+            "type": "string"
+          },
+          "password": {
+            "type": "string"
+          }
+        }
+      },
+      "Organization": {
+        "required": [
+          "canCreateContests",
+          "name",
+          "status"
+        ],
+        "type": "object",
+        "properties": {
+          "name": {
+            "type": "string"
+          },
+          "status": {
+            "type": "string",
+            "enum": [
+              "CREATED",
+              "DELETED"
+            ]
+          },
+          "ownerId": {
+            "type": "integer",
+            "format": "int64"
+          },
+          "dateCreated": {
+            "type": "string",
+            "format": "date-time"
+          },
+          "avatar": {
+            "type": "string"
+          },
+          "description": {
+            "type": "string"
+          },
+          "canCreateContests": {
+            "type": "boolean"
+          },
+          "id": {
+            "type": "integer",
+            "format": "int64"
+          }
+        }
+      },
+      "OrganizationDto": {
+        "required": [
+          "canCreateContests",
+          "description",
+          "name",
+          "userRoles"
+        ],
+        "type": "object",
+        "properties": {
+          "name": {
+            "type": "string"
+          },
+          "dateCreated": {
+            "type": "string",
+            "format": "date-time"
+          },
+          "avatar": {
+            "type": "string"
+          },
+          "description": {
+            "type": "string"
+          },
+          "canCreateContests": {
+            "type": "boolean"
+          },
+          "userRoles": {
+            "type": "object",
+            "additionalProperties": {
+              "type": "string",
+              "enum": [
+                "ADMIN",
+                "NONE",
+                "OWNER",
+                "SUPER_ADMIN",
+                "VIEWER"
+              ]
+            }
+          }
+        }
       },
       "UserInfo": {
         "required": [
@@ -6972,23 +7128,6 @@
               "SUPER_ADMIN",
               "VIEWER"
             ]
-          }
-        }
-      },
-      "GitDto": {
-        "required": [
-          "url"
-        ],
-        "type": "object",
-        "properties": {
-          "url": {
-            "type": "string"
-          },
-          "username": {
-            "type": "string"
-          },
-          "password": {
-            "type": "string"
           }
         }
       },
@@ -7230,47 +7369,6 @@
           }
         }
       },
-      "Organization": {
-        "required": [
-          "canCreateContests",
-          "name",
-          "status"
-        ],
-        "type": "object",
-        "properties": {
-          "name": {
-            "type": "string"
-          },
-          "status": {
-            "type": "string",
-            "enum": [
-              "CREATED",
-              "DELETED"
-            ]
-          },
-          "ownerId": {
-            "type": "integer",
-            "format": "int64"
-          },
-          "dateCreated": {
-            "type": "string",
-            "format": "date-time"
-          },
-          "avatar": {
-            "type": "string"
-          },
-          "description": {
-            "type": "string"
-          },
-          "canCreateContests": {
-            "type": "boolean"
-          },
-          "id": {
-            "type": "integer",
-            "format": "int64"
-          }
-        }
-      },
       "Project": {
         "required": [
           "contestRating",
@@ -7478,46 +7576,6 @@
           },
           "email": {
             "type": "string"
-          }
-        }
-      },
-      "OrganizationDto": {
-        "required": [
-          "canCreateContests",
-          "description",
-          "name",
-          "userRoles"
-        ],
-        "type": "object",
-        "properties": {
-          "name": {
-            "type": "string"
-          },
-          "dateCreated": {
-            "type": "string",
-            "format": "date-time"
-          },
-          "avatar": {
-            "type": "string"
-          },
-          "description": {
-            "type": "string"
-          },
-          "canCreateContests": {
-            "type": "boolean"
-          },
-          "userRoles": {
-            "type": "object",
-            "additionalProperties": {
-              "type": "string",
-              "enum": [
-                "ADMIN",
-                "NONE",
-                "OWNER",
-                "SUPER_ADMIN",
-                "VIEWER"
-              ]
-            }
           }
         }
       },
