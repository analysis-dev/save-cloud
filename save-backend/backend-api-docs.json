{
  "openapi": "3.0.1",
  "info": {
    "title": "SAVE Backend API",
    "version": "v1"
  },
  "servers": [
    {
      "url": "http://localhost:5800",
      "description": "Generated server url"
    }
  ],
  "paths": {
    "/api/v1/awesome-benchmarks": {
      "get": {
        "operationId": "getAllAwesomeBenchmarks",
        "responses": {
          "200": {
            "content": {
              "*/*": {
                "schema": {
                  "type": "array",
                  "items": {
                    "$ref": "#/components/schemas/AwesomeBenchmarks"
                  }
                }
              }
            },
            "description": "OK"
          }
        },
        "tags": [
          "awesome-benchmarks-controller"
        ]
      }
    },
    "/api/v1/contests/active": {
      "get": {
        "description": "Get list of contests that are in progress now.",
        "operationId": "getContestsInProgress",
        "parameters": [
          {
            "description": "amount of contests that should be returned, default: 10",
            "in": "query",
            "name": "pageSize",
            "required": false,
            "schema": {
              "type": "integer",
              "format": "int32",
              "default": 10
            }
          }
        ],
        "responses": {
          "200": {
            "content": {
              "*/*": {
                "schema": {
                  "type": "array",
                  "items": {
                    "$ref": "#/components/schemas/ContestDto"
                  }
                }
              }
            },
            "description": "Successfully fetched list of active contests."
          },
          "401": {
            "content": {
              "*/*": {
                "schema": {
                  "type": "array",
                  "items": {
                    "$ref": "#/components/schemas/ContestDto"
                  }
                }
              }
            },
            "description": "Unauthorized"
          }
        },
        "security": [
          {
            "basic": []
          }
        ],
        "summary": "Get list of contests that are in progress now.",
        "tags": [
          "contests"
        ]
      }
    },
    "/api/v1/contests/by-organization": {
      "get": {
        "description": "Get contests connected with given organization.",
        "operationId": "getOrganizationContests",
        "parameters": [
          {
            "description": "name of an organization",
            "in": "query",
            "name": "organizationName",
            "required": true,
            "schema": {
              "type": "string"
            }
          },
          {
            "description": "amount of records that will be returned",
            "in": "query",
            "name": "pageSize",
            "required": false,
            "schema": {
              "type": "integer",
              "format": "int32",
              "default": 10
            }
          }
        ],
        "responses": {
          "200": {
            "content": {
              "*/*": {
                "schema": {
                  "type": "array",
                  "items": {
                    "$ref": "#/components/schemas/ContestDto"
                  }
                }
              }
            },
            "description": "Successfully fetched public tests."
          },
          "401": {
            "content": {
              "*/*": {
                "schema": {
                  "type": "array",
                  "items": {
                    "$ref": "#/components/schemas/ContestDto"
                  }
                }
              }
            },
            "description": "Unauthorized"
          },
          "404": {
            "content": {
              "*/*": {
                "schema": {
                  "type": "array",
                  "items": {
                    "$ref": "#/components/schemas/ContestDto"
                  }
                }
              }
            },
            "description": "Either contest with such name was not found or tests are not provided."
          }
        },
        "security": [
          {
            "basic": []
          }
        ],
        "summary": "Get contests connected with given organization.",
        "tags": [
          "contests"
        ]
      }
    },
    "/api/v1/contests/create": {
      "post": {
        "description": "Create a new contest.",
        "operationId": "createContest",
        "parameters": [
          {
            "description": "contest requested for creation",
            "in": "query",
            "name": "contestDto",
            "required": true
          },
          {
            "example": "basic",
            "in": "header",
            "name": "X-Authorization-Source",
            "required": true
          }
        ],
        "requestBody": {
          "content": {
            "application/json": {
              "schema": {
                "$ref": "#/components/schemas/ContestDto"
              }
            }
          },
          "required": true
        },
        "responses": {
          "200": {
            "content": {
              "*/*": {
                "schema": {
                  "type": "string"
                }
              }
            },
            "description": "Contest was successfully created."
          },
          "401": {
            "content": {
              "*/*": {
                "schema": {
                  "type": "string"
                }
              }
            },
            "description": "Unauthorized"
          },
          "403": {
            "content": {
              "*/*": {
                "schema": {
                  "type": "string"
                }
              }
            },
            "description": "User cannot create contests with given organization."
          },
          "404": {
            "content": {
              "*/*": {
                "schema": {
                  "type": "string"
                }
              }
            },
            "description": "Organization with given name was not found."
          },
          "409": {
            "content": {
              "*/*": {
                "schema": {
                  "type": "string"
                }
              }
            },
            "description": "Contest with given name is already present."
          }
        },
        "security": [
          {
            "basic": []
          }
        ],
        "summary": "Create a new contest.",
        "tags": [
          "contests"
        ]
      }
    },
    "/api/v1/contests/featured/add-or-delete": {
      "post": {
        "description": "Mark contest to be featured if it is not marked so yet or unmark otherwise.",
        "operationId": "addOrDeleteContestToFeatured",
        "parameters": [
          {
            "in": "query",
            "name": "contestName",
            "required": true,
            "schema": {
              "type": "string"
            }
          },
          {
            "description": "contest requested for creation",
            "in": "query",
            "name": "contestDto",
            "required": true
          },
          {
            "example": "basic",
            "in": "header",
            "name": "X-Authorization-Source",
            "required": true
          }
        ],
        "responses": {
          "200": {
            "content": {
              "*/*": {
                "schema": {
                  "type": "string"
                }
              }
            },
            "description": "Contest was successfully created."
          },
          "401": {
            "content": {
              "*/*": {
                "schema": {
                  "type": "string"
                }
              }
            },
            "description": "Unauthorized"
          },
          "404": {
            "content": {
              "*/*": {
                "schema": {
                  "type": "string"
                }
              }
            },
            "description": "Contest with given name is not found."
          }
        },
        "security": [
          {
            "basic": []
          }
        ],
        "summary": "Create or delete featured contest.",
        "tags": [
          "contests"
        ]
      }
    },
    "/api/v1/contests/featured/list-active": {
      "get": {
        "description": "Get list of contests marked by admins as featured.",
        "operationId": "getFeaturedContests",
        "responses": {
          "200": {
            "content": {
              "*/*": {
                "schema": {
                  "type": "array",
                  "items": {
                    "$ref": "#/components/schemas/ContestDto"
                  }
                }
              }
            },
            "description": "Contests were successfully fetched."
          },
          "401": {
            "content": {
              "*/*": {
                "schema": {
                  "type": "array",
                  "items": {
                    "$ref": "#/components/schemas/ContestDto"
                  }
                }
              }
            },
            "description": "Unauthorized"
          }
        },
        "security": [
          {
            "basic": []
          }
        ],
        "summary": "Get featured contests.",
        "tags": [
          "contests"
        ]
      }
    },
    "/api/v1/contests/finished": {
      "get": {
        "description": "Get list of contests that has already finished.",
        "operationId": "getFinishedContests",
        "parameters": [
          {
            "description": "amount of contests that should be returned, default: 10",
            "in": "query",
            "name": "pageSize",
            "required": false,
            "schema": {
              "type": "integer",
              "format": "int32",
              "default": 10
            }
          }
        ],
        "responses": {
          "200": {
            "content": {
              "*/*": {
                "schema": {
                  "type": "array",
                  "items": {
                    "$ref": "#/components/schemas/ContestDto"
                  }
                }
              }
            },
            "description": "Successfully fetched list of finished contests."
          },
          "401": {
            "content": {
              "*/*": {
                "schema": {
                  "type": "array",
                  "items": {
                    "$ref": "#/components/schemas/ContestDto"
                  }
                }
              }
            },
            "description": "Unauthorized"
          }
        },
        "security": [
          {
            "basic": []
          }
        ],
        "summary": "Get list of contests that has already finished.",
        "tags": [
          "contests"
        ]
      }
    },
    "/api/v1/contests/newest": {
      "get": {
        "description": "Get list of [pageSize] newest contests.",
        "operationId": "getSeveralNewestContests",
        "parameters": [
          {
            "description": "amount of records that will be returned",
            "in": "query",
            "name": "pageSize",
            "required": false,
            "schema": {
              "type": "integer",
              "format": "int32",
              "default": 5
            }
          }
        ],
        "responses": {
          "200": {
            "content": {
              "*/*": {
                "schema": {
                  "type": "array",
                  "items": {
                    "$ref": "#/components/schemas/ContestDto"
                  }
                }
              }
            },
            "description": "Successfully fetched newest contests."
          },
          "401": {
            "content": {
              "*/*": {
                "schema": {
                  "type": "array",
                  "items": {
                    "$ref": "#/components/schemas/ContestDto"
                  }
                }
              }
            },
            "description": "Unauthorized"
          }
        },
        "security": [
          {
            "basic": []
          }
        ],
        "summary": "Get newest contests.",
        "tags": [
          "contests"
        ]
      }
    },
    "/api/v1/contests/update": {
      "post": {
        "description": "Change existing contest settings.",
        "operationId": "updateContest",
        "parameters": [
          {
            "description": "name of an organization",
            "in": "query",
            "name": "contestRequest",
            "required": true
          },
          {
            "example": "basic",
            "in": "header",
            "name": "X-Authorization-Source",
            "required": true
          }
        ],
        "requestBody": {
          "content": {
            "application/json": {
              "schema": {
                "$ref": "#/components/schemas/ContestDto"
              }
            }
          },
          "required": true
        },
        "responses": {
          "200": {
            "content": {
              "*/*": {
                "schema": {
                  "type": "string"
                }
              }
            },
            "description": "Successfully fetched public tests."
          },
          "401": {
            "content": {
              "*/*": {
                "schema": {
                  "type": "string"
                }
              }
            },
            "description": "Unauthorized"
          },
          "403": {
            "content": {
              "*/*": {
                "schema": {
                  "type": "string"
                }
              }
            },
            "description": "Not enough permission to edit current contest."
          },
          "404": {
            "content": {
              "*/*": {
                "schema": {
                  "type": "string"
                }
              }
            },
            "description": "Either organization or contest with such name was not found."
          }
        },
        "security": [
          {
            "basic": []
          }
        ],
        "summary": "Update contest.",
        "tags": [
          "contests"
        ]
      }
    },
    "/api/v1/contests/update-all": {
      "post": {
        "description": "Change existing contest settings.",
        "operationId": "updateAllContest",
        "parameters": [
          {
            "description": "name of an organization",
            "in": "query",
            "name": "contestRequest",
            "required": true
          },
          {
            "example": "basic",
            "in": "header",
            "name": "X-Authorization-Source",
            "required": true
          }
        ],
        "requestBody": {
          "content": {
            "application/json": {
              "schema": {
                "type": "array",
                "items": {
                  "$ref": "#/components/schemas/ContestDto"
                }
              }
            }
          },
          "required": true
        },
        "responses": {
          "200": {
            "content": {
              "*/*": {
                "schema": {
                  "type": "string"
                }
              }
            },
            "description": "Successfully fetched public tests."
          },
          "401": {
            "content": {
              "*/*": {
                "schema": {
                  "type": "string"
                }
              }
            },
            "description": "Unauthorized"
          },
          "403": {
            "content": {
              "*/*": {
                "schema": {
                  "type": "string"
                }
              }
            },
            "description": "Not enough permission to edit current contest."
          },
          "404": {
            "content": {
              "*/*": {
                "schema": {
                  "type": "string"
                }
              }
            },
            "description": "Either organization or contest with such name was not found."
          }
        },
        "security": [
          {
            "basic": []
          }
        ],
        "summary": "Update contest.",
        "tags": [
          "contests"
        ]
      }
    },
    "/api/v1/contests/{contestName}": {
      "get": {
        "description": "Get contest by name.",
        "operationId": "getContestByName",
        "parameters": [
          {
            "description": "name of a contest",
            "in": "path",
            "name": "contestName",
            "required": true,
            "schema": {
              "type": "string"
            }
          }
        ],
        "responses": {
          "200": {
            "content": {
              "*/*": {
                "schema": {
                  "$ref": "#/components/schemas/ContestDto"
                }
              }
            },
            "description": "Successfully fetched contest by it\u0027s name."
          },
          "401": {
            "content": {
              "*/*": {
                "schema": {
                  "$ref": "#/components/schemas/ContestDto"
                }
              }
            },
            "description": "Unauthorized"
          },
          "404": {
            "content": {
              "*/*": {
                "schema": {
                  "$ref": "#/components/schemas/ContestDto"
                }
              }
            },
            "description": "Contest with such name was not found."
          }
        },
        "security": [
          {
            "basic": []
          }
        ],
        "summary": "Get contest by name.",
        "tags": [
          "contests"
        ]
      }
    },
    "/api/v1/contests/{contestName}/eligible-projects": {
      "get": {
        "description": "Get list of user\u0027s projects that can participate in a given contest.",
        "operationId": "getAvailableProjectsForContest",
        "parameters": [
          {
            "description": "name of a contest",
            "in": "path",
            "name": "contestName",
            "required": true,
            "schema": {
              "type": "string"
            }
          },
          {
            "example": "basic",
            "in": "header",
            "name": "X-Authorization-Source",
            "required": true
          }
        ],
        "responses": {
          "200": {
            "content": {
              "*/*": {
                "schema": {
                  "type": "array",
                  "items": {
                    "type": "string"
                  }
                }
              }
            },
            "description": "Successfully fetched projects available for contest."
          },
          "401": {
            "content": {
              "*/*": {
                "schema": {
                  "type": "array",
                  "items": {
                    "type": "string"
                  }
                }
              }
            },
            "description": "Unauthorized"
          }
        },
        "security": [
          {
            "basic": []
          }
        ],
        "summary": "Get projects that can participate in contest.",
        "tags": [
          "contests"
        ]
      }
    },
    "/api/v1/contests/{contestName}/enroll": {
      "get": {
        "description": "Register your public project for a contest.",
        "operationId": "enrollForContest",
        "parameters": [
          {
            "description": "name of a contest",
            "in": "path",
            "name": "contestName",
            "required": true,
            "schema": {
              "type": "string"
            }
          },
          {
            "description": "name of a project",
            "in": "query",
            "name": "projectName",
            "required": true,
            "schema": {
              "type": "string"
            }
          },
          {
            "description": "name of an organization",
            "in": "query",
            "name": "organizationName",
            "required": true,
            "schema": {
              "type": "string"
            }
          },
          {
            "example": "basic",
            "in": "header",
            "name": "X-Authorization-Source",
            "required": true
          }
        ],
        "responses": {
          "200": {
            "content": {
              "*/*": {
                "schema": {
                  "type": "string"
                }
              }
            },
            "description": "Successfully enrolled for a contest."
          },
          "401": {
            "content": {
              "*/*": {
                "schema": {
                  "type": "string"
                }
              }
            },
            "description": "Unauthorized"
          },
          "403": {
            "content": {
              "*/*": {
                "schema": {
                  "type": "string"
                }
              }
            },
            "description": "Not enough permissions to enroll for a contest with given project."
          },
          "404": {
            "content": {
              "*/*": {
                "schema": {
                  "type": "string"
                }
              }
            },
            "description": "Either given project or given contest was not found."
          },
          "409": {
            "content": {
              "*/*": {
                "schema": {
                  "type": "string"
                }
              }
            },
            "description": "Only public projects can participate in contests."
          }
        },
        "security": [
          {
            "basic": []
          }
        ],
        "summary": "Register for a contest.",
        "tags": [
          "contests"
        ]
      }
    },
    "/api/v1/contests/{contestName}/executions/{organizationName}/{projectName}": {
      "get": {
        "description": "Get list of execution of a project with given name in contest with given name.",
        "operationId": "getContestExecutionsForProject",
        "parameters": [
          {
            "description": "name of an organization",
            "in": "path",
            "name": "contestName",
            "required": true,
            "schema": {
              "type": "string"
            }
          },
          {
            "description": "name of an organization",
            "in": "path",
            "name": "organizationName",
            "required": true,
            "schema": {
              "type": "string"
            }
          },
          {
            "description": "name of a project",
            "in": "path",
            "name": "projectName",
            "required": true,
            "schema": {
              "type": "string"
            }
          }
        ],
        "responses": {
          "200": {
            "content": {
              "*/*": {
                "schema": {
                  "type": "array",
                  "items": {
                    "$ref": "#/components/schemas/ExecutionDto"
                  }
                }
              }
            },
            "description": "Successfully fetched latest project execution in contest."
          },
          "401": {
            "content": {
              "*/*": {
                "schema": {
                  "type": "array",
                  "items": {
                    "$ref": "#/components/schemas/ExecutionDto"
                  }
                }
              }
            },
            "description": "Unauthorized"
          },
          "404": {
            "content": {
              "*/*": {
                "schema": {
                  "type": "array",
                  "items": {
                    "$ref": "#/components/schemas/ExecutionDto"
                  }
                }
              }
            },
            "description": "Either contest is not found or project is not found or execution is not found."
          }
        },
        "security": [
          {
            "basic": []
          }
        ],
        "summary": "Get project executions in contest.",
        "tags": [
          "contests"
        ]
      }
    },
    "/api/v1/contests/{contestName}/executions/{organizationName}/{projectName}/latest": {
      "get": {
        "description": "Get latest execution of a project with given name in contest with given name.",
        "operationId": "getLatestExecutionOfProjectInContest",
        "parameters": [
          {
            "description": "name of an organization",
            "in": "path",
            "name": "organizationName",
            "required": true,
            "schema": {
              "type": "string"
            }
          },
          {
            "description": "name of a project",
            "in": "path",
            "name": "projectName",
            "required": true,
            "schema": {
              "type": "string"
            }
          },
          {
            "description": "name of an organization",
            "in": "path",
            "name": "contestName",
            "required": true,
            "schema": {
              "type": "string"
            }
          },
          {
            "example": "basic",
            "in": "header",
            "name": "X-Authorization-Source",
            "required": true
          }
        ],
        "responses": {
          "200": {
            "content": {
              "*/*": {
                "schema": {
                  "$ref": "#/components/schemas/ExecutionDto"
                }
              }
            },
            "description": "Successfully fetched latest project execution in contest."
          },
          "401": {
            "content": {
              "*/*": {
                "schema": {
                  "$ref": "#/components/schemas/ExecutionDto"
                }
              }
            },
            "description": "Unauthorized"
          },
          "404": {
            "content": {
              "*/*": {
                "schema": {
                  "$ref": "#/components/schemas/ExecutionDto"
                }
              }
            },
            "description": "Either contest is not found or project is not found or execution is not found."
          }
        },
        "security": [
          {
            "basic": []
          }
        ],
        "summary": "Get latest project execution in contest.",
        "tags": [
          "contests"
        ]
      }
    },
    "/api/v1/contests/{contestName}/is-featured": {
      "get": {
        "description": "Check if a given contest is featured or not.",
        "operationId": "isContestFeatured",
        "parameters": [
          {
            "description": "name of a contest",
            "in": "path",
            "name": "contestName",
            "required": true,
            "schema": {
              "type": "string"
            }
          }
        ],
        "responses": {
          "200": {
            "content": {
              "*/*": {
                "schema": {
                  "type": "boolean"
                }
              }
            },
            "description": "Successfully fetched contest data."
          },
          "401": {
            "content": {
              "*/*": {
                "schema": {
                  "type": "boolean"
                }
              }
            },
            "description": "Unauthorized"
          },
          "404": {
            "content": {
              "*/*": {
                "schema": {
                  "type": "boolean"
                }
              }
            },
            "description": "Contest with such name was not found."
          }
        },
        "security": [
          {
            "basic": []
          }
        ],
        "summary": "Check if contest is featured.",
        "tags": [
          "contests"
        ]
      }
    },
    "/api/v1/contests/{contestName}/my-results": {
      "get": {
        "description": "Get list of best results of your projects in a given contest.",
        "operationId": "getBestResultsInUserProjects",
        "parameters": [
          {
            "description": "name of a contest",
            "in": "path",
            "name": "contestName",
            "required": true,
            "schema": {
              "type": "string"
            }
          },
          {
            "example": "basic",
            "in": "header",
            "name": "X-Authorization-Source",
            "required": true
          }
        ],
        "responses": {
          "200": {
            "content": {
              "*/*": {
                "schema": {
                  "type": "array",
                  "items": {
                    "$ref": "#/components/schemas/ContestResult"
                  }
                }
              }
            },
            "description": "Successfully fetched your best results."
          },
          "401": {
            "content": {
              "*/*": {
                "schema": {
                  "type": "array",
                  "items": {
                    "$ref": "#/components/schemas/ContestResult"
                  }
                }
              }
            },
            "description": "Unauthorized"
          },
          "404": {
            "content": {
              "*/*": {
                "schema": {
                  "type": "array",
                  "items": {
                    "$ref": "#/components/schemas/ContestResult"
                  }
                }
              }
            },
            "description": "Either given project or given contest was not found."
          }
        },
        "security": [
          {
            "basic": []
          }
        ],
        "summary": "Get your best results in contest.",
        "tags": [
          "contests"
        ]
      }
    },
    "/api/v1/contests/{contestName}/public-test": {
      "get": {
        "description": "Get public test for contest with given name.",
        "operationId": "getPublicTestForContest",
        "parameters": [
          {
            "description": "name of a contest",
            "in": "path",
            "name": "contestName",
            "required": true,
            "schema": {
              "type": "string"
            }
          },
          {
            "description": "id of a testSuite",
            "in": "query",
            "name": "testSuiteId",
            "required": true,
            "schema": {
              "type": "integer",
              "format": "int64"
            }
          }
        ],
        "responses": {
          "200": {
            "content": {
              "*/*": {
                "schema": {
                  "$ref": "#/components/schemas/TestFilesContent"
                }
              }
            },
            "description": "Successfully fetched public tests."
          },
          "401": {
            "content": {
              "*/*": {
                "schema": {
                  "$ref": "#/components/schemas/TestFilesContent"
                }
              }
            },
            "description": "Unauthorized"
          },
          "404": {
            "content": {
              "*/*": {
                "schema": {
                  "$ref": "#/components/schemas/TestFilesContent"
                }
              }
            },
            "description": "Either contest with such name was not found or tests are not provided/not attached to given contest."
          }
        },
        "security": [
          {
            "basic": []
          }
        ],
        "summary": "Get public test for contest with given name.",
        "tags": [
          "contests"
        ]
      }
    },
    "/api/v1/contests/{contestName}/scores": {
      "get": {
        "description": "Get scores of all projects in contest.",
        "operationId": "getRatingsInContest",
        "parameters": [
          {
            "description": "name of a contest",
            "in": "path",
            "name": "contestName",
            "required": true,
            "schema": {
              "type": "string"
            }
          }
        ],
        "responses": {
          "200": {
            "content": {
              "*/*": {
                "schema": {
                  "type": "array",
                  "items": {
                    "$ref": "#/components/schemas/ContestResult"
                  }
                }
              }
            },
            "description": "Successfully fetched contest scores."
          },
          "401": {
            "content": {
              "*/*": {
                "schema": {
                  "type": "array",
                  "items": {
                    "$ref": "#/components/schemas/ContestResult"
                  }
                }
              }
            },
            "description": "Unauthorized"
          }
        },
        "security": [
          {
            "basic": []
          }
        ],
        "summary": "Get scores of all projects in contest.",
        "tags": [
          "contests"
        ]
      }
    },
    "/api/v1/contests/{organizationName}/{projectName}/best": {
      "get": {
        "description": "Get list of contests in which given project has higher results.",
        "operationId": "getBestProjectContests",
        "parameters": [
          {
            "description": "name of an organization",
            "in": "path",
            "name": "organizationName",
            "required": true,
            "schema": {
              "type": "string"
            }
          },
          {
            "description": "name of a project",
            "in": "path",
            "name": "projectName",
            "required": true,
            "schema": {
              "type": "string"
            }
          },
          {
            "description": "number of contests that will be fetched, default is 4",
            "in": "path",
            "name": "amount",
            "required": true,
            "schema": {
              "type": "integer",
              "format": "int32",
              "default": 4
            }
          }
        ],
        "responses": {
          "200": {
            "content": {
              "*/*": {
                "schema": {
                  "type": "array",
                  "items": {
                    "$ref": "#/components/schemas/ContestResult"
                  }
                }
              }
            },
            "description": "Successfully fetched best project contests."
          },
          "401": {
            "content": {
              "*/*": {
                "schema": {
                  "type": "array",
                  "items": {
                    "$ref": "#/components/schemas/ContestResult"
                  }
                }
              }
            },
            "description": "Unauthorized"
          }
        },
        "security": [
          {
            "basic": []
          }
        ],
        "summary": "Get best contests of a project.",
        "tags": [
          "contests"
        ]
      }
    },
    "/api/v1/contests/{organizationName}/{projectName}/eligible-contests": {
      "get": {
        "description": "Get list of contest names that a given project can participate in.",
        "operationId": "getAvailableContestsForProject",
        "parameters": [
          {
            "description": "name of an organization",
            "in": "path",
            "name": "organizationName",
            "required": true,
            "schema": {
              "type": "string"
            }
          },
          {
            "description": "name of a project",
            "in": "path",
            "name": "projectName",
            "required": true,
            "schema": {
              "type": "string"
            }
          },
          {
            "example": "basic",
            "in": "header",
            "name": "X-Authorization-Source",
            "required": true
          }
        ],
        "responses": {
          "200": {
            "content": {
              "*/*": {
                "schema": {
                  "type": "array",
                  "items": {
                    "type": "string"
                  }
                }
              }
            },
            "description": "Successfully fetched contests available for project."
          },
          "401": {
            "content": {
              "*/*": {
                "schema": {
                  "type": "array",
                  "items": {
                    "type": "string"
                  }
                }
              }
            },
            "description": "Unauthorized"
          }
        },
        "security": [
          {
            "basic": []
          }
        ],
        "summary": "Get contests that can be participated.",
        "tags": [
          "contests"
        ]
      }
    },
    "/api/v1/execution": {
      "get": {
        "operationId": "getExecution",
        "parameters": [
          {
            "in": "query",
            "name": "id",
            "required": true,
            "schema": {
              "type": "integer",
              "format": "int64"
            }
          }
        ],
        "responses": {
          "200": {
            "content": {
              "*/*": {
                "schema": {
                  "$ref": "#/components/schemas/Execution"
                }
              }
            },
            "description": "OK"
          }
        },
        "tags": [
          "execution-controller"
        ]
      }
    },
    "/api/v1/execution/delete": {
      "post": {
        "operationId": "deleteExecutionsByExecutionIds",
        "parameters": [
          {
            "in": "query",
            "name": "executionIds",
            "required": true,
            "schema": {
              "type": "array",
              "items": {
                "type": "integer",
                "format": "int64"
              }
            }
          }
        ],
        "responses": {
          "200": {
            "content": {
              "*/*": {
                "schema": {
                  "type": "object"
                }
              }
            },
            "description": "OK"
          }
        },
        "tags": [
          "execution-controller"
        ]
      }
    },
    "/api/v1/execution/delete-all-except-contest": {
      "post": {
        "operationId": "deleteExecutionForProject",
        "parameters": [
          {
            "in": "query",
            "name": "name",
            "required": true,
            "schema": {
              "type": "string"
            }
          },
          {
            "in": "query",
            "name": "organizationName",
            "required": true,
            "schema": {
              "type": "string"
            }
          }
        ],
        "responses": {
          "200": {
            "content": {
              "*/*": {
                "schema": {
                  "type": "object"
                }
              }
            },
            "description": "OK"
          }
        },
        "tags": [
          "execution-controller"
        ]
      }
    },
    "/api/v1/executionDto": {
      "get": {
        "operationId": "getExecutionDto",
        "parameters": [
          {
            "in": "query",
            "name": "executionId",
            "required": true,
            "schema": {
              "type": "integer",
              "format": "int64"
            }
          }
        ],
        "responses": {
          "200": {
            "content": {
              "*/*": {
                "schema": {
                  "$ref": "#/components/schemas/ExecutionDto"
                }
              }
            },
            "description": "OK"
          }
        },
        "tags": [
          "execution-controller"
        ]
      }
    },
    "/api/v1/executionDtoList": {
      "post": {
        "operationId": "getExecutionByProject",
        "parameters": [
          {
            "in": "query",
            "name": "projectName",
            "required": true,
            "schema": {
              "type": "string"
            }
          },
          {
            "in": "query",
            "name": "organizationName",
            "required": true,
            "schema": {
              "type": "string"
            }
          }
        ],
        "requestBody": {
          "content": {
            "application/json": {
              "schema": {
                "$ref": "#/components/schemas/ExecutionFilters"
              }
            }
          }
        },
        "responses": {
          "200": {
            "content": {
              "*/*": {
                "schema": {
                  "type": "array",
                  "items": {
                    "$ref": "#/components/schemas/ExecutionDto"
                  }
                }
              }
            },
            "description": "OK"
          }
        },
        "tags": [
          "execution-controller"
        ]
      }
    },
    "/api/v1/files/get-debug-info": {
      "post": {
        "operationId": "getDebugInfo",
        "requestBody": {
          "content": {
            "application/json": {
              "schema": {
                "$ref": "#/components/schemas/TestExecutionDto"
              }
            }
          },
          "required": true
        },
        "responses": {
          "401": {
            "content": {
              "*/*": {
                "schema": {
                  "type": "array",
                  "items": {
                    "type": "object",
                    "properties": {
                      "char": {
                        "type": "string"
                      },
                      "direct": {
                        "type": "boolean"
                      },
                      "double": {
                        "type": "number",
                        "format": "double"
                      },
                      "float": {
                        "type": "number",
                        "format": "float"
                      },
                      "int": {
                        "type": "integer",
                        "format": "int32"
                      },
                      "long": {
                        "type": "integer",
                        "format": "int64"
                      },
                      "readOnly": {
                        "type": "boolean"
                      },
                      "short": {
                        "type": "integer",
                        "format": "int32"
                      }
                    }
                  }
                }
              }
            },
            "description": "Unauthorized"
          }
        },
        "security": [
          {
            "basic": []
          }
        ],
        "tags": [
          "files"
        ]
      }
    },
    "/api/v1/files/get-execution-info": {
      "post": {
        "operationId": "getExecutionInfo",
        "requestBody": {
          "content": {
            "application/json": {
              "schema": {
                "$ref": "#/components/schemas/TestExecutionDto"
              }
            }
          },
          "required": true
        },
        "responses": {
          "401": {
            "content": {
              "*/*": {
                "schema": {
                  "type": "array",
                  "items": {
                    "type": "object",
                    "properties": {
                      "char": {
                        "type": "string"
                      },
                      "direct": {
                        "type": "boolean"
                      },
                      "double": {
                        "type": "number",
                        "format": "double"
                      },
                      "float": {
                        "type": "number",
                        "format": "float"
                      },
                      "int": {
                        "type": "integer",
                        "format": "int32"
                      },
                      "long": {
                        "type": "integer",
                        "format": "int64"
                      },
                      "readOnly": {
                        "type": "boolean"
                      },
                      "short": {
                        "type": "integer",
                        "format": "int32"
                      }
                    }
                  }
                }
              }
            },
            "description": "Unauthorized"
          }
        },
        "security": [
          {
            "basic": []
          }
        ],
        "tags": [
          "files"
        ]
      }
    },
    "/api/v1/files/{organizationName}/{projectName}/delete": {
      "delete": {
        "operationId": "delete",
        "parameters": [
          {
            "in": "path",
            "name": "organizationName",
            "required": true,
            "schema": {
              "type": "string"
            }
          },
          {
            "in": "path",
            "name": "projectName",
            "required": true,
            "schema": {
              "type": "string"
            }
          },
          {
            "in": "query",
            "name": "name",
            "required": true,
            "schema": {
              "type": "string"
            }
          },
          {
            "in": "query",
            "name": "uploadedMillis",
            "required": true,
            "schema": {
              "type": "integer",
              "format": "int64"
            }
          }
        ],
        "responses": {
          "401": {
            "content": {
              "*/*": {
                "schema": {
                  "type": "string"
                }
              }
            },
            "description": "Unauthorized"
          }
        },
        "security": [
          {
            "basic": []
          }
        ],
        "tags": [
          "files"
        ]
      }
    },
    "/api/v1/files/{organizationName}/{projectName}/download": {
      "post": {
        "description": "Download a file by execution ID and FileKey.",
        "operationId": "download",
        "parameters": [
          {
            "description": "organization name of additional file key",
            "in": "path",
            "name": "organizationName",
            "required": true,
            "schema": {
              "type": "string"
            }
          },
          {
            "description": "project name of additional file key",
            "in": "path",
            "name": "projectName",
            "required": true,
            "schema": {
              "type": "string"
            }
          },
          {
            "description": "name of additional file key",
            "in": "query",
            "name": "name",
            "required": true,
            "schema": {
              "type": "string"
            }
          },
          {
            "description": "uploaded mills of additional file key",
            "in": "query",
            "name": "uploadedMillis",
            "required": true,
            "schema": {
              "type": "integer",
              "format": "int64"
            }
          }
        ],
        "responses": {
          "200": {
            "content": {
              "application/octet-stream": {
                "schema": {
                  "type": "array",
                  "items": {
                    "type": "object",
                    "properties": {
                      "char": {
                        "type": "string"
                      },
                      "direct": {
                        "type": "boolean"
                      },
                      "double": {
                        "type": "number",
                        "format": "double"
                      },
                      "float": {
                        "type": "number",
                        "format": "float"
                      },
                      "int": {
                        "type": "integer",
                        "format": "int32"
                      },
                      "long": {
                        "type": "integer",
                        "format": "int64"
                      },
                      "readOnly": {
                        "type": "boolean"
                      },
                      "short": {
                        "type": "integer",
                        "format": "int32"
                      }
                    }
                  }
                }
              }
            },
            "description": "Returns content of the file."
          },
          "401": {
            "content": {
              "application/octet-stream": {
                "schema": {
                  "type": "array",
                  "items": {
                    "type": "object",
                    "properties": {
                      "char": {
                        "type": "string"
                      },
                      "direct": {
                        "type": "boolean"
                      },
                      "double": {
                        "type": "number",
                        "format": "double"
                      },
                      "float": {
                        "type": "number",
                        "format": "float"
                      },
                      "int": {
                        "type": "integer",
                        "format": "int32"
                      },
                      "long": {
                        "type": "integer",
                        "format": "int64"
                      },
                      "readOnly": {
                        "type": "boolean"
                      },
                      "short": {
                        "type": "integer",
                        "format": "int32"
                      }
                    }
                  }
                }
              }
            },
            "description": "Unauthorized"
          },
          "404": {
            "content": {
              "application/octet-stream": {
                "schema": {
                  "type": "array",
                  "items": {
                    "type": "object",
                    "properties": {
                      "char": {
                        "type": "string"
                      },
                      "direct": {
                        "type": "boolean"
                      },
                      "double": {
                        "type": "number",
                        "format": "double"
                      },
                      "float": {
                        "type": "number",
                        "format": "float"
                      },
                      "int": {
                        "type": "integer",
                        "format": "int32"
                      },
                      "long": {
                        "type": "integer",
                        "format": "int64"
                      },
                      "readOnly": {
                        "type": "boolean"
                      },
                      "short": {
                        "type": "integer",
                        "format": "int32"
                      }
                    }
                  }
                }
              }
            },
            "description": "Execution with provided ID is not found."
          }
        },
        "security": [
          {
            "basic": []
          }
        ],
        "summary": "Download a file by execution ID and FileKey.",
        "tags": [
          "files"
        ]
      }
    },
    "/api/v1/files/{organizationName}/{projectName}/list": {
      "get": {
        "operationId": "list_1",
        "parameters": [
          {
            "in": "path",
            "name": "organizationName",
            "required": true,
            "schema": {
              "type": "string"
            }
          },
          {
            "in": "path",
            "name": "projectName",
            "required": true,
            "schema": {
              "type": "string"
            }
          }
        ],
        "responses": {
          "401": {
            "content": {
              "*/*": {
                "schema": {
                  "type": "array",
                  "items": {
                    "$ref": "#/components/schemas/FileInfo"
                  }
                }
              }
            },
            "description": "Unauthorized"
          }
        },
        "security": [
          {
            "basic": []
          }
        ],
        "tags": [
          "files"
        ]
      }
    },
    "/api/v1/files/{organizationName}/{projectName}/upload": {
      "post": {
        "operationId": "upload",
        "parameters": [
          {
            "in": "path",
            "name": "organizationName",
            "required": true,
            "schema": {
              "type": "string"
            }
          },
          {
            "in": "path",
            "name": "projectName",
            "required": true,
            "schema": {
              "type": "string"
            }
          }
        ],
        "requestBody": {
          "content": {
            "multipart/form-data": {
              "schema": {
                "type": "object",
                "properties": {
                  "file": {
                    "type": "string",
                    "format": "binary"
                  }
                },
                "required": [
                  "file"
                ]
              }
            }
          }
        },
        "responses": {
          "401": {
            "content": {
              "*/*": {
                "schema": {
                  "$ref": "#/components/schemas/FileInfo"
                }
              }
            },
            "description": "Unauthorized"
          }
        },
        "security": [
          {
            "basic": []
          }
        ],
        "tags": [
          "files"
        ]
      }
    },
    "/api/v1/image/upload": {
      "post": {
        "operationId": "uploadImage",
        "parameters": [
          {
            "in": "query",
            "name": "owner",
            "required": true,
            "schema": {
              "type": "string"
            }
          },
          {
            "in": "query",
            "name": "type",
            "required": true,
            "schema": {
              "type": "string",
              "enum": [
                "ORGANIZATION",
                "USER"
              ]
            }
          }
        ],
        "requestBody": {
          "content": {
            "multipart/form-data": {
              "schema": {
                "type": "object",
                "properties": {
                  "file": {
                    "type": "string",
                    "format": "binary"
                  }
                },
                "required": [
                  "file"
                ]
              }
            }
          }
        },
        "responses": {
          "401": {
            "content": {
              "*/*": {
                "schema": {
                  "$ref": "#/components/schemas/ImageInfo"
                }
              }
            },
            "description": "Unauthorized"
          }
        },
        "security": [
          {
            "basic": []
          }
        ],
        "tags": [
          "files"
        ]
      }
    },
    "/api/v1/latestExecution": {
      "get": {
        "operationId": "getLatestExecutionForProject",
        "parameters": [
          {
            "in": "query",
            "name": "name",
            "required": true,
            "schema": {
              "type": "string"
            }
          },
          {
            "in": "query",
            "name": "organizationName",
            "required": true,
            "schema": {
              "type": "string"
            }
          }
        ],
        "responses": {
          "200": {
            "content": {
              "*/*": {
                "schema": {
                  "$ref": "#/components/schemas/ExecutionDto"
                }
              }
            },
            "description": "OK"
          }
        },
        "tags": [
          "execution-controller"
        ]
      }
    },
    "/api/v1/organizations/all": {
      "get": {
        "description": "Get organizations",
        "operationId": "getAllOrganizations",
        "parameters": [
          {
            "description": "Whether deleted organizations should be excluded from the response. The default is false.",
            "in": "query",
            "name": "onlyActive",
            "required": false,
            "schema": {
              "type": "boolean",
              "default": false
            }
          }
        ],
        "responses": {
          "200": {
            "content": {
              "*/*": {
                "schema": {
                  "type": "array",
                  "items": {
                    "$ref": "#/components/schemas/OrganizationDto"
                  }
                }
              }
            },
            "description": "Successfully fetched all registered organizations"
          },
          "401": {
            "content": {
              "*/*": {
                "schema": {
                  "type": "array",
                  "items": {
                    "$ref": "#/components/schemas/OrganizationDto"
                  }
                }
              }
            },
            "description": "Unauthorized"
          }
        },
        "security": [
          {
            "basic": []
          }
        ],
        "summary": "Get all organizations",
        "tags": [
          "organizations"
        ]
      }
    },
<<<<<<< HEAD
    "/api/v1/organizations/by-filters": {
      "post": {
        "description": "Get filtered organization available for the current user.",
        "operationId": "getFilteredOrganizations",
=======
    "/api/v1/organizations/by-filters-with-rating": {
      "post": {
        "description": "Get filtered organizations with rating available for the current user.",
        "operationId": "getFilteredOrganizationsWithRating",
>>>>>>> ba6d35b4
        "parameters": [
          {
            "description": "organization filters",
            "in": "query",
            "name": "organizationFilters",
            "required": true
          }
        ],
        "requestBody": {
          "content": {
            "application/json": {
              "schema": {
                "$ref": "#/components/schemas/OrganizationFilters"
              }
            }
          },
          "required": true
        },
        "responses": {
          "200": {
            "content": {
              "*/*": {
                "schema": {
                  "type": "array",
                  "items": {
<<<<<<< HEAD
                    "$ref": "#/components/schemas/OrganizationDto"
=======
                    "$ref": "#/components/schemas/OrganizationWithRating"
>>>>>>> ba6d35b4
                  }
                }
              }
            },
            "description": "Successfully fetched non-deleted organizations."
          },
          "401": {
            "content": {
              "*/*": {
                "schema": {
                  "type": "array",
                  "items": {
<<<<<<< HEAD
                    "$ref": "#/components/schemas/OrganizationDto"
=======
                    "$ref": "#/components/schemas/OrganizationWithRating"
>>>>>>> ba6d35b4
                  }
                }
              }
            },
            "description": "Unauthorized"
          }
        },
        "security": [
          {
            "basic": []
          }
        ],
<<<<<<< HEAD
        "summary": "Get organizations matching filters.",
=======
        "summary": "Get organizations with rating matching filters.",
>>>>>>> ba6d35b4
        "tags": [
          "organizations"
        ]
      }
    },
    "/api/v1/organizations/by-user": {
      "get": {
        "description": "Get organizations by status available for the current user.",
        "operationId": "getOrganizationWithRoles",
        "parameters": [
          {
            "description": "this type of organizations",
            "in": "query",
            "name": "status",
            "required": false,
            "schema": {
              "type": "string",
              "default": "CREATED",
              "enum": [
                "BANNED",
                "CREATED",
                "DELETED"
              ]
            }
          },
          {
            "example": "basic",
            "in": "header",
            "name": "X-Authorization-Source",
            "required": true
          }
        ],
        "responses": {
          "200": {
            "content": {
              "*/*": {
                "schema": {
                  "type": "array",
                  "items": {
                    "$ref": "#/components/schemas/OrganizationWithUsers"
                  }
                }
              }
            },
            "description": "Successfully fetched organization infos."
          },
          "401": {
            "content": {
              "*/*": {
                "schema": {
                  "type": "array",
                  "items": {
                    "$ref": "#/components/schemas/OrganizationWithUsers"
                  }
                }
              }
            },
            "description": "Unauthorized"
          },
          "404": {
            "content": {
              "*/*": {
                "schema": {
                  "type": "array",
                  "items": {
                    "$ref": "#/components/schemas/OrganizationWithUsers"
                  }
                }
              }
            },
            "description": "Could not find user with this id."
          }
        },
        "security": [
          {
            "basic": []
          }
        ],
        "summary": "Get user\u0027s organizations by status",
        "tags": [
          "roles",
          "organizations"
        ]
      }
    },
    "/api/v1/organizations/can-create-contests": {
      "get": {
        "description": "Get all organizations that can create contests where user is a member.",
        "operationId": "getAllUsersOrganizationsThatCanCreateContests",
        "parameters": [
          {
            "example": "basic",
            "in": "header",
            "name": "X-Authorization-Source",
            "required": true
          }
        ],
        "responses": {
          "200": {
            "content": {
              "*/*": {
                "schema": {
                  "type": "array",
                  "items": {
                    "$ref": "#/components/schemas/Organization"
                  }
                }
              }
            },
            "description": "Role removed"
          },
          "401": {
            "content": {
              "*/*": {
                "schema": {
                  "type": "array",
                  "items": {
                    "$ref": "#/components/schemas/Organization"
                  }
                }
              }
            },
            "description": "Unauthorized"
          },
          "403": {
            "content": {
              "*/*": {
                "schema": {
                  "type": "array",
                  "items": {
                    "$ref": "#/components/schemas/Organization"
                  }
                }
              }
            },
            "description": "User doesn\u0027t have permissions to manage this members"
          },
          "404": {
            "content": {
              "*/*": {
                "schema": {
                  "type": "array",
                  "items": {
                    "$ref": "#/components/schemas/Organization"
                  }
                }
              }
            },
            "description": "Requested user or organization doesn\u0027t exist"
          }
        },
        "security": [
          {
            "basic": []
          }
        ],
        "summary": "Get all user\u0027s organizations that can create contests.",
        "tags": [
          "roles",
          "organizations"
        ]
      }
    },
    "/api/v1/organizations/get/by-prefix": {
      "get": {
        "description": "Get list of organizations matching prefix.",
        "operationId": "getOrganizationNamesByPrefix",
        "parameters": [
          {
            "in": "query",
            "name": "prefix",
            "required": true,
            "schema": {
              "type": "string"
            }
          }
        ],
        "responses": {
          "200": {
            "content": {
              "*/*": {
                "schema": {
                  "type": "array",
                  "items": {
                    "type": "string"
                  }
                }
              }
            },
            "description": "Successfully fetched list of organizations."
          },
          "401": {
            "content": {
              "*/*": {
                "schema": {
                  "type": "array",
                  "items": {
                    "type": "string"
                  }
                }
              }
            },
            "description": "Unauthorized"
          }
        },
        "security": [
          {
            "basic": []
          }
        ],
        "summary": "Get organization by prefix.",
        "tags": [
          "organizations"
        ]
      }
    },
    "/api/v1/organizations/get/list": {
      "get": {
        "description": "Get list of all organizations where current user is a participant.",
        "operationId": "getOrganizationsByUser",
        "responses": {
          "200": {
            "content": {
              "*/*": {
                "schema": {
                  "type": "array",
                  "items": {
<<<<<<< HEAD
                    "$ref": "#/components/schemas/Organization"
=======
                    "$ref": "#/components/schemas/OrganizationDto"
>>>>>>> ba6d35b4
                  }
                }
              }
            },
            "description": "Successfully fetched list of organizations."
          },
          "401": {
            "content": {
              "*/*": {
                "schema": {
                  "type": "array",
                  "items": {
<<<<<<< HEAD
                    "$ref": "#/components/schemas/Organization"
=======
                    "$ref": "#/components/schemas/OrganizationDto"
>>>>>>> ba6d35b4
                  }
                }
              }
            },
            "description": "Unauthorized"
          }
        },
        "security": [
          {
            "basic": []
          }
        ],
        "summary": "Get your organizations.",
        "tags": [
          "organizations"
        ]
      }
    },
    "/api/v1/organizations/save": {
      "post": {
        "description": "Create a new organization.",
        "operationId": "saveOrganization",
        "parameters": [
          {
            "example": "basic",
            "in": "header",
            "name": "X-Authorization-Source",
            "required": true
          }
        ],
        "requestBody": {
          "content": {
            "application/json": {
              "schema": {
                "$ref": "#/components/schemas/OrganizationDto"
              }
            }
          },
          "required": true
        },
        "responses": {
          "200": {
            "content": {
              "*/*": {
                "schema": {
                  "type": "string"
                }
              }
            },
            "description": "Successfully saved a new organization."
          },
          "401": {
            "content": {
              "*/*": {
                "schema": {
                  "type": "string"
                }
              }
            },
            "description": "Unauthorized"
          },
          "409": {
            "content": {
              "*/*": {
                "schema": {
                  "type": "string"
                }
              }
            },
            "description": "Requested name is not available."
          }
        },
        "security": [
          {
            "basic": []
          }
        ],
        "summary": "Create a new organization.",
        "tags": [
          "organizations"
        ]
      }
    },
    "/api/v1/organizations/{organizationName}": {
      "get": {
        "description": "Get an organization by its name.",
        "operationId": "getOrganizationByName",
        "parameters": [
          {
            "description": "name of an organization",
            "in": "path",
            "name": "organizationName",
            "required": true,
            "schema": {
              "type": "string"
            }
          }
        ],
        "responses": {
          "200": {
            "content": {
              "*/*": {
                "schema": {
                  "$ref": "#/components/schemas/OrganizationDto"
                }
              }
            },
            "description": "Successfully fetched organization by it\u0027s name."
          },
          "401": {
            "content": {
              "*/*": {
                "schema": {
                  "$ref": "#/components/schemas/OrganizationDto"
                }
              }
            },
            "description": "Unauthorized"
          },
          "404": {
            "content": {
              "*/*": {
                "schema": {
                  "$ref": "#/components/schemas/OrganizationDto"
                }
              }
            },
            "description": "Organization with such name was not found."
          }
        },
        "security": [
          {
            "basic": []
          }
        ],
        "summary": "Get organization by name.",
        "tags": [
          "organizations"
        ]
      }
    },
    "/api/v1/organizations/{organizationName}/avatar": {
      "get": {
        "description": "Get organization avatar by organization name.",
        "operationId": "avatar_1",
        "parameters": [
          {
            "description": "name of an organization",
            "in": "path",
            "name": "organizationName",
            "required": true,
            "schema": {
              "type": "string"
            }
          }
        ],
        "responses": {
          "200": {
            "content": {
              "*/*": {
                "schema": {
                  "$ref": "#/components/schemas/ImageInfo"
                }
              }
            },
            "description": "Successfully fetched avatar by organization name."
          },
          "401": {
            "content": {
              "*/*": {
                "schema": {
                  "$ref": "#/components/schemas/ImageInfo"
                }
              }
            },
            "description": "Unauthorized"
          }
        },
        "security": [
          {
            "basic": []
          }
        ],
        "summary": "Get avatar by organization name.",
        "tags": [
          "organizations"
        ]
      }
    },
    "/api/v1/organizations/{organizationName}/change-status": {
      "post": {
        "description": "Change status existing organization by its name.",
        "operationId": "changeOrganizationStatus",
        "parameters": [
          {
            "description": "name of an organization",
            "in": "path",
            "name": "organizationName",
            "required": true,
            "schema": {
              "type": "string"
            }
          },
          {
            "description": "type of status being set",
            "in": "query",
            "name": "status",
            "required": true,
            "schema": {
              "type": "string",
              "enum": [
                "BANNED",
                "CREATED",
                "DELETED"
              ]
            }
          },
          {
            "example": "basic",
            "in": "header",
            "name": "X-Authorization-Source",
            "required": true
          }
        ],
        "responses": {
          "200": {
            "content": {
              "*/*": {
                "schema": {
                  "type": "string"
                }
              }
            },
            "description": "Successfully change status an organization."
          },
          "400": {
            "content": {
              "*/*": {
                "schema": {
                  "type": "string"
                }
              }
            },
            "description": "Invalid new status of the organization."
          },
          "401": {
            "content": {
              "*/*": {
                "schema": {
                  "type": "string"
                }
              }
            },
            "description": "Unauthorized"
          },
          "403": {
            "content": {
              "*/*": {
                "schema": {
                  "type": "string"
                }
              }
            },
            "description": "Not enough permission for this action on organization."
          },
          "404": {
            "content": {
              "*/*": {
                "schema": {
                  "type": "string"
                }
              }
            },
            "description": "Could not find an organization with such name."
          },
          "409": {
            "content": {
              "*/*": {
                "schema": {
                  "type": "string"
                }
              }
            },
            "description": "There are projects connected to organization. Please delete all of them and try again."
          }
        },
        "security": [
          {
            "basic": []
          }
        ],
        "summary": "Change status existing organization.",
        "tags": [
          "organizations"
        ]
      }
    },
    "/api/v1/organizations/{organizationName}/create-git": {
      "post": {
        "description": "Create git in organization.",
        "operationId": "createGit",
        "parameters": [
          {
            "description": "name of an organization",
            "in": "path",
            "name": "organizationName",
            "required": true,
            "schema": {
              "type": "string"
            }
          },
          {
            "example": "basic",
            "in": "header",
            "name": "X-Authorization-Source",
            "required": true
          }
        ],
        "requestBody": {
          "content": {
            "application/json": {
              "schema": {
                "$ref": "#/components/schemas/GitDto"
              }
            }
          },
          "required": true
        },
        "responses": {
          "200": {
            "content": {
              "*/*": {
                "schema": {
                  "type": "string"
                }
              }
            },
            "description": "Successfully saved an organization git."
          },
          "401": {
            "content": {
              "*/*": {
                "schema": {
                  "type": "string"
                }
              }
            },
            "description": "Unauthorized"
          },
          "403": {
            "content": {
              "*/*": {
                "schema": {
                  "type": "string"
                }
              }
            },
            "description": "Not enough permission for saving organization git."
          },
          "404": {
            "content": {
              "*/*": {
                "schema": {
                  "type": "string"
                }
              }
            },
            "description": "Could not find an organization with such name."
          },
          "409": {
            "content": {
              "*/*": {
                "schema": {
                  "type": "string"
                }
              }
            },
            "description": "Provided invalid git credential."
          }
        },
        "security": [
          {
            "basic": []
          }
        ],
        "summary": "Create git in organization.",
        "tags": [
          "organizations"
        ]
      }
    },
    "/api/v1/organizations/{organizationName}/delete-git": {
      "delete": {
        "description": "Upsert organization git.",
        "operationId": "deleteGit",
        "parameters": [
          {
            "description": "name of an organization",
            "in": "path",
            "name": "organizationName",
            "required": true,
            "schema": {
              "type": "string"
            }
          },
          {
            "description": "url of a git",
            "in": "query",
            "name": "url",
            "required": true,
            "schema": {
              "type": "string"
            }
          },
          {
            "example": "basic",
            "in": "header",
            "name": "X-Authorization-Source",
            "required": true
          }
        ],
        "responses": {
          "200": {
            "content": {
              "*/*": {
                "schema": {
                  "type": "string"
                }
              }
            },
            "description": "Successfully deleted an organization git credentials and all corresponding data."
          },
          "401": {
            "content": {
              "*/*": {
                "schema": {
                  "type": "string"
                }
              }
            },
            "description": "Unauthorized"
          },
          "403": {
            "content": {
              "*/*": {
                "schema": {
                  "type": "string"
                }
              }
            },
            "description": "Not enough permission for deleting organization git credentials."
          },
          "404": {
            "content": {
              "*/*": {
                "schema": {
                  "type": "string"
                }
              }
            },
            "description": "Could not find an organization with such name."
          }
        },
        "security": [
          {
            "basic": []
          }
        ],
        "summary": "Upsert organization git.",
        "tags": [
          "organizations"
        ]
      }
    },
    "/api/v1/organizations/{organizationName}/get-organization-contest-rating": {
      "get": {
        "description": "Get organization contest rating.",
        "operationId": "getOrganizationContestRating",
        "parameters": [
          {
            "description": "name of an organization",
            "in": "path",
            "name": "organizationName",
            "required": true,
            "schema": {
              "type": "string"
            }
          },
          {
            "example": "basic",
            "in": "header",
            "name": "X-Authorization-Source",
            "required": true
          }
        ],
        "responses": {
          "200": {
            "content": {
              "*/*": {
                "schema": {
                  "type": "number",
                  "format": "double"
                }
              }
            },
            "description": "Successfully get an organization contest rating."
          },
          "401": {
            "content": {
              "*/*": {
                "schema": {
                  "type": "number",
                  "format": "double"
                }
              }
            },
            "description": "Unauthorized"
          },
          "404": {
            "content": {
              "*/*": {
                "schema": {
                  "type": "number",
                  "format": "double"
                }
              }
            },
            "description": "Could not find an organization with such name."
          }
        },
        "security": [
          {
            "basic": []
          }
        ],
        "summary": "Get organization contest rating.",
        "tags": [
          "organizations"
        ]
      }
    },
    "/api/v1/organizations/{organizationName}/list-git": {
      "get": {
        "description": "Get a list of organization\u0027s Gits.",
        "operationId": "listGit",
        "parameters": [
          {
            "description": "name of an organization",
            "in": "path",
            "name": "organizationName",
            "required": true,
            "schema": {
              "type": "string"
            }
          },
          {
            "example": "basic",
            "in": "header",
            "name": "X-Authorization-Source",
            "required": true
          }
        ],
        "responses": {
          "200": {
            "content": {
              "*/*": {
                "schema": {
                  "type": "array",
                  "items": {
                    "$ref": "#/components/schemas/GitDto"
                  }
                }
              }
            },
            "description": "Successfully fetched a list of GitDtos."
          },
          "401": {
            "content": {
              "*/*": {
                "schema": {
                  "type": "array",
                  "items": {
                    "$ref": "#/components/schemas/GitDto"
                  }
                }
              }
            },
            "description": "Unauthorized"
          },
          "404": {
            "content": {
              "*/*": {
                "schema": {
                  "type": "array",
                  "items": {
                    "$ref": "#/components/schemas/GitDto"
                  }
                }
              }
            },
            "description": "Could not find an organization with such name."
          }
        },
        "security": [
          {
            "basic": []
          }
        ],
        "summary": "Get organization Gits.",
        "tags": [
          "organizations"
        ]
      }
    },
    "/api/v1/organizations/{organizationName}/manage-contest-permission": {
      "post": {
        "description": "Make an organization to be able to create contests.",
        "operationId": "setAbilityToCreateContest",
        "parameters": [
          {
            "description": "name of an organization",
            "in": "path",
            "name": "organizationName",
            "required": true,
            "schema": {
              "type": "string"
            }
          },
          {
            "description": "new flag for contest creation ability",
            "in": "query",
            "name": "isAbleToCreateContests",
            "required": true,
            "schema": {
              "type": "boolean"
            }
          },
          {
            "example": "basic",
            "in": "header",
            "name": "X-Authorization-Source",
            "required": true
          }
        ],
        "responses": {
          "200": {
            "content": {
              "*/*": {
                "schema": {
                  "type": "string"
                }
              }
            },
            "description": "Successfully changed ability to create contests."
          },
          "401": {
            "content": {
              "*/*": {
                "schema": {
                  "type": "string"
                }
              }
            },
            "description": "Unauthorized"
          },
          "403": {
            "content": {
              "*/*": {
                "schema": {
                  "type": "string"
                }
              }
            },
            "description": "Could not change ability to create contests due to lack of permission."
          },
          "404": {
            "content": {
              "*/*": {
                "schema": {
                  "type": "string"
                }
              }
            },
            "description": "Organization with such name was not found."
          }
        },
        "security": [
          {
            "basic": []
          }
        ],
        "summary": "Make an organization to be able to create contests.",
        "tags": [
          "organizations"
        ]
      }
    },
    "/api/v1/organizations/{organizationName}/update": {
      "post": {
        "description": "Change settings of an existing organization by it\u0027s name.",
        "operationId": "updateOrganization",
        "parameters": [
          {
            "description": "name of an organization",
            "in": "path",
            "name": "organizationName",
            "required": true,
            "schema": {
              "type": "string"
            }
          },
          {
            "example": "basic",
            "in": "header",
            "name": "X-Authorization-Source",
            "required": true
          }
        ],
        "requestBody": {
          "content": {
            "application/json": {
              "schema": {
                "$ref": "#/components/schemas/Organization"
              }
            }
          },
          "required": true
        },
        "responses": {
          "200": {
            "content": {
              "*/*": {
                "schema": {
                  "type": "string"
                }
              }
            },
            "description": "Successfully updated an organization."
          },
          "401": {
            "content": {
              "*/*": {
                "schema": {
                  "type": "string"
                }
              }
            },
            "description": "Unauthorized"
          },
          "403": {
            "content": {
              "*/*": {
                "schema": {
                  "type": "string"
                }
              }
            },
            "description": "Not enough permission for managing this organization."
          },
          "404": {
            "content": {
              "*/*": {
                "schema": {
                  "type": "string"
                }
              }
            },
            "description": "Could not find an organization with such name."
          },
          "409": {
            "content": {
              "*/*": {
                "schema": {
                  "type": "string"
                }
              }
            },
            "description": "Organization with such name already exists."
          }
        },
        "security": [
          {
            "basic": []
          }
        ],
        "summary": "Update existing organization.",
        "tags": [
          "organizations"
        ]
      }
    },
    "/api/v1/organizations/{organizationName}/update-git": {
      "post": {
        "description": "Update existed git in organization.",
        "operationId": "updateGit",
        "parameters": [
          {
            "description": "name of an organization",
            "in": "path",
            "name": "organizationName",
            "required": true,
            "schema": {
              "type": "string"
            }
          },
          {
            "example": "basic",
            "in": "header",
            "name": "X-Authorization-Source",
            "required": true
          }
        ],
        "requestBody": {
          "content": {
            "application/json": {
              "schema": {
                "$ref": "#/components/schemas/GitDto"
              }
            }
          },
          "required": true
        },
        "responses": {
          "200": {
            "content": {
              "*/*": {
                "schema": {
                  "type": "string"
                }
              }
            },
            "description": "Successfully saved an organization git."
          },
          "401": {
            "content": {
              "*/*": {
                "schema": {
                  "type": "string"
                }
              }
            },
            "description": "Unauthorized"
          },
          "403": {
            "content": {
              "*/*": {
                "schema": {
                  "type": "string"
                }
              }
            },
            "description": "Not enough permission for saving organization git."
          },
          "404": {
            "content": {
              "*/*": {
                "schema": {
                  "type": "string"
                }
              }
            },
            "description": "Could not find an organization with such name or git credential with provided url."
          },
          "409": {
            "content": {
              "*/*": {
                "schema": {
                  "type": "string"
                }
              }
            },
            "description": "Provided invalid git credential."
          }
        },
        "security": [
          {
            "basic": []
          }
        ],
        "summary": "Update existed git in organization.",
        "tags": [
          "organizations"
        ]
      }
    },
    "/api/v1/organizations/{organizationName}/users": {
      "get": {
        "description": "Get list of users that are connected with given organization.",
        "operationId": "getAllUsersByOrganizationName",
        "parameters": [
          {
            "description": "name of an organization",
            "in": "path",
            "name": "organizationName",
            "required": true,
            "schema": {
              "type": "string"
            }
          },
          {
            "example": "basic",
            "in": "header",
            "name": "X-Authorization-Source",
            "required": true
          }
        ],
        "responses": {
          "200": {
            "content": {
              "*/*": {
                "schema": {
                  "type": "array",
                  "items": {
                    "$ref": "#/components/schemas/UserInfo"
                  }
                }
              }
            },
            "description": "Successfully fetched contest by it\u0027s name."
          },
          "401": {
            "content": {
              "*/*": {
                "schema": {
                  "type": "array",
                  "items": {
                    "$ref": "#/components/schemas/UserInfo"
                  }
                }
              }
            },
            "description": "Unauthorized"
          },
          "404": {
            "content": {
              "*/*": {
                "schema": {
                  "type": "array",
                  "items": {
                    "$ref": "#/components/schemas/UserInfo"
                  }
                }
              }
            },
            "description": "Contest with such name was not found."
          }
        },
        "security": [
          {
            "basic": []
          }
        ],
        "summary": "Get list of users that are connected with given organization.",
        "tags": [
          "roles",
          "organizations"
        ]
      }
    },
    "/api/v1/organizations/{organizationName}/users/not-from": {
      "get": {
        "description": "Get all users not connected with organization with name organizationName whose names start with the same prefix.",
        "operationId": "getAllUsersNotFromOrganizationWithNamesStartingWith",
        "parameters": [
          {
            "description": "name of an organization",
            "in": "path",
            "name": "organizationName",
            "required": true,
            "schema": {
              "type": "string"
            }
          },
          {
            "description": "prefix of username",
            "in": "query",
            "name": "prefix",
            "required": true,
            "schema": {
              "type": "string"
            }
          },
          {
            "example": "basic",
            "in": "header",
            "name": "X-Authorization-Source",
            "required": true
          }
        ],
        "responses": {
          "200": {
            "content": {
              "*/*": {
                "schema": {
                  "type": "array",
                  "items": {
                    "$ref": "#/components/schemas/UserInfo"
                  }
                }
              }
            },
            "description": "Successfully fetched list of users"
          },
          "401": {
            "content": {
              "*/*": {
                "schema": {
                  "type": "array",
                  "items": {
                    "$ref": "#/components/schemas/UserInfo"
                  }
                }
              }
            },
            "description": "Unauthorized"
          },
          "404": {
            "content": {
              "*/*": {
                "schema": {
                  "type": "array",
                  "items": {
                    "$ref": "#/components/schemas/UserInfo"
                  }
                }
              }
            },
            "description": "Requested organization doesn\u0027t exist"
          }
        },
        "security": [
          {
            "basic": []
          }
        ],
        "summary": "Get all users not from organization with names starting with a given prefix.",
        "tags": [
          "roles",
          "organizations"
        ]
      }
    },
    "/api/v1/organizations/{organizationName}/users/roles": {
      "get": {
        "description": "If userName is not present, then will return the role of current user in given organization, otherwise will return role of user with name userName in organization with name organizationName.",
        "operationId": "getRole_1",
        "parameters": [
          {
            "description": "name of an organization",
            "in": "path",
            "name": "organizationName",
            "required": true,
            "schema": {
              "type": "string"
            }
          },
          {
            "description": "name of a user",
            "in": "query",
            "name": "userName",
            "required": false,
            "schema": {
              "type": "string"
            }
          },
          {
            "example": "basic",
            "in": "header",
            "name": "X-Authorization-Source",
            "required": true
          }
        ],
        "responses": {
          "200": {
            "content": {
              "*/*": {
                "schema": {
                  "type": "string",
                  "enum": [
                    "ADMIN",
                    "NONE",
                    "OWNER",
                    "SUPER_ADMIN",
                    "VIEWER"
                  ]
                }
              }
            },
            "description": "Successfully fetched user\u0027s role."
          },
          "401": {
            "content": {
              "*/*": {
                "schema": {
                  "type": "string",
                  "enum": [
                    "ADMIN",
                    "NONE",
                    "OWNER",
                    "SUPER_ADMIN",
                    "VIEWER"
                  ]
                }
              }
            },
            "description": "Unauthorized"
          },
          "403": {
            "content": {
              "*/*": {
                "schema": {
                  "type": "string",
                  "enum": [
                    "ADMIN",
                    "NONE",
                    "OWNER",
                    "SUPER_ADMIN",
                    "VIEWER"
                  ]
                }
              }
            },
            "description": "You are not allowed to see requested user\u0027s role."
          },
          "404": {
            "content": {
              "*/*": {
                "schema": {
                  "type": "string",
                  "enum": [
                    "ADMIN",
                    "NONE",
                    "OWNER",
                    "SUPER_ADMIN",
                    "VIEWER"
                  ]
                }
              }
            },
            "description": "Requested user or organization doesn\u0027t exist."
          }
        },
        "security": [
          {
            "basic": []
          }
        ],
        "summary": "Get user\u0027s role in organization with given name.",
        "tags": [
          "roles",
          "organizations"
        ]
      },
      "post": {
        "description": "Set user\u0027s role in organization with given name.",
        "operationId": "setRole_1",
        "parameters": [
          {
            "description": "name of an organization",
            "in": "path",
            "name": "organizationName",
            "required": true,
            "schema": {
              "type": "string"
            }
          },
          {
            "description": "pair of userName and role that is requested to be set",
            "in": "query",
            "name": "setRoleRequest",
            "required": true
          },
          {
            "example": "basic",
            "in": "header",
            "name": "X-Authorization-Source",
            "required": true
          }
        ],
        "requestBody": {
          "content": {
            "application/json": {
              "schema": {
                "$ref": "#/components/schemas/SetRoleRequest"
              }
            }
          },
          "required": true
        },
        "responses": {
          "200": {
            "content": {
              "*/*": {
                "schema": {
                  "type": "string"
                }
              }
            },
            "description": "Permission added"
          },
          "401": {
            "content": {
              "*/*": {
                "schema": {
                  "type": "string"
                }
              }
            },
            "description": "Unauthorized"
          },
          "403": {
            "content": {
              "*/*": {
                "schema": {
                  "type": "string"
                }
              }
            },
            "description": "User doesn\u0027t have permissions to manage this members"
          },
          "404": {
            "content": {
              "*/*": {
                "schema": {
                  "type": "string"
                }
              }
            },
            "description": "Requested user or organization doesn\u0027t exist"
          }
        },
        "security": [
          {
            "basic": []
          }
        ],
        "summary": "Set user\u0027s role in organization with given name.",
        "tags": [
          "roles",
          "organizations"
        ]
      }
    },
    "/api/v1/organizations/{organizationName}/users/roles/{userName}": {
      "delete": {
        "description": "Remove user\u0027s role in organization with given name.",
        "operationId": "removeRole_1",
        "parameters": [
          {
            "description": "name of an organization",
            "in": "path",
            "name": "organizationName",
            "required": true,
            "schema": {
              "type": "string"
            }
          },
          {
            "description": "name of user whose role is requested to be removed",
            "in": "path",
            "name": "userName",
            "required": true,
            "schema": {
              "type": "string"
            }
          },
          {
            "example": "basic",
            "in": "header",
            "name": "X-Authorization-Source",
            "required": true
          }
        ],
        "responses": {
          "200": {
            "content": {
              "*/*": {
                "schema": {
                  "type": "string"
                }
              }
            },
            "description": "Role was successfully removed"
          },
          "401": {
            "content": {
              "*/*": {
                "schema": {
                  "type": "string"
                }
              }
            },
            "description": "Unauthorized"
          },
          "403": {
            "content": {
              "*/*": {
                "schema": {
                  "type": "string"
                }
              }
            },
            "description": "User doesn\u0027t have permissions to manage this members"
          },
          "404": {
            "content": {
              "*/*": {
                "schema": {
                  "type": "string"
                }
              }
            },
            "description": "Requested user or organization doesn\u0027t exist"
          }
        },
        "security": [
          {
            "basic": []
          }
        ],
        "summary": "Remove user\u0027s role in organization with given name.",
        "tags": [
          "roles",
          "organizations"
        ]
      }
    },
    "/api/v1/projects/": {
      "get": {
        "description": "Get all projects, available for current user.",
        "operationId": "getProjects",
        "parameters": [
          {
            "example": "basic",
            "in": "header",
            "name": "X-Authorization-Source",
            "required": true
          }
        ],
        "responses": {
          "200": {
            "content": {
              "*/*": {
                "schema": {
                  "type": "array",
                  "items": {
                    "$ref": "#/components/schemas/Project"
                  }
                }
              }
            },
            "description": "Projects successfully fetched."
          },
          "401": {
            "content": {
              "*/*": {
                "schema": {
                  "type": "array",
                  "items": {
                    "$ref": "#/components/schemas/Project"
                  }
                }
              }
            },
            "description": "Unauthorized"
          }
        },
        "security": [
          {
            "basic": []
          }
        ],
        "summary": "Get all available projects.",
        "tags": [
          "projects"
        ]
      }
    },
    "/api/v1/projects/all": {
      "get": {
        "description": "Get all projects, including deleted and private. Only accessible for super admins",
        "operationId": "getProjects_1",
        "parameters": [
          {
            "example": "basic",
            "in": "header",
            "name": "X-Authorization-Source",
            "required": true
          }
        ],
        "responses": {
          "200": {
            "content": {
              "*/*": {
                "schema": {
                  "type": "array",
                  "items": {
                    "$ref": "#/components/schemas/Project"
                  }
                }
              }
            },
            "description": "Projects successfully fetched."
          },
          "401": {
            "content": {
              "*/*": {
                "schema": {
                  "type": "array",
                  "items": {
                    "$ref": "#/components/schemas/Project"
                  }
                }
              }
            },
            "description": "Unauthorized"
          }
        },
        "security": [
          {
            "basic": []
          }
        ],
        "summary": "Get all projects.",
        "tags": [
          "projects"
        ]
      }
    },
    "/api/v1/projects/by-filters": {
      "post": {
        "description": "Get filtered projects available for the current user.",
        "operationId": "getFilteredProjects",
        "parameters": [
          {
            "description": "project filters",
            "in": "query",
            "name": "projectFilters",
            "required": true
          }
        ],
        "requestBody": {
          "content": {
            "application/json": {
              "schema": {
                "$ref": "#/components/schemas/ProjectFilters"
              }
            }
          },
          "required": true
        },
        "responses": {
          "200": {
            "content": {
              "*/*": {
                "schema": {
                  "type": "array",
                  "items": {
                    "$ref": "#/components/schemas/ProjectDto"
                  }
                }
              }
            },
            "description": "Successfully fetched projects."
          },
          "401": {
            "content": {
              "*/*": {
                "schema": {
                  "type": "array",
                  "items": {
                    "$ref": "#/components/schemas/ProjectDto"
                  }
                }
              }
            },
            "description": "Unauthorized"
          }
        },
        "security": [
          {
            "basic": []
          }
        ],
        "summary": "Get projects matching filters",
        "tags": [
          "projects"
        ]
      }
    },
    "/api/v1/projects/get-for-current-user": {
      "get": {
        "description": "Get list of projects related to current user",
        "operationId": "getProjectsOfCurrentUser",
        "parameters": [
          {
            "example": "basic",
            "in": "header",
            "name": "X-Authorization-Source",
            "required": true
          }
        ],
        "responses": {
          "200": {
            "content": {
              "*/*": {
                "schema": {
                  "type": "array",
                  "items": {
                    "$ref": "#/components/schemas/ProjectDto"
                  }
                }
              }
            },
            "description": "Successfully fetched users from project."
          },
          "401": {
            "content": {
              "*/*": {
                "schema": {
                  "type": "array",
                  "items": {
                    "$ref": "#/components/schemas/ProjectDto"
                  }
                }
              }
            },
            "description": "Unauthorized"
          }
        },
        "security": [
          {
            "basic": []
          }
        ],
        "summary": "Get projects of current authenticated user",
        "tags": [
          "projects"
        ]
      }
    },
    "/api/v1/projects/get/organization-name": {
      "get": {
        "description": "Get project by name and organization name.",
        "operationId": "getProjectByNameAndOrganizationName",
        "parameters": [
          {
            "description": "name of a project",
            "in": "path",
            "name": "name",
            "required": true,
            "schema": {
              "type": "string"
            }
          },
          {
            "description": "name of an organization",
            "in": "path",
            "name": "organizationName",
            "required": true,
            "schema": {
              "type": "string"
            }
          },
          {
            "example": "basic",
            "in": "header",
            "name": "X-Authorization-Source",
            "required": true
          }
        ],
        "responses": {
          "200": {
            "content": {
              "*/*": {
                "schema": {
                  "$ref": "#/components/schemas/ProjectDto"
                }
              }
            },
            "description": "Successfully fetched project by name and organization name."
          },
          "401": {
            "content": {
              "*/*": {
                "schema": {
                  "$ref": "#/components/schemas/ProjectDto"
                }
              }
            },
            "description": "Unauthorized"
          },
          "403": {
            "content": {
              "*/*": {
                "schema": {
                  "$ref": "#/components/schemas/ProjectDto"
                }
              }
            },
            "description": "Not enough permission for accessing given project."
          },
          "404": {
            "content": {
              "*/*": {
                "schema": {
                  "$ref": "#/components/schemas/ProjectDto"
                }
              }
            },
            "description": "Could not find project with such name and organization name."
          }
        },
        "security": [
          {
            "basic": []
          }
        ],
        "summary": "Get project by name and organization name.",
        "tags": [
          "projects"
        ]
      }
    },
    "/api/v1/projects/save": {
      "post": {
        "description": "Create a new project.",
        "operationId": "saveProject",
        "parameters": [
          {
            "example": "basic",
            "in": "header",
            "name": "X-Authorization-Source",
            "required": true
          }
        ],
        "requestBody": {
          "content": {
            "application/json": {
              "schema": {
                "$ref": "#/components/schemas/ProjectDto"
              }
            }
          },
          "required": true
        },
        "responses": {
          "200": {
            "content": {
              "*/*": {
                "schema": {
                  "type": "string"
                }
              }
            },
            "description": "Successfully created a new project."
          },
          "401": {
            "content": {
              "*/*": {
                "schema": {
                  "type": "string"
                }
              }
            },
            "description": "Unauthorized"
          },
          "404": {
            "content": {
              "*/*": {
                "schema": {
                  "type": "string"
                }
              }
            },
            "description": "Could not find organization with such name."
          },
          "409": {
            "content": {
              "*/*": {
                "schema": {
                  "type": "string"
                }
              }
            },
            "description": "Either invalid data, or project with such name is already created."
          }
        },
        "security": [
          {
            "basic": []
          }
        ],
        "summary": "Create a new project.",
        "tags": [
          "projects"
        ]
      }
    },
    "/api/v1/projects/update": {
      "post": {
        "description": "Update an existing project.",
        "operationId": "updateProject",
        "parameters": [
          {
            "example": "basic",
            "in": "header",
            "name": "X-Authorization-Source",
            "required": true
          }
        ],
        "requestBody": {
          "content": {
            "application/json": {
              "schema": {
                "$ref": "#/components/schemas/ProjectDto"
              }
            }
          },
          "required": true
        },
        "responses": {
          "200": {
            "content": {
              "*/*": {
                "schema": {
                  "type": "string"
                }
              }
            },
            "description": "Successfully updated a project."
          },
          "401": {
            "content": {
              "*/*": {
                "schema": {
                  "type": "string"
                }
              }
            },
            "description": "Unauthorized"
          },
          "403": {
            "content": {
              "*/*": {
                "schema": {
                  "type": "string"
                }
              }
            },
            "description": "Not enough permission for managing project settings."
          },
          "404": {
            "content": {
              "*/*": {
                "schema": {
                  "type": "string"
                }
              }
            },
            "description": "Either project or organization could not be found."
          }
        },
        "security": [
          {
            "basic": []
          }
        ],
        "summary": "Update an existing project.",
        "tags": [
          "projects"
        ]
      }
    },
    "/api/v1/projects/{organizationName}/{projectName}/change-status": {
      "post": {
        "description": "Change status of existing project by its name.",
        "operationId": "changeProjectStatus",
        "parameters": [
          {
            "description": "name of an organization",
            "in": "path",
            "name": "organizationName",
            "required": true,
            "schema": {
              "type": "string"
            }
          },
          {
            "description": "name of a project",
            "in": "path",
            "name": "projectName",
            "required": true,
            "schema": {
              "type": "string"
            }
          },
          {
            "description": "type of status being set",
            "in": "query",
            "name": "status",
            "required": true,
            "schema": {
              "type": "string",
              "enum": [
                "BANNED",
                "CREATED",
                "DELETED"
              ]
            }
          },
          {
            "example": "basic",
            "in": "header",
            "name": "X-Authorization-Source",
            "required": true
          }
        ],
        "responses": {
          "200": {
            "content": {
              "*/*": {
                "schema": {
                  "type": "string"
                }
              }
            },
            "description": "Successfully change status of a project."
          },
          "401": {
            "content": {
              "*/*": {
                "schema": {
                  "type": "string"
                }
              }
            },
            "description": "Unauthorized"
          },
          "403": {
            "content": {
              "*/*": {
                "schema": {
                  "type": "string"
                }
              }
            },
            "description": "Not enough permission for this action on project."
          },
          "404": {
            "content": {
              "*/*": {
                "schema": {
                  "type": "string"
                }
              }
            },
            "description": "Either could not find such organization or such project in such organization."
          }
        },
        "security": [
          {
            "basic": []
          }
        ],
        "summary": "Change status of existing project.",
        "tags": [
          "projects"
        ]
      }
    },
    "/api/v1/projects/{organizationName}/{projectName}/users": {
      "get": {
        "description": "Get list of users that are connected with given project and their roles in it.",
        "operationId": "getAllUsersByProjectNameAndOrganizationName",
        "parameters": [
          {
            "description": "name of an organization",
            "in": "path",
            "name": "organizationName",
            "required": true,
            "schema": {
              "type": "string"
            }
          },
          {
            "description": "name of a project",
            "in": "path",
            "name": "projectName",
            "required": true,
            "schema": {
              "type": "string"
            }
          },
          {
            "example": "basic",
            "in": "header",
            "name": "X-Authorization-Source",
            "required": true
          }
        ],
        "responses": {
          "200": {
            "content": {
              "*/*": {
                "schema": {
                  "type": "array",
                  "items": {
                    "$ref": "#/components/schemas/UserInfo"
                  }
                }
              }
            },
            "description": "Successfully fetched users from project."
          },
          "401": {
            "content": {
              "*/*": {
                "schema": {
                  "type": "array",
                  "items": {
                    "$ref": "#/components/schemas/UserInfo"
                  }
                }
              }
            },
            "description": "Unauthorized"
          },
          "404": {
            "content": {
              "*/*": {
                "schema": {
                  "type": "array",
                  "items": {
                    "$ref": "#/components/schemas/UserInfo"
                  }
                }
              }
            },
            "description": "Project with such name was not found."
          }
        },
        "security": [
          {
            "basic": []
          }
        ],
        "summary": "Get users from project with their roles.",
        "tags": [
          "projects"
        ]
      }
    },
    "/api/v1/projects/{organizationName}/{projectName}/users/not-from": {
      "get": {
        "description": "Get list of users that are not connected with given project.",
        "operationId": "getAllUsersNotFromProjectWithNamesStartingWith",
        "parameters": [
          {
            "description": "name of an organization",
            "in": "path",
            "name": "organizationName",
            "required": true,
            "schema": {
              "type": "string"
            }
          },
          {
            "description": "name of a project",
            "in": "path",
            "name": "projectName",
            "required": true,
            "schema": {
              "type": "string"
            }
          },
          {
            "in": "query",
            "name": "prefix",
            "required": true,
            "schema": {
              "type": "string"
            }
          },
          {
            "example": "basic",
            "in": "header",
            "name": "X-Authorization-Source",
            "required": true
          }
        ],
        "responses": {
          "200": {
            "content": {
              "*/*": {
                "schema": {
                  "type": "array",
                  "items": {
                    "$ref": "#/components/schemas/UserInfo"
                  }
                }
              }
            },
            "description": "Successfully fetched users not from project."
          },
          "401": {
            "content": {
              "*/*": {
                "schema": {
                  "type": "array",
                  "items": {
                    "$ref": "#/components/schemas/UserInfo"
                  }
                }
              }
            },
            "description": "Unauthorized"
          },
          "404": {
            "content": {
              "*/*": {
                "schema": {
                  "type": "array",
                  "items": {
                    "$ref": "#/components/schemas/UserInfo"
                  }
                }
              }
            },
            "description": "Project with such name was not found or considered to be private."
          }
        },
        "security": [
          {
            "basic": []
          }
        ],
        "summary": "Get users not from project.",
        "tags": [
          "projects"
        ]
      }
    },
    "/api/v1/projects/{organizationName}/{projectName}/users/roles": {
      "get": {
        "description": "If userName is not present, then will return the role of current user in given project, otherwise will return role of user with name userName in project with name projectName.",
        "operationId": "getRole",
        "parameters": [
          {
            "description": "name of an organization in which given project is in",
            "in": "path",
            "name": "organizationName",
            "required": true,
            "schema": {
              "type": "string"
            }
          },
          {
            "description": "name of a project",
            "in": "path",
            "name": "projectName",
            "required": true,
            "schema": {
              "type": "string"
            }
          },
          {
            "description": "name of a user that is being requested",
            "in": "query",
            "name": "userName",
            "required": false,
            "schema": {
              "type": "string"
            }
          },
          {
            "example": "basic",
            "in": "header",
            "name": "X-Authorization-Source",
            "required": true
          }
        ],
        "responses": {
          "200": {
            "content": {
              "*/*": {
                "schema": {
                  "type": "string",
                  "enum": [
                    "ADMIN",
                    "NONE",
                    "OWNER",
                    "SUPER_ADMIN",
                    "VIEWER"
                  ]
                }
              }
            },
            "description": "Successfully fetched user\u0027s role"
          },
          "401": {
            "content": {
              "*/*": {
                "schema": {
                  "type": "string",
                  "enum": [
                    "ADMIN",
                    "NONE",
                    "OWNER",
                    "SUPER_ADMIN",
                    "VIEWER"
                  ]
                }
              }
            },
            "description": "Unauthorized"
          },
          "404": {
            "content": {
              "*/*": {
                "schema": {
                  "type": "string",
                  "enum": [
                    "ADMIN",
                    "NONE",
                    "OWNER",
                    "SUPER_ADMIN",
                    "VIEWER"
                  ]
                }
              }
            },
            "description": "Requested user or project doesn\u0027t exist or the user doesn\u0027t have enough permissions (i.e. project is hidden from the current user)"
          }
        },
        "security": [
          {
            "basic": []
          }
        ],
        "summary": "Get role for a user on a particular project.",
        "tags": [
          "projects",
          "roles"
        ]
      },
      "post": {
        "description": "Set role for a user on a particular project",
        "operationId": "setRole",
        "parameters": [
          {
            "description": "name of an organization in which given project is in",
            "in": "path",
            "name": "organizationName",
            "required": true,
            "schema": {
              "type": "string"
            }
          },
          {
            "description": "name of a project",
            "in": "path",
            "name": "projectName",
            "required": true,
            "schema": {
              "type": "string"
            }
          },
          {
            "description": "setRoleRequest passed through body",
            "in": "path",
            "name": "setRoleRequest",
            "required": true
          },
          {
            "example": "basic",
            "in": "header",
            "name": "X-Authorization-Source",
            "required": true
          }
        ],
        "requestBody": {
          "content": {
            "application/json": {
              "schema": {
                "$ref": "#/components/schemas/SetRoleRequest"
              }
            }
          },
          "required": true
        },
        "responses": {
          "200": {
            "content": {
              "*/*": {
                "schema": {
                  "$ref": "#/components/schemas/Unit"
                }
              }
            },
            "description": "Permission added"
          },
          "401": {
            "content": {
              "*/*": {
                "schema": {
                  "$ref": "#/components/schemas/Unit"
                }
              }
            },
            "description": "Unauthorized"
          },
          "403": {
            "content": {
              "*/*": {
                "schema": {
                  "$ref": "#/components/schemas/Unit"
                }
              }
            },
            "description": "User doesn\u0027t have permissions to manage this members"
          },
          "404": {
            "content": {
              "*/*": {
                "schema": {
                  "$ref": "#/components/schemas/Unit"
                }
              }
            },
            "description": "Requested user or project doesn\u0027t exist"
          }
        },
        "security": [
          {
            "basic": []
          }
        ],
        "summary": "Set role for a user on a particular project",
        "tags": [
          "projects",
          "roles"
        ]
      }
    },
    "/api/v1/projects/{organizationName}/{projectName}/users/roles/{userName}": {
      "delete": {
        "description": "Removes user\u0027s role on a particular project",
        "operationId": "removeRole",
        "parameters": [
          {
            "description": "name of an organization in which given project is in",
            "in": "path",
            "name": "organizationName",
            "required": true,
            "schema": {
              "type": "string"
            }
          },
          {
            "description": "name of a project",
            "in": "path",
            "name": "projectName",
            "required": true,
            "schema": {
              "type": "string"
            }
          },
          {
            "description": "username",
            "in": "path",
            "name": "userName",
            "required": true,
            "schema": {
              "type": "string"
            }
          },
          {
            "example": "basic",
            "in": "header",
            "name": "X-Authorization-Source",
            "required": true
          }
        ],
        "responses": {
          "200": {
            "content": {
              "*/*": {
                "schema": {
                  "$ref": "#/components/schemas/Unit"
                }
              }
            },
            "description": "Permission removed"
          },
          "401": {
            "content": {
              "*/*": {
                "schema": {
                  "$ref": "#/components/schemas/Unit"
                }
              }
            },
            "description": "Unauthorized"
          },
          "403": {
            "content": {
              "*/*": {
                "schema": {
                  "$ref": "#/components/schemas/Unit"
                }
              }
            },
            "description": "User doesn\u0027t have permissions to manage this members"
          },
          "404": {
            "content": {
              "*/*": {
                "schema": {
                  "$ref": "#/components/schemas/Unit"
                }
              }
            },
            "description": "Requested user or project doesn\u0027t exist"
          }
        },
        "security": [
          {
            "basic": []
          }
        ],
        "summary": "Removes user\u0027s role on a particular project",
        "tags": [
          "projects",
          "roles"
        ]
      }
    },
    "/api/v1/run/re-trigger": {
      "post": {
        "operationId": "reTrigger",
        "parameters": [
          {
            "in": "query",
            "name": "executionId",
            "required": true,
            "schema": {
              "type": "integer",
              "format": "int64"
            }
          }
        ],
        "responses": {
          "200": {
            "content": {
              "*/*": {
                "schema": {
                  "type": "string"
                }
              }
            },
            "description": "OK"
          }
        },
        "tags": [
          "run-execution-controller"
        ]
      }
    },
    "/api/v1/run/trigger": {
      "post": {
        "operationId": "trigger",
        "requestBody": {
          "content": {
            "application/json": {
              "schema": {
                "$ref": "#/components/schemas/CreateExecutionRequest"
              }
            }
          },
          "required": true
        },
        "responses": {
          "200": {
            "content": {
              "*/*": {
                "schema": {
                  "type": "string"
                }
              }
            },
            "description": "OK"
          }
        },
        "tags": [
          "run-execution-controller"
        ]
      }
    },
    "/api/v1/test-execution": {
      "post": {
        "operationId": "getTestExecutionByLocation",
        "parameters": [
          {
            "in": "query",
            "name": "executionId",
            "required": true,
            "schema": {
              "type": "integer",
              "format": "int64"
            }
          },
          {
            "example": "basic",
            "in": "header",
            "name": "X-Authorization-Source",
            "required": true
          }
        ],
        "requestBody": {
          "content": {
            "application/json": {
              "schema": {
                "$ref": "#/components/schemas/TestResultLocation"
              }
            }
          },
          "required": true
        },
        "responses": {
          "401": {
            "content": {
              "*/*": {
                "schema": {
                  "$ref": "#/components/schemas/TestExecutionDto"
                }
              }
            },
            "description": "Unauthorized"
          }
        },
        "security": [
          {
            "basic": []
          }
        ],
        "tags": [
          "test-executions"
        ]
      }
    },
    "/api/v1/test-executions": {
      "post": {
        "operationId": "getTestExecutions",
        "parameters": [
          {
            "in": "query",
            "name": "executionId",
            "required": true,
            "schema": {
              "type": "integer",
              "format": "int64"
            }
          },
          {
            "in": "query",
            "name": "page",
            "required": true,
            "schema": {
              "type": "integer",
              "format": "int32"
            }
          },
          {
            "in": "query",
            "name": "size",
            "required": true,
            "schema": {
              "type": "integer",
              "format": "int32"
            }
          },
          {
            "in": "query",
            "name": "checkDebugInfo",
            "required": false,
            "schema": {
              "type": "boolean",
              "default": false
            }
          },
          {
            "example": "basic",
            "in": "header",
            "name": "X-Authorization-Source",
            "required": true
          }
        ],
        "requestBody": {
          "content": {
            "application/json": {
              "schema": {
                "$ref": "#/components/schemas/TestExecutionFilters"
              }
            }
          }
        },
        "responses": {
          "401": {
            "content": {
              "*/*": {
                "schema": {
                  "type": "array",
                  "items": {
                    "$ref": "#/components/schemas/TestExecutionDto"
                  }
                }
              }
            },
            "description": "Unauthorized"
          }
        },
        "security": [
          {
            "basic": []
          }
        ],
        "tags": [
          "test-executions"
        ]
      }
    },
    "/api/v1/test-suites-sources/available": {
      "get": {
        "description": "Get list of organizations with public test suite sources",
        "operationId": "getOrganizationNamesWithPublicTestSuiteSources",
        "parameters": [
          {
            "example": "basic",
            "in": "header",
            "name": "X-Authorization-Source",
            "required": true
          }
        ],
        "responses": {
          "200": {
            "content": {
              "*/*": {
                "schema": {
                  "type": "array",
                  "items": {
                    "$ref": "#/components/schemas/TestSuitesSourceDto"
                  }
                }
              }
            },
            "description": "Successfully fetched organizations with public test suite sources."
          },
          "401": {
            "content": {
              "*/*": {
                "schema": {
                  "type": "array",
                  "items": {
                    "$ref": "#/components/schemas/TestSuitesSourceDto"
                  }
                }
              }
            },
            "description": "Unauthorized"
          }
        },
        "security": [
          {
            "basic": []
          }
        ],
        "summary": "Get organizations with public test suite sources.",
        "tags": [
          "test-suites-source"
        ]
      }
    },
    "/api/v1/test-suites-sources/create": {
      "post": {
        "description": "Get or create a new test suite source by provided values.",
        "operationId": "createTestSuitesSource",
        "parameters": [
          {
            "example": "basic",
            "in": "header",
            "name": "X-Authorization-Source",
            "required": true
          }
        ],
        "requestBody": {
          "content": {
            "application/json": {
              "schema": {
                "$ref": "#/components/schemas/TestSuitesSourceDto"
              }
            }
          },
          "required": true
        },
        "responses": {
          "200": {
            "content": {
              "*/*": {
                "schema": {
                  "type": "string",
                  "enum": [
                    "CONFLICT",
                    "EXIST",
                    "NEW",
                    "UPDATED"
                  ]
                }
              }
            },
            "description": "Successfully get or create test suites source with requested values."
          },
          "401": {
            "content": {
              "*/*": {
                "schema": {
                  "type": "string",
                  "enum": [
                    "CONFLICT",
                    "EXIST",
                    "NEW",
                    "UPDATED"
                  ]
                }
              }
            },
            "description": "Unauthorized"
          },
          "404": {
            "content": {
              "*/*": {
                "schema": {
                  "type": "string",
                  "enum": [
                    "CONFLICT",
                    "EXIST",
                    "NEW",
                    "UPDATED"
                  ]
                }
              }
            },
            "description": "Either git credentials were not found by provided url or organization was not found by provided name."
          },
          "409": {
            "content": {
              "*/*": {
                "schema": {
                  "type": "string",
                  "enum": [
                    "CONFLICT",
                    "EXIST",
                    "NEW",
                    "UPDATED"
                  ]
                }
              }
            },
            "description": "Test suite name is already taken."
          }
        },
        "security": [
          {
            "basic": []
          }
        ],
        "summary": "Get or create a new test suite source by provided values.",
        "tags": [
          "test-suites-source"
        ]
      }
    },
    "/api/v1/test-suites-sources/update": {
      "post": {
        "description": "Get or create a new test suite source by provided values.",
        "operationId": "update",
        "parameters": [
          {
            "description": "ID of test suites source",
            "in": "query",
            "name": "id",
            "required": true,
            "schema": {
              "type": "integer",
              "format": "int64"
            }
          },
          {
            "example": "basic",
            "in": "header",
            "name": "X-Authorization-Source",
            "required": true
          }
        ],
        "requestBody": {
          "content": {
            "application/json": {
              "schema": {
                "$ref": "#/components/schemas/TestSuitesSourceDto"
              }
            }
          },
          "required": true
        },
        "responses": {
          "200": {
            "content": {
              "*/*": {
                "schema": {
                  "type": "string",
                  "enum": [
                    "CONFLICT",
                    "EXIST",
                    "NEW",
                    "UPDATED"
                  ]
                }
              }
            },
            "description": "Successfully get or create test suites source with requested values."
          },
          "400": {
            "content": {
              "*/*": {
                "schema": {
                  "type": "string",
                  "enum": [
                    "CONFLICT",
                    "EXIST",
                    "NEW",
                    "UPDATED"
                  ]
                }
              }
            },
            "description": "Try to change organization or git by this request."
          },
          "401": {
            "content": {
              "*/*": {
                "schema": {
                  "type": "string",
                  "enum": [
                    "CONFLICT",
                    "EXIST",
                    "NEW",
                    "UPDATED"
                  ]
                }
              }
            },
            "description": "Unauthorized"
          },
          "404": {
            "content": {
              "*/*": {
                "schema": {
                  "type": "string",
                  "enum": [
                    "CONFLICT",
                    "EXIST",
                    "NEW",
                    "UPDATED"
                  ]
                }
              }
            },
            "description": "Test suites source was not found by provided ID."
          },
          "409": {
            "content": {
              "*/*": {
                "schema": {
                  "type": "string",
                  "enum": [
                    "CONFLICT",
                    "EXIST",
                    "NEW",
                    "UPDATED"
                  ]
                }
              }
            },
            "description": "Test suite name is already taken."
          }
        },
        "security": [
          {
            "basic": []
          }
        ],
        "summary": "Get or create a new test suite source by provided values.",
        "tags": [
          "test-suites-source"
        ]
      }
    },
    "/api/v1/test-suites-sources/{organizationName}/list": {
      "get": {
        "description": "List test suites source by organization name.",
        "operationId": "list",
        "parameters": [
          {
            "description": "name of organization",
            "in": "path",
            "name": "organizationName",
            "required": true,
            "schema": {
              "type": "string"
            }
          },
          {
            "example": "basic",
            "in": "header",
            "name": "X-Authorization-Source",
            "required": true
          }
        ],
        "responses": {
          "200": {
            "content": {
              "*/*": {
                "schema": {
                  "type": "array",
                  "items": {
                    "$ref": "#/components/schemas/TestSuitesSourceDto"
                  }
                }
              }
            },
            "description": "Successfully fetched list of test suites sources by organization name."
          },
          "401": {
            "content": {
              "*/*": {
                "schema": {
                  "type": "array",
                  "items": {
                    "$ref": "#/components/schemas/TestSuitesSourceDto"
                  }
                }
              }
            },
            "description": "Unauthorized"
          },
          "404": {
            "content": {
              "*/*": {
                "schema": {
                  "type": "array",
                  "items": {
                    "$ref": "#/components/schemas/TestSuitesSourceDto"
                  }
                }
              }
            },
            "description": "Organization was not found by provided name."
          }
        },
        "security": [
          {
            "basic": []
          }
        ],
        "summary": "List test suites source by organization name.",
        "tags": [
          "test-suites-source"
        ]
      }
    },
    "/api/v1/test-suites-sources/{organizationName}/list-snapshot": {
      "get": {
        "description": "List of snapshot for all test suites sources in requested organization.",
        "operationId": "listSnapshots",
        "parameters": [
          {
            "description": "name of organization",
            "in": "path",
            "name": "organizationName",
            "required": true,
            "schema": {
              "type": "string"
            }
          },
          {
            "example": "basic",
            "in": "header",
            "name": "X-Authorization-Source",
            "required": true
          }
        ],
        "responses": {
          "200": {
            "content": {
              "*/*": {
                "schema": {
                  "type": "array",
                  "items": {
                    "$ref": "#/components/schemas/TestSuitesSourceSnapshotKey"
                  }
                }
              }
            },
            "description": "Successfully listed snapshots for all test suites sources in requested organization."
          },
          "401": {
            "content": {
              "*/*": {
                "schema": {
                  "type": "array",
                  "items": {
                    "$ref": "#/components/schemas/TestSuitesSourceSnapshotKey"
                  }
                }
              }
            },
            "description": "Unauthorized"
          },
          "404": {
            "content": {
              "*/*": {
                "schema": {
                  "type": "array",
                  "items": {
                    "$ref": "#/components/schemas/TestSuitesSourceSnapshotKey"
                  }
                }
              }
            },
            "description": "Organization was not found by provided name."
          }
        },
        "security": [
          {
            "basic": []
          }
        ],
        "summary": "List of snapshot for all test suites sources in requested organization.",
        "tags": [
          "test-suites-source"
        ]
      }
    },
    "/api/v1/test-suites-sources/{organizationName}/list-with-ids": {
      "get": {
        "description": "List test suites source with id by organization name.",
        "operationId": "listWithIds",
        "parameters": [
          {
            "description": "name of organization",
            "in": "path",
            "name": "organizationName",
            "required": true,
            "schema": {
              "type": "string"
            }
          },
          {
            "example": "basic",
            "in": "header",
            "name": "X-Authorization-Source",
            "required": true
          }
        ],
        "responses": {
          "200": {
            "content": {
              "*/*": {
                "schema": {
                  "type": "array",
                  "items": {
                    "$ref": "#/components/schemas/DtoWithIdTestSuitesSourceDto"
                  }
                }
              }
            },
            "description": "Successfully fetched list of test suites sources with ids by organization name."
          },
          "401": {
            "content": {
              "*/*": {
                "schema": {
                  "type": "array",
                  "items": {
                    "$ref": "#/components/schemas/DtoWithIdTestSuitesSourceDto"
                  }
                }
              }
            },
            "description": "Unauthorized"
          },
          "404": {
            "content": {
              "*/*": {
                "schema": {
                  "type": "array",
                  "items": {
                    "$ref": "#/components/schemas/DtoWithIdTestSuitesSourceDto"
                  }
                }
              }
            },
            "description": "Organization was not found by provided name."
          }
        },
        "security": [
          {
            "basic": []
          }
        ],
        "summary": "List test suites source with id by organization name.",
        "tags": [
          "test-suites-source"
        ]
      }
    },
    "/api/v1/test-suites-sources/{organizationName}/{sourceName}": {
      "get": {
        "description": "Get test suites source by organization name and test suites source name.",
        "operationId": "findAsDtoByName",
        "parameters": [
          {
            "description": "name of organization",
            "in": "path",
            "name": "organizationName",
            "required": true,
            "schema": {
              "type": "string"
            }
          },
          {
            "description": "name of test suites source",
            "in": "path",
            "name": "sourceName",
            "required": true,
            "schema": {
              "type": "string"
            }
          },
          {
            "example": "basic",
            "in": "header",
            "name": "X-Authorization-Source",
            "required": true
          }
        ],
        "responses": {
          "200": {
            "content": {
              "*/*": {
                "schema": {
                  "$ref": "#/components/schemas/TestSuitesSourceDto"
                }
              }
            },
            "description": "Successfully fetched list of test suites sources by organization name."
          },
          "401": {
            "content": {
              "*/*": {
                "schema": {
                  "$ref": "#/components/schemas/TestSuitesSourceDto"
                }
              }
            },
            "description": "Unauthorized"
          },
          "404": {
            "content": {
              "*/*": {
                "schema": {
                  "$ref": "#/components/schemas/TestSuitesSourceDto"
                }
              }
            },
            "description": "Either organization was not found by provided name or test suites source with such name in organization name was not found."
          }
        },
        "security": [
          {
            "basic": []
          }
        ],
        "summary": "Get test suites source by organization name and source name.",
        "tags": [
          "test-suites-source"
        ]
      }
    },
    "/api/v1/test-suites-sources/{organizationName}/{sourceName}/branch-list-to-fetch": {
      "get": {
        "description": "Get list of branches which can be fetched from test suites source.",
        "operationId": "branchListToFetch",
        "parameters": [
          {
            "in": "path",
            "name": "organizationName",
            "required": true,
            "schema": {
              "type": "string"
            }
          },
          {
            "in": "path",
            "name": "sourceName",
            "required": true,
            "schema": {
              "type": "string"
            }
          },
          {
            "example": "basic",
            "in": "header",
            "name": "X-Authorization-Source",
            "required": true
          }
        ],
        "responses": {
          "200": {
            "content": {
              "*/*": {
                "schema": {
                  "type": "array",
                  "items": {
                    "type": "string"
                  }
                }
              }
            },
            "description": "Successfully listed branches which can be fetched from requested test suites source."
          },
          "401": {
            "content": {
              "*/*": {
                "schema": {
                  "type": "array",
                  "items": {
                    "type": "string"
                  }
                }
              }
            },
            "description": "Unauthorized"
          }
        },
        "security": [
          {
            "basic": []
          }
        ],
        "summary": "Get list of branches which can be fetched from test suites source.",
        "tags": [
          "test-suites-source"
        ]
      }
    },
    "/api/v1/test-suites-sources/{organizationName}/{sourceName}/contains-snapshot": {
      "get": {
        "description": "Check that test suites source contains provided version.",
        "operationId": "containsSnapshot",
        "parameters": [
          {
            "description": "name of organization",
            "in": "path",
            "name": "organizationName",
            "required": true,
            "schema": {
              "type": "string"
            }
          },
          {
            "description": "name of test suites source",
            "in": "path",
            "name": "sourceName",
            "required": true,
            "schema": {
              "type": "string"
            }
          },
          {
            "description": "version of checking snapshot",
            "in": "query",
            "name": "version",
            "required": true,
            "schema": {
              "type": "string"
            }
          },
          {
            "example": "basic",
            "in": "header",
            "name": "X-Authorization-Source",
            "required": true
          }
        ],
        "responses": {
          "200": {
            "content": {
              "*/*": {
                "schema": {
                  "type": "boolean"
                }
              }
            },
            "description": "Successfully checked snapshot with provided values."
          },
          "401": {
            "content": {
              "*/*": {
                "schema": {
                  "type": "boolean"
                }
              }
            },
            "description": "Unauthorized"
          },
          "404": {
            "content": {
              "*/*": {
                "schema": {
                  "type": "boolean"
                }
              }
            },
            "description": "Either organization was not found by provided name or test suites source with such name in organization name was not found."
          }
        },
        "security": [
          {
            "basic": []
          }
        ],
        "summary": "Check that test suites source contains provided version.",
        "tags": [
          "test-suites-source"
        ]
      }
    },
    "/api/v1/test-suites-sources/{organizationName}/{sourceName}/delete-test-suites-and-snapshot": {
      "delete": {
        "description": "Delete test suites and snapshot for requested version from provided test suites source.",
        "operationId": "deleteTestSuitesAndSnapshot",
        "parameters": [
          {
            "description": "name of organization",
            "in": "path",
            "name": "organizationName",
            "required": true,
            "schema": {
              "type": "string"
            }
          },
          {
            "description": "name of test suites source",
            "in": "path",
            "name": "sourceName",
            "required": true,
            "schema": {
              "type": "string"
            }
          },
          {
            "in": "query",
            "name": "version",
            "required": true,
            "schema": {
              "type": "string"
            }
          },
          {
            "example": "basic",
            "in": "header",
            "name": "X-Authorization-Source",
            "required": true
          }
        ],
        "responses": {
          "200": {
            "content": {
              "*/*": {
                "schema": {
                  "type": "boolean"
                }
              }
            },
            "description": "Successfully deleted test suites and snapshot for requested version from provided source."
          },
          "401": {
            "content": {
              "*/*": {
                "schema": {
                  "type": "boolean"
                }
              }
            },
            "description": "Unauthorized"
          },
          "404": {
            "content": {
              "*/*": {
                "schema": {
                  "type": "boolean"
                }
              }
            },
            "description": "Either organization was not found by provided name or test suites source with such name in organization name was not found."
          }
        },
        "security": [
          {
            "basic": []
          }
        ],
        "summary": "Delete test suites and snapshot for requested version from provided test suites source.",
        "tags": [
          "test-suites-source"
        ]
      }
    },
    "/api/v1/test-suites-sources/{organizationName}/{sourceName}/download-snapshot": {
      "post": {
        "description": "Download a snapshot of test suites source.",
        "operationId": "downloadSnapshot",
        "parameters": [
          {
            "description": "name of organization",
            "in": "path",
            "name": "organizationName",
            "required": true,
            "schema": {
              "type": "string"
            }
          },
          {
            "description": "name of test suites source",
            "in": "path",
            "name": "sourceName",
            "required": true,
            "schema": {
              "type": "string"
            }
          },
          {
            "description": "version of downloading snapshot",
            "in": "query",
            "name": "version",
            "required": true,
            "schema": {
              "type": "string"
            }
          },
          {
            "example": "basic",
            "in": "header",
            "name": "X-Authorization-Source",
            "required": true
          }
        ],
        "responses": {
          "200": {
            "content": {
              "application/octet-stream": {
                "schema": {
                  "type": "array",
                  "items": {
                    "type": "object",
                    "properties": {
                      "char": {
                        "type": "string"
                      },
                      "direct": {
                        "type": "boolean"
                      },
                      "double": {
                        "type": "number",
                        "format": "double"
                      },
                      "float": {
                        "type": "number",
                        "format": "float"
                      },
                      "int": {
                        "type": "integer",
                        "format": "int32"
                      },
                      "long": {
                        "type": "integer",
                        "format": "int64"
                      },
                      "readOnly": {
                        "type": "boolean"
                      },
                      "short": {
                        "type": "integer",
                        "format": "int32"
                      }
                    }
                  }
                }
              }
            },
            "description": "Successfully downloaded snapshot with provided version."
          },
          "401": {
            "content": {
              "application/octet-stream": {
                "schema": {
                  "type": "array",
                  "items": {
                    "type": "object",
                    "properties": {
                      "char": {
                        "type": "string"
                      },
                      "direct": {
                        "type": "boolean"
                      },
                      "double": {
                        "type": "number",
                        "format": "double"
                      },
                      "float": {
                        "type": "number",
                        "format": "float"
                      },
                      "int": {
                        "type": "integer",
                        "format": "int32"
                      },
                      "long": {
                        "type": "integer",
                        "format": "int64"
                      },
                      "readOnly": {
                        "type": "boolean"
                      },
                      "short": {
                        "type": "integer",
                        "format": "int32"
                      }
                    }
                  }
                }
              }
            },
            "description": "Unauthorized"
          },
          "404": {
            "content": {
              "application/octet-stream": {
                "schema": {
                  "type": "array",
                  "items": {
                    "type": "object",
                    "properties": {
                      "char": {
                        "type": "string"
                      },
                      "direct": {
                        "type": "boolean"
                      },
                      "double": {
                        "type": "number",
                        "format": "double"
                      },
                      "float": {
                        "type": "number",
                        "format": "float"
                      },
                      "int": {
                        "type": "integer",
                        "format": "int32"
                      },
                      "long": {
                        "type": "integer",
                        "format": "int64"
                      },
                      "readOnly": {
                        "type": "boolean"
                      },
                      "short": {
                        "type": "integer",
                        "format": "int32"
                      }
                    }
                  }
                }
              }
            },
            "description": "Either organization was not found by provided name or test suites source with such name in organization name was not found."
          }
        },
        "security": [
          {
            "basic": []
          }
        ],
        "summary": "Download a snapshot of test suites source.",
        "tags": [
          "test-suites-source"
        ]
      }
    },
    "/api/v1/test-suites-sources/{organizationName}/{sourceName}/fetch": {
      "post": {
        "description": "Post fetching of new tests from test suites source.",
        "operationId": "triggerFetch",
        "parameters": [
          {
            "description": "name of organization",
            "in": "path",
            "name": "organizationName",
            "required": true,
            "schema": {
              "type": "string"
            }
          },
          {
            "description": "name of test suites source",
            "in": "path",
            "name": "sourceName",
            "required": true,
            "schema": {
              "type": "string"
            }
          },
          {
            "description": "fetch mode",
            "in": "query",
            "name": "mode",
            "required": true,
            "schema": {
              "type": "string",
              "enum": [
                "BY_BRANCH",
                "BY_COMMIT",
                "BY_TAG"
              ]
            }
          },
          {
            "description": "version to be fetched: tag, branch or commit id",
            "in": "query",
            "name": "version",
            "required": true,
            "schema": {
              "type": "string"
            }
          },
          {
            "example": "basic",
            "in": "header",
            "name": "X-Authorization-Source",
            "required": true
          }
        ],
        "responses": {
          "202": {
            "content": {
              "*/*": {
                "schema": {
                  "type": "string"
                }
              }
            },
            "description": "Successfully trigger fetching new tests from requested test suites source."
          },
          "401": {
            "content": {
              "*/*": {
                "schema": {
                  "type": "string"
                }
              }
            },
            "description": "Unauthorized"
          }
        },
        "security": [
          {
            "basic": []
          }
        ],
        "summary": "Post fetching of new tests from test suites source.",
        "tags": [
          "test-suites-source"
        ]
      }
    },
    "/api/v1/test-suites-sources/{organizationName}/{sourceName}/get-test-suites": {
      "get": {
        "description": "List of test suites in requested test suites source.",
        "operationId": "getTestSuiteDtos",
        "parameters": [
          {
            "description": "name of organization",
            "in": "path",
            "name": "organizationName",
            "required": true,
            "schema": {
              "type": "string"
            }
          },
          {
            "description": "name of test suites source",
            "in": "path",
            "name": "sourceName",
            "required": true,
            "schema": {
              "type": "string"
            }
          },
          {
            "in": "query",
            "name": "version",
            "required": true,
            "schema": {
              "type": "string"
            }
          },
          {
            "example": "basic",
            "in": "header",
            "name": "X-Authorization-Source",
            "required": true
          }
        ],
        "responses": {
          "200": {
            "content": {
              "*/*": {
                "schema": {
                  "type": "array",
                  "items": {
                    "$ref": "#/components/schemas/TestSuiteDto"
                  }
                }
              }
            },
            "description": "Successfully listed snapshots for requested test suites source."
          },
          "401": {
            "content": {
              "*/*": {
                "schema": {
                  "type": "array",
                  "items": {
                    "$ref": "#/components/schemas/TestSuiteDto"
                  }
                }
              }
            },
            "description": "Unauthorized"
          },
          "404": {
            "content": {
              "*/*": {
                "schema": {
                  "type": "array",
                  "items": {
                    "$ref": "#/components/schemas/TestSuiteDto"
                  }
                }
              }
            },
            "description": "Either organization was not found by provided name or test suites source with such name in organization name was not found."
          }
        },
        "security": [
          {
            "basic": []
          }
        ],
        "summary": "List of test suites in requested test suites source.",
        "tags": [
          "test-suites-source"
        ]
      }
    },
    "/api/v1/test-suites-sources/{organizationName}/{sourceName}/list-snapshot": {
      "get": {
        "description": "List of snapshot for test suites source.",
        "operationId": "listSnapshotVersions",
        "parameters": [
          {
            "description": "name of organization",
            "in": "path",
            "name": "organizationName",
            "required": true,
            "schema": {
              "type": "string"
            }
          },
          {
            "description": "name of test suites source",
            "in": "path",
            "name": "sourceName",
            "required": true,
            "schema": {
              "type": "string"
            }
          },
          {
            "example": "basic",
            "in": "header",
            "name": "X-Authorization-Source",
            "required": true
          }
        ],
        "responses": {
          "200": {
            "content": {
              "*/*": {
                "schema": {
                  "type": "array",
                  "items": {
                    "$ref": "#/components/schemas/TestSuitesSourceSnapshotKey"
                  }
                }
              }
            },
            "description": "Successfully listed snapshots for requested test suites source."
          },
          "401": {
            "content": {
              "*/*": {
                "schema": {
                  "type": "array",
                  "items": {
                    "$ref": "#/components/schemas/TestSuitesSourceSnapshotKey"
                  }
                }
              }
            },
            "description": "Unauthorized"
          },
          "404": {
            "content": {
              "*/*": {
                "schema": {
                  "type": "array",
                  "items": {
                    "$ref": "#/components/schemas/TestSuitesSourceSnapshotKey"
                  }
                }
              }
            },
            "description": "Either organization was not found by provided name or test suites source with such name in organization name was not found."
          }
        },
        "security": [
          {
            "basic": []
          }
        ],
        "summary": "List of snapshot for test suites source.",
        "tags": [
          "test-suites-source"
        ]
      }
    },
    "/api/v1/test-suites-sources/{organizationName}/{sourceName}/tag-list-to-fetch": {
      "get": {
        "description": "Get list of tags which can be fetched from test suites source.",
        "operationId": "tagListToFetch",
        "parameters": [
          {
            "in": "path",
            "name": "organizationName",
            "required": true,
            "schema": {
              "type": "string"
            }
          },
          {
            "in": "path",
            "name": "sourceName",
            "required": true,
            "schema": {
              "type": "string"
            }
          },
          {
            "example": "basic",
            "in": "header",
            "name": "X-Authorization-Source",
            "required": true
          }
        ],
        "responses": {
          "200": {
            "content": {
              "*/*": {
                "schema": {
                  "type": "array",
                  "items": {
                    "type": "string"
                  }
                }
              }
            },
            "description": "Successfully listed tags which can be fetched from requested test suites source."
          },
          "401": {
            "content": {
              "*/*": {
                "schema": {
                  "type": "array",
                  "items": {
                    "type": "string"
                  }
                }
              }
            },
            "description": "Unauthorized"
          }
        },
        "security": [
          {
            "basic": []
          }
        ],
        "summary": "Get list of tags which can be fetched from test suites source.",
        "tags": [
          "test-suites-source"
        ]
      }
    },
    "/api/v1/test-suites-sources/{organizationName}/{sourceName}/upload-snapshot": {
      "post": {
        "description": "Upload a snapshot of test suites source.",
        "operationId": "uploadSnapshot",
        "parameters": [
          {
            "description": "name of organization",
            "in": "path",
            "name": "organizationName",
            "required": true,
            "schema": {
              "type": "string"
            }
          },
          {
            "description": "name of test suites source",
            "in": "path",
            "name": "sourceName",
            "required": true,
            "schema": {
              "type": "string"
            }
          },
          {
            "description": "version of uploading snapshot",
            "in": "query",
            "name": "version",
            "required": true,
            "schema": {
              "type": "string"
            }
          },
          {
            "description": "creationTime of uploading snapshot",
            "in": "query",
            "name": "creationTime",
            "required": true,
            "schema": {
              "type": "integer",
              "format": "int64"
            }
          },
          {
            "description": "content of uploading snapshot",
            "in": "query",
            "name": "content",
            "required": true
          },
          {
            "example": "basic",
            "in": "header",
            "name": "X-Authorization-Source",
            "required": true
          }
        ],
        "requestBody": {
          "content": {
            "multipart/form-data": {
              "schema": {
                "type": "object",
                "properties": {
                  "content": {
                    "$ref": "#/components/schemas/Part"
                  }
                },
                "required": [
                  "content"
                ]
              }
            }
          }
        },
        "responses": {
          "200": {
            "content": {
              "*/*": {
                "schema": {
                  "$ref": "#/components/schemas/Unit"
                }
              }
            },
            "description": "Successfully uploaded provided snapshot."
          },
          "401": {
            "content": {
              "*/*": {
                "schema": {
                  "$ref": "#/components/schemas/Unit"
                }
              }
            },
            "description": "Unauthorized"
          },
          "404": {
            "content": {
              "*/*": {
                "schema": {
                  "$ref": "#/components/schemas/Unit"
                }
              }
            },
            "description": "Either organization was not found by provided name or test suites source with such name in organization name was not found."
          }
        },
        "security": [
          {
            "basic": []
          }
        ],
        "summary": "Upload a snapshot of test suites source.",
        "tags": [
          "test-suites-source"
        ]
      }
    },
    "/api/v1/test-suites/public": {
      "get": {
        "description": "Get list of public test suites.",
        "operationId": "getPublicTestSuites",
        "parameters": [
          {
            "description": "is given request sent for browsing test suites for contest, default is false",
            "in": "query",
            "name": "isContest",
            "required": false,
            "schema": {
              "type": "boolean",
              "default": false
            }
          },
          {
            "description": "name of an organization",
            "in": "path",
            "name": "organizationName",
            "required": true
          }
        ],
        "responses": {
          "200": {
            "content": {
              "*/*": {
                "schema": {
                  "type": "array",
                  "items": {
                    "$ref": "#/components/schemas/TestSuiteDto"
                  }
                }
              }
            },
            "description": "Successfully fetched public test suites."
          },
          "401": {
            "content": {
              "*/*": {
                "schema": {
                  "type": "array",
                  "items": {
                    "$ref": "#/components/schemas/TestSuiteDto"
                  }
                }
              }
            },
            "description": "Unauthorized"
          }
        },
        "security": [
          {
            "basic": []
          }
        ],
        "summary": "Get list of public test suites.",
        "tags": [
          "rights",
          "organizations",
          "test-suites"
        ]
      }
    },
    "/api/v1/test-suites/{organizationName}/available": {
      "get": {
        "description": "Get the list of test suites that are available for given organization.",
        "operationId": "getAvailableTestSuitesByOrganization",
        "parameters": [
          {
            "description": "name of an organization",
            "in": "path",
            "name": "organizationName",
            "required": true,
            "schema": {
              "type": "string"
            }
          },
          {
            "description": "requested permission: READ, WRITE or DELETE",
            "in": "query",
            "name": "permission",
            "required": true,
            "schema": {
              "type": "string",
              "enum": [
                "BAN",
                "DELETE",
                "READ",
                "WRITE"
              ]
            }
          },
          {
            "description": "is given request sent for browsing test suites for contest, default is false",
            "in": "query",
            "name": "isContest",
            "required": false,
            "schema": {
              "type": "boolean",
              "default": false
            }
          },
          {
            "example": "basic",
            "in": "header",
            "name": "X-Authorization-Source",
            "required": true
          }
        ],
        "responses": {
          "200": {
            "content": {
              "*/*": {
                "schema": {
                  "type": "array",
                  "items": {
                    "$ref": "#/components/schemas/TestSuiteDto"
                  }
                }
              }
            },
            "description": "Successfully fetched test suites available for given organization."
          },
          "401": {
            "content": {
              "*/*": {
                "schema": {
                  "type": "array",
                  "items": {
                    "$ref": "#/components/schemas/TestSuiteDto"
                  }
                }
              }
            },
            "description": "Unauthorized"
          },
          "403": {
            "content": {
              "*/*": {
                "schema": {
                  "type": "array",
                  "items": {
                    "$ref": "#/components/schemas/TestSuiteDto"
                  }
                }
              }
            },
            "description": "Current user doesn\u0027t have enough permissions to access test suites from current organization."
          },
          "404": {
            "content": {
              "*/*": {
                "schema": {
                  "type": "array",
                  "items": {
                    "$ref": "#/components/schemas/TestSuiteDto"
                  }
                }
              }
            },
            "description": "Organization with such name was not found."
          }
        },
        "security": [
          {
            "basic": []
          }
        ],
        "summary": "Get the list of test suites that are available for given organization.",
        "tags": [
          "rights",
          "organizations",
          "test-suites"
        ]
      }
    },
    "/api/v1/test-suites/{organizationName}/filtered": {
      "get": {
        "description": "Get test suites with filters.",
        "operationId": "getFilteredTestSuites",
        "parameters": [
          {
            "in": "path",
            "name": "organizationName",
            "required": true,
            "schema": {
              "type": "string"
            }
          },
          {
            "description": "test suite tags substring for filtering, default is empty",
            "in": "query",
            "name": "tags",
            "required": false,
            "schema": {
              "type": "string",
              "default": ""
            }
          },
          {
            "description": "test suite name substring for filtering, default is empty",
            "in": "query",
            "name": "name",
            "required": false,
            "schema": {
              "type": "string",
              "default": ""
            }
          },
          {
            "description": "test suite language substring for filtering, default is empty",
            "in": "query",
            "name": "language",
            "required": false,
            "schema": {
              "type": "string",
              "default": ""
            }
          },
          {
            "description": "is given request sent for browsing test suites for contest, default is false",
            "in": "query",
            "name": "isContest",
            "required": false,
            "schema": {
              "type": "boolean",
              "default": false
            }
          }
        ],
        "responses": {
          "200": {
            "content": {
              "*/*": {
                "schema": {
                  "type": "array",
                  "items": {
                    "$ref": "#/components/schemas/TestSuiteDto"
                  }
                }
              }
            },
            "description": "Successfully fetched filtered test suites."
          },
          "401": {
            "content": {
              "*/*": {
                "schema": {
                  "type": "array",
                  "items": {
                    "$ref": "#/components/schemas/TestSuiteDto"
                  }
                }
              }
            },
            "description": "Unauthorized"
          }
        },
        "security": [
          {
            "basic": []
          }
        ],
        "summary": "Get test suites with filters.",
        "tags": [
          "rights",
          "organizations",
          "test-suites"
        ]
      }
    },
    "/api/v1/test-suites/{organizationName}/get-by-ids": {
      "post": {
        "description": "Get list of available test suites for given organization by their ids.",
        "operationId": "getTestSuitesByIds",
        "parameters": [
          {
            "description": "name of an organization",
            "in": "path",
            "name": "organizationName",
            "required": true,
            "schema": {
              "type": "string"
            }
          },
          {
            "description": "is given request sent for browsing test suites for contest, default is false",
            "in": "query",
            "name": "isContest",
            "required": false,
            "schema": {
              "type": "boolean",
              "default": false
            }
          },
          {
            "example": "basic",
            "in": "header",
            "name": "X-Authorization-Source",
            "required": true
          }
        ],
        "requestBody": {
          "content": {
            "application/json": {
              "schema": {
                "type": "array",
                "items": {
                  "type": "integer",
                  "format": "int64"
                }
              }
            }
          },
          "required": true
        },
        "responses": {
          "200": {
            "content": {
              "*/*": {
                "schema": {
                  "type": "array",
                  "items": {
                    "$ref": "#/components/schemas/TestSuiteDto"
                  }
                }
              }
            },
            "description": "Successfully fetched test suites by ids."
          },
          "401": {
            "content": {
              "*/*": {
                "schema": {
                  "type": "array",
                  "items": {
                    "$ref": "#/components/schemas/TestSuiteDto"
                  }
                }
              }
            },
            "description": "Unauthorized"
          },
          "403": {
            "content": {
              "*/*": {
                "schema": {
                  "type": "array",
                  "items": {
                    "$ref": "#/components/schemas/TestSuiteDto"
                  }
                }
              }
            },
            "description": "Current user doesn\u0027t have enough permissions to access test suites from current organization."
          },
          "404": {
            "content": {
              "*/*": {
                "schema": {
                  "type": "array",
                  "items": {
                    "$ref": "#/components/schemas/TestSuiteDto"
                  }
                }
              }
            },
            "description": "Organization with such name was not found."
          }
        },
        "security": [
          {
            "basic": []
          }
        ],
        "summary": "Get test suites by ids.",
        "tags": [
          "rights",
          "organizations",
          "test-suites"
        ]
      }
    },
    "/api/v1/test-suites/{organizationName}/{testSuiteId}": {
      "get": {
        "description": "Get organization\u0027s rights for given test suite.",
        "operationId": "getRights",
        "parameters": [
          {
            "description": "name of an organization for rights check",
            "in": "path",
            "name": "organizationName",
            "required": true,
            "schema": {
              "type": "string"
            }
          },
          {
            "description": "id of a test suite",
            "in": "path",
            "name": "testSuiteId",
            "required": true,
            "schema": {
              "type": "integer",
              "format": "int64"
            }
          },
          {
            "example": "basic",
            "in": "header",
            "name": "X-Authorization-Source",
            "required": true
          }
        ],
        "responses": {
          "200": {
            "content": {
              "*/*": {
                "schema": {
                  "$ref": "#/components/schemas/LnkOrganizationTestSuiteDto"
                }
              }
            },
            "description": "Successfully fetched organization\u0027s rights."
          },
          "401": {
            "content": {
              "*/*": {
                "schema": {
                  "$ref": "#/components/schemas/LnkOrganizationTestSuiteDto"
                }
              }
            },
            "description": "Unauthorized"
          },
          "403": {
            "content": {
              "*/*": {
                "schema": {
                  "$ref": "#/components/schemas/LnkOrganizationTestSuiteDto"
                }
              }
            },
            "description": "Permissions for test suite access were not gained."
          },
          "404": {
            "content": {
              "*/*": {
                "schema": {
                  "$ref": "#/components/schemas/LnkOrganizationTestSuiteDto"
                }
              }
            },
            "description": "Requested organization or test suite doesn\u0027t exist."
          }
        },
        "security": [
          {
            "basic": []
          }
        ],
        "summary": "Get organization\u0027s rights for given test suite.",
        "tags": [
          "rights",
          "organizations",
          "test-suites"
        ]
      }
    },
    "/api/v1/test-suites/{ownerOrganizationName}/batch-change-visibility": {
      "post": {
        "description": "Make given test suites public or private.",
        "operationId": "changeTestSuiteVisibilityBatch",
        "parameters": [
          {
            "description": "name of an organization-maintainer",
            "in": "path",
            "name": "ownerOrganizationName",
            "required": true,
            "schema": {
              "type": "string"
            }
          },
          {
            "description": "flag to make test suite public or private",
            "in": "query",
            "name": "isPublic",
            "required": true,
            "schema": {
              "type": "boolean"
            }
          },
          {
            "example": "basic",
            "in": "header",
            "name": "X-Authorization-Source",
            "required": true
          }
        ],
        "requestBody": {
          "content": {
            "application/json": {
              "schema": {
                "type": "array",
                "items": {
                  "type": "integer",
                  "format": "int64"
                }
              }
            }
          },
          "required": true
        },
        "responses": {
          "200": {
            "content": {
              "*/*": {
                "schema": {
                  "type": "string"
                }
              }
            },
            "description": "Visibility changed"
          },
          "401": {
            "content": {
              "*/*": {
                "schema": {
                  "type": "string"
                }
              }
            },
            "description": "Unauthorized"
          },
          "403": {
            "content": {
              "*/*": {
                "schema": {
                  "type": "string"
                }
              }
            },
            "description": "Given organization has been forbidden to change given test suite visibility"
          },
          "404": {
            "content": {
              "*/*": {
                "schema": {
                  "type": "string"
                }
              }
            },
            "description": "Test suite or organization-maintainer doesn\u0027t exist"
          }
        },
        "security": [
          {
            "basic": []
          }
        ],
        "summary": "Make given test suites public or private.",
        "tags": [
          "rights",
          "organizations",
          "test-suites"
        ]
      }
    },
    "/api/v1/test-suites/{ownerOrganizationName}/batch-set-rights": {
      "post": {
        "description": "Set organization\u0027s rights for given test suite.",
        "operationId": "setRightsBatched",
        "parameters": [
          {
            "description": "name of an organization-maintainer",
            "in": "path",
            "name": "ownerOrganizationName",
            "required": true,
            "schema": {
              "type": "string"
            }
          },
          {
            "example": "basic",
            "in": "header",
            "name": "X-Authorization-Source",
            "required": true
          }
        ],
        "requestBody": {
          "content": {
            "application/json": {
              "schema": {
                "$ref": "#/components/schemas/SetRightsRequest"
              }
            }
          },
          "required": true
        },
        "responses": {
          "200": {
            "content": {
              "*/*": {
                "schema": {
                  "type": "string"
                }
              }
            },
            "description": "Rights changed"
          },
          "401": {
            "content": {
              "*/*": {
                "schema": {
                  "type": "string"
                }
              }
            },
            "description": "Unauthorized"
          },
          "403": {
            "content": {
              "*/*": {
                "schema": {
                  "type": "string"
                }
              }
            },
            "description": "Given organization has been forbidden to change given test suite rights"
          },
          "404": {
            "content": {
              "*/*": {
                "schema": {
                  "type": "string"
                }
              }
            },
            "description": "Requested organization, test suite or organization-maintainer doesn\u0027t exist"
          }
        },
        "security": [
          {
            "basic": []
          }
        ],
        "summary": "Set organization\u0027s rights for given test suite.",
        "tags": [
          "rights",
          "organizations",
          "test-suites"
        ]
      }
    },
    "/api/v1/test-suites/{ownerOrganizationName}/{testSuiteId}": {
      "post": {
        "description": "Set organization\u0027s rights for given test suite.",
        "operationId": "setRights",
        "parameters": [
          {
            "description": "name of an organization-maintainer",
            "in": "path",
            "name": "ownerOrganizationName",
            "required": true,
            "schema": {
              "type": "string"
            }
          },
          {
            "description": "id of test suite that is maintained",
            "in": "path",
            "name": "testSuiteId",
            "required": true,
            "schema": {
              "type": "integer",
              "format": "int64"
            }
          },
          {
            "example": "basic",
            "in": "header",
            "name": "X-Authorization-Source",
            "required": true
          }
        ],
        "requestBody": {
          "content": {
            "application/json": {
              "schema": {
                "$ref": "#/components/schemas/SetRightsRequest"
              }
            }
          },
          "required": true
        },
        "responses": {
          "200": {
            "content": {
              "*/*": {
                "schema": {
                  "type": "string"
                }
              }
            },
            "description": "Rights changed"
          },
          "401": {
            "content": {
              "*/*": {
                "schema": {
                  "type": "string"
                }
              }
            },
            "description": "Unauthorized"
          },
          "403": {
            "content": {
              "*/*": {
                "schema": {
                  "type": "string"
                }
              }
            },
            "description": "Given organization has been forbidden to change given test suite rights"
          },
          "404": {
            "content": {
              "*/*": {
                "schema": {
                  "type": "string"
                }
              }
            },
            "description": "Requested organization, test suite or organization-maintainer doesn\u0027t exist"
          },
          "409": {
            "content": {
              "*/*": {
                "schema": {
                  "type": "string"
                }
              }
            },
            "description": "Cannot set Rights.NONE with this method."
          }
        },
        "security": [
          {
            "basic": []
          }
        ],
        "summary": "Set organization\u0027s rights for given test suite.",
        "tags": [
          "rights",
          "organizations",
          "test-suites"
        ]
      }
    },
    "/api/v1/test-suites/{ownerOrganizationName}/{testSuiteId}/{requestedOrganizationName}": {
      "delete": {
        "description": "Remove organization\u0027s rights over test suite with given id.",
        "operationId": "removeRights",
        "parameters": [
          {
            "description": "name of an organization-maintainer",
            "in": "path",
            "name": "ownerOrganizationName",
            "required": true,
            "schema": {
              "type": "string"
            }
          },
          {
            "description": "id of test suite that is maintained",
            "in": "path",
            "name": "testSuiteId",
            "required": true,
            "schema": {
              "type": "integer",
              "format": "int64"
            }
          },
          {
            "description": "name of an organization to be maintained",
            "in": "path",
            "name": "requestedOrganizationName",
            "required": true,
            "schema": {
              "type": "string"
            }
          },
          {
            "example": "basic",
            "in": "header",
            "name": "X-Authorization-Source",
            "required": true
          }
        ],
        "responses": {
          "200": {
            "content": {
              "*/*": {
                "schema": {
                  "type": "string"
                }
              }
            },
            "description": "Rights were successfully removed"
          },
          "401": {
            "content": {
              "*/*": {
                "schema": {
                  "type": "string"
                }
              }
            },
            "description": "Unauthorized"
          },
          "403": {
            "content": {
              "*/*": {
                "schema": {
                  "type": "string"
                }
              }
            },
            "description": "Given organization has been forbidden to change given test suite rights"
          },
          "404": {
            "content": {
              "*/*": {
                "schema": {
                  "type": "string"
                }
              }
            },
            "description": "Requested organization, test suite or organization-maintainer doesn\u0027t exist"
          }
        },
        "security": [
          {
            "basic": []
          }
        ],
        "summary": "Remove organization\u0027s rights over test suite with given id.",
        "tags": [
          "rights",
          "organizations",
          "test-suites"
        ]
      }
    },
    "/api/v1/testExecution/count": {
      "get": {
        "operationId": "getTestExecutionsCount",
        "parameters": [
          {
            "in": "query",
            "name": "executionId",
            "required": true,
            "schema": {
              "type": "integer",
              "format": "int64"
            }
          },
          {
            "in": "query",
            "name": "status",
            "required": false,
            "schema": {
              "type": "string",
              "enum": [
                "FAILED",
                "IGNORED",
                "INTERNAL_ERROR",
                "PASSED",
                "READY_FOR_TESTING",
                "RUNNING",
                "TEST_ERROR"
              ]
            }
          },
          {
            "in": "query",
            "name": "testSuite",
            "required": false,
            "schema": {
              "type": "string"
            }
          },
          {
            "example": "basic",
            "in": "header",
            "name": "X-Authorization-Source",
            "required": true
          }
        ],
        "responses": {
          "401": {
            "content": {
              "*/*": {
                "schema": {
                  "type": "integer",
                  "format": "int32"
                }
              }
            },
            "description": "Unauthorized"
          }
        },
        "security": [
          {
            "basic": []
          }
        ],
        "tags": [
          "test-executions"
        ]
      }
    },
    "/api/v1/testLatestExecutions": {
      "get": {
        "operationId": "getTestExecutionsByStatus",
        "parameters": [
          {
            "in": "query",
            "name": "executionId",
            "required": true,
            "schema": {
              "type": "integer",
              "format": "int64"
            }
          },
          {
            "in": "query",
            "name": "status",
            "required": true,
            "schema": {
              "type": "string",
              "enum": [
                "FAILED",
                "IGNORED",
                "INTERNAL_ERROR",
                "PASSED",
                "READY_FOR_TESTING",
                "RUNNING",
                "TEST_ERROR"
              ]
            }
          },
          {
            "in": "query",
            "name": "page",
            "required": false,
            "schema": {
              "type": "integer",
              "format": "int32"
            }
          },
          {
            "in": "query",
            "name": "size",
            "required": false,
            "schema": {
              "type": "integer",
              "format": "int32"
            }
          },
          {
            "example": "basic",
            "in": "header",
            "name": "X-Authorization-Source",
            "required": true
          }
        ],
        "responses": {
          "401": {
            "content": {
              "*/*": {
                "schema": {
                  "type": "array",
                  "items": {
                    "$ref": "#/components/schemas/TestSuiteExecutionStatisticDto"
                  }
                }
              }
            },
            "description": "Unauthorized"
          }
        },
        "security": [
          {
            "basic": []
          }
        ],
        "tags": [
          "test-executions"
        ]
      }
    },
    "/api/v1/users/global-role": {
      "get": {
        "operationId": "getSelfGlobalRole",
        "responses": {
          "200": {
            "content": {
              "*/*": {
                "schema": {
                  "type": "string",
                  "enum": [
                    "ADMIN",
                    "NONE",
                    "OWNER",
                    "SUPER_ADMIN",
                    "VIEWER"
                  ]
                }
              }
            },
            "description": "OK"
          }
        },
        "tags": [
          "users-details-controller"
        ]
      }
    },
    "/api/v1/users/save": {
      "post": {
        "operationId": "saveUser",
        "requestBody": {
          "content": {
            "application/json": {
              "schema": {
                "$ref": "#/components/schemas/UserInfo"
              }
            }
          },
          "required": true
        },
        "responses": {
          "200": {
            "content": {
              "*/*": {
                "schema": {
                  "type": "string"
                }
              }
            },
            "description": "OK"
          }
        },
        "tags": [
          "users-details-controller"
        ]
      }
    },
    "/api/v1/users/{userName}": {
      "get": {
        "operationId": "findByName",
        "parameters": [
          {
            "in": "path",
            "name": "userName",
            "required": true,
            "schema": {
              "type": "string"
            }
          }
        ],
        "responses": {
          "200": {
            "content": {
              "*/*": {
                "schema": {
                  "$ref": "#/components/schemas/UserInfo"
                }
              }
            },
            "description": "OK"
          }
        },
        "tags": [
          "users-details-controller"
        ]
      }
    },
    "/api/v1/users/{userName}/avatar": {
      "get": {
        "operationId": "avatar",
        "parameters": [
          {
            "in": "path",
            "name": "userName",
            "required": true,
            "schema": {
              "type": "string"
            }
          }
        ],
        "responses": {
          "200": {
            "content": {
              "*/*": {
                "schema": {
                  "$ref": "#/components/schemas/ImageInfo"
                }
              }
            },
            "description": "OK"
          }
        },
        "tags": [
          "users-details-controller"
        ]
      }
    },
    "/api/v1/users/{userName}/save/token": {
      "post": {
        "operationId": "saveUserToken",
        "parameters": [
          {
            "in": "path",
            "name": "userName",
            "required": true,
            "schema": {
              "type": "string"
            }
          }
        ],
        "requestBody": {
          "content": {
            "application/json": {
              "schema": {
                "type": "string"
              }
            }
          },
          "required": true
        },
        "responses": {
          "200": {
            "content": {
              "*/*": {
                "schema": {
                  "type": "string"
                }
              }
            },
            "description": "OK"
          }
        },
        "tags": [
          "users-details-controller"
        ]
      }
    }
  },
  "components": {
    "schemas": {
      "AwesomeBenchmarks": {
        "required": [
          "category",
          "description",
          "documentation",
          "homepage",
          "language",
          "license",
          "name",
          "scenarios_num",
          "sources",
          "tags"
        ],
        "type": "object",
        "properties": {
          "category": {
            "type": "string",
            "enum": [
              "ALL",
              "AI",
              "AUDIT",
              "CODING_STANDARD",
              "PERFORMANCE",
              "STATIC_ANALYSIS"
            ]
          },
          "description": {
            "type": "string"
          },
          "documentation": {
            "type": "string"
          },
          "homepage": {
            "type": "string"
          },
          "id": {
            "type": "integer",
            "format": "int64"
          },
          "language": {
            "type": "string"
          },
          "license": {
            "type": "string"
          },
          "name": {
            "type": "string"
          },
          "scenarios_num": {
            "type": "integer",
            "format": "int64"
          },
          "sources": {
            "type": "string"
          },
          "tags": {
            "type": "string"
          }
        }
      },
      "ContestDto": {
        "required": [
          "name",
          "organizationName",
          "status",
          "testSuites"
        ],
        "type": "object",
        "properties": {
          "creationTime": {
            "$ref": "#/components/schemas/LocalDateTime"
          },
          "description": {
            "type": "string"
          },
          "endTime": {
            "$ref": "#/components/schemas/LocalDateTime"
          },
          "name": {
            "type": "string"
          },
          "organizationName": {
            "type": "string"
          },
          "startTime": {
            "$ref": "#/components/schemas/LocalDateTime"
          },
          "status": {
            "type": "string",
            "enum": [
              "CREATED",
              "DELETED"
            ]
          },
          "testSuites": {
            "type": "array",
            "items": {
              "$ref": "#/components/schemas/TestSuiteDto"
            }
          }
        },
        "description": "contest requested for creation"
      },
      "ContestResult": {
        "required": [
          "contestName",
          "hasFailedTest",
          "organizationName",
          "projectName",
          "sdk",
          "submissionStatus"
        ],
        "type": "object",
        "properties": {
          "contestName": {
            "type": "string"
          },
          "hasFailedTest": {
            "type": "boolean"
          },
          "organizationName": {
            "type": "string"
          },
          "projectName": {
            "type": "string"
          },
          "score": {
            "type": "number",
            "format": "double"
          },
          "sdk": {
            "type": "string"
          },
          "submissionStatus": {
            "type": "string",
            "enum": [
              "ERROR",
              "FINISHED",
              "OBSOLETE",
              "PENDING",
              "RUNNING"
            ]
          },
          "submissionTime": {
            "$ref": "#/components/schemas/LocalDateTime"
          }
        }
      },
      "CreateExecutionRequest": {
        "required": [
          "files",
          "projectCoordinates",
          "sdk",
          "testSuiteIds",
          "testingType"
        ],
        "type": "object",
        "properties": {
          "batchSizeForAnalyzer": {
            "type": "string"
          },
          "contestName": {
            "type": "string"
          },
          "execCmd": {
            "type": "string"
          },
          "files": {
            "type": "array",
            "items": {
              "$ref": "#/components/schemas/FileKey"
            }
          },
          "projectCoordinates": {
            "$ref": "#/components/schemas/ProjectCoordinates"
          },
          "sdk": {
            "$ref": "#/components/schemas/Sdk"
          },
          "testSuiteIds": {
            "type": "array",
            "items": {
              "type": "integer",
              "format": "int64"
            }
          },
          "testingType": {
            "type": "string",
            "enum": [
              "CONTEST_MODE",
              "PRIVATE_TESTS",
              "PUBLIC_TESTS"
            ]
          }
        }
      },
      "DtoWithIdTestSuitesSourceDto": {
        "required": [
          "content",
          "id"
        ],
        "type": "object",
        "properties": {
          "content": {
            "$ref": "#/components/schemas/TestSuitesSourceDto"
          },
          "id": {
            "type": "integer",
            "format": "int64"
          }
        }
      },
      "Execution": {
        "required": [
          "additionalFiles",
          "allTests",
          "expectedChecks",
          "failedTests",
          "fileKeys",
          "matchedChecks",
          "passedTests",
          "project",
          "runningTests",
          "sdk",
          "skippedTests",
          "startTime",
          "status",
          "type",
          "unexpectedChecks",
          "unmatchedChecks"
        ],
        "type": "object",
        "properties": {
          "additionalFiles": {
            "type": "string"
          },
          "allTests": {
            "type": "integer",
            "format": "int64"
          },
          "batchSize": {
            "type": "integer",
            "format": "int32"
          },
          "batchSizeForAnalyzer": {
            "type": "string"
          },
          "endTime": {
            "type": "string",
            "format": "date-time"
          },
          "execCmd": {
            "type": "string"
          },
          "expectedChecks": {
            "type": "integer",
            "format": "int64"
          },
          "failedTests": {
            "type": "integer",
            "format": "int64"
          },
          "fileKeys": {
            "type": "array",
            "items": {
              "$ref": "#/components/schemas/FileKey"
            }
          },
          "id": {
            "type": "integer",
            "format": "int64"
          },
          "matchedChecks": {
            "type": "integer",
            "format": "int64"
          },
          "passedTests": {
            "type": "integer",
            "format": "int64"
          },
          "project": {
            "$ref": "#/components/schemas/Project"
          },
          "runningTests": {
            "type": "integer",
            "format": "int64"
          },
          "score": {
            "type": "number",
            "format": "double"
          },
          "sdk": {
            "type": "string"
          },
          "skippedTests": {
            "type": "integer",
            "format": "int64"
          },
          "startTime": {
            "type": "string",
            "format": "date-time"
          },
          "status": {
            "type": "string",
            "enum": [
              "ERROR",
              "FINISHED",
              "OBSOLETE",
              "PENDING",
              "RUNNING"
            ]
          },
          "testSuiteSourceName": {
            "type": "string"
          },
          "type": {
            "type": "string",
            "enum": [
              "CONTEST_MODE",
              "PRIVATE_TESTS",
              "PUBLIC_TESTS"
            ]
          },
          "unexpectedChecks": {
            "type": "integer",
            "format": "int64"
          },
          "unmatchedChecks": {
            "type": "integer",
            "format": "int64"
          },
          "user": {
            "$ref": "#/components/schemas/User"
          },
          "version": {
            "type": "string"
          }
        }
      },
      "ExecutionDto": {
        "required": [
          "allTests",
          "expectedChecks",
          "failedTests",
          "id",
          "matchedChecks",
          "passedTests",
          "runningTests",
          "skippedTests",
          "startTime",
          "status",
          "type",
          "unexpectedChecks",
          "unmatchedChecks"
        ],
        "type": "object",
        "properties": {
          "allTests": {
            "type": "integer",
            "format": "int64"
          },
          "endTime": {
            "type": "integer",
            "format": "int64"
          },
          "expectedChecks": {
            "type": "integer",
            "format": "int64"
          },
          "failedTests": {
            "type": "integer",
            "format": "int64"
          },
          "id": {
            "type": "integer",
            "format": "int64"
          },
          "matchedChecks": {
            "type": "integer",
            "format": "int64"
          },
          "passedTests": {
            "type": "integer",
            "format": "int64"
          },
          "runningTests": {
            "type": "integer",
            "format": "int64"
          },
          "score": {
            "type": "number",
            "format": "double"
          },
          "skippedTests": {
            "type": "integer",
            "format": "int64"
          },
          "startTime": {
            "type": "integer",
            "format": "int64"
          },
          "status": {
            "type": "string",
            "enum": [
              "ERROR",
              "FINISHED",
              "OBSOLETE",
              "PENDING",
              "RUNNING"
            ]
          },
          "testSuiteSourceName": {
            "type": "string"
          },
          "type": {
            "type": "string",
            "enum": [
              "CONTEST_MODE",
              "PRIVATE_TESTS",
              "PUBLIC_TESTS"
            ]
          },
          "unexpectedChecks": {
            "type": "integer",
            "format": "int64"
          },
          "unmatchedChecks": {
            "type": "integer",
            "format": "int64"
          },
          "version": {
            "type": "string"
          }
        }
      },
      "ExecutionFilters": {
        "required": [
          "endTime",
          "startTime"
        ],
        "type": "object",
        "properties": {
          "endTime": {
            "$ref": "#/components/schemas/LocalDateTime"
          },
          "startTime": {
            "$ref": "#/components/schemas/LocalDateTime"
          }
        }
      },
      "FileInfo": {
        "required": [
          "isExecutable",
          "key",
          "name",
          "sizeBytes"
        ],
        "type": "object",
        "properties": {
          "isExecutable": {
            "type": "boolean"
          },
          "key": {
            "$ref": "#/components/schemas/FileKey"
          },
          "name": {
            "type": "string"
          },
          "sizeBytes": {
            "type": "integer",
            "format": "int64"
          }
        }
      },
      "FileKey": {
        "required": [
          "name",
          "projectCoordinates",
          "uploadedMillis"
        ],
        "type": "object",
        "properties": {
          "name": {
            "type": "string"
          },
          "projectCoordinates": {
            "$ref": "#/components/schemas/ProjectCoordinates"
          },
          "uploadedMillis": {
            "type": "integer",
            "format": "int64"
          }
        }
      },
      "GitDto": {
        "required": [
          "url"
        ],
        "type": "object",
        "properties": {
          "password": {
            "type": "string"
          },
          "url": {
            "type": "string"
          },
          "username": {
            "type": "string"
          }
        }
      },
      "ImageInfo": {
        "type": "object",
        "properties": {
          "path": {
            "type": "string"
          }
        }
      },
      "LnkOrganizationTestSuiteDto": {
        "required": [
          "organization",
          "rights",
          "testSuite"
        ],
        "type": "object",
        "properties": {
          "organization": {
            "$ref": "#/components/schemas/OrganizationDto"
          },
          "rights": {
            "type": "string",
            "enum": [
              "MAINTAIN",
              "NONE",
              "USE"
            ]
          },
          "testSuite": {
            "$ref": "#/components/schemas/TestSuiteDto"
          }
        }
      },
      "LocalDate": {
        "required": [
          "dayOfMonth",
          "dayOfWeek",
          "dayOfYear",
          "month",
          "monthNumber",
          "value$kotlinx_datetime",
          "year"
        ],
        "type": "object",
        "properties": {
          "dayOfMonth": {
            "type": "integer",
            "format": "int32"
          },
          "dayOfWeek": {
            "type": "string",
            "enum": [
              "MONDAY",
              "TUESDAY",
              "WEDNESDAY",
              "THURSDAY",
              "FRIDAY",
              "SATURDAY",
              "SUNDAY"
            ]
          },
          "dayOfYear": {
            "type": "integer",
            "format": "int32"
          },
          "month": {
            "type": "string",
            "enum": [
              "JANUARY",
              "FEBRUARY",
              "MARCH",
              "APRIL",
              "MAY",
              "JUNE",
              "JULY",
              "AUGUST",
              "SEPTEMBER",
              "OCTOBER",
              "NOVEMBER",
              "DECEMBER"
            ]
          },
          "monthNumber": {
            "type": "integer",
            "format": "int32"
          },
          "value": {
            "type": "string",
            "format": "date",
            "writeOnly": true
          },
          "value$kotlinx_datetime": {
            "type": "string",
            "format": "date"
          },
          "year": {
            "type": "integer",
            "format": "int32"
          }
        }
      },
      "LocalDateTime": {
        "required": [
          "date",
          "dayOfMonth",
          "dayOfWeek",
          "dayOfYear",
          "hour",
          "minute",
          "month",
          "monthNumber",
          "nanosecond",
          "second",
          "time",
          "value$kotlinx_datetime",
          "year"
        ],
        "type": "object",
        "properties": {
          "date": {
            "$ref": "#/components/schemas/LocalDate"
          },
          "dayOfMonth": {
            "type": "integer",
            "format": "int32"
          },
          "dayOfWeek": {
            "type": "string",
            "enum": [
              "MONDAY",
              "TUESDAY",
              "WEDNESDAY",
              "THURSDAY",
              "FRIDAY",
              "SATURDAY",
              "SUNDAY"
            ]
          },
          "dayOfYear": {
            "type": "integer",
            "format": "int32"
          },
          "hour": {
            "type": "integer",
            "format": "int32"
          },
          "minute": {
            "type": "integer",
            "format": "int32"
          },
          "month": {
            "type": "string",
            "enum": [
              "JANUARY",
              "FEBRUARY",
              "MARCH",
              "APRIL",
              "MAY",
              "JUNE",
              "JULY",
              "AUGUST",
              "SEPTEMBER",
              "OCTOBER",
              "NOVEMBER",
              "DECEMBER"
            ]
          },
          "monthNumber": {
            "type": "integer",
            "format": "int32"
          },
          "nanosecond": {
            "type": "integer",
            "format": "int32"
          },
          "second": {
            "type": "integer",
            "format": "int32"
          },
          "time": {
            "$ref": "#/components/schemas/LocalTime"
          },
          "value": {
            "type": "string",
            "format": "date-time",
            "writeOnly": true
          },
          "value$kotlinx_datetime": {
            "type": "string",
            "format": "date-time"
          },
          "year": {
            "type": "integer",
            "format": "int32"
          }
        }
      },
      "LocalTime": {
        "required": [
          "hour",
          "minute",
          "nanosecond",
          "second",
          "value$kotlinx_datetime"
        ],
        "type": "object",
        "properties": {
          "hour": {
            "type": "integer",
            "format": "int32"
          },
          "minute": {
            "type": "integer",
            "format": "int32"
          },
          "nanosecond": {
            "type": "integer",
            "format": "int32"
          },
          "second": {
            "type": "integer",
            "format": "int32"
          },
          "value": {
            "$ref": "#/components/schemas/LocalTime"
          },
          "value$kotlinx_datetime": {
            "$ref": "#/components/schemas/LocalTime"
          }
        }
      },
      "Organization": {
        "required": [
          "canCreateContests",
          "dateCreated",
          "name",
          "status"
        ],
        "type": "object",
        "properties": {
          "avatar": {
            "type": "string"
          },
          "canCreateContests": {
            "type": "boolean"
          },
          "dateCreated": {
            "type": "string",
            "format": "date-time"
          },
          "description": {
            "type": "string"
          },
          "id": {
            "type": "integer",
            "format": "int64"
          },
          "name": {
            "type": "string"
          },
          "status": {
            "type": "string",
            "enum": [
              "BANNED",
              "CREATED",
              "DELETED"
            ]
          }
        }
      },
      "OrganizationDto": {
        "required": [
          "canCreateContests",
          "dateCreated",
          "description",
          "name",
          "status"
        ],
        "type": "object",
        "properties": {
          "avatar": {
            "type": "string"
          },
          "canCreateContests": {
            "type": "boolean"
          },
          "dateCreated": {
            "$ref": "#/components/schemas/LocalDateTime"
          },
          "description": {
            "type": "string"
          },
          "name": {
            "type": "string"
          },
          "status": {
            "type": "string",
            "enum": [
              "BANNED",
              "CREATED",
              "DELETED"
            ]
          }
        }
      },
      "OrganizationFilters": {
        "required": [
          "prefix",
          "statuses"
        ],
        "type": "object",
        "properties": {
          "prefix": {
            "type": "string"
          },
          "statuses": {
            "uniqueItems": true,
            "type": "array",
            "items": {
              "type": "string",
              "enum": [
                "BANNED",
                "CREATED",
                "DELETED"
              ]
            }
          }
        },
        "description": "organization filters"
      },
      "OrganizationWithRating": {
        "required": [
          "globalRating",
          "organization"
        ],
        "type": "object",
        "properties": {
          "globalRating": {
            "type": "number",
            "format": "double"
          },
          "organization": {
            "$ref": "#/components/schemas/OrganizationDto"
          }
        }
      },
      "OrganizationWithUsers": {
        "required": [
          "organization",
          "userRoles"
        ],
        "type": "object",
        "properties": {
          "organization": {
            "$ref": "#/components/schemas/OrganizationDto"
          },
          "userRoles": {
            "type": "object",
            "additionalProperties": {
              "type": "string",
              "enum": [
                "ADMIN",
                "NONE",
                "OWNER",
                "SUPER_ADMIN",
                "VIEWER"
              ]
            }
          }
        }
      },
<<<<<<< HEAD
      "OrganizationFilters": {
        "required": [
          "prefix",
          "statuses"
        ],
        "type": "object",
        "properties": {
          "prefix": {
            "type": "string"
          },
          "statuses": {
            "uniqueItems": true,
            "type": "array",
            "items": {
              "type": "string",
              "enum": [
                "BANNED",
                "CREATED",
                "DELETED"
              ]
            }
          }
        },
        "description": "organization filters"
      },
=======
>>>>>>> ba6d35b4
      "Part": {
        "type": "object"
      },
      "Project": {
        "required": [
          "contestRating",
          "name",
          "numberOfContainers",
          "organization",
          "public",
          "status"
        ],
        "type": "object",
        "properties": {
          "contestRating": {
            "type": "number",
            "format": "double"
          },
          "description": {
            "type": "string"
          },
          "email": {
            "type": "string"
          },
          "id": {
            "type": "integer",
            "format": "int64"
          },
          "name": {
            "type": "string"
          },
          "numberOfContainers": {
            "type": "integer",
            "format": "int32"
          },
          "organization": {
            "$ref": "#/components/schemas/Organization"
          },
          "public": {
            "type": "boolean"
          },
          "status": {
            "type": "string",
            "enum": [
              "BANNED",
              "CREATED",
              "DELETED"
            ]
          },
          "url": {
            "type": "string"
          }
        }
      },
      "ProjectCoordinates": {
        "required": [
          "organizationName",
          "projectName"
        ],
        "type": "object",
        "properties": {
          "organizationName": {
            "type": "string"
          },
          "projectName": {
            "type": "string"
          }
        }
      },
      "ProjectDto": {
        "required": [
          "contestRating",
          "description",
          "email",
          "isPublic",
          "name",
          "numberOfContainers",
          "organizationName",
          "status",
          "url"
        ],
        "type": "object",
        "properties": {
          "contestRating": {
            "type": "number",
            "format": "double"
          },
          "description": {
            "type": "string"
          },
          "email": {
            "type": "string"
          },
          "isPublic": {
            "type": "boolean"
          },
          "name": {
            "type": "string"
          },
          "numberOfContainers": {
            "type": "integer",
            "format": "int32"
          },
          "organizationName": {
            "type": "string"
          },
          "status": {
            "type": "string",
            "enum": [
              "BANNED",
              "CREATED",
              "DELETED"
            ]
          },
          "url": {
            "type": "string"
          }
        }
      },
      "ProjectFilters": {
        "required": [
          "name",
          "organizationName",
          "statuses"
        ],
        "type": "object",
        "properties": {
          "name": {
            "type": "string"
          },
          "organizationName": {
            "type": "string"
          },
          "statuses": {
            "uniqueItems": true,
            "type": "array",
            "items": {
              "type": "string",
              "enum": [
                "BANNED",
                "CREATED",
                "DELETED"
              ]
            }
          }
        },
        "description": "project filters"
      },
      "Sdk": {
        "required": [
          "name",
          "version"
        ],
        "type": "object",
        "properties": {
          "name": {
            "type": "string"
          },
          "version": {
            "type": "string"
          }
        }
      },
      "SetRightsRequest": {
        "required": [
          "organizationName",
          "rights",
          "testSuiteIds"
        ],
        "type": "object",
        "properties": {
          "organizationName": {
            "type": "string"
          },
          "rights": {
            "type": "string",
            "enum": [
              "MAINTAIN",
              "NONE",
              "USE"
            ]
          },
          "testSuiteIds": {
            "type": "array",
            "items": {
              "type": "integer",
              "format": "int64"
            }
          }
        }
      },
      "SetRoleRequest": {
        "required": [
          "role",
          "userName"
        ],
        "type": "object",
        "properties": {
          "role": {
            "type": "string",
            "enum": [
              "ADMIN",
              "NONE",
              "OWNER",
              "SUPER_ADMIN",
              "VIEWER"
            ]
          },
          "userName": {
            "type": "string"
          }
        },
        "description": "pair of userName and role that is requested to be set"
      },
      "TestExecutionDto": {
        "required": [
          "filePath",
          "pluginName",
          "status",
          "tags"
        ],
        "type": "object",
        "properties": {
          "agentContainerId": {
            "type": "string"
          },
          "agentContainerName": {
            "type": "string"
          },
          "endTimeSeconds": {
            "type": "integer",
            "format": "int64"
          },
          "executionId": {
            "type": "integer",
            "format": "int64"
          },
          "expected": {
            "type": "integer",
            "format": "int64"
          },
          "filePath": {
            "type": "string"
          },
          "hasDebugInfo": {
            "type": "boolean"
          },
          "matched": {
            "type": "integer",
            "format": "int64"
          },
          "pluginName": {
            "type": "string"
          },
          "startTimeSeconds": {
            "type": "integer",
            "format": "int64"
          },
          "status": {
            "type": "string",
            "enum": [
              "FAILED",
              "IGNORED",
              "INTERNAL_ERROR",
              "PASSED",
              "READY_FOR_TESTING",
              "RUNNING",
              "TEST_ERROR"
            ]
          },
          "tags": {
            "type": "array",
            "items": {
              "type": "string"
            }
          },
          "testSuiteName": {
            "type": "string"
          },
          "unexpected": {
            "type": "integer",
            "format": "int64"
          },
          "unmatched": {
            "type": "integer",
            "format": "int64"
          }
        }
      },
      "TestExecutionFilters": {
        "type": "object",
        "properties": {
          "fileName": {
            "type": "string"
          },
          "status": {
            "type": "string",
            "enum": [
              "FAILED",
              "IGNORED",
              "INTERNAL_ERROR",
              "PASSED",
              "READY_FOR_TESTING",
              "RUNNING",
              "TEST_ERROR"
            ]
          },
          "tag": {
            "type": "string"
          },
          "testSuite": {
            "type": "string"
          }
        }
      },
      "TestFilesContent": {
        "required": [
          "tags",
          "testLines"
        ],
        "type": "object",
        "properties": {
          "expectedLines": {
            "type": "array",
            "items": {
              "type": "string"
            }
          },
          "language": {
            "type": "string"
          },
          "tags": {
            "type": "array",
            "items": {
              "type": "string"
            }
          },
          "testLines": {
            "type": "array",
            "items": {
              "type": "string"
            }
          }
        }
      },
      "TestResultLocation": {
        "required": [
          "pluginName",
          "testLocation",
          "testName",
          "testSuiteName"
        ],
        "type": "object",
        "properties": {
          "pluginName": {
            "type": "string"
          },
          "testLocation": {
            "type": "string"
          },
          "testName": {
            "type": "string"
          },
          "testSuiteName": {
            "type": "string"
          }
        }
      },
      "TestSuiteDto": {
        "required": [
          "isPublic",
          "name",
          "plugins",
          "source",
          "version"
        ],
        "type": "object",
        "properties": {
          "description": {
            "type": "string"
          },
          "id": {
            "type": "integer",
            "format": "int64"
          },
          "isPublic": {
            "type": "boolean"
          },
          "language": {
            "type": "string"
          },
          "name": {
            "type": "string"
          },
          "plugins": {
            "type": "array",
            "items": {
              "type": "string",
              "enum": [
                "FIX",
                "GENERAL",
                "WARN",
                "FIX AND WARN"
              ]
            }
          },
          "source": {
            "$ref": "#/components/schemas/TestSuitesSourceDto"
          },
          "tags": {
            "type": "array",
            "items": {
              "type": "string"
            }
          },
          "version": {
            "type": "string"
          }
        }
      },
      "TestSuiteExecutionStatisticDto": {
        "required": [
          "countTest",
          "countWithStatusTest",
          "status",
          "testSuiteName"
        ],
        "type": "object",
        "properties": {
          "countTest": {
            "type": "integer",
            "format": "int32"
          },
          "countWithStatusTest": {
            "type": "integer",
            "format": "int32"
          },
          "status": {
            "type": "string",
            "enum": [
              "FAILED",
              "IGNORED",
              "INTERNAL_ERROR",
              "PASSED",
              "READY_FOR_TESTING",
              "RUNNING",
              "TEST_ERROR"
            ]
          },
          "testSuiteName": {
            "type": "string"
          }
        }
      },
      "TestSuitesSourceDto": {
        "required": [
          "gitDto",
          "name",
          "organizationName",
          "testRootPath"
        ],
        "type": "object",
        "properties": {
          "description": {
            "type": "string"
          },
          "gitDto": {
            "$ref": "#/components/schemas/GitDto"
          },
          "latestFetchedVersion": {
            "type": "string"
          },
          "name": {
            "type": "string"
          },
          "organizationName": {
            "type": "string"
          },
          "testRootPath": {
            "type": "string"
          }
        }
      },
      "TestSuitesSourceSnapshotKey": {
        "required": [
          "creationTimeInMills",
          "organizationName",
          "testSuitesSourceName",
          "version"
        ],
        "type": "object",
        "properties": {
          "creationTimeInMills": {
            "type": "integer",
            "format": "int64"
          },
          "organizationName": {
            "type": "string"
          },
          "testSuitesSourceName": {
            "type": "string"
          },
          "version": {
            "type": "string"
          }
        }
      },
      "Unit": {
        "type": "object"
      },
      "User": {
        "required": [
          "isActive",
          "source"
        ],
        "type": "object",
        "properties": {
          "avatar": {
            "type": "string"
          },
          "company": {
            "type": "string"
          },
          "email": {
            "type": "string"
          },
          "gitHub": {
            "type": "string"
          },
          "id": {
            "type": "integer",
            "format": "int64"
          },
          "isActive": {
            "type": "boolean"
          },
          "linkedin": {
            "type": "string"
          },
          "location": {
            "type": "string"
          },
          "name": {
            "type": "string"
          },
          "password": {
            "type": "string"
          },
          "role": {
            "type": "string"
          },
          "source": {
            "type": "string"
          },
          "twitter": {
            "type": "string"
          }
        }
      },
      "UserInfo": {
        "required": [
          "isActive",
          "name",
          "organizations",
          "originalLogins",
          "projects"
        ],
        "type": "object",
        "properties": {
          "avatar": {
            "type": "string"
          },
          "company": {
            "type": "string"
          },
          "email": {
            "type": "string"
          },
          "gitHub": {
            "type": "string"
          },
          "globalRole": {
            "type": "string",
            "enum": [
              "ADMIN",
              "NONE",
              "OWNER",
              "SUPER_ADMIN",
              "VIEWER"
            ]
          },
          "id": {
            "type": "integer",
            "format": "int64"
          },
          "isActive": {
            "type": "boolean"
          },
          "linkedin": {
            "type": "string"
          },
          "location": {
            "type": "string"
          },
          "name": {
            "type": "string"
          },
          "oldName": {
            "type": "string"
          },
          "organizations": {
            "type": "object",
            "additionalProperties": {
              "type": "string",
              "enum": [
                "ADMIN",
                "NONE",
                "OWNER",
                "SUPER_ADMIN",
                "VIEWER"
              ]
            }
          },
          "originalLogins": {
            "type": "array",
            "items": {
              "type": "string"
            }
          },
          "projects": {
            "type": "object",
            "additionalProperties": {
              "type": "string",
              "enum": [
                "ADMIN",
                "NONE",
                "OWNER",
                "SUPER_ADMIN",
                "VIEWER"
              ]
            }
          },
          "source": {
            "type": "string"
          },
          "twitter": {
            "type": "string"
          }
        }
      }
    },
    "securitySchemes": {
      "basic": {
        "scheme": "basic",
        "type": "http"
      }
    }
  }
}<|MERGE_RESOLUTION|>--- conflicted
+++ resolved
@@ -2266,17 +2266,10 @@
         ]
       }
     },
-<<<<<<< HEAD
-    "/api/v1/organizations/by-filters": {
-      "post": {
-        "description": "Get filtered organization available for the current user.",
-        "operationId": "getFilteredOrganizations",
-=======
     "/api/v1/organizations/by-filters-with-rating": {
       "post": {
         "description": "Get filtered organizations with rating available for the current user.",
         "operationId": "getFilteredOrganizationsWithRating",
->>>>>>> ba6d35b4
         "parameters": [
           {
             "description": "organization filters",
@@ -2302,11 +2295,7 @@
                 "schema": {
                   "type": "array",
                   "items": {
-<<<<<<< HEAD
-                    "$ref": "#/components/schemas/OrganizationDto"
-=======
                     "$ref": "#/components/schemas/OrganizationWithRating"
->>>>>>> ba6d35b4
                   }
                 }
               }
@@ -2319,11 +2308,7 @@
                 "schema": {
                   "type": "array",
                   "items": {
-<<<<<<< HEAD
-                    "$ref": "#/components/schemas/OrganizationDto"
-=======
                     "$ref": "#/components/schemas/OrganizationWithRating"
->>>>>>> ba6d35b4
                   }
                 }
               }
@@ -2336,11 +2321,7 @@
             "basic": []
           }
         ],
-<<<<<<< HEAD
-        "summary": "Get organizations matching filters.",
-=======
         "summary": "Get organizations with rating matching filters.",
->>>>>>> ba6d35b4
         "tags": [
           "organizations"
         ]
@@ -2568,11 +2549,7 @@
                 "schema": {
                   "type": "array",
                   "items": {
-<<<<<<< HEAD
-                    "$ref": "#/components/schemas/Organization"
-=======
                     "$ref": "#/components/schemas/OrganizationDto"
->>>>>>> ba6d35b4
                   }
                 }
               }
@@ -2585,11 +2562,7 @@
                 "schema": {
                   "type": "array",
                   "items": {
-<<<<<<< HEAD
-                    "$ref": "#/components/schemas/Organization"
-=======
                     "$ref": "#/components/schemas/OrganizationDto"
->>>>>>> ba6d35b4
                   }
                 }
               }
@@ -4085,6 +4058,15 @@
         "description": "Get list of projects related to current user",
         "operationId": "getProjectsOfCurrentUser",
         "parameters": [
+          {
+            "description": "name of an organization",
+            "in": "path",
+            "name": "organizationName",
+            "required": true,
+            "schema": {
+              "type": "string"
+            }
+          },
           {
             "example": "basic",
             "in": "header",
@@ -8587,34 +8569,6 @@
           }
         }
       },
-<<<<<<< HEAD
-      "OrganizationFilters": {
-        "required": [
-          "prefix",
-          "statuses"
-        ],
-        "type": "object",
-        "properties": {
-          "prefix": {
-            "type": "string"
-          },
-          "statuses": {
-            "uniqueItems": true,
-            "type": "array",
-            "items": {
-              "type": "string",
-              "enum": [
-                "BANNED",
-                "CREATED",
-                "DELETED"
-              ]
-            }
-          }
-        },
-        "description": "organization filters"
-      },
-=======
->>>>>>> ba6d35b4
       "Part": {
         "type": "object"
       },
