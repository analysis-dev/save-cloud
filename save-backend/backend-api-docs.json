--- conflicted
+++ resolved
@@ -2211,7 +2211,6 @@
         ]
       }
     },
-<<<<<<< HEAD
     "/api/v1/logs/by-container-name": {
       "get": {
         "description": "Get logs for containerName in provided time range.",
@@ -2340,12 +2339,8 @@
         ]
       }
     },
-    "/api/v1/organizations/all": {
-      "get": {
-=======
     "/api/v1/organizations/all-by-filters": {
       "post": {
->>>>>>> 8755f894
         "description": "Get organizations",
         "operationId": "getAllOrganizationsByFilters",
         "parameters": [
