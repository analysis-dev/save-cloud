{
  "openapi": "3.0.1",
  "info": {
    "title": "SAVE Backend API",
    "version": "v1"
  },
  "servers": [
    {
      "url": "http://localhost:5800",
      "description": "Generated server url"
    }
  ],
  "paths": {
    "/api/v1/avatar/organizations/{organizationName}": {
      "get": {
        "description": "Download an avatar for organization.",
        "operationId": "forOrganization",
        "parameters": [
          {
            "description": "organization name",
            "in": "path",
            "name": "organizationName",
            "required": true,
            "schema": {
              "type": "string"
            }
          },
          {
            "description": "image name of avatar",
            "in": "path",
            "name": "imageName",
            "required": true
          }
        ],
        "responses": {
          "200": {
            "content": {
              "*/*": {
                "schema": {
                  "type": "array",
                  "items": {
                    "type": "object",
                    "properties": {
                      "char": {
                        "type": "string"
                      },
                      "direct": {
                        "type": "boolean"
                      },
                      "double": {
                        "type": "number",
                        "format": "double"
                      },
                      "float": {
                        "type": "number",
                        "format": "float"
                      },
                      "int": {
                        "type": "integer",
                        "format": "int32"
                      },
                      "long": {
                        "type": "integer",
                        "format": "int64"
                      },
                      "readOnly": {
                        "type": "boolean"
                      },
                      "short": {
                        "type": "integer",
                        "format": "int32"
                      }
                    }
                  }
                }
              }
            },
            "description": "Returns content of the file."
          },
          "401": {
            "content": {
              "*/*": {
                "schema": {
                  "type": "array",
                  "items": {
                    "type": "object",
                    "properties": {
                      "char": {
                        "type": "string"
                      },
                      "direct": {
                        "type": "boolean"
                      },
                      "double": {
                        "type": "number",
                        "format": "double"
                      },
                      "float": {
                        "type": "number",
                        "format": "float"
                      },
                      "int": {
                        "type": "integer",
                        "format": "int32"
                      },
                      "long": {
                        "type": "integer",
                        "format": "int64"
                      },
                      "readOnly": {
                        "type": "boolean"
                      },
                      "short": {
                        "type": "integer",
                        "format": "int32"
                      }
                    }
                  }
                }
              }
            },
            "description": "Unauthorized"
          },
          "404": {
            "content": {
              "*/*": {
                "schema": {
                  "type": "array",
                  "items": {
                    "type": "object",
                    "properties": {
                      "char": {
                        "type": "string"
                      },
                      "direct": {
                        "type": "boolean"
                      },
                      "double": {
                        "type": "number",
                        "format": "double"
                      },
                      "float": {
                        "type": "number",
                        "format": "float"
                      },
                      "int": {
                        "type": "integer",
                        "format": "int32"
                      },
                      "long": {
                        "type": "integer",
                        "format": "int64"
                      },
                      "readOnly": {
                        "type": "boolean"
                      },
                      "short": {
                        "type": "integer",
                        "format": "int32"
                      }
                    }
                  }
                }
              }
            },
            "description": "Execution with provided ID is not found."
          }
        },
        "security": [
          {
            "basic": []
          }
        ],
        "summary": "Download an avatar for organization.",
        "tags": [
          "avatars"
        ]
      }
    },
    "/api/v1/avatar/users/{userName}": {
      "get": {
        "description": "Download an avatar for user.",
        "operationId": "forUser",
        "parameters": [
          {
            "description": "user name",
            "in": "path",
            "name": "userName",
            "required": true,
            "schema": {
              "type": "string"
            }
          },
          {
            "description": "image name of avatar",
            "in": "path",
            "name": "imageName",
            "required": true
          }
        ],
        "responses": {
          "200": {
            "content": {
              "*/*": {
                "schema": {
                  "type": "array",
                  "items": {
                    "type": "object",
                    "properties": {
                      "char": {
                        "type": "string"
                      },
                      "direct": {
                        "type": "boolean"
                      },
                      "double": {
                        "type": "number",
                        "format": "double"
                      },
                      "float": {
                        "type": "number",
                        "format": "float"
                      },
                      "int": {
                        "type": "integer",
                        "format": "int32"
                      },
                      "long": {
                        "type": "integer",
                        "format": "int64"
                      },
                      "readOnly": {
                        "type": "boolean"
                      },
                      "short": {
                        "type": "integer",
                        "format": "int32"
                      }
                    }
                  }
                }
              }
            },
            "description": "Returns content of the file."
          },
          "401": {
            "content": {
              "*/*": {
                "schema": {
                  "type": "array",
                  "items": {
                    "type": "object",
                    "properties": {
                      "char": {
                        "type": "string"
                      },
                      "direct": {
                        "type": "boolean"
                      },
                      "double": {
                        "type": "number",
                        "format": "double"
                      },
                      "float": {
                        "type": "number",
                        "format": "float"
                      },
                      "int": {
                        "type": "integer",
                        "format": "int32"
                      },
                      "long": {
                        "type": "integer",
                        "format": "int64"
                      },
                      "readOnly": {
                        "type": "boolean"
                      },
                      "short": {
                        "type": "integer",
                        "format": "int32"
                      }
                    }
                  }
                }
              }
            },
            "description": "Unauthorized"
          },
          "404": {
            "content": {
              "*/*": {
                "schema": {
                  "type": "array",
                  "items": {
                    "type": "object",
                    "properties": {
                      "char": {
                        "type": "string"
                      },
                      "direct": {
                        "type": "boolean"
                      },
                      "double": {
                        "type": "number",
                        "format": "double"
                      },
                      "float": {
                        "type": "number",
                        "format": "float"
                      },
                      "int": {
                        "type": "integer",
                        "format": "int32"
                      },
                      "long": {
                        "type": "integer",
                        "format": "int64"
                      },
                      "readOnly": {
                        "type": "boolean"
                      },
                      "short": {
                        "type": "integer",
                        "format": "int32"
                      }
                    }
                  }
                }
              }
            },
            "description": "Execution with provided ID is not found."
          }
        },
        "security": [
          {
            "basic": []
          }
        ],
        "summary": "Download an avatar for user.",
        "tags": [
          "avatars"
        ]
      }
    },
    "/api/v1/awesome-benchmarks": {
      "get": {
        "operationId": "getAllAwesomeBenchmarks",
        "responses": {
          "200": {
            "content": {
              "*/*": {
                "schema": {
                  "type": "array",
                  "items": {
                    "$ref": "#/components/schemas/AwesomeBenchmarks"
                  }
                }
              }
            },
            "description": "OK"
          }
        },
        "tags": [
          "awesome-benchmarks-controller"
        ]
      }
    },
    "/api/v1/contests/active": {
      "get": {
        "description": "Get list of contests that are in progress now.",
        "operationId": "getContestsInProgress",
        "parameters": [
          {
            "description": "amount of contests that should be returned, default: 10",
            "in": "query",
            "name": "pageSize",
            "required": false,
            "schema": {
              "type": "integer",
              "format": "int32",
              "default": 10
            }
          }
        ],
        "responses": {
          "200": {
            "content": {
              "*/*": {
                "schema": {
                  "type": "array",
                  "items": {
                    "$ref": "#/components/schemas/ContestDto"
                  }
                }
              }
            },
            "description": "Successfully fetched list of active contests."
          },
          "401": {
            "content": {
              "*/*": {
                "schema": {
                  "type": "array",
                  "items": {
                    "$ref": "#/components/schemas/ContestDto"
                  }
                }
              }
            },
            "description": "Unauthorized"
          }
        },
        "security": [
          {
            "basic": []
          }
        ],
        "summary": "Get list of contests that are in progress now.",
        "tags": [
          "contests"
        ]
      }
    },
    "/api/v1/contests/by-organization": {
      "get": {
        "description": "Get contests connected with given organization.",
        "operationId": "getOrganizationContests",
        "parameters": [
          {
            "description": "name of an organization",
            "in": "query",
            "name": "organizationName",
            "required": true,
            "schema": {
              "type": "string"
            }
          },
          {
            "description": "amount of records that will be returned",
            "in": "query",
            "name": "pageSize",
            "required": false,
            "schema": {
              "type": "integer",
              "format": "int32",
              "default": 10
            }
          }
        ],
        "responses": {
          "200": {
            "content": {
              "*/*": {
                "schema": {
                  "type": "array",
                  "items": {
                    "$ref": "#/components/schemas/ContestDto"
                  }
                }
              }
            },
            "description": "Successfully fetched public tests."
          },
          "401": {
            "content": {
              "*/*": {
                "schema": {
                  "type": "array",
                  "items": {
                    "$ref": "#/components/schemas/ContestDto"
                  }
                }
              }
            },
            "description": "Unauthorized"
          },
          "404": {
            "content": {
              "*/*": {
                "schema": {
                  "type": "array",
                  "items": {
                    "$ref": "#/components/schemas/ContestDto"
                  }
                }
              }
            },
            "description": "Either contest with such name was not found or tests are not provided."
          }
        },
        "security": [
          {
            "basic": []
          }
        ],
        "summary": "Get contests connected with given organization.",
        "tags": [
          "contests"
        ]
      }
    },
    "/api/v1/contests/create": {
      "post": {
        "description": "Create a new contest.",
        "operationId": "createContest",
        "parameters": [
          {
            "description": "contest requested for creation",
            "in": "query",
            "name": "contestDto",
            "required": true
          },
          {
            "example": "basic",
            "in": "header",
            "name": "X-Authorization-Source",
            "required": true
          }
        ],
        "requestBody": {
          "content": {
            "application/json": {
              "schema": {
                "$ref": "#/components/schemas/ContestDto"
              }
            }
          },
          "required": true
        },
        "responses": {
          "200": {
            "content": {
              "*/*": {
                "schema": {
                  "type": "string"
                }
              }
            },
            "description": "Contest was successfully created."
          },
          "401": {
            "content": {
              "*/*": {
                "schema": {
                  "type": "string"
                }
              }
            },
            "description": "Unauthorized"
          },
          "403": {
            "content": {
              "*/*": {
                "schema": {
                  "type": "string"
                }
              }
            },
            "description": "User cannot create contests with given organization."
          },
          "404": {
            "content": {
              "*/*": {
                "schema": {
                  "type": "string"
                }
              }
            },
            "description": "Organization with given name was not found."
          },
          "409": {
            "content": {
              "*/*": {
                "schema": {
                  "type": "string"
                }
              }
            },
            "description": "Contest with given name is already present."
          }
        },
        "security": [
          {
            "basic": []
          }
        ],
        "summary": "Create a new contest.",
        "tags": [
          "contests"
        ]
      }
    },
    "/api/v1/contests/featured/add-or-delete": {
      "post": {
        "description": "Mark contest to be featured if it is not marked so yet or unmark otherwise.",
        "operationId": "addOrDeleteContestToFeatured",
        "parameters": [
          {
            "in": "query",
            "name": "contestName",
            "required": true,
            "schema": {
              "type": "string"
            }
          },
          {
            "description": "contest requested for creation",
            "in": "query",
            "name": "contestDto",
            "required": true
          },
          {
            "example": "basic",
            "in": "header",
            "name": "X-Authorization-Source",
            "required": true
          }
        ],
        "responses": {
          "200": {
            "content": {
              "*/*": {
                "schema": {
                  "type": "string"
                }
              }
            },
            "description": "Contest was successfully created."
          },
          "401": {
            "content": {
              "*/*": {
                "schema": {
                  "type": "string"
                }
              }
            },
            "description": "Unauthorized"
          },
          "404": {
            "content": {
              "*/*": {
                "schema": {
                  "type": "string"
                }
              }
            },
            "description": "Contest with given name is not found."
          }
        },
        "security": [
          {
            "basic": []
          }
        ],
        "summary": "Create or delete featured contest.",
        "tags": [
          "contests"
        ]
      }
    },
    "/api/v1/contests/featured/list-active": {
      "get": {
        "description": "Get list of contests marked by admins as featured.",
        "operationId": "getFeaturedContests",
        "responses": {
          "200": {
            "content": {
              "*/*": {
                "schema": {
                  "type": "array",
                  "items": {
                    "$ref": "#/components/schemas/ContestDto"
                  }
                }
              }
            },
            "description": "Contests were successfully fetched."
          },
          "401": {
            "content": {
              "*/*": {
                "schema": {
                  "type": "array",
                  "items": {
                    "$ref": "#/components/schemas/ContestDto"
                  }
                }
              }
            },
            "description": "Unauthorized"
          }
        },
        "security": [
          {
            "basic": []
          }
        ],
        "summary": "Get featured contests.",
        "tags": [
          "contests"
        ]
      }
    },
    "/api/v1/contests/finished": {
      "get": {
        "description": "Get list of contests that has already finished.",
        "operationId": "getFinishedContests",
        "parameters": [
          {
            "description": "amount of contests that should be returned, default: 10",
            "in": "query",
            "name": "pageSize",
            "required": false,
            "schema": {
              "type": "integer",
              "format": "int32",
              "default": 10
            }
          }
        ],
        "responses": {
          "200": {
            "content": {
              "*/*": {
                "schema": {
                  "type": "array",
                  "items": {
                    "$ref": "#/components/schemas/ContestDto"
                  }
                }
              }
            },
            "description": "Successfully fetched list of finished contests."
          },
          "401": {
            "content": {
              "*/*": {
                "schema": {
                  "type": "array",
                  "items": {
                    "$ref": "#/components/schemas/ContestDto"
                  }
                }
              }
            },
            "description": "Unauthorized"
          }
        },
        "security": [
          {
            "basic": []
          }
        ],
        "summary": "Get list of contests that has already finished.",
        "tags": [
          "contests"
        ]
      }
    },
    "/api/v1/contests/newest": {
      "get": {
        "description": "Get list of [pageSize] newest contests.",
        "operationId": "getSeveralNewestContests",
        "parameters": [
          {
            "description": "amount of records that will be returned",
            "in": "query",
            "name": "pageSize",
            "required": false,
            "schema": {
              "type": "integer",
              "format": "int32",
              "default": 5
            }
          }
        ],
        "responses": {
          "200": {
            "content": {
              "*/*": {
                "schema": {
                  "type": "array",
                  "items": {
                    "$ref": "#/components/schemas/ContestDto"
                  }
                }
              }
            },
            "description": "Successfully fetched newest contests."
          },
          "401": {
            "content": {
              "*/*": {
                "schema": {
                  "type": "array",
                  "items": {
                    "$ref": "#/components/schemas/ContestDto"
                  }
                }
              }
            },
            "description": "Unauthorized"
          }
        },
        "security": [
          {
            "basic": []
          }
        ],
        "summary": "Get newest contests.",
        "tags": [
          "contests"
        ]
      }
    },
    "/api/v1/contests/update": {
      "post": {
        "description": "Change existing contest settings.",
        "operationId": "updateContest",
        "parameters": [
          {
            "description": "name of an organization",
            "in": "query",
            "name": "contestRequest",
            "required": true
          },
          {
            "example": "basic",
            "in": "header",
            "name": "X-Authorization-Source",
            "required": true
          }
        ],
        "requestBody": {
          "content": {
            "application/json": {
              "schema": {
                "$ref": "#/components/schemas/ContestDto"
              }
            }
          },
          "required": true
        },
        "responses": {
          "200": {
            "content": {
              "*/*": {
                "schema": {
                  "type": "string"
                }
              }
            },
            "description": "Successfully fetched public tests."
          },
          "401": {
            "content": {
              "*/*": {
                "schema": {
                  "type": "string"
                }
              }
            },
            "description": "Unauthorized"
          },
          "403": {
            "content": {
              "*/*": {
                "schema": {
                  "type": "string"
                }
              }
            },
            "description": "Not enough permission to edit current contest."
          },
          "404": {
            "content": {
              "*/*": {
                "schema": {
                  "type": "string"
                }
              }
            },
            "description": "Either organization or contest with such name was not found."
          }
        },
        "security": [
          {
            "basic": []
          }
        ],
        "summary": "Update contest.",
        "tags": [
          "contests"
        ]
      }
    },
    "/api/v1/contests/update-all": {
      "post": {
        "description": "Change existing contest settings.",
        "operationId": "updateAllContest",
        "parameters": [
          {
            "description": "name of an organization",
            "in": "query",
            "name": "contestRequest",
            "required": true
          },
          {
            "example": "basic",
            "in": "header",
            "name": "X-Authorization-Source",
            "required": true
          }
        ],
        "requestBody": {
          "content": {
            "application/json": {
              "schema": {
                "type": "array",
                "items": {
                  "$ref": "#/components/schemas/ContestDto"
                }
              }
            }
          },
          "required": true
        },
        "responses": {
          "200": {
            "content": {
              "*/*": {
                "schema": {
                  "type": "string"
                }
              }
            },
            "description": "Successfully fetched public tests."
          },
          "401": {
            "content": {
              "*/*": {
                "schema": {
                  "type": "string"
                }
              }
            },
            "description": "Unauthorized"
          },
          "403": {
            "content": {
              "*/*": {
                "schema": {
                  "type": "string"
                }
              }
            },
            "description": "Not enough permission to edit current contest."
          },
          "404": {
            "content": {
              "*/*": {
                "schema": {
                  "type": "string"
                }
              }
            },
            "description": "Either organization or contest with such name was not found."
          }
        },
        "security": [
          {
            "basic": []
          }
        ],
        "summary": "Update contest.",
        "tags": [
          "contests"
        ]
      }
    },
    "/api/v1/contests/{contestName}": {
      "get": {
        "description": "Get contest by name.",
        "operationId": "getContestByName",
        "parameters": [
          {
            "description": "name of a contest",
            "in": "path",
            "name": "contestName",
            "required": true,
            "schema": {
              "type": "string"
            }
          }
        ],
        "responses": {
          "200": {
            "content": {
              "*/*": {
                "schema": {
                  "$ref": "#/components/schemas/ContestDto"
                }
              }
            },
            "description": "Successfully fetched contest by it\u0027s name."
          },
          "401": {
            "content": {
              "*/*": {
                "schema": {
                  "$ref": "#/components/schemas/ContestDto"
                }
              }
            },
            "description": "Unauthorized"
          },
          "404": {
            "content": {
              "*/*": {
                "schema": {
                  "$ref": "#/components/schemas/ContestDto"
                }
              }
            },
            "description": "Contest with such name was not found."
          }
        },
        "security": [
          {
            "basic": []
          }
        ],
        "summary": "Get contest by name.",
        "tags": [
          "contests"
        ]
      }
    },
    "/api/v1/contests/{contestName}/eligible-projects": {
      "get": {
        "description": "Get list of user\u0027s projects that can participate in a given contest.",
        "operationId": "getAvailableProjectsForContest",
        "parameters": [
          {
            "description": "name of a contest",
            "in": "path",
            "name": "contestName",
            "required": true,
            "schema": {
              "type": "string"
            }
          },
          {
            "example": "basic",
            "in": "header",
            "name": "X-Authorization-Source",
            "required": true
          }
        ],
        "responses": {
          "200": {
            "content": {
              "*/*": {
                "schema": {
                  "type": "array",
                  "items": {
                    "type": "string"
                  }
                }
              }
            },
            "description": "Successfully fetched projects available for contest."
          },
          "401": {
            "content": {
              "*/*": {
                "schema": {
                  "type": "array",
                  "items": {
                    "type": "string"
                  }
                }
              }
            },
            "description": "Unauthorized"
          }
        },
        "security": [
          {
            "basic": []
          }
        ],
        "summary": "Get projects that can participate in contest.",
        "tags": [
          "contests"
        ]
      }
    },
    "/api/v1/contests/{contestName}/enroll": {
      "get": {
        "description": "Register your public project for a contest.",
        "operationId": "enrollForContest",
        "parameters": [
          {
            "description": "name of a contest",
            "in": "path",
            "name": "contestName",
            "required": true,
            "schema": {
              "type": "string"
            }
          },
          {
            "description": "name of a project",
            "in": "query",
            "name": "projectName",
            "required": true,
            "schema": {
              "type": "string"
            }
          },
          {
            "description": "name of an organization",
            "in": "query",
            "name": "organizationName",
            "required": true,
            "schema": {
              "type": "string"
            }
          },
          {
            "example": "basic",
            "in": "header",
            "name": "X-Authorization-Source",
            "required": true
          }
        ],
        "responses": {
          "200": {
            "content": {
              "*/*": {
                "schema": {
                  "type": "string"
                }
              }
            },
            "description": "Successfully enrolled for a contest."
          },
          "401": {
            "content": {
              "*/*": {
                "schema": {
                  "type": "string"
                }
              }
            },
            "description": "Unauthorized"
          },
          "403": {
            "content": {
              "*/*": {
                "schema": {
                  "type": "string"
                }
              }
            },
            "description": "Not enough permissions to enroll for a contest with given project."
          },
          "404": {
            "content": {
              "*/*": {
                "schema": {
                  "type": "string"
                }
              }
            },
            "description": "Either given project or given contest was not found."
          },
          "409": {
            "content": {
              "*/*": {
                "schema": {
                  "type": "string"
                }
              }
            },
            "description": "Only public projects can participate in contests."
          }
        },
        "security": [
          {
            "basic": []
          }
        ],
        "summary": "Register for a contest.",
        "tags": [
          "contests"
        ]
      }
    },
    "/api/v1/contests/{contestName}/executions/{organizationName}/{projectName}": {
      "get": {
        "description": "Get list of execution of a project with given name in contest with given name.",
        "operationId": "getContestExecutionsForProject",
        "parameters": [
          {
            "description": "name of an organization",
            "in": "path",
            "name": "contestName",
            "required": true,
            "schema": {
              "type": "string"
            }
          },
          {
            "description": "name of an organization",
            "in": "path",
            "name": "organizationName",
            "required": true,
            "schema": {
              "type": "string"
            }
          },
          {
            "description": "name of a project",
            "in": "path",
            "name": "projectName",
            "required": true,
            "schema": {
              "type": "string"
            }
          }
        ],
        "responses": {
          "200": {
            "content": {
              "*/*": {
                "schema": {
                  "type": "array",
                  "items": {
                    "$ref": "#/components/schemas/ExecutionDto"
                  }
                }
              }
            },
            "description": "Successfully fetched latest project execution in contest."
          },
          "401": {
            "content": {
              "*/*": {
                "schema": {
                  "type": "array",
                  "items": {
                    "$ref": "#/components/schemas/ExecutionDto"
                  }
                }
              }
            },
            "description": "Unauthorized"
          },
          "404": {
            "content": {
              "*/*": {
                "schema": {
                  "type": "array",
                  "items": {
                    "$ref": "#/components/schemas/ExecutionDto"
                  }
                }
              }
            },
            "description": "Either contest is not found or project is not found or execution is not found."
          }
        },
        "security": [
          {
            "basic": []
          }
        ],
        "summary": "Get project executions in contest.",
        "tags": [
          "contests"
        ]
      }
    },
    "/api/v1/contests/{contestName}/executions/{organizationName}/{projectName}/latest": {
      "get": {
        "description": "Get latest execution of a project with given name in contest with given name.",
        "operationId": "getLatestExecutionOfProjectInContest",
        "parameters": [
          {
            "description": "name of an organization",
            "in": "path",
            "name": "organizationName",
            "required": true,
            "schema": {
              "type": "string"
            }
          },
          {
            "description": "name of a project",
            "in": "path",
            "name": "projectName",
            "required": true,
            "schema": {
              "type": "string"
            }
          },
          {
            "description": "name of an organization",
            "in": "path",
            "name": "contestName",
            "required": true,
            "schema": {
              "type": "string"
            }
          },
          {
            "example": "basic",
            "in": "header",
            "name": "X-Authorization-Source",
            "required": true
          }
        ],
        "responses": {
          "200": {
            "content": {
              "*/*": {
                "schema": {
                  "$ref": "#/components/schemas/ExecutionDto"
                }
              }
            },
            "description": "Successfully fetched latest project execution in contest."
          },
          "401": {
            "content": {
              "*/*": {
                "schema": {
                  "$ref": "#/components/schemas/ExecutionDto"
                }
              }
            },
            "description": "Unauthorized"
          },
          "404": {
            "content": {
              "*/*": {
                "schema": {
                  "$ref": "#/components/schemas/ExecutionDto"
                }
              }
            },
            "description": "Either contest is not found or project is not found or execution is not found."
          }
        },
        "security": [
          {
            "basic": []
          }
        ],
        "summary": "Get latest project execution in contest.",
        "tags": [
          "contests"
        ]
      }
    },
    "/api/v1/contests/{contestName}/is-featured": {
      "get": {
        "description": "Check if a given contest is featured or not.",
        "operationId": "isContestFeatured",
        "parameters": [
          {
            "description": "name of a contest",
            "in": "path",
            "name": "contestName",
            "required": true,
            "schema": {
              "type": "string"
            }
          }
        ],
        "responses": {
          "200": {
            "content": {
              "*/*": {
                "schema": {
                  "type": "boolean"
                }
              }
            },
            "description": "Successfully fetched contest data."
          },
          "401": {
            "content": {
              "*/*": {
                "schema": {
                  "type": "boolean"
                }
              }
            },
            "description": "Unauthorized"
          },
          "404": {
            "content": {
              "*/*": {
                "schema": {
                  "type": "boolean"
                }
              }
            },
            "description": "Contest with such name was not found."
          }
        },
        "security": [
          {
            "basic": []
          }
        ],
        "summary": "Check if contest is featured.",
        "tags": [
          "contests"
        ]
      }
    },
    "/api/v1/contests/{contestName}/my-results": {
      "get": {
        "description": "Get list of best results of your projects in a given contest.",
        "operationId": "getBestResultsInUserProjects",
        "parameters": [
          {
            "description": "name of a contest",
            "in": "path",
            "name": "contestName",
            "required": true,
            "schema": {
              "type": "string"
            }
          },
          {
            "example": "basic",
            "in": "header",
            "name": "X-Authorization-Source",
            "required": true
          }
        ],
        "responses": {
          "200": {
            "content": {
              "*/*": {
                "schema": {
                  "type": "array",
                  "items": {
                    "$ref": "#/components/schemas/ContestResult"
                  }
                }
              }
            },
            "description": "Successfully fetched your best results."
          },
          "401": {
            "content": {
              "*/*": {
                "schema": {
                  "type": "array",
                  "items": {
                    "$ref": "#/components/schemas/ContestResult"
                  }
                }
              }
            },
            "description": "Unauthorized"
          },
          "404": {
            "content": {
              "*/*": {
                "schema": {
                  "type": "array",
                  "items": {
                    "$ref": "#/components/schemas/ContestResult"
                  }
                }
              }
            },
            "description": "Either given project or given contest was not found."
          }
        },
        "security": [
          {
            "basic": []
          }
        ],
        "summary": "Get your best results in contest.",
        "tags": [
          "contests"
        ]
      }
    },
    "/api/v1/contests/{contestName}/public-test": {
      "get": {
        "description": "Get public test for contest with given name.",
        "operationId": "getPublicTestForContest",
        "parameters": [
          {
            "description": "name of a contest",
            "in": "path",
            "name": "contestName",
            "required": true,
            "schema": {
              "type": "string"
            }
          },
          {
            "description": "id of a testSuite",
            "in": "query",
            "name": "testSuiteId",
            "required": true,
            "schema": {
              "type": "integer",
              "format": "int64"
            }
          }
        ],
        "responses": {
          "200": {
            "content": {
              "*/*": {
                "schema": {
                  "$ref": "#/components/schemas/TestFilesContent"
                }
              }
            },
            "description": "Successfully fetched public tests."
          },
          "401": {
            "content": {
              "*/*": {
                "schema": {
                  "$ref": "#/components/schemas/TestFilesContent"
                }
              }
            },
            "description": "Unauthorized"
          },
          "404": {
            "content": {
              "*/*": {
                "schema": {
                  "$ref": "#/components/schemas/TestFilesContent"
                }
              }
            },
            "description": "Either contest with such name was not found or tests are not provided/not attached to given contest."
          }
        },
        "security": [
          {
            "basic": []
          }
        ],
        "summary": "Get public test for contest with given name.",
        "tags": [
          "contests"
        ]
      }
    },
    "/api/v1/contests/{contestName}/scores": {
      "get": {
        "description": "Get scores of all projects in contest.",
        "operationId": "getRatingsInContest",
        "parameters": [
          {
            "description": "name of a contest",
            "in": "path",
            "name": "contestName",
            "required": true,
            "schema": {
              "type": "string"
            }
          }
        ],
        "responses": {
          "200": {
            "content": {
              "*/*": {
                "schema": {
                  "type": "array",
                  "items": {
                    "$ref": "#/components/schemas/ContestResult"
                  }
                }
              }
            },
            "description": "Successfully fetched contest scores."
          },
          "401": {
            "content": {
              "*/*": {
                "schema": {
                  "type": "array",
                  "items": {
                    "$ref": "#/components/schemas/ContestResult"
                  }
                }
              }
            },
            "description": "Unauthorized"
          }
        },
        "security": [
          {
            "basic": []
          }
        ],
        "summary": "Get scores of all projects in contest.",
        "tags": [
          "contests"
        ]
      }
    },
    "/api/v1/contests/{organizationName}/{projectName}/best": {
      "get": {
        "description": "Get list of contests in which given project has higher results.",
        "operationId": "getBestProjectContests",
        "parameters": [
          {
            "description": "name of an organization",
            "in": "path",
            "name": "organizationName",
            "required": true,
            "schema": {
              "type": "string"
            }
          },
          {
            "description": "name of a project",
            "in": "path",
            "name": "projectName",
            "required": true,
            "schema": {
              "type": "string"
            }
          },
          {
            "description": "number of contests that will be fetched, default is 4",
            "in": "path",
            "name": "amount",
            "required": true,
            "schema": {
              "type": "integer",
              "format": "int32",
              "default": 4
            }
          }
        ],
        "responses": {
          "200": {
            "content": {
              "*/*": {
                "schema": {
                  "type": "array",
                  "items": {
                    "$ref": "#/components/schemas/ContestResult"
                  }
                }
              }
            },
            "description": "Successfully fetched best project contests."
          },
          "401": {
            "content": {
              "*/*": {
                "schema": {
                  "type": "array",
                  "items": {
                    "$ref": "#/components/schemas/ContestResult"
                  }
                }
              }
            },
            "description": "Unauthorized"
          }
        },
        "security": [
          {
            "basic": []
          }
        ],
        "summary": "Get best contests of a project.",
        "tags": [
          "contests"
        ]
      }
    },
    "/api/v1/contests/{organizationName}/{projectName}/eligible-contests": {
      "get": {
        "description": "Get list of contest names that a given project can participate in.",
        "operationId": "getAvailableContestsForProject",
        "parameters": [
          {
            "description": "name of an organization",
            "in": "path",
            "name": "organizationName",
            "required": true,
            "schema": {
              "type": "string"
            }
          },
          {
            "description": "name of a project",
            "in": "path",
            "name": "projectName",
            "required": true,
            "schema": {
              "type": "string"
            }
          },
          {
            "example": "basic",
            "in": "header",
            "name": "X-Authorization-Source",
            "required": true
          }
        ],
        "responses": {
          "200": {
            "content": {
              "*/*": {
                "schema": {
                  "type": "array",
                  "items": {
                    "type": "string"
                  }
                }
              }
            },
            "description": "Successfully fetched contests available for project."
          },
          "401": {
            "content": {
              "*/*": {
                "schema": {
                  "type": "array",
                  "items": {
                    "type": "string"
                  }
                }
              }
            },
            "description": "Unauthorized"
          }
        },
        "security": [
          {
            "basic": []
          }
        ],
        "summary": "Get contests that can be participated.",
        "tags": [
          "contests"
        ]
      }
    },
    "/api/v1/demo/{organizationName}/{projectName}": {
      "get": {
        "description": "Get demo info.",
        "operationId": "getDemoInfo",
        "parameters": [
          {
            "description": "name of saveourtool organization",
            "in": "path",
            "name": "organizationName",
            "required": true,
            "schema": {
              "type": "string"
            }
          },
          {
            "description": "name of saveourtool project",
            "in": "path",
            "name": "projectName",
            "required": true,
            "schema": {
              "type": "string"
            }
          },
          {
            "example": "basic",
            "in": "header",
            "name": "X-Authorization-Source",
            "required": true
          }
        ],
        "responses": {
          "200": {
            "content": {
              "*/*": {
                "schema": {
                  "$ref": "#/components/schemas/DemoInfo"
                }
              }
            },
            "description": "Successfully fetched demo status."
          },
          "403": {
            "content": {
              "*/*": {
                "schema": {
                  "$ref": "#/components/schemas/DemoInfo"
                }
              }
            },
            "description": "Not enough permission for accessing given project."
          },
          "404": {
            "content": {
              "*/*": {
                "schema": {
                  "$ref": "#/components/schemas/DemoInfo"
                }
              }
            },
            "description": "Could not find project in organization or demo for it."
          }
        },
        "summary": "Get demo info.",
        "tags": [
          "demo-manager-controller"
        ]
      }
    },
    "/api/v1/demo/{organizationName}/{projectName}/add": {
      "post": {
        "description": "Add demo for a tool.",
        "operationId": "addDemo",
        "parameters": [
          {
            "description": "name of saveourtool organization",
            "in": "path",
            "name": "organizationName",
            "required": true,
            "schema": {
              "type": "string"
            }
          },
          {
            "description": "name of saveourtool project",
            "in": "path",
            "name": "projectName",
            "required": true,
            "schema": {
              "type": "string"
            }
          },
          {
            "example": "basic",
            "in": "header",
            "name": "X-Authorization-Source",
            "required": true
          }
        ],
        "requestBody": {
          "content": {
            "application/json": {
              "schema": {
                "$ref": "#/components/schemas/DemoDto"
              }
            }
          },
          "required": true
        },
        "responses": {
          "200": {
            "description": "Successfully added demo."
          },
          "403": {
            "description": "Not enough permission for accessing given project."
          },
          "404": {
            "description": "Could not find project in organization."
          },
          "409": {
            "description": "Please provide github repository"
          }
        },
        "summary": "Add demo for a tool.",
        "tags": [
          "demo-manager-controller"
        ]
      }
    },
    "/api/v1/demo/{organizationName}/{projectName}/status": {
      "get": {
        "description": "Get demo status.",
        "operationId": "getDemoStatus",
        "parameters": [
          {
            "description": "name of saveourtool organization",
            "in": "path",
            "name": "organizationName",
            "required": true,
            "schema": {
              "type": "string"
            }
          },
          {
            "description": "name of saveourtool project",
            "in": "path",
            "name": "projectName",
            "required": true,
            "schema": {
              "type": "string"
            }
          },
          {
            "example": "basic",
            "in": "header",
            "name": "X-Authorization-Source",
            "required": true
          }
        ],
        "responses": {
          "200": {
            "content": {
              "*/*": {
                "schema": {
                  "type": "string",
                  "enum": [
                    "NOT_CREATED",
                    "RUNNING",
                    "STARTING",
                    "STOPPED"
                  ]
                }
              }
            },
            "description": "Successfully fetched demo status."
          },
          "403": {
            "content": {
              "*/*": {
                "schema": {
                  "type": "string",
                  "enum": [
                    "NOT_CREATED",
                    "RUNNING",
                    "STARTING",
                    "STOPPED"
                  ]
                }
              }
            },
            "description": "Not enough permission for accessing given project."
          },
          "404": {
            "content": {
              "*/*": {
                "schema": {
                  "type": "string",
                  "enum": [
                    "NOT_CREATED",
                    "RUNNING",
                    "STARTING",
                    "STOPPED"
                  ]
                }
              }
            },
            "description": "Could not find project in organization or demo for it."
          }
        },
        "summary": "Get demo status.",
        "tags": [
          "demo-manager-controller"
        ]
      }
    },
    "/api/v1/demo/{organizationName}/{projectName}/upload-file": {
      "post": {
        "description": "Attach file to demo.",
        "operationId": "uploadFile",
        "parameters": [
          {
            "description": "name of saveourtool organization",
            "in": "path",
            "name": "organizationName",
            "required": true,
            "schema": {
              "type": "string"
            }
          },
          {
            "description": "name of saveourtool project",
            "in": "path",
            "name": "projectName",
            "required": true,
            "schema": {
              "type": "string"
            }
          },
          {
            "description": "version to attach the file to",
            "in": "query",
            "name": "version",
            "required": true,
            "schema": {
              "type": "string"
            }
          },
          {
            "description": "a file to upload",
            "in": "query",
            "name": "file",
            "required": true
          },
          {
            "example": "basic",
            "in": "header",
            "name": "X-Authorization-Source",
            "required": true
          }
        ],
        "requestBody": {
          "content": {
            "application/json": {
              "schema": {
                "type": "object",
                "properties": {
                  "file": {
                    "type": "string",
                    "format": "binary",
                    "description": "a file to upload"
                  }
                },
                "required": [
                  "file"
                ]
              }
            }
          }
        },
        "responses": {
          "200": {
            "content": {
              "*/*": {
                "schema": {
                  "type": "integer",
                  "format": "int64"
                }
              }
            },
            "description": "Successfully added demo."
          },
          "403": {
            "content": {
              "*/*": {
                "schema": {
                  "type": "integer",
                  "format": "int64"
                }
              }
            },
            "description": "Not enough permission for accessing given project."
          },
          "404": {
            "content": {
              "*/*": {
                "schema": {
                  "type": "integer",
                  "format": "int64"
                }
              }
            },
            "description": "Could not find project in organization."
          }
        },
        "summary": "Attach file to demo.",
        "tags": [
          "demo-manager-controller"
        ]
      }
    },
    "/api/v1/execution": {
      "get": {
        "operationId": "getExecution",
        "parameters": [
          {
            "in": "query",
            "name": "id",
            "required": true,
            "schema": {
              "type": "integer",
              "format": "int64"
            }
          }
        ],
        "responses": {
          "200": {
            "content": {
              "*/*": {
                "schema": {
                  "$ref": "#/components/schemas/Execution"
                }
              }
            },
            "description": "OK"
          }
        },
        "tags": [
          "execution-controller"
        ]
      }
    },
    "/api/v1/execution/delete": {
      "post": {
        "operationId": "deleteExecutionsByExecutionIds",
        "parameters": [
          {
            "in": "query",
            "name": "executionIds",
            "required": true,
            "schema": {
              "type": "array",
              "items": {
                "type": "integer",
                "format": "int64"
              }
            }
          }
        ],
        "responses": {
          "200": {
            "content": {
              "*/*": {
                "schema": {
                  "type": "object"
                }
              }
            },
            "description": "OK"
          }
        },
        "tags": [
          "execution-controller"
        ]
      }
    },
    "/api/v1/execution/delete-all-except-contest": {
      "post": {
        "operationId": "deleteExecutionForProject",
        "parameters": [
          {
            "in": "query",
            "name": "name",
            "required": true,
            "schema": {
              "type": "string"
            }
          },
          {
            "in": "query",
            "name": "organizationName",
            "required": true,
            "schema": {
              "type": "string"
            }
          }
        ],
        "responses": {
          "200": {
            "content": {
              "*/*": {
                "schema": {
                  "type": "object"
                }
              }
            },
            "description": "OK"
          }
        },
        "tags": [
          "execution-controller"
        ]
      }
    },
    "/api/v1/executionDto": {
      "get": {
        "operationId": "getExecutionDto",
        "parameters": [
          {
            "in": "query",
            "name": "executionId",
            "required": true,
            "schema": {
              "type": "integer",
              "format": "int64"
            }
          }
        ],
        "responses": {
          "200": {
            "content": {
              "*/*": {
                "schema": {
                  "$ref": "#/components/schemas/ExecutionDto"
                }
              }
            },
            "description": "OK"
          }
        },
        "tags": [
          "execution-controller"
        ]
      }
    },
    "/api/v1/executionDtoList": {
      "post": {
        "operationId": "getExecutionByProject",
        "parameters": [
          {
            "in": "query",
            "name": "projectName",
            "required": true,
            "schema": {
              "type": "string"
            }
          },
          {
            "in": "query",
            "name": "organizationName",
            "required": true,
            "schema": {
              "type": "string"
            }
          }
        ],
        "requestBody": {
          "content": {
            "application/json": {
              "schema": {
                "$ref": "#/components/schemas/ExecutionFilters"
              }
            }
          }
        },
        "responses": {
          "200": {
            "content": {
              "*/*": {
                "schema": {
                  "type": "array",
                  "items": {
                    "$ref": "#/components/schemas/ExecutionDto"
                  }
                }
              }
            },
            "description": "OK"
          }
        },
        "tags": [
          "execution-controller"
        ]
      }
    },
    "/api/v1/files/delete": {
      "delete": {
        "operationId": "delete",
        "parameters": [
          {
            "in": "query",
            "name": "fileId",
            "required": true,
            "schema": {
              "type": "integer",
              "format": "int64"
            }
          }
        ],
        "responses": {
          "401": {
            "content": {
              "*/*": {
                "schema": {
                  "type": "string"
                }
              }
            },
            "description": "Unauthorized"
          }
        },
        "security": [
          {
            "basic": []
          }
        ],
        "tags": [
          "files"
        ]
      }
    },
    "/api/v1/files/get-debug-info": {
      "post": {
        "operationId": "getDebugInfo",
        "requestBody": {
          "content": {
            "application/json": {
              "schema": {
                "$ref": "#/components/schemas/TestExecutionDto"
              }
            }
          },
          "required": true
        },
        "responses": {
          "401": {
            "content": {
              "*/*": {
                "schema": {
                  "type": "array",
                  "items": {
                    "type": "object",
                    "properties": {
                      "char": {
                        "type": "string"
                      },
                      "direct": {
                        "type": "boolean"
                      },
                      "double": {
                        "type": "number",
                        "format": "double"
                      },
                      "float": {
                        "type": "number",
                        "format": "float"
                      },
                      "int": {
                        "type": "integer",
                        "format": "int32"
                      },
                      "long": {
                        "type": "integer",
                        "format": "int64"
                      },
                      "readOnly": {
                        "type": "boolean"
                      },
                      "short": {
                        "type": "integer",
                        "format": "int32"
                      }
                    }
                  }
                }
              }
            },
            "description": "Unauthorized"
          }
        },
        "security": [
          {
            "basic": []
          }
        ],
        "tags": [
          "files"
        ]
      }
    },
    "/api/v1/files/get-execution-info": {
      "post": {
        "operationId": "getExecutionInfo",
        "requestBody": {
          "content": {
            "application/json": {
              "schema": {
                "$ref": "#/components/schemas/TestExecutionDto"
              }
            }
          },
          "required": true
        },
        "responses": {
          "401": {
            "content": {
              "*/*": {
                "schema": {
                  "type": "array",
                  "items": {
                    "type": "object",
                    "properties": {
                      "char": {
                        "type": "string"
                      },
                      "direct": {
                        "type": "boolean"
                      },
                      "double": {
                        "type": "number",
                        "format": "double"
                      },
                      "float": {
                        "type": "number",
                        "format": "float"
                      },
                      "int": {
                        "type": "integer",
                        "format": "int32"
                      },
                      "long": {
                        "type": "integer",
                        "format": "int64"
                      },
                      "readOnly": {
                        "type": "boolean"
                      },
                      "short": {
                        "type": "integer",
                        "format": "int32"
                      }
                    }
                  }
                }
              }
            },
            "description": "Unauthorized"
          }
        },
        "security": [
          {
            "basic": []
          }
        ],
        "tags": [
          "files"
        ]
      }
    },
    "/api/v1/files/{organizationName}/{projectName}/delete": {
      "delete": {
        "description": "Delete a file by project coordinates, name and uploaded time in millis.",
        "operationId": "delete",
        "parameters": [
          {
            "description": "organization name of a file key",
            "in": "path",
            "name": "organizationName",
            "required": true,
            "schema": {
              "type": "string"
            }
          },
          {
            "description": "project name of a file key",
            "in": "path",
            "name": "projectName",
            "required": true,
            "schema": {
              "type": "string"
            }
          },
          {
            "description": "name of a file key",
            "in": "query",
            "name": "name",
            "required": true,
            "schema": {
              "type": "string"
            }
          },
          {
            "description": "uploaded mills of a file key",
            "in": "query",
            "name": "uploadedMillis",
            "required": true,
            "schema": {
              "type": "integer",
              "format": "int64"
            }
          }
        ],
        "responses": {
          "200": {
            "content": {
              "*/*": {
                "schema": {
                  "type": "string"
                }
              }
            },
            "description": "File deleted successfully."
          },
          "401": {
            "content": {
              "*/*": {
                "schema": {
                  "type": "string"
                }
              }
            },
            "description": "Unauthorized"
          },
          "404": {
            "content": {
              "*/*": {
                "schema": {
                  "type": "string"
                }
              }
            },
            "description": "Not found project or file by provided values."
          }
        },
        "security": [
          {
            "basic": []
          }
        ],
        "summary": "Delete a file by project coordinates, name and uploaded time in millis.",
        "tags": [
          "files"
        ]
      }
    },
    "/api/v1/files/{organizationName}/{projectName}/download": {
      "get": {
        "description": "Download a file by project coordinates, name and uploaded time in millis.",
        "operationId": "download",
        "parameters": [
          {
            "description": "organization name of a file key",
            "in": "path",
            "name": "organizationName",
            "required": true,
            "schema": {
              "type": "string"
            }
          },
          {
            "description": "project name of a file key",
            "in": "path",
            "name": "projectName",
            "required": true,
            "schema": {
              "type": "string"
            }
          },
          {
            "description": "name of a file key",
            "in": "query",
            "name": "name",
            "required": true,
            "schema": {
              "type": "string"
            }
          },
          {
            "description": "uploaded mills of a file key",
            "in": "query",
            "name": "uploadedMillis",
            "required": true,
            "schema": {
              "type": "integer",
              "format": "int64"
            }
          }
        ],
        "responses": {
          "200": {
            "content": {
              "application/octet-stream": {
                "schema": {
                  "type": "array",
                  "items": {
                    "type": "object",
                    "properties": {
                      "char": {
                        "type": "string"
                      },
                      "direct": {
                        "type": "boolean"
                      },
                      "double": {
                        "type": "number",
                        "format": "double"
                      },
                      "float": {
                        "type": "number",
                        "format": "float"
                      },
                      "int": {
                        "type": "integer",
                        "format": "int32"
                      },
                      "long": {
                        "type": "integer",
                        "format": "int64"
                      },
                      "readOnly": {
                        "type": "boolean"
                      },
                      "short": {
                        "type": "integer",
                        "format": "int32"
                      }
                    }
                  }
                }
              }
            },
            "description": "The file uploaded successfully."
          },
          "401": {
            "content": {
              "application/octet-stream": {
                "schema": {
                  "type": "array",
                  "items": {
                    "type": "object",
                    "properties": {
                      "char": {
                        "type": "string"
                      },
                      "direct": {
                        "type": "boolean"
                      },
                      "double": {
                        "type": "number",
                        "format": "double"
                      },
                      "float": {
                        "type": "number",
                        "format": "float"
                      },
                      "int": {
                        "type": "integer",
                        "format": "int32"
                      },
                      "long": {
                        "type": "integer",
                        "format": "int64"
                      },
                      "readOnly": {
                        "type": "boolean"
                      },
                      "short": {
                        "type": "integer",
                        "format": "int32"
                      }
                    }
                  }
                }
              }
            },
            "description": "Unauthorized"
          },
          "404": {
            "content": {
              "application/octet-stream": {
                "schema": {
                  "type": "array",
                  "items": {
                    "type": "object",
                    "properties": {
                      "char": {
                        "type": "string"
                      },
                      "direct": {
                        "type": "boolean"
                      },
                      "double": {
                        "type": "number",
                        "format": "double"
                      },
                      "float": {
                        "type": "number",
                        "format": "float"
                      },
                      "int": {
                        "type": "integer",
                        "format": "int32"
                      },
                      "long": {
                        "type": "integer",
                        "format": "int64"
                      },
                      "readOnly": {
                        "type": "boolean"
                      },
                      "short": {
                        "type": "integer",
                        "format": "int32"
                      }
                    }
                  }
                }
              }
            },
<<<<<<< HEAD
            "description": "Unauthorized"
=======
            "description": "Not found project or file by provided values."
>>>>>>> d92be765
          }
        },
        "security": [
          {
            "basic": []
          }
        ],
<<<<<<< HEAD
        "tags": [
          "files"
        ]
      }
    },
    "/api/v1/files/{organizationName}/{projectName}/download": {
=======
        "summary": "Download a file by project coordinates, name and uploaded time in millis.",
        "tags": [
          "files"
        ]
      },
>>>>>>> d92be765
      "post": {
        "description": "Download a file by project coordinates, name and uploaded time in millis.",
        "operationId": "download_1",
        "parameters": [
          {
            "description": "organization name of a file key",
            "in": "path",
            "name": "organizationName",
            "required": true,
            "schema": {
              "type": "string"
            }
          },
          {
            "description": "project name of a file key",
            "in": "path",
            "name": "projectName",
            "required": true,
            "schema": {
              "type": "string"
            }
          },
          {
            "description": "name of a file key",
            "in": "query",
            "name": "name",
            "required": true,
            "schema": {
              "type": "string"
            }
          },
          {
            "description": "uploaded mills of a file key",
            "in": "query",
            "name": "uploadedMillis",
            "required": true,
            "schema": {
              "type": "integer",
              "format": "int64"
            }
          }
        ],
        "responses": {
          "200": {
            "content": {
              "application/octet-stream": {
                "schema": {
                  "type": "array",
                  "items": {
                    "type": "object",
                    "properties": {
                      "char": {
                        "type": "string"
                      },
                      "direct": {
                        "type": "boolean"
                      },
                      "double": {
                        "type": "number",
                        "format": "double"
                      },
                      "float": {
                        "type": "number",
                        "format": "float"
                      },
                      "int": {
                        "type": "integer",
                        "format": "int32"
                      },
                      "long": {
                        "type": "integer",
                        "format": "int64"
                      },
                      "readOnly": {
                        "type": "boolean"
                      },
                      "short": {
                        "type": "integer",
                        "format": "int32"
                      }
                    }
                  }
                }
              }
            },
            "description": "The file uploaded successfully."
          },
          "401": {
            "content": {
              "application/octet-stream": {
                "schema": {
                  "type": "array",
                  "items": {
                    "type": "object",
                    "properties": {
                      "char": {
                        "type": "string"
                      },
                      "direct": {
                        "type": "boolean"
                      },
                      "double": {
                        "type": "number",
                        "format": "double"
                      },
                      "float": {
                        "type": "number",
                        "format": "float"
                      },
                      "int": {
                        "type": "integer",
                        "format": "int32"
                      },
                      "long": {
                        "type": "integer",
                        "format": "int64"
                      },
                      "readOnly": {
                        "type": "boolean"
                      },
                      "short": {
                        "type": "integer",
                        "format": "int32"
                      }
                    }
                  }
                }
              }
            },
            "description": "Unauthorized"
          },
          "404": {
            "content": {
              "application/octet-stream": {
                "schema": {
                  "type": "array",
                  "items": {
                    "type": "object",
                    "properties": {
                      "char": {
                        "type": "string"
                      },
                      "direct": {
                        "type": "boolean"
                      },
                      "double": {
                        "type": "number",
                        "format": "double"
                      },
                      "float": {
                        "type": "number",
                        "format": "float"
                      },
                      "int": {
                        "type": "integer",
                        "format": "int32"
                      },
                      "long": {
                        "type": "integer",
                        "format": "int64"
                      },
                      "readOnly": {
                        "type": "boolean"
                      },
                      "short": {
                        "type": "integer",
                        "format": "int32"
                      }
                    }
                  }
                }
              }
            },
            "description": "Not found project or file by provided values."
          }
        },
        "security": [
          {
            "basic": []
          }
        ],
        "summary": "Download a file by project coordinates, name and uploaded time in millis.",
        "tags": [
          "files"
        ]
      }
    },
    "/api/v1/files/{organizationName}/{projectName}/list": {
      "get": {
        "description": "Get a list by project coordinates.",
        "operationId": "list_1",
        "parameters": [
          {
            "description": "organization name of a file key",
            "in": "path",
            "name": "organizationName",
            "required": true,
            "schema": {
              "type": "string"
            }
          },
          {
            "description": "project name of a file key",
            "in": "path",
            "name": "projectName",
            "required": true,
            "schema": {
              "type": "string"
            }
          }
        ],
        "responses": {
          "200": {
            "content": {
              "*/*": {
                "schema": {
                  "type": "array",
                  "items": {
                    "$ref": "#/components/schemas/FileInfo"
                  }
                }
              }
            },
            "description": "Returns the list of files."
          },
          "401": {
            "content": {
              "*/*": {
                "schema": {
                  "type": "array",
                  "items": {
                    "$ref": "#/components/schemas/FileDto"
                  }
                }
              }
            },
            "description": "Unauthorized"
          },
          "404": {
            "content": {
              "*/*": {
                "schema": {
                  "type": "array",
                  "items": {
                    "$ref": "#/components/schemas/FileInfo"
                  }
                }
              }
            },
            "description": "Not found project by provided values."
          }
        },
        "security": [
          {
            "basic": []
          }
        ],
        "summary": "Get a list by project coordinates.",
        "tags": [
          "files"
        ]
      }
    },
    "/api/v1/files/{organizationName}/{projectName}/upload": {
      "post": {
        "description": "Upload a file by project coordinates, name and uploaded time in millis.",
        "operationId": "upload",
        "parameters": [
          {
            "description": "organization name of a file key",
            "in": "path",
            "name": "organizationName",
            "required": true,
            "schema": {
              "type": "string"
            }
          },
          {
            "description": "project name of a file key",
            "in": "path",
            "name": "projectName",
            "required": true,
            "schema": {
              "type": "string"
            }
          },
          {
            "description": "a file to upload",
            "in": "query",
            "name": "file",
            "required": true
          }
        ],
        "requestBody": {
          "content": {
            "multipart/form-data": {
              "schema": {
                "type": "object",
                "properties": {
                  "file": {
                    "type": "string",
                    "format": "binary",
                    "description": "a file to upload"
                  }
                },
                "required": [
                  "file"
                ]
              }
            }
          }
        },
        "responses": {
          "200": {
            "content": {
              "*/*": {
                "schema": {
                  "$ref": "#/components/schemas/FileInfo"
                }
              }
            },
            "description": "The file uploaded successfully."
          },
          "401": {
            "content": {
              "*/*": {
                "schema": {
                  "$ref": "#/components/schemas/FileDto"
                }
              }
            },
            "description": "Unauthorized"
          },
          "404": {
            "content": {
              "*/*": {
                "schema": {
                  "$ref": "#/components/schemas/FileInfo"
                }
              }
            },
            "description": "Not found project or file by provided values."
          }
        },
        "security": [
          {
            "basic": []
          }
        ],
        "summary": "Upload a file by project coordinates, name and uploaded time in millis.",
        "tags": [
          "files"
        ]
      }
    },
    "/api/v1/image/upload": {
      "post": {
        "operationId": "uploadImage",
        "parameters": [
          {
            "in": "query",
            "name": "owner",
            "required": true,
            "schema": {
              "type": "string"
            }
          },
          {
            "in": "query",
            "name": "type",
            "required": true,
            "schema": {
              "type": "string",
              "enum": [
                "ORGANIZATION",
                "USER"
              ]
            }
          }
        ],
        "requestBody": {
          "content": {
            "multipart/form-data": {
              "schema": {
                "type": "object",
                "properties": {
                  "file": {
                    "type": "string",
                    "format": "binary"
                  }
                },
                "required": [
                  "file"
                ]
              }
            }
          }
        },
        "responses": {
          "401": {
            "content": {
              "*/*": {
                "schema": {
                  "$ref": "#/components/schemas/ImageInfo"
                }
              }
            },
            "description": "Unauthorized"
          }
        },
        "security": [
          {
            "basic": []
          }
        ],
        "tags": [
          "files"
        ]
      }
    },
    "/api/v1/latestExecution": {
      "get": {
        "operationId": "getLatestExecutionForProject",
        "parameters": [
          {
            "in": "query",
            "name": "name",
            "required": true,
            "schema": {
              "type": "string"
            }
          },
          {
            "in": "query",
            "name": "organizationName",
            "required": true,
            "schema": {
              "type": "string"
            }
          }
        ],
        "responses": {
          "200": {
            "content": {
              "*/*": {
                "schema": {
                  "$ref": "#/components/schemas/ExecutionDto"
                }
              }
            },
            "description": "OK"
          }
        },
        "tags": [
          "execution-controller"
        ]
      }
    },
    "/api/v1/logs/by-application-name": {
      "get": {
        "description": "Get logs for containerName in provided time range.",
        "operationId": "getByApplicationName",
        "parameters": [
          {
            "description": "application name",
            "in": "query",
            "name": "applicationName",
            "required": true,
            "schema": {
              "type": "string"
            }
          },
          {
            "description": "start of requested time range in ISO format with default time zone",
            "in": "query",
            "name": "from",
            "required": true,
            "schema": {
              "type": "string",
              "format": "date-time"
            }
          },
          {
            "description": "end of requested time range in ISO format with default time zone",
            "in": "query",
            "name": "to",
            "required": true,
            "schema": {
              "type": "string",
              "format": "date-time"
            }
          },
          {
            "description": "limit for result",
            "in": "query",
            "name": "limit",
            "required": false,
            "schema": {
              "type": "integer",
              "format": "int32",
              "default": 1000
            }
          }
        ],
        "responses": {
          "200": {
            "content": {
              "*/*": {
                "schema": {
                  "type": "array",
                  "items": {
                    "type": "string"
                  }
                }
              }
            },
            "description": "Successfully fetched logs for container."
          },
          "401": {
            "content": {
              "*/*": {
                "schema": {
                  "type": "array",
                  "items": {
                    "type": "string"
                  }
                }
              }
            },
            "description": "Unauthorized"
          }
        },
        "security": [
          {
            "basic": []
          }
        ],
        "summary": "Get logs for containerName in provided time range.",
        "tags": [
          "logs"
        ]
      }
    },
    "/api/v1/logs/by-container-name": {
      "get": {
        "description": "Get logs for containerName in provided time range.",
        "operationId": "getByContainerName",
        "parameters": [
          {
            "description": "name of a container",
            "in": "query",
            "name": "containerName",
            "required": true,
            "schema": {
              "type": "string"
            }
          },
          {
            "description": "start of requested time range in ISO format with default time zone",
            "in": "query",
            "name": "from",
            "required": true,
            "schema": {
              "type": "string",
              "format": "date-time"
            }
          },
          {
            "description": "end of requested time range in ISO format with default time zone",
            "in": "query",
            "name": "to",
            "required": true,
            "schema": {
              "type": "string",
              "format": "date-time"
            }
          },
          {
            "description": "limit for result",
            "in": "query",
            "name": "limit",
            "required": false,
            "schema": {
              "type": "integer",
              "format": "int32",
              "default": 1000
            }
          }
        ],
        "responses": {
          "200": {
            "content": {
              "*/*": {
                "schema": {
                  "type": "array",
                  "items": {
                    "type": "string"
                  }
                }
              }
            },
            "description": "Successfully fetched logs for container."
          },
          "401": {
            "content": {
              "*/*": {
                "schema": {
                  "type": "array",
                  "items": {
                    "type": "string"
                  }
                }
              }
            },
            "description": "Unauthorized"
          }
        },
        "security": [
          {
            "basic": []
          }
        ],
        "summary": "Get logs for containerName in provided time range.",
        "tags": [
          "logs"
        ]
      }
    },
    "/api/v1/logs/by-container-name/from-agent": {
      "get": {
        "description": "Get all logs from agent by container name.",
        "operationId": "logs",
        "parameters": [
          {
            "description": "name of a container",
            "in": "query",
            "name": "containerName",
            "required": true,
            "schema": {
              "type": "string"
            }
          },
          {
            "description": "limit for result",
            "in": "query",
            "name": "limit",
            "required": false,
            "schema": {
              "type": "integer",
              "format": "int32",
              "default": 1000
            }
          }
        ],
        "responses": {
          "200": {
            "content": {
              "*/*": {
                "schema": {
                  "type": "array",
                  "items": {
                    "type": "string"
                  }
                }
              }
            },
            "description": "Successfully fetched logs for container."
          },
          "401": {
            "content": {
              "*/*": {
                "schema": {
                  "type": "array",
                  "items": {
                    "type": "string"
                  }
                }
              }
            },
            "description": "Unauthorized"
          }
        },
        "security": [
          {
            "basic": []
          }
        ],
        "summary": "Get all logs from agent by container name.",
        "tags": [
          "logs"
        ]
      }
    },
    "/api/v1/organizations/all-by-filters": {
      "post": {
        "description": "Get organizations",
        "operationId": "getAllOrganizationsByFilters",
        "parameters": [
          {
            "description": "organization filters",
            "in": "query",
            "name": "organizationFilters",
            "required": true
          }
        ],
        "requestBody": {
          "content": {
            "application/json": {
              "schema": {
                "$ref": "#/components/schemas/OrganizationFilters"
              }
            }
          },
          "required": true
        },
        "responses": {
          "200": {
            "content": {
              "*/*": {
                "schema": {
                  "type": "array",
                  "items": {
                    "$ref": "#/components/schemas/OrganizationDto"
                  }
                }
              }
            },
            "description": "Successfully fetched all registered organizations"
          },
          "401": {
            "content": {
              "*/*": {
                "schema": {
                  "type": "array",
                  "items": {
                    "$ref": "#/components/schemas/OrganizationDto"
                  }
                }
              }
            },
            "description": "Unauthorized"
          }
        },
        "security": [
          {
            "basic": []
          }
        ],
        "summary": "Get all organizations",
        "tags": [
          "organizations"
        ]
      }
    },
    "/api/v1/organizations/by-filters": {
      "post": {
        "description": "Get organizations by filters available for the current user.",
        "operationId": "getOrganizationWithRolesAndFilters",
        "parameters": [
          {
            "description": "organization filters",
            "in": "query",
            "name": "filters",
            "required": true
          },
          {
            "example": "basic",
            "in": "header",
            "name": "X-Authorization-Source",
            "required": true
          }
        ],
        "requestBody": {
          "content": {
            "application/json": {
              "schema": {
                "$ref": "#/components/schemas/OrganizationFilters"
              }
            }
          },
          "required": true
        },
        "responses": {
          "200": {
            "content": {
              "*/*": {
                "schema": {
                  "type": "array",
                  "items": {
                    "$ref": "#/components/schemas/OrganizationWithUsers"
                  }
                }
              }
            },
            "description": "Successfully fetched organization infos."
          },
          "401": {
            "content": {
              "*/*": {
                "schema": {
                  "type": "array",
                  "items": {
                    "$ref": "#/components/schemas/OrganizationWithUsers"
                  }
                }
              }
            },
            "description": "Unauthorized"
          },
          "404": {
            "content": {
              "*/*": {
                "schema": {
                  "type": "array",
                  "items": {
                    "$ref": "#/components/schemas/OrganizationWithUsers"
                  }
                }
              }
            },
            "description": "Could not find user with this id."
          }
        },
        "security": [
          {
            "basic": []
          }
        ],
        "summary": "Get the list of organizations available to the current user and matching the filters, if any",
        "tags": [
          "roles",
          "organizations"
        ]
      }
    },
    "/api/v1/organizations/by-filters-with-rating": {
      "post": {
        "description": "Get filtered organizations with rating available for the current user.",
        "operationId": "getFilteredOrganizationsWithRating",
        "parameters": [
          {
            "description": "organization filters",
            "in": "query",
            "name": "organizationFilters",
            "required": true
          }
        ],
        "requestBody": {
          "content": {
            "application/json": {
              "schema": {
                "$ref": "#/components/schemas/OrganizationFilters"
              }
            }
          },
          "required": true
        },
        "responses": {
          "200": {
            "content": {
              "*/*": {
                "schema": {
                  "type": "array",
                  "items": {
                    "$ref": "#/components/schemas/OrganizationWithRating"
                  }
                }
              }
            },
            "description": "Successfully fetched non-deleted organizations."
          },
          "401": {
            "content": {
              "*/*": {
                "schema": {
                  "type": "array",
                  "items": {
                    "$ref": "#/components/schemas/OrganizationWithRating"
                  }
                }
              }
            },
            "description": "Unauthorized"
          }
        },
        "security": [
          {
            "basic": []
          }
        ],
        "summary": "Get organizations with rating matching filters.",
        "tags": [
          "organizations"
        ]
      }
    },
    "/api/v1/organizations/can-create-contests": {
      "get": {
        "description": "Get all organizations that can create contests where user is a member.",
        "operationId": "getAllUsersOrganizationsThatCanCreateContests",
        "parameters": [
          {
            "example": "basic",
            "in": "header",
            "name": "X-Authorization-Source",
            "required": true
          }
        ],
        "responses": {
          "200": {
            "content": {
              "*/*": {
                "schema": {
                  "type": "array",
                  "items": {
                    "$ref": "#/components/schemas/Organization"
                  }
                }
              }
            },
            "description": "Role removed"
          },
          "401": {
            "content": {
              "*/*": {
                "schema": {
                  "type": "array",
                  "items": {
                    "$ref": "#/components/schemas/Organization"
                  }
                }
              }
            },
            "description": "Unauthorized"
          },
          "403": {
            "content": {
              "*/*": {
                "schema": {
                  "type": "array",
                  "items": {
                    "$ref": "#/components/schemas/Organization"
                  }
                }
              }
            },
            "description": "User doesn\u0027t have permissions to manage this members"
          },
          "404": {
            "content": {
              "*/*": {
                "schema": {
                  "type": "array",
                  "items": {
                    "$ref": "#/components/schemas/Organization"
                  }
                }
              }
            },
            "description": "Requested user or organization doesn\u0027t exist"
          }
        },
        "security": [
          {
            "basic": []
          }
        ],
        "summary": "Get all user\u0027s organizations that can create contests.",
        "tags": [
          "roles",
          "organizations"
        ]
      }
    },
    "/api/v1/organizations/get/by-prefix": {
      "get": {
        "description": "Get list of organizations matching prefix.",
        "operationId": "getOrganizationNamesByPrefix",
        "parameters": [
          {
            "in": "query",
            "name": "prefix",
            "required": true,
            "schema": {
              "type": "string"
            }
          }
        ],
        "responses": {
          "200": {
            "content": {
              "*/*": {
                "schema": {
                  "type": "array",
                  "items": {
                    "type": "string"
                  }
                }
              }
            },
            "description": "Successfully fetched list of organizations."
          },
          "401": {
            "content": {
              "*/*": {
                "schema": {
                  "type": "array",
                  "items": {
                    "type": "string"
                  }
                }
              }
            },
            "description": "Unauthorized"
          }
        },
        "security": [
          {
            "basic": []
          }
        ],
        "summary": "Get organization by prefix.",
        "tags": [
          "organizations"
        ]
      }
    },
    "/api/v1/organizations/get/list": {
      "get": {
        "description": "Get list of all organizations where current user is a participant.",
        "operationId": "getOrganizationsByUser",
        "responses": {
          "200": {
            "content": {
              "*/*": {
                "schema": {
                  "type": "array",
                  "items": {
                    "$ref": "#/components/schemas/OrganizationDto"
                  }
                }
              }
            },
            "description": "Successfully fetched list of organizations."
          },
          "401": {
            "content": {
              "*/*": {
                "schema": {
                  "type": "array",
                  "items": {
                    "$ref": "#/components/schemas/OrganizationDto"
                  }
                }
              }
            },
            "description": "Unauthorized"
          }
        },
        "security": [
          {
            "basic": []
          }
        ],
        "summary": "Get your organizations.",
        "tags": [
          "organizations"
        ]
      }
    },
    "/api/v1/organizations/save": {
      "post": {
        "description": "Create a new organization.",
        "operationId": "saveOrganization",
        "parameters": [
          {
            "example": "basic",
            "in": "header",
            "name": "X-Authorization-Source",
            "required": true
          }
        ],
        "requestBody": {
          "content": {
            "application/json": {
              "schema": {
                "$ref": "#/components/schemas/OrganizationDto"
              }
            }
          },
          "required": true
        },
        "responses": {
          "200": {
            "content": {
              "*/*": {
                "schema": {
                  "type": "string"
                }
              }
            },
            "description": "Successfully saved a new organization."
          },
          "401": {
            "content": {
              "*/*": {
                "schema": {
                  "type": "string"
                }
              }
            },
            "description": "Unauthorized"
          },
          "409": {
            "content": {
              "*/*": {
                "schema": {
                  "type": "string"
                }
              }
            },
            "description": "Requested name is not available."
          }
        },
        "security": [
          {
            "basic": []
          }
        ],
        "summary": "Create a new organization.",
        "tags": [
          "organizations"
        ]
      }
    },
    "/api/v1/organizations/{organizationName}": {
      "get": {
        "description": "Get an organization by its name.",
        "operationId": "getOrganizationByName",
        "parameters": [
          {
            "description": "name of an organization",
            "in": "path",
            "name": "organizationName",
            "required": true,
            "schema": {
              "type": "string"
            }
          }
        ],
        "responses": {
          "200": {
            "content": {
              "*/*": {
                "schema": {
                  "$ref": "#/components/schemas/OrganizationDto"
                }
              }
            },
            "description": "Successfully fetched organization by it\u0027s name."
          },
          "401": {
            "content": {
              "*/*": {
                "schema": {
                  "$ref": "#/components/schemas/OrganizationDto"
                }
              }
            },
            "description": "Unauthorized"
          },
          "404": {
            "content": {
              "*/*": {
                "schema": {
                  "$ref": "#/components/schemas/OrganizationDto"
                }
              }
            },
            "description": "Organization with such name was not found."
          }
        },
        "security": [
          {
            "basic": []
          }
        ],
        "summary": "Get organization by name.",
        "tags": [
          "organizations"
        ]
      }
    },
    "/api/v1/organizations/{organizationName}/avatar": {
      "get": {
        "description": "Get organization avatar by organization name.",
        "operationId": "avatar_1",
        "parameters": [
          {
            "description": "name of an organization",
            "in": "path",
            "name": "organizationName",
            "required": true,
            "schema": {
              "type": "string"
            }
          }
        ],
        "responses": {
          "200": {
            "content": {
              "*/*": {
                "schema": {
                  "$ref": "#/components/schemas/ImageInfo"
                }
              }
            },
            "description": "Successfully fetched avatar by organization name."
          },
          "401": {
            "content": {
              "*/*": {
                "schema": {
                  "$ref": "#/components/schemas/ImageInfo"
                }
              }
            },
            "description": "Unauthorized"
          }
        },
        "security": [
          {
            "basic": []
          }
        ],
        "summary": "Get avatar by organization name.",
        "tags": [
          "organizations"
        ]
      }
    },
    "/api/v1/organizations/{organizationName}/change-status": {
      "post": {
        "description": "Change status existing organization by its name.",
        "operationId": "changeOrganizationStatus",
        "parameters": [
          {
            "description": "name of an organization",
            "in": "path",
            "name": "organizationName",
            "required": true,
            "schema": {
              "type": "string"
            }
          },
          {
            "description": "type of status being set",
            "in": "query",
            "name": "status",
            "required": true,
            "schema": {
              "type": "string",
              "enum": [
                "CREATED",
                "DELETED",
                "BANNED"
              ]
            }
          },
          {
            "example": "basic",
            "in": "header",
            "name": "X-Authorization-Source",
            "required": true
          }
        ],
        "responses": {
          "200": {
            "content": {
              "*/*": {
                "schema": {
                  "type": "string"
                }
              }
            },
            "description": "Successfully change status an organization."
          },
          "400": {
            "content": {
              "*/*": {
                "schema": {
                  "type": "string"
                }
              }
            },
            "description": "Invalid new status of the organization."
          },
          "401": {
            "content": {
              "*/*": {
                "schema": {
                  "type": "string"
                }
              }
            },
            "description": "Unauthorized"
          },
          "403": {
            "content": {
              "*/*": {
                "schema": {
                  "type": "string"
                }
              }
            },
            "description": "Not enough permission for this action on organization."
          },
          "404": {
            "content": {
              "*/*": {
                "schema": {
                  "type": "string"
                }
              }
            },
            "description": "Could not find an organization with such name."
          },
          "409": {
            "content": {
              "*/*": {
                "schema": {
                  "type": "string"
                }
              }
            },
            "description": "There are projects connected to organization. Please delete all of them and try again."
          }
        },
        "security": [
          {
            "basic": []
          }
        ],
        "summary": "Change status existing organization.",
        "tags": [
          "organizations"
        ]
      }
    },
    "/api/v1/organizations/{organizationName}/create-git": {
      "post": {
        "description": "Create git in organization.",
        "operationId": "createGit",
        "parameters": [
          {
            "description": "name of an organization",
            "in": "path",
            "name": "organizationName",
            "required": true,
            "schema": {
              "type": "string"
            }
          },
          {
            "example": "basic",
            "in": "header",
            "name": "X-Authorization-Source",
            "required": true
          }
        ],
        "requestBody": {
          "content": {
            "application/json": {
              "schema": {
                "$ref": "#/components/schemas/GitDto"
              }
            }
          },
          "required": true
        },
        "responses": {
          "200": {
            "content": {
              "*/*": {
                "schema": {
                  "type": "string"
                }
              }
            },
            "description": "Successfully saved an organization git."
          },
          "401": {
            "content": {
              "*/*": {
                "schema": {
                  "type": "string"
                }
              }
            },
            "description": "Unauthorized"
          },
          "403": {
            "content": {
              "*/*": {
                "schema": {
                  "type": "string"
                }
              }
            },
            "description": "Not enough permission for saving organization git."
          },
          "404": {
            "content": {
              "*/*": {
                "schema": {
                  "type": "string"
                }
              }
            },
            "description": "Could not find an organization with such name."
          },
          "409": {
            "content": {
              "*/*": {
                "schema": {
                  "type": "string"
                }
              }
            },
            "description": "Provided invalid git credential."
          }
        },
        "security": [
          {
            "basic": []
          }
        ],
        "summary": "Create git in organization.",
        "tags": [
          "organizations"
        ]
      }
    },
    "/api/v1/organizations/{organizationName}/delete-git": {
      "delete": {
        "description": "Upsert organization git.",
        "operationId": "deleteGit",
        "parameters": [
          {
            "description": "name of an organization",
            "in": "path",
            "name": "organizationName",
            "required": true,
            "schema": {
              "type": "string"
            }
          },
          {
            "description": "url of a git",
            "in": "query",
            "name": "url",
            "required": true,
            "schema": {
              "type": "string"
            }
          },
          {
            "example": "basic",
            "in": "header",
            "name": "X-Authorization-Source",
            "required": true
          }
        ],
        "responses": {
          "200": {
            "content": {
              "*/*": {
                "schema": {
                  "type": "string"
                }
              }
            },
            "description": "Successfully deleted an organization git credentials and all corresponding data."
          },
          "401": {
            "content": {
              "*/*": {
                "schema": {
                  "type": "string"
                }
              }
            },
            "description": "Unauthorized"
          },
          "403": {
            "content": {
              "*/*": {
                "schema": {
                  "type": "string"
                }
              }
            },
            "description": "Not enough permission for deleting organization git credentials."
          },
          "404": {
            "content": {
              "*/*": {
                "schema": {
                  "type": "string"
                }
              }
            },
            "description": "Could not find an organization with such name."
          }
        },
        "security": [
          {
            "basic": []
          }
        ],
        "summary": "Upsert organization git.",
        "tags": [
          "organizations"
        ]
      }
    },
    "/api/v1/organizations/{organizationName}/get-organization-contest-rating": {
      "get": {
        "description": "Get organization contest rating.",
        "operationId": "getOrganizationContestRating",
        "parameters": [
          {
            "description": "name of an organization",
            "in": "path",
            "name": "organizationName",
            "required": true,
            "schema": {
              "type": "string"
            }
          },
          {
            "example": "basic",
            "in": "header",
            "name": "X-Authorization-Source",
            "required": true
          }
        ],
        "responses": {
          "200": {
            "content": {
              "*/*": {
                "schema": {
                  "type": "number",
                  "format": "double"
                }
              }
            },
            "description": "Successfully get an organization contest rating."
          },
          "401": {
            "content": {
              "*/*": {
                "schema": {
                  "type": "number",
                  "format": "double"
                }
              }
            },
            "description": "Unauthorized"
          },
          "404": {
            "content": {
              "*/*": {
                "schema": {
                  "type": "number",
                  "format": "double"
                }
              }
            },
            "description": "Could not find an organization with such name."
          }
        },
        "security": [
          {
            "basic": []
          }
        ],
        "summary": "Get organization contest rating.",
        "tags": [
          "organizations"
        ]
      }
    },
    "/api/v1/organizations/{organizationName}/list-git": {
      "get": {
        "description": "Get a list of organization\u0027s Gits.",
        "operationId": "listGit",
        "parameters": [
          {
            "description": "name of an organization",
            "in": "path",
            "name": "organizationName",
            "required": true,
            "schema": {
              "type": "string"
            }
          },
          {
            "example": "basic",
            "in": "header",
            "name": "X-Authorization-Source",
            "required": true
          }
        ],
        "responses": {
          "200": {
            "content": {
              "*/*": {
                "schema": {
                  "type": "array",
                  "items": {
                    "$ref": "#/components/schemas/GitDto"
                  }
                }
              }
            },
            "description": "Successfully fetched a list of GitDtos."
          },
          "401": {
            "content": {
              "*/*": {
                "schema": {
                  "type": "array",
                  "items": {
                    "$ref": "#/components/schemas/GitDto"
                  }
                }
              }
            },
            "description": "Unauthorized"
          },
          "404": {
            "content": {
              "*/*": {
                "schema": {
                  "type": "array",
                  "items": {
                    "$ref": "#/components/schemas/GitDto"
                  }
                }
              }
            },
            "description": "Could not find an organization with such name."
          }
        },
        "security": [
          {
            "basic": []
          }
        ],
        "summary": "Get organization Gits.",
        "tags": [
          "organizations"
        ]
      }
    },
    "/api/v1/organizations/{organizationName}/manage-contest-permission": {
      "post": {
        "description": "Make an organization to be able to create contests.",
        "operationId": "setAbilityToCreateContest",
        "parameters": [
          {
            "description": "name of an organization",
            "in": "path",
            "name": "organizationName",
            "required": true,
            "schema": {
              "type": "string"
            }
          },
          {
            "description": "new flag for contest creation ability",
            "in": "query",
            "name": "isAbleToCreateContests",
            "required": true,
            "schema": {
              "type": "boolean"
            }
          },
          {
            "example": "basic",
            "in": "header",
            "name": "X-Authorization-Source",
            "required": true
          }
        ],
        "responses": {
          "200": {
            "content": {
              "*/*": {
                "schema": {
                  "type": "string"
                }
              }
            },
            "description": "Successfully changed ability to create contests."
          },
          "401": {
            "content": {
              "*/*": {
                "schema": {
                  "type": "string"
                }
              }
            },
            "description": "Unauthorized"
          },
          "403": {
            "content": {
              "*/*": {
                "schema": {
                  "type": "string"
                }
              }
            },
            "description": "Could not change ability to create contests due to lack of permission."
          },
          "404": {
            "content": {
              "*/*": {
                "schema": {
                  "type": "string"
                }
              }
            },
            "description": "Organization with such name was not found."
          }
        },
        "security": [
          {
            "basic": []
          }
        ],
        "summary": "Make an organization to be able to create contests.",
        "tags": [
          "organizations"
        ]
      }
    },
    "/api/v1/organizations/{organizationName}/update": {
      "post": {
        "description": "Change settings of an existing organization by it\u0027s name.",
        "operationId": "updateOrganization",
        "parameters": [
          {
            "description": "name of an organization",
            "in": "path",
            "name": "organizationName",
            "required": true,
            "schema": {
              "type": "string"
            }
          },
          {
            "example": "basic",
            "in": "header",
            "name": "X-Authorization-Source",
            "required": true
          }
        ],
        "requestBody": {
          "content": {
            "application/json": {
              "schema": {
                "$ref": "#/components/schemas/Organization"
              }
            }
          },
          "required": true
        },
        "responses": {
          "200": {
            "content": {
              "*/*": {
                "schema": {
                  "type": "string"
                }
              }
            },
            "description": "Successfully updated an organization."
          },
          "401": {
            "content": {
              "*/*": {
                "schema": {
                  "type": "string"
                }
              }
            },
            "description": "Unauthorized"
          },
          "403": {
            "content": {
              "*/*": {
                "schema": {
                  "type": "string"
                }
              }
            },
            "description": "Not enough permission for managing this organization."
          },
          "404": {
            "content": {
              "*/*": {
                "schema": {
                  "type": "string"
                }
              }
            },
            "description": "Could not find an organization with such name."
          },
          "409": {
            "content": {
              "*/*": {
                "schema": {
                  "type": "string"
                }
              }
            },
            "description": "Organization with such name already exists."
          }
        },
        "security": [
          {
            "basic": []
          }
        ],
        "summary": "Update existing organization.",
        "tags": [
          "organizations"
        ]
      }
    },
    "/api/v1/organizations/{organizationName}/update-git": {
      "post": {
        "description": "Update existed git in organization.",
        "operationId": "updateGit",
        "parameters": [
          {
            "description": "name of an organization",
            "in": "path",
            "name": "organizationName",
            "required": true,
            "schema": {
              "type": "string"
            }
          },
          {
            "example": "basic",
            "in": "header",
            "name": "X-Authorization-Source",
            "required": true
          }
        ],
        "requestBody": {
          "content": {
            "application/json": {
              "schema": {
                "$ref": "#/components/schemas/GitDto"
              }
            }
          },
          "required": true
        },
        "responses": {
          "200": {
            "content": {
              "*/*": {
                "schema": {
                  "type": "string"
                }
              }
            },
            "description": "Successfully saved an organization git."
          },
          "401": {
            "content": {
              "*/*": {
                "schema": {
                  "type": "string"
                }
              }
            },
            "description": "Unauthorized"
          },
          "403": {
            "content": {
              "*/*": {
                "schema": {
                  "type": "string"
                }
              }
            },
            "description": "Not enough permission for saving organization git."
          },
          "404": {
            "content": {
              "*/*": {
                "schema": {
                  "type": "string"
                }
              }
            },
            "description": "Could not find an organization with such name or git credential with provided url."
          },
          "409": {
            "content": {
              "*/*": {
                "schema": {
                  "type": "string"
                }
              }
            },
            "description": "Provided invalid git credential."
          }
        },
        "security": [
          {
            "basic": []
          }
        ],
        "summary": "Update existed git in organization.",
        "tags": [
          "organizations"
        ]
      }
    },
    "/api/v1/organizations/{organizationName}/users": {
      "get": {
        "description": "Get list of users that are connected with given organization.",
        "operationId": "getAllUsersByOrganizationName",
        "parameters": [
          {
            "description": "name of an organization",
            "in": "path",
            "name": "organizationName",
            "required": true,
            "schema": {
              "type": "string"
            }
          },
          {
            "example": "basic",
            "in": "header",
            "name": "X-Authorization-Source",
            "required": true
          }
        ],
        "responses": {
          "200": {
            "content": {
              "*/*": {
                "schema": {
                  "type": "array",
                  "items": {
                    "$ref": "#/components/schemas/UserInfo"
                  }
                }
              }
            },
            "description": "Successfully fetched contest by it\u0027s name."
          },
          "401": {
            "content": {
              "*/*": {
                "schema": {
                  "type": "array",
                  "items": {
                    "$ref": "#/components/schemas/UserInfo"
                  }
                }
              }
            },
            "description": "Unauthorized"
          },
          "404": {
            "content": {
              "*/*": {
                "schema": {
                  "type": "array",
                  "items": {
                    "$ref": "#/components/schemas/UserInfo"
                  }
                }
              }
            },
            "description": "Contest with such name was not found."
          }
        },
        "security": [
          {
            "basic": []
          }
        ],
        "summary": "Get list of users that are connected with given organization.",
        "tags": [
          "roles",
          "organizations"
        ]
      }
    },
    "/api/v1/organizations/{organizationName}/users/not-from": {
      "get": {
        "description": "Get all users not connected with organization with name organizationName whose names start with the same prefix.",
        "operationId": "getAllUsersNotFromOrganizationWithNamesStartingWith",
        "parameters": [
          {
            "description": "name of an organization",
            "in": "path",
            "name": "organizationName",
            "required": true,
            "schema": {
              "type": "string"
            }
          },
          {
            "description": "prefix of username",
            "in": "query",
            "name": "prefix",
            "required": true,
            "schema": {
              "type": "string"
            }
          },
          {
            "example": "basic",
            "in": "header",
            "name": "X-Authorization-Source",
            "required": true
          }
        ],
        "responses": {
          "200": {
            "content": {
              "*/*": {
                "schema": {
                  "type": "array",
                  "items": {
                    "$ref": "#/components/schemas/UserInfo"
                  }
                }
              }
            },
            "description": "Successfully fetched list of users"
          },
          "401": {
            "content": {
              "*/*": {
                "schema": {
                  "type": "array",
                  "items": {
                    "$ref": "#/components/schemas/UserInfo"
                  }
                }
              }
            },
            "description": "Unauthorized"
          },
          "404": {
            "content": {
              "*/*": {
                "schema": {
                  "type": "array",
                  "items": {
                    "$ref": "#/components/schemas/UserInfo"
                  }
                }
              }
            },
            "description": "Requested organization doesn\u0027t exist"
          }
        },
        "security": [
          {
            "basic": []
          }
        ],
        "summary": "Get all users not from organization with names starting with a given prefix.",
        "tags": [
          "roles",
          "organizations"
        ]
      }
    },
    "/api/v1/organizations/{organizationName}/users/roles": {
      "get": {
        "description": "If userName is not present, then will return the role of current user in given organization, otherwise will return role of user with name userName in organization with name organizationName.",
        "operationId": "getRole_1",
        "parameters": [
          {
            "description": "name of an organization",
            "in": "path",
            "name": "organizationName",
            "required": true,
            "schema": {
              "type": "string"
            }
          },
          {
            "description": "name of a user",
            "in": "query",
            "name": "userName",
            "required": false,
            "schema": {
              "type": "string"
            }
          },
          {
            "example": "basic",
            "in": "header",
            "name": "X-Authorization-Source",
            "required": true
          }
        ],
        "responses": {
          "200": {
            "content": {
              "*/*": {
                "schema": {
                  "type": "string",
                  "enum": [
                    "ADMIN",
                    "NONE",
                    "OWNER",
                    "SUPER_ADMIN",
                    "VIEWER"
                  ]
                }
              }
            },
            "description": "Successfully fetched user\u0027s role."
          },
          "401": {
            "content": {
              "*/*": {
                "schema": {
                  "type": "string",
                  "enum": [
                    "ADMIN",
                    "NONE",
                    "OWNER",
                    "SUPER_ADMIN",
                    "VIEWER"
                  ]
                }
              }
            },
            "description": "Unauthorized"
          },
          "403": {
            "content": {
              "*/*": {
                "schema": {
                  "type": "string",
                  "enum": [
                    "ADMIN",
                    "NONE",
                    "OWNER",
                    "SUPER_ADMIN",
                    "VIEWER"
                  ]
                }
              }
            },
            "description": "You are not allowed to see requested user\u0027s role."
          },
          "404": {
            "content": {
              "*/*": {
                "schema": {
                  "type": "string",
                  "enum": [
                    "ADMIN",
                    "NONE",
                    "OWNER",
                    "SUPER_ADMIN",
                    "VIEWER"
                  ]
                }
              }
            },
            "description": "Requested user or organization doesn\u0027t exist."
          }
        },
        "security": [
          {
            "basic": []
          }
        ],
        "summary": "Get user\u0027s role in organization with given name.",
        "tags": [
          "roles",
          "organizations"
        ]
      },
      "post": {
        "description": "Set user\u0027s role in organization with given name.",
        "operationId": "setRole_1",
        "parameters": [
          {
            "description": "name of an organization",
            "in": "path",
            "name": "organizationName",
            "required": true,
            "schema": {
              "type": "string"
            }
          },
          {
            "description": "pair of userName and role that is requested to be set",
            "in": "query",
            "name": "setRoleRequest",
            "required": true
          },
          {
            "example": "basic",
            "in": "header",
            "name": "X-Authorization-Source",
            "required": true
          }
        ],
        "requestBody": {
          "content": {
            "application/json": {
              "schema": {
                "$ref": "#/components/schemas/SetRoleRequest"
              }
            }
          },
          "required": true
        },
        "responses": {
          "200": {
            "content": {
              "*/*": {
                "schema": {
                  "type": "string"
                }
              }
            },
            "description": "Permission added"
          },
          "401": {
            "content": {
              "*/*": {
                "schema": {
                  "type": "string"
                }
              }
            },
            "description": "Unauthorized"
          },
          "403": {
            "content": {
              "*/*": {
                "schema": {
                  "type": "string"
                }
              }
            },
            "description": "User doesn\u0027t have permissions to manage this members"
          },
          "404": {
            "content": {
              "*/*": {
                "schema": {
                  "type": "string"
                }
              }
            },
            "description": "Requested user or organization doesn\u0027t exist"
          }
        },
        "security": [
          {
            "basic": []
          }
        ],
        "summary": "Set user\u0027s role in organization with given name.",
        "tags": [
          "roles",
          "organizations"
        ]
      }
    },
    "/api/v1/organizations/{organizationName}/users/roles/{userName}": {
      "delete": {
        "description": "Remove user\u0027s role in organization with given name.",
        "operationId": "removeRole_1",
        "parameters": [
          {
            "description": "name of an organization",
            "in": "path",
            "name": "organizationName",
            "required": true,
            "schema": {
              "type": "string"
            }
          },
          {
            "description": "name of user whose role is requested to be removed",
            "in": "path",
            "name": "userName",
            "required": true,
            "schema": {
              "type": "string"
            }
          },
          {
            "example": "basic",
            "in": "header",
            "name": "X-Authorization-Source",
            "required": true
          }
        ],
        "responses": {
          "200": {
            "content": {
              "*/*": {
                "schema": {
                  "type": "string"
                }
              }
            },
            "description": "Role was successfully removed"
          },
          "401": {
            "content": {
              "*/*": {
                "schema": {
                  "type": "string"
                }
              }
            },
            "description": "Unauthorized"
          },
          "403": {
            "content": {
              "*/*": {
                "schema": {
                  "type": "string"
                }
              }
            },
            "description": "User doesn\u0027t have permissions to manage this members"
          },
          "404": {
            "content": {
              "*/*": {
                "schema": {
                  "type": "string"
                }
              }
            },
            "description": "Requested user or organization doesn\u0027t exist"
          }
        },
        "security": [
          {
            "basic": []
          }
        ],
        "summary": "Remove user\u0027s role in organization with given name.",
        "tags": [
          "roles",
          "organizations"
        ]
      }
    },
    "/api/v1/projects/": {
      "get": {
        "description": "Get all projects, available for current user.",
        "operationId": "getProjects",
        "parameters": [
          {
            "example": "basic",
            "in": "header",
            "name": "X-Authorization-Source",
            "required": true
          }
        ],
        "responses": {
          "200": {
            "content": {
              "*/*": {
                "schema": {
                  "type": "array",
                  "items": {
                    "$ref": "#/components/schemas/Project"
                  }
                }
              }
            },
            "description": "Projects successfully fetched."
          },
          "401": {
            "content": {
              "*/*": {
                "schema": {
                  "type": "array",
                  "items": {
                    "$ref": "#/components/schemas/Project"
                  }
                }
              }
            },
            "description": "Unauthorized"
          }
        },
        "security": [
          {
            "basic": []
          }
        ],
        "summary": "Get all available projects.",
        "tags": [
          "projects"
        ]
      }
    },
    "/api/v1/projects/by-filters": {
      "post": {
        "description": "Get filtered projects available for the current user.",
        "operationId": "getFilteredProjects",
        "parameters": [
          {
            "description": "project filters",
            "in": "query",
            "name": "projectFilters",
            "required": true
          }
        ],
        "requestBody": {
          "content": {
            "application/json": {
              "schema": {
                "$ref": "#/components/schemas/ProjectFilters"
              }
            }
          },
          "required": true
        },
        "responses": {
          "200": {
            "content": {
              "*/*": {
                "schema": {
                  "type": "array",
                  "items": {
                    "$ref": "#/components/schemas/ProjectDto"
                  }
                }
              }
            },
            "description": "Successfully fetched projects."
          },
          "401": {
            "content": {
              "*/*": {
                "schema": {
                  "type": "array",
                  "items": {
                    "$ref": "#/components/schemas/ProjectDto"
                  }
                }
              }
            },
            "description": "Unauthorized"
          }
        },
        "security": [
          {
            "basic": []
          }
        ],
        "summary": "Get projects matching filters",
        "tags": [
          "projects"
        ]
      }
    },
    "/api/v1/projects/get-for-current-user": {
      "get": {
        "description": "Get list of projects related to current user",
        "operationId": "getProjectsOfCurrentUser",
        "parameters": [
          {
            "example": "basic",
            "in": "header",
            "name": "X-Authorization-Source",
            "required": true
          }
        ],
        "responses": {
          "200": {
            "content": {
              "*/*": {
                "schema": {
                  "type": "array",
                  "items": {
                    "$ref": "#/components/schemas/ProjectDto"
                  }
                }
              }
            },
            "description": "Successfully fetched users from project."
          },
          "401": {
            "content": {
              "*/*": {
                "schema": {
                  "type": "array",
                  "items": {
                    "$ref": "#/components/schemas/ProjectDto"
                  }
                }
              }
            },
            "description": "Unauthorized"
          }
        },
        "security": [
          {
            "basic": []
          }
        ],
        "summary": "Get projects of current authenticated user",
        "tags": [
          "projects"
        ]
      }
    },
    "/api/v1/projects/get/organization-name": {
      "get": {
        "description": "Get project by name and organization name.",
        "operationId": "getProjectByNameAndOrganizationName",
        "parameters": [
          {
            "description": "name of a project",
            "in": "path",
            "name": "name",
            "required": true,
            "schema": {
              "type": "string"
            }
          },
          {
            "description": "name of an organization",
            "in": "path",
            "name": "organizationName",
            "required": true,
            "schema": {
              "type": "string"
            }
          },
          {
            "example": "basic",
            "in": "header",
            "name": "X-Authorization-Source",
            "required": true
          }
        ],
        "responses": {
          "200": {
            "content": {
              "*/*": {
                "schema": {
                  "$ref": "#/components/schemas/ProjectDto"
                }
              }
            },
            "description": "Successfully fetched project by name and organization name."
          },
          "401": {
            "content": {
              "*/*": {
                "schema": {
                  "$ref": "#/components/schemas/ProjectDto"
                }
              }
            },
            "description": "Unauthorized"
          },
          "403": {
            "content": {
              "*/*": {
                "schema": {
                  "$ref": "#/components/schemas/ProjectDto"
                }
              }
            },
            "description": "Not enough permission for accessing given project."
          },
          "404": {
            "content": {
              "*/*": {
                "schema": {
                  "$ref": "#/components/schemas/ProjectDto"
                }
              }
            },
            "description": "Could not find project with such name and organization name."
          }
        },
        "security": [
          {
            "basic": []
          }
        ],
        "summary": "Get project by name and organization name.",
        "tags": [
          "projects"
        ]
      }
    },
    "/api/v1/projects/save": {
      "post": {
        "description": "Create a new project.",
        "operationId": "saveProject",
        "parameters": [
          {
            "example": "basic",
            "in": "header",
            "name": "X-Authorization-Source",
            "required": true
          }
        ],
        "requestBody": {
          "content": {
            "application/json": {
              "schema": {
                "$ref": "#/components/schemas/ProjectDto"
              }
            }
          },
          "required": true
        },
        "responses": {
          "200": {
            "content": {
              "*/*": {
                "schema": {
                  "type": "string"
                }
              }
            },
            "description": "Successfully created a new project."
          },
          "401": {
            "content": {
              "*/*": {
                "schema": {
                  "type": "string"
                }
              }
            },
            "description": "Unauthorized"
          },
          "404": {
            "content": {
              "*/*": {
                "schema": {
                  "type": "string"
                }
              }
            },
            "description": "Could not find organization with such name."
          },
          "409": {
            "content": {
              "*/*": {
                "schema": {
                  "type": "string"
                }
              }
            },
            "description": "Either invalid data, or project with such name is already created."
          }
        },
        "security": [
          {
            "basic": []
          }
        ],
        "summary": "Create a new project.",
        "tags": [
          "projects"
        ]
      }
    },
    "/api/v1/projects/update": {
      "post": {
        "description": "Update an existing project.",
        "operationId": "updateProject",
        "parameters": [
          {
            "example": "basic",
            "in": "header",
            "name": "X-Authorization-Source",
            "required": true
          }
        ],
        "requestBody": {
          "content": {
            "application/json": {
              "schema": {
                "$ref": "#/components/schemas/ProjectDto"
              }
            }
          },
          "required": true
        },
        "responses": {
          "200": {
            "content": {
              "*/*": {
                "schema": {
                  "type": "string"
                }
              }
            },
            "description": "Successfully updated a project."
          },
          "401": {
            "content": {
              "*/*": {
                "schema": {
                  "type": "string"
                }
              }
            },
            "description": "Unauthorized"
          },
          "403": {
            "content": {
              "*/*": {
                "schema": {
                  "type": "string"
                }
              }
            },
            "description": "Not enough permission for managing project settings."
          },
          "404": {
            "content": {
              "*/*": {
                "schema": {
                  "type": "string"
                }
              }
            },
            "description": "Either project or organization could not be found."
          }
        },
        "security": [
          {
            "basic": []
          }
        ],
        "summary": "Update an existing project.",
        "tags": [
          "projects"
        ]
      }
    },
    "/api/v1/projects/{organizationName}/{projectName}/change-status": {
      "post": {
        "description": "Change status of existing project by its name.",
        "operationId": "changeProjectStatus",
        "parameters": [
          {
            "description": "name of an organization",
            "in": "path",
            "name": "organizationName",
            "required": true,
            "schema": {
              "type": "string"
            }
          },
          {
            "description": "name of a project",
            "in": "path",
            "name": "projectName",
            "required": true,
            "schema": {
              "type": "string"
            }
          },
          {
            "description": "type of status being set",
            "in": "query",
            "name": "status",
            "required": true,
            "schema": {
              "type": "string",
              "enum": [
                "CREATED",
                "DELETED",
                "BANNED"
              ]
            }
          },
          {
            "example": "basic",
            "in": "header",
            "name": "X-Authorization-Source",
            "required": true
          }
        ],
        "responses": {
          "200": {
            "content": {
              "*/*": {
                "schema": {
                  "type": "string"
                }
              }
            },
            "description": "Successfully change status of a project."
          },
          "401": {
            "content": {
              "*/*": {
                "schema": {
                  "type": "string"
                }
              }
            },
            "description": "Unauthorized"
          },
          "403": {
            "content": {
              "*/*": {
                "schema": {
                  "type": "string"
                }
              }
            },
            "description": "Not enough permission for this action on project."
          },
          "404": {
            "content": {
              "*/*": {
                "schema": {
                  "type": "string"
                }
              }
            },
            "description": "Either could not find such organization or such project in such organization."
          }
        },
        "security": [
          {
            "basic": []
          }
        ],
        "summary": "Change status of existing project.",
        "tags": [
          "projects"
        ]
      }
    },
    "/api/v1/projects/{organizationName}/{projectName}/users": {
      "get": {
        "description": "Get list of users that are connected with given project and their roles in it.",
        "operationId": "getAllUsersByProjectNameAndOrganizationName",
        "parameters": [
          {
            "description": "name of an organization",
            "in": "path",
            "name": "organizationName",
            "required": true,
            "schema": {
              "type": "string"
            }
          },
          {
            "description": "name of a project",
            "in": "path",
            "name": "projectName",
            "required": true,
            "schema": {
              "type": "string"
            }
          },
          {
            "example": "basic",
            "in": "header",
            "name": "X-Authorization-Source",
            "required": true
          }
        ],
        "responses": {
          "200": {
            "content": {
              "*/*": {
                "schema": {
                  "type": "array",
                  "items": {
                    "$ref": "#/components/schemas/UserInfo"
                  }
                }
              }
            },
            "description": "Successfully fetched users from project."
          },
          "401": {
            "content": {
              "*/*": {
                "schema": {
                  "type": "array",
                  "items": {
                    "$ref": "#/components/schemas/UserInfo"
                  }
                }
              }
            },
            "description": "Unauthorized"
          },
          "404": {
            "content": {
              "*/*": {
                "schema": {
                  "type": "array",
                  "items": {
                    "$ref": "#/components/schemas/UserInfo"
                  }
                }
              }
            },
            "description": "Project with such name was not found."
          }
        },
        "security": [
          {
            "basic": []
          }
        ],
        "summary": "Get users from project with their roles.",
        "tags": [
          "projects"
        ]
      }
    },
    "/api/v1/projects/{organizationName}/{projectName}/users/not-from": {
      "get": {
        "description": "Get list of users that are not connected with given project.",
        "operationId": "getAllUsersNotFromProjectWithNamesStartingWith",
        "parameters": [
          {
            "description": "name of an organization",
            "in": "path",
            "name": "organizationName",
            "required": true,
            "schema": {
              "type": "string"
            }
          },
          {
            "description": "name of a project",
            "in": "path",
            "name": "projectName",
            "required": true,
            "schema": {
              "type": "string"
            }
          },
          {
            "in": "query",
            "name": "prefix",
            "required": true,
            "schema": {
              "type": "string"
            }
          },
          {
            "example": "basic",
            "in": "header",
            "name": "X-Authorization-Source",
            "required": true
          }
        ],
        "responses": {
          "200": {
            "content": {
              "*/*": {
                "schema": {
                  "type": "array",
                  "items": {
                    "$ref": "#/components/schemas/UserInfo"
                  }
                }
              }
            },
            "description": "Successfully fetched users not from project."
          },
          "401": {
            "content": {
              "*/*": {
                "schema": {
                  "type": "array",
                  "items": {
                    "$ref": "#/components/schemas/UserInfo"
                  }
                }
              }
            },
            "description": "Unauthorized"
          },
          "404": {
            "content": {
              "*/*": {
                "schema": {
                  "type": "array",
                  "items": {
                    "$ref": "#/components/schemas/UserInfo"
                  }
                }
              }
            },
            "description": "Project with such name was not found or considered to be private."
          }
        },
        "security": [
          {
            "basic": []
          }
        ],
        "summary": "Get users not from project.",
        "tags": [
          "projects"
        ]
      }
    },
    "/api/v1/projects/{organizationName}/{projectName}/users/roles": {
      "get": {
        "description": "If userName is not present, then will return the role of current user in given project, otherwise will return role of user with name userName in project with name projectName.",
        "operationId": "getRole",
        "parameters": [
          {
            "description": "name of an organization in which given project is in",
            "in": "path",
            "name": "organizationName",
            "required": true,
            "schema": {
              "type": "string"
            }
          },
          {
            "description": "name of a project",
            "in": "path",
            "name": "projectName",
            "required": true,
            "schema": {
              "type": "string"
            }
          },
          {
            "description": "name of a user that is being requested",
            "in": "query",
            "name": "userName",
            "required": false,
            "schema": {
              "type": "string"
            }
          },
          {
            "example": "basic",
            "in": "header",
            "name": "X-Authorization-Source",
            "required": true
          }
        ],
        "responses": {
          "200": {
            "content": {
              "*/*": {
                "schema": {
                  "type": "string",
                  "enum": [
                    "ADMIN",
                    "NONE",
                    "OWNER",
                    "SUPER_ADMIN",
                    "VIEWER"
                  ]
                }
              }
            },
            "description": "Successfully fetched user\u0027s role"
          },
          "401": {
            "content": {
              "*/*": {
                "schema": {
                  "type": "string",
                  "enum": [
                    "ADMIN",
                    "NONE",
                    "OWNER",
                    "SUPER_ADMIN",
                    "VIEWER"
                  ]
                }
              }
            },
            "description": "Unauthorized"
          },
          "404": {
            "content": {
              "*/*": {
                "schema": {
                  "type": "string",
                  "enum": [
                    "ADMIN",
                    "NONE",
                    "OWNER",
                    "SUPER_ADMIN",
                    "VIEWER"
                  ]
                }
              }
            },
            "description": "Requested user or project doesn\u0027t exist or the user doesn\u0027t have enough permissions (i.e. project is hidden from the current user)"
          }
        },
        "security": [
          {
            "basic": []
          }
        ],
        "summary": "Get role for a user on a particular project.",
        "tags": [
          "projects",
          "roles"
        ]
      },
      "post": {
        "description": "Set role for a user on a particular project",
        "operationId": "setRole",
        "parameters": [
          {
            "description": "name of an organization in which given project is in",
            "in": "path",
            "name": "organizationName",
            "required": true,
            "schema": {
              "type": "string"
            }
          },
          {
            "description": "name of a project",
            "in": "path",
            "name": "projectName",
            "required": true,
            "schema": {
              "type": "string"
            }
          },
          {
            "description": "setRoleRequest passed through body",
            "in": "path",
            "name": "setRoleRequest",
            "required": true
          },
          {
            "example": "basic",
            "in": "header",
            "name": "X-Authorization-Source",
            "required": true
          }
        ],
        "requestBody": {
          "content": {
            "application/json": {
              "schema": {
                "$ref": "#/components/schemas/SetRoleRequest"
              }
            }
          },
          "required": true
        },
        "responses": {
          "200": {
            "content": {
              "*/*": {
                "schema": {
                  "$ref": "#/components/schemas/Unit"
                }
              }
            },
            "description": "Permission added"
          },
          "401": {
            "content": {
              "*/*": {
                "schema": {
                  "$ref": "#/components/schemas/Unit"
                }
              }
            },
            "description": "Unauthorized"
          },
          "403": {
            "content": {
              "*/*": {
                "schema": {
                  "$ref": "#/components/schemas/Unit"
                }
              }
            },
            "description": "User doesn\u0027t have permissions to manage this members"
          },
          "404": {
            "content": {
              "*/*": {
                "schema": {
                  "$ref": "#/components/schemas/Unit"
                }
              }
            },
            "description": "Requested user or project doesn\u0027t exist"
          }
        },
        "security": [
          {
            "basic": []
          }
        ],
        "summary": "Set role for a user on a particular project",
        "tags": [
          "projects",
          "roles"
        ]
      }
    },
    "/api/v1/projects/{organizationName}/{projectName}/users/roles/{userName}": {
      "delete": {
        "description": "Removes user\u0027s role on a particular project",
        "operationId": "removeRole",
        "parameters": [
          {
            "description": "name of an organization in which given project is in",
            "in": "path",
            "name": "organizationName",
            "required": true,
            "schema": {
              "type": "string"
            }
          },
          {
            "description": "name of a project",
            "in": "path",
            "name": "projectName",
            "required": true,
            "schema": {
              "type": "string"
            }
          },
          {
            "description": "username",
            "in": "path",
            "name": "userName",
            "required": true,
            "schema": {
              "type": "string"
            }
          },
          {
            "example": "basic",
            "in": "header",
            "name": "X-Authorization-Source",
            "required": true
          }
        ],
        "responses": {
          "200": {
            "content": {
              "*/*": {
                "schema": {
                  "$ref": "#/components/schemas/Unit"
                }
              }
            },
            "description": "Permission removed"
          },
          "401": {
            "content": {
              "*/*": {
                "schema": {
                  "$ref": "#/components/schemas/Unit"
                }
              }
            },
            "description": "Unauthorized"
          },
          "403": {
            "content": {
              "*/*": {
                "schema": {
                  "$ref": "#/components/schemas/Unit"
                }
              }
            },
            "description": "User doesn\u0027t have permissions to manage this members"
          },
          "404": {
            "content": {
              "*/*": {
                "schema": {
                  "$ref": "#/components/schemas/Unit"
                }
              }
            },
            "description": "Requested user or project doesn\u0027t exist"
          }
        },
        "security": [
          {
            "basic": []
          }
        ],
        "summary": "Removes user\u0027s role on a particular project",
        "tags": [
          "projects",
          "roles"
        ]
      }
    },
    "/api/v1/run/re-trigger": {
      "post": {
        "operationId": "reTrigger",
        "parameters": [
          {
            "in": "query",
            "name": "executionId",
            "required": true,
            "schema": {
              "type": "integer",
              "format": "int64"
            }
          }
        ],
        "responses": {
          "200": {
            "content": {
              "*/*": {
                "schema": {
                  "type": "string"
                }
              }
            },
            "description": "OK"
          }
        },
        "tags": [
          "run-execution-controller"
        ]
      }
    },
    "/api/v1/run/trigger": {
      "post": {
        "operationId": "trigger",
        "requestBody": {
          "content": {
            "application/json": {
              "schema": {
                "$ref": "#/components/schemas/CreateExecutionRequest"
              }
            }
          },
          "required": true
        },
        "responses": {
          "200": {
            "content": {
              "*/*": {
                "schema": {
                  "type": "string"
                }
              }
            },
            "description": "OK"
          }
        },
        "tags": [
          "run-execution-controller"
        ]
      }
    },
    "/api/v1/test-execution": {
      "post": {
        "operationId": "getTestExecutionByLocation",
        "parameters": [
          {
            "in": "query",
            "name": "executionId",
            "required": true,
            "schema": {
              "type": "integer",
              "format": "int64"
            }
          },
          {
            "example": "basic",
            "in": "header",
            "name": "X-Authorization-Source",
            "required": true
          }
        ],
        "requestBody": {
          "content": {
            "application/json": {
              "schema": {
                "$ref": "#/components/schemas/TestResultLocation"
              }
            }
          },
          "required": true
        },
        "responses": {
          "401": {
            "content": {
              "*/*": {
                "schema": {
                  "$ref": "#/components/schemas/TestExecutionDto"
                }
              }
            },
            "description": "Unauthorized"
          }
        },
        "security": [
          {
            "basic": []
          }
        ],
        "tags": [
          "test-executions"
        ]
      }
    },
    "/api/v1/test-executions": {
      "post": {
        "operationId": "getTestExecutions",
        "parameters": [
          {
            "in": "query",
            "name": "executionId",
            "required": true,
            "schema": {
              "type": "integer",
              "format": "int64"
            }
          },
          {
            "in": "query",
            "name": "page",
            "required": true,
            "schema": {
              "type": "integer",
              "format": "int32"
            }
          },
          {
            "in": "query",
            "name": "size",
            "required": true,
            "schema": {
              "type": "integer",
              "format": "int32"
            }
          },
          {
            "in": "query",
            "name": "checkDebugInfo",
            "required": false,
            "schema": {
              "type": "boolean",
              "default": false
            }
          },
          {
            "example": "basic",
            "in": "header",
            "name": "X-Authorization-Source",
            "required": true
          }
        ],
        "requestBody": {
          "content": {
            "application/json": {
              "schema": {
                "$ref": "#/components/schemas/TestExecutionFilters"
              }
            }
          }
        },
        "responses": {
          "401": {
            "content": {
              "*/*": {
                "schema": {
                  "type": "array",
                  "items": {
                    "$ref": "#/components/schemas/TestExecutionDto"
                  }
                }
              }
            },
            "description": "Unauthorized"
          }
        },
        "security": [
          {
            "basic": []
          }
        ],
        "tags": [
          "test-executions"
        ]
      }
    },
    "/api/v1/test-suites-sources/available": {
      "get": {
        "description": "Get list of organizations with public test suite sources",
        "operationId": "getOrganizationNamesWithPublicTestSuiteSources",
        "parameters": [
          {
            "example": "basic",
            "in": "header",
            "name": "X-Authorization-Source",
            "required": true
          }
        ],
        "responses": {
          "200": {
            "content": {
              "*/*": {
                "schema": {
                  "type": "array",
                  "items": {
                    "$ref": "#/components/schemas/TestSuitesSourceDto"
                  }
                }
              }
            },
            "description": "Successfully fetched organizations with public test suite sources."
          },
          "401": {
            "content": {
              "*/*": {
                "schema": {
                  "type": "array",
                  "items": {
                    "$ref": "#/components/schemas/TestSuitesSourceDto"
                  }
                }
              }
            },
            "description": "Unauthorized"
          }
        },
        "security": [
          {
            "basic": []
          }
        ],
        "summary": "Get organizations with public test suite sources.",
        "tags": [
          "test-suites-source"
        ]
      }
    },
    "/api/v1/test-suites-sources/create": {
      "post": {
        "description": "Get or create a new test suite source by provided values.",
        "operationId": "createTestSuitesSource",
        "parameters": [
          {
            "example": "basic",
            "in": "header",
            "name": "X-Authorization-Source",
            "required": true
          }
        ],
        "requestBody": {
          "content": {
            "application/json": {
              "schema": {
                "$ref": "#/components/schemas/TestSuitesSourceDto"
              }
            }
          },
          "required": true
        },
        "responses": {
          "200": {
            "content": {
              "*/*": {
                "schema": {
                  "type": "string",
                  "enum": [
                    "CONFLICT",
                    "EXIST",
                    "NEW",
                    "UPDATED"
                  ]
                }
              }
            },
            "description": "Successfully get or create test suites source with requested values."
          },
          "401": {
            "content": {
              "*/*": {
                "schema": {
                  "type": "string",
                  "enum": [
                    "CONFLICT",
                    "EXIST",
                    "NEW",
                    "UPDATED"
                  ]
                }
              }
            },
            "description": "Unauthorized"
          },
          "404": {
            "content": {
              "*/*": {
                "schema": {
                  "type": "string",
                  "enum": [
                    "CONFLICT",
                    "EXIST",
                    "NEW",
                    "UPDATED"
                  ]
                }
              }
            },
            "description": "Either git credentials were not found by provided url or organization was not found by provided name."
          },
          "409": {
            "content": {
              "*/*": {
                "schema": {
                  "type": "string",
                  "enum": [
                    "CONFLICT",
                    "EXIST",
                    "NEW",
                    "UPDATED"
                  ]
                }
              }
            },
            "description": "Test suite name is already taken."
          }
        },
        "security": [
          {
            "basic": []
          }
        ],
        "summary": "Get or create a new test suite source by provided values.",
        "tags": [
          "test-suites-source"
        ]
      }
    },
    "/api/v1/test-suites-sources/update": {
      "post": {
        "description": "Get or create a new test suite source by provided values.",
        "operationId": "update",
        "parameters": [
          {
            "description": "ID of test suites source",
            "in": "query",
            "name": "id",
            "required": true,
            "schema": {
              "type": "integer",
              "format": "int64"
            }
          },
          {
            "example": "basic",
            "in": "header",
            "name": "X-Authorization-Source",
            "required": true
          }
        ],
        "requestBody": {
          "content": {
            "application/json": {
              "schema": {
                "$ref": "#/components/schemas/TestSuitesSourceDto"
              }
            }
          },
          "required": true
        },
        "responses": {
          "200": {
            "content": {
              "*/*": {
                "schema": {
                  "type": "string",
                  "enum": [
                    "CONFLICT",
                    "EXIST",
                    "NEW",
                    "UPDATED"
                  ]
                }
              }
            },
            "description": "Successfully get or create test suites source with requested values."
          },
          "400": {
            "content": {
              "*/*": {
                "schema": {
                  "type": "string",
                  "enum": [
                    "CONFLICT",
                    "EXIST",
                    "NEW",
                    "UPDATED"
                  ]
                }
              }
            },
            "description": "Try to change organization or git by this request."
          },
          "401": {
            "content": {
              "*/*": {
                "schema": {
                  "type": "string",
                  "enum": [
                    "CONFLICT",
                    "EXIST",
                    "NEW",
                    "UPDATED"
                  ]
                }
              }
            },
            "description": "Unauthorized"
          },
          "404": {
            "content": {
              "*/*": {
                "schema": {
                  "type": "string",
                  "enum": [
                    "CONFLICT",
                    "EXIST",
                    "NEW",
                    "UPDATED"
                  ]
                }
              }
            },
            "description": "Test suites source was not found by provided ID."
          },
          "409": {
            "content": {
              "*/*": {
                "schema": {
                  "type": "string",
                  "enum": [
                    "CONFLICT",
                    "EXIST",
                    "NEW",
                    "UPDATED"
                  ]
                }
              }
            },
            "description": "Test suite name is already taken."
          }
        },
        "security": [
          {
            "basic": []
          }
        ],
        "summary": "Get or create a new test suite source by provided values.",
        "tags": [
          "test-suites-source"
        ]
      }
    },
    "/api/v1/test-suites-sources/{organizationName}/list": {
      "get": {
        "description": "List test suites source by organization name.",
        "operationId": "list",
        "parameters": [
          {
            "description": "name of organization",
            "in": "path",
            "name": "organizationName",
            "required": true,
            "schema": {
              "type": "string"
            }
          },
          {
            "example": "basic",
            "in": "header",
            "name": "X-Authorization-Source",
            "required": true
          }
        ],
        "responses": {
          "200": {
            "content": {
              "*/*": {
                "schema": {
                  "type": "array",
                  "items": {
                    "$ref": "#/components/schemas/TestSuitesSourceDto"
                  }
                }
              }
            },
            "description": "Successfully fetched list of test suites sources by organization name."
          },
          "401": {
            "content": {
              "*/*": {
                "schema": {
                  "type": "array",
                  "items": {
                    "$ref": "#/components/schemas/TestSuitesSourceDto"
                  }
                }
              }
            },
            "description": "Unauthorized"
          },
          "404": {
            "content": {
              "*/*": {
                "schema": {
                  "type": "array",
                  "items": {
                    "$ref": "#/components/schemas/TestSuitesSourceDto"
                  }
                }
              }
            },
            "description": "Organization was not found by provided name."
          }
        },
        "security": [
          {
            "basic": []
          }
        ],
        "summary": "List test suites source by organization name.",
        "tags": [
          "test-suites-source"
        ]
      }
    },
    "/api/v1/test-suites-sources/{organizationName}/list-snapshot": {
      "get": {
        "description": "List of snapshot for all test suites sources in requested organization.",
        "operationId": "listSnapshots",
        "parameters": [
          {
            "description": "name of organization",
            "in": "path",
            "name": "organizationName",
            "required": true,
            "schema": {
              "type": "string"
            }
          },
          {
            "example": "basic",
            "in": "header",
            "name": "X-Authorization-Source",
            "required": true
          }
        ],
        "responses": {
          "200": {
            "content": {
              "*/*": {
                "schema": {
                  "type": "array",
                  "items": {
                    "$ref": "#/components/schemas/TestSuitesSourceSnapshotKey"
                  }
                }
              }
            },
            "description": "Successfully listed snapshots for all test suites sources in requested organization."
          },
          "401": {
            "content": {
              "*/*": {
                "schema": {
                  "type": "array",
                  "items": {
                    "$ref": "#/components/schemas/TestSuitesSourceSnapshotKey"
                  }
                }
              }
            },
            "description": "Unauthorized"
          },
          "404": {
            "content": {
              "*/*": {
                "schema": {
                  "type": "array",
                  "items": {
                    "$ref": "#/components/schemas/TestSuitesSourceSnapshotKey"
                  }
                }
              }
            },
            "description": "Organization was not found by provided name."
          }
        },
        "security": [
          {
            "basic": []
          }
        ],
        "summary": "List of snapshot for all test suites sources in requested organization.",
        "tags": [
          "test-suites-source"
        ]
      }
    },
    "/api/v1/test-suites-sources/{organizationName}/{sourceName}": {
      "get": {
        "description": "Get test suites source by organization name and test suites source name.",
        "operationId": "findAsDtoByName",
        "parameters": [
          {
            "description": "name of organization",
            "in": "path",
            "name": "organizationName",
            "required": true,
            "schema": {
              "type": "string"
            }
          },
          {
            "description": "name of test suites source",
            "in": "path",
            "name": "sourceName",
            "required": true,
            "schema": {
              "type": "string"
            }
          },
          {
            "example": "basic",
            "in": "header",
            "name": "X-Authorization-Source",
            "required": true
          }
        ],
        "responses": {
          "200": {
            "content": {
              "*/*": {
                "schema": {
                  "$ref": "#/components/schemas/TestSuitesSourceDto"
                }
              }
            },
            "description": "Successfully fetched list of test suites sources by organization name."
          },
          "401": {
            "content": {
              "*/*": {
                "schema": {
                  "$ref": "#/components/schemas/TestSuitesSourceDto"
                }
              }
            },
            "description": "Unauthorized"
          },
          "404": {
            "content": {
              "*/*": {
                "schema": {
                  "$ref": "#/components/schemas/TestSuitesSourceDto"
                }
              }
            },
            "description": "Either organization was not found by provided name or test suites source with such name in organization name was not found."
          }
        },
        "security": [
          {
            "basic": []
          }
        ],
        "summary": "Get test suites source by organization name and source name.",
        "tags": [
          "test-suites-source"
        ]
      }
    },
    "/api/v1/test-suites-sources/{organizationName}/{sourceName}/branch-list-to-fetch": {
      "get": {
        "description": "Get list of branches which can be fetched from test suites source.",
        "operationId": "branchListToFetch",
        "parameters": [
          {
            "in": "path",
            "name": "organizationName",
            "required": true,
            "schema": {
              "type": "string"
            }
          },
          {
            "in": "path",
            "name": "sourceName",
            "required": true,
            "schema": {
              "type": "string"
            }
          },
          {
            "example": "basic",
            "in": "header",
            "name": "X-Authorization-Source",
            "required": true
          }
        ],
        "responses": {
          "200": {
            "content": {
              "*/*": {
                "schema": {
                  "type": "array",
                  "items": {
                    "type": "string"
                  }
                }
              }
            },
            "description": "Successfully listed branches which can be fetched from requested test suites source."
          },
          "401": {
            "content": {
              "*/*": {
                "schema": {
                  "type": "array",
                  "items": {
                    "type": "string"
                  }
                }
              }
            },
            "description": "Unauthorized"
          }
        },
        "security": [
          {
            "basic": []
          }
        ],
        "summary": "Get list of branches which can be fetched from test suites source.",
        "tags": [
          "test-suites-source"
        ]
      }
    },
    "/api/v1/test-suites-sources/{organizationName}/{sourceName}/contains-snapshot": {
      "get": {
        "description": "Check that test suites source contains provided version.",
        "operationId": "containsSnapshot",
        "parameters": [
          {
            "description": "name of organization",
            "in": "path",
            "name": "organizationName",
            "required": true,
            "schema": {
              "type": "string"
            }
          },
          {
            "description": "name of test suites source",
            "in": "path",
            "name": "sourceName",
            "required": true,
            "schema": {
              "type": "string"
            }
          },
          {
            "description": "version of checking snapshot",
            "in": "query",
            "name": "version",
            "required": true,
            "schema": {
              "type": "string"
            }
          },
          {
            "example": "basic",
            "in": "header",
            "name": "X-Authorization-Source",
            "required": true
          }
        ],
        "responses": {
          "200": {
            "content": {
              "*/*": {
                "schema": {
                  "type": "boolean"
                }
              }
            },
            "description": "Successfully checked snapshot with provided values."
          },
          "401": {
            "content": {
              "*/*": {
                "schema": {
                  "type": "boolean"
                }
              }
            },
            "description": "Unauthorized"
          },
          "404": {
            "content": {
              "*/*": {
                "schema": {
                  "type": "boolean"
                }
              }
            },
            "description": "Either organization was not found by provided name or test suites source with such name in organization name was not found."
          }
        },
        "security": [
          {
            "basic": []
          }
        ],
        "summary": "Check that test suites source contains provided version.",
        "tags": [
          "test-suites-source"
        ]
      }
    },
    "/api/v1/test-suites-sources/{organizationName}/{sourceName}/delete-test-suites-and-snapshot": {
      "delete": {
        "description": "Delete test suites and snapshot for requested version from provided test suites source.",
        "operationId": "deleteTestSuitesAndSnapshot",
        "parameters": [
          {
            "description": "name of organization",
            "in": "path",
            "name": "organizationName",
            "required": true,
            "schema": {
              "type": "string"
            }
          },
          {
            "description": "name of test suites source",
            "in": "path",
            "name": "sourceName",
            "required": true,
            "schema": {
              "type": "string"
            }
          },
          {
            "in": "query",
            "name": "version",
            "required": true,
            "schema": {
              "type": "string"
            }
          },
          {
            "example": "basic",
            "in": "header",
            "name": "X-Authorization-Source",
            "required": true
          }
        ],
        "responses": {
          "200": {
            "content": {
              "*/*": {
                "schema": {
                  "type": "boolean"
                }
              }
            },
            "description": "Successfully deleted test suites and snapshot for requested version from provided source."
          },
          "401": {
            "content": {
              "*/*": {
                "schema": {
                  "type": "boolean"
                }
              }
            },
            "description": "Unauthorized"
          },
          "404": {
            "content": {
              "*/*": {
                "schema": {
                  "type": "boolean"
                }
              }
            },
            "description": "Either organization was not found by provided name or test suites source with such name in organization name was not found."
          }
        },
        "security": [
          {
            "basic": []
          }
        ],
        "summary": "Delete test suites and snapshot for requested version from provided test suites source.",
        "tags": [
          "test-suites-source"
        ]
      }
    },
    "/api/v1/test-suites-sources/{organizationName}/{sourceName}/download-snapshot": {
      "post": {
        "description": "Download a snapshot of test suites source.",
        "operationId": "downloadSnapshot",
        "parameters": [
          {
            "description": "name of organization",
            "in": "path",
            "name": "organizationName",
            "required": true,
            "schema": {
              "type": "string"
            }
          },
          {
            "description": "name of test suites source",
            "in": "path",
            "name": "sourceName",
            "required": true,
            "schema": {
              "type": "string"
            }
          },
          {
            "description": "version of downloading snapshot",
            "in": "query",
            "name": "version",
            "required": true,
            "schema": {
              "type": "string"
            }
          },
          {
            "example": "basic",
            "in": "header",
            "name": "X-Authorization-Source",
            "required": true
          }
        ],
        "responses": {
          "200": {
            "content": {
              "application/octet-stream": {
                "schema": {
                  "type": "array",
                  "items": {
                    "type": "object",
                    "properties": {
                      "char": {
                        "type": "string"
                      },
                      "direct": {
                        "type": "boolean"
                      },
                      "double": {
                        "type": "number",
                        "format": "double"
                      },
                      "float": {
                        "type": "number",
                        "format": "float"
                      },
                      "int": {
                        "type": "integer",
                        "format": "int32"
                      },
                      "long": {
                        "type": "integer",
                        "format": "int64"
                      },
                      "readOnly": {
                        "type": "boolean"
                      },
                      "short": {
                        "type": "integer",
                        "format": "int32"
                      }
                    }
                  }
                }
              }
            },
            "description": "Successfully downloaded snapshot with provided version."
          },
          "401": {
            "content": {
              "application/octet-stream": {
                "schema": {
                  "type": "array",
                  "items": {
                    "type": "object",
                    "properties": {
                      "char": {
                        "type": "string"
                      },
                      "direct": {
                        "type": "boolean"
                      },
                      "double": {
                        "type": "number",
                        "format": "double"
                      },
                      "float": {
                        "type": "number",
                        "format": "float"
                      },
                      "int": {
                        "type": "integer",
                        "format": "int32"
                      },
                      "long": {
                        "type": "integer",
                        "format": "int64"
                      },
                      "readOnly": {
                        "type": "boolean"
                      },
                      "short": {
                        "type": "integer",
                        "format": "int32"
                      }
                    }
                  }
                }
              }
            },
            "description": "Unauthorized"
          },
          "404": {
            "content": {
              "application/octet-stream": {
                "schema": {
                  "type": "array",
                  "items": {
                    "type": "object",
                    "properties": {
                      "char": {
                        "type": "string"
                      },
                      "direct": {
                        "type": "boolean"
                      },
                      "double": {
                        "type": "number",
                        "format": "double"
                      },
                      "float": {
                        "type": "number",
                        "format": "float"
                      },
                      "int": {
                        "type": "integer",
                        "format": "int32"
                      },
                      "long": {
                        "type": "integer",
                        "format": "int64"
                      },
                      "readOnly": {
                        "type": "boolean"
                      },
                      "short": {
                        "type": "integer",
                        "format": "int32"
                      }
                    }
                  }
                }
              }
            },
            "description": "Either organization was not found by provided name or test suites source with such name in organization name was not found."
          }
        },
        "security": [
          {
            "basic": []
          }
        ],
        "summary": "Download a snapshot of test suites source.",
        "tags": [
          "test-suites-source"
        ]
      }
    },
    "/api/v1/test-suites-sources/{organizationName}/{sourceName}/fetch": {
      "post": {
        "description": "Post fetching of new tests from test suites source.",
        "operationId": "triggerFetch",
        "parameters": [
          {
            "description": "name of organization",
            "in": "path",
            "name": "organizationName",
            "required": true,
            "schema": {
              "type": "string"
            }
          },
          {
            "description": "name of test suites source",
            "in": "path",
            "name": "sourceName",
            "required": true,
            "schema": {
              "type": "string"
            }
          },
          {
            "description": "fetch mode",
            "in": "query",
            "name": "mode",
            "required": true,
            "schema": {
              "type": "string",
              "enum": [
                "BY_BRANCH",
                "BY_COMMIT",
                "BY_TAG"
              ]
            }
          },
          {
            "description": "version to be fetched: tag, branch or commit id",
            "in": "query",
            "name": "version",
            "required": true,
            "schema": {
              "type": "string"
            }
          },
          {
            "example": "basic",
            "in": "header",
            "name": "X-Authorization-Source",
            "required": true
          }
        ],
        "responses": {
          "202": {
            "content": {
              "*/*": {
                "schema": {
                  "type": "string"
                }
              }
            },
            "description": "Successfully trigger fetching new tests from requested test suites source."
          },
          "401": {
            "content": {
              "*/*": {
                "schema": {
                  "type": "string"
                }
              }
            },
            "description": "Unauthorized"
          }
        },
        "security": [
          {
            "basic": []
          }
        ],
        "summary": "Post fetching of new tests from test suites source.",
        "tags": [
          "test-suites-source"
        ]
      }
    },
    "/api/v1/test-suites-sources/{organizationName}/{sourceName}/get-test-suites": {
      "get": {
        "description": "List of test suites in requested test suites source.",
        "operationId": "getTestSuiteDtos",
        "parameters": [
          {
            "description": "name of organization",
            "in": "path",
            "name": "organizationName",
            "required": true,
            "schema": {
              "type": "string"
            }
          },
          {
            "description": "name of test suites source",
            "in": "path",
            "name": "sourceName",
            "required": true,
            "schema": {
              "type": "string"
            }
          },
          {
            "in": "query",
            "name": "version",
            "required": true,
            "schema": {
              "type": "string"
            }
          },
          {
            "example": "basic",
            "in": "header",
            "name": "X-Authorization-Source",
            "required": true
          }
        ],
        "responses": {
          "200": {
            "content": {
              "*/*": {
                "schema": {
                  "type": "array",
                  "items": {
                    "$ref": "#/components/schemas/TestSuiteDto"
                  }
                }
              }
            },
            "description": "Successfully listed snapshots for requested test suites source."
          },
          "401": {
            "content": {
              "*/*": {
                "schema": {
                  "type": "array",
                  "items": {
                    "$ref": "#/components/schemas/TestSuiteDto"
                  }
                }
              }
            },
            "description": "Unauthorized"
          },
          "404": {
            "content": {
              "*/*": {
                "schema": {
                  "type": "array",
                  "items": {
                    "$ref": "#/components/schemas/TestSuiteDto"
                  }
                }
              }
            },
            "description": "Either organization was not found by provided name or test suites source with such name in organization name was not found."
          }
        },
        "security": [
          {
            "basic": []
          }
        ],
        "summary": "List of test suites in requested test suites source.",
        "tags": [
          "test-suites-source"
        ]
      }
    },
    "/api/v1/test-suites-sources/{organizationName}/{sourceName}/list-snapshot": {
      "get": {
        "description": "List of snapshot for test suites source.",
        "operationId": "listSnapshotVersions",
        "parameters": [
          {
            "description": "name of organization",
            "in": "path",
            "name": "organizationName",
            "required": true,
            "schema": {
              "type": "string"
            }
          },
          {
            "description": "name of test suites source",
            "in": "path",
            "name": "sourceName",
            "required": true,
            "schema": {
              "type": "string"
            }
          },
          {
            "example": "basic",
            "in": "header",
            "name": "X-Authorization-Source",
            "required": true
          }
        ],
        "responses": {
          "200": {
            "content": {
              "*/*": {
                "schema": {
                  "type": "array",
                  "items": {
                    "$ref": "#/components/schemas/TestSuitesSourceSnapshotKey"
                  }
                }
              }
            },
            "description": "Successfully listed snapshots for requested test suites source."
          },
          "401": {
            "content": {
              "*/*": {
                "schema": {
                  "type": "array",
                  "items": {
                    "$ref": "#/components/schemas/TestSuitesSourceSnapshotKey"
                  }
                }
              }
            },
            "description": "Unauthorized"
          },
          "404": {
            "content": {
              "*/*": {
                "schema": {
                  "type": "array",
                  "items": {
                    "$ref": "#/components/schemas/TestSuitesSourceSnapshotKey"
                  }
                }
              }
            },
            "description": "Either organization was not found by provided name or test suites source with such name in organization name was not found."
          }
        },
        "security": [
          {
            "basic": []
          }
        ],
        "summary": "List of snapshot for test suites source.",
        "tags": [
          "test-suites-source"
        ]
      }
    },
    "/api/v1/test-suites-sources/{organizationName}/{sourceName}/tag-list-to-fetch": {
      "get": {
        "description": "Get list of tags which can be fetched from test suites source.",
        "operationId": "tagListToFetch",
        "parameters": [
          {
            "in": "path",
            "name": "organizationName",
            "required": true,
            "schema": {
              "type": "string"
            }
          },
          {
            "in": "path",
            "name": "sourceName",
            "required": true,
            "schema": {
              "type": "string"
            }
          },
          {
            "example": "basic",
            "in": "header",
            "name": "X-Authorization-Source",
            "required": true
          }
        ],
        "responses": {
          "200": {
            "content": {
              "*/*": {
                "schema": {
                  "type": "array",
                  "items": {
                    "type": "string"
                  }
                }
              }
            },
            "description": "Successfully listed tags which can be fetched from requested test suites source."
          },
          "401": {
            "content": {
              "*/*": {
                "schema": {
                  "type": "array",
                  "items": {
                    "type": "string"
                  }
                }
              }
            },
            "description": "Unauthorized"
          }
        },
        "security": [
          {
            "basic": []
          }
        ],
        "summary": "Get list of tags which can be fetched from test suites source.",
        "tags": [
          "test-suites-source"
        ]
      }
    },
    "/api/v1/test-suites-sources/{organizationName}/{sourceName}/upload-snapshot": {
      "post": {
        "description": "Upload a snapshot of test suites source.",
        "operationId": "uploadSnapshot",
        "parameters": [
          {
            "description": "name of organization",
            "in": "path",
            "name": "organizationName",
            "required": true,
            "schema": {
              "type": "string"
            }
          },
          {
            "description": "name of test suites source",
            "in": "path",
            "name": "sourceName",
            "required": true,
            "schema": {
              "type": "string"
            }
          },
          {
            "description": "version of uploading snapshot",
            "in": "query",
            "name": "version",
            "required": true,
            "schema": {
              "type": "string"
            }
          },
          {
            "description": "creationTime of uploading snapshot",
            "in": "query",
            "name": "creationTime",
            "required": true,
            "schema": {
              "type": "integer",
              "format": "int64"
            }
          },
          {
            "description": "content of uploading snapshot",
            "in": "query",
            "name": "content",
            "required": true
          },
          {
            "example": "basic",
            "in": "header",
            "name": "X-Authorization-Source",
            "required": true
          }
        ],
        "requestBody": {
          "content": {
            "multipart/form-data": {
              "schema": {
                "type": "object",
                "properties": {
                  "content": {
                    "$ref": "#/components/schemas/Part"
                  }
                },
                "required": [
                  "content"
                ]
              }
            }
          }
        },
        "responses": {
          "200": {
            "content": {
              "*/*": {
                "schema": {
                  "$ref": "#/components/schemas/Unit"
                }
              }
            },
            "description": "Successfully uploaded provided snapshot."
          },
          "401": {
            "content": {
              "*/*": {
                "schema": {
                  "$ref": "#/components/schemas/Unit"
                }
              }
            },
            "description": "Unauthorized"
          },
          "404": {
            "content": {
              "*/*": {
                "schema": {
                  "$ref": "#/components/schemas/Unit"
                }
              }
            },
            "description": "Either organization was not found by provided name or test suites source with such name in organization name was not found."
          }
        },
        "security": [
          {
            "basic": []
          }
        ],
        "summary": "Upload a snapshot of test suites source.",
        "tags": [
          "test-suites-source"
        ]
      }
    },
    "/api/v1/test-suites/public": {
      "get": {
        "description": "Get list of public test suites.",
        "operationId": "getPublicTestSuites",
        "parameters": [
          {
            "description": "is given request sent for browsing test suites for contest, default is false",
            "in": "query",
            "name": "isContest",
            "required": false,
            "schema": {
              "type": "boolean",
              "default": false
            }
          },
          {
            "description": "name of an organization",
            "in": "path",
            "name": "organizationName",
            "required": true
          }
        ],
        "responses": {
          "200": {
            "content": {
              "*/*": {
                "schema": {
                  "type": "array",
                  "items": {
                    "$ref": "#/components/schemas/TestSuiteDto"
                  }
                }
              }
            },
            "description": "Successfully fetched public test suites."
          },
          "401": {
            "content": {
              "*/*": {
                "schema": {
                  "type": "array",
                  "items": {
                    "$ref": "#/components/schemas/TestSuiteDto"
                  }
                }
              }
            },
            "description": "Unauthorized"
          }
        },
        "security": [
          {
            "basic": []
          }
        ],
        "summary": "Get list of public test suites.",
        "tags": [
          "rights",
          "organizations",
          "test-suites"
        ]
      }
    },
    "/api/v1/test-suites/{organizationName}/available": {
      "get": {
        "description": "Get the list of test suites that are available for given organization.",
        "operationId": "getAvailableTestSuitesByOrganization",
        "parameters": [
          {
            "description": "name of an organization",
            "in": "path",
            "name": "organizationName",
            "required": true,
            "schema": {
              "type": "string"
            }
          },
          {
            "description": "requested permission: READ, WRITE or DELETE",
            "in": "query",
            "name": "permission",
            "required": true,
            "schema": {
              "type": "string",
              "enum": [
                "BAN",
                "DELETE",
                "READ",
                "WRITE"
              ]
            }
          },
          {
            "description": "is given request sent for browsing test suites for contest, default is false",
            "in": "query",
            "name": "isContest",
            "required": false,
            "schema": {
              "type": "boolean",
              "default": false
            }
          },
          {
            "example": "basic",
            "in": "header",
            "name": "X-Authorization-Source",
            "required": true
          }
        ],
        "responses": {
          "200": {
            "content": {
              "*/*": {
                "schema": {
                  "type": "array",
                  "items": {
                    "$ref": "#/components/schemas/TestSuiteDto"
                  }
                }
              }
            },
            "description": "Successfully fetched test suites available for given organization."
          },
          "401": {
            "content": {
              "*/*": {
                "schema": {
                  "type": "array",
                  "items": {
                    "$ref": "#/components/schemas/TestSuiteDto"
                  }
                }
              }
            },
            "description": "Unauthorized"
          },
          "403": {
            "content": {
              "*/*": {
                "schema": {
                  "type": "array",
                  "items": {
                    "$ref": "#/components/schemas/TestSuiteDto"
                  }
                }
              }
            },
            "description": "Current user doesn\u0027t have enough permissions to access test suites from current organization."
          },
          "404": {
            "content": {
              "*/*": {
                "schema": {
                  "type": "array",
                  "items": {
                    "$ref": "#/components/schemas/TestSuiteDto"
                  }
                }
              }
            },
            "description": "Organization with such name was not found."
          }
        },
        "security": [
          {
            "basic": []
          }
        ],
        "summary": "Get the list of test suites that are available for given organization.",
        "tags": [
          "rights",
          "organizations",
          "test-suites"
        ]
      }
    },
    "/api/v1/test-suites/{organizationName}/filtered": {
      "get": {
        "description": "Get test suites with filters.",
        "operationId": "getFilteredTestSuites",
        "parameters": [
          {
            "in": "path",
            "name": "organizationName",
            "required": true,
            "schema": {
              "type": "string"
            }
          },
          {
            "description": "test suite tags substring for filtering, default is empty",
            "in": "query",
            "name": "tags",
            "required": false,
            "schema": {
              "type": "string",
              "default": ""
            }
          },
          {
            "description": "test suite name substring for filtering, default is empty",
            "in": "query",
            "name": "name",
            "required": false,
            "schema": {
              "type": "string",
              "default": ""
            }
          },
          {
            "description": "test suite language substring for filtering, default is empty",
            "in": "query",
            "name": "language",
            "required": false,
            "schema": {
              "type": "string",
              "default": ""
            }
          },
          {
            "description": "is given request sent for browsing test suites for contest, default is false",
            "in": "query",
            "name": "isContest",
            "required": false,
            "schema": {
              "type": "boolean",
              "default": false
            }
          }
        ],
        "responses": {
          "200": {
            "content": {
              "*/*": {
                "schema": {
                  "type": "array",
                  "items": {
                    "$ref": "#/components/schemas/TestSuiteDto"
                  }
                }
              }
            },
            "description": "Successfully fetched filtered test suites."
          },
          "401": {
            "content": {
              "*/*": {
                "schema": {
                  "type": "array",
                  "items": {
                    "$ref": "#/components/schemas/TestSuiteDto"
                  }
                }
              }
            },
            "description": "Unauthorized"
          }
        },
        "security": [
          {
            "basic": []
          }
        ],
        "summary": "Get test suites with filters.",
        "tags": [
          "rights",
          "organizations",
          "test-suites"
        ]
      }
    },
    "/api/v1/test-suites/{organizationName}/get-by-ids": {
      "post": {
        "description": "Get list of available test suites for given organization by their ids.",
        "operationId": "getTestSuitesByIds",
        "parameters": [
          {
            "description": "name of an organization",
            "in": "path",
            "name": "organizationName",
            "required": true,
            "schema": {
              "type": "string"
            }
          },
          {
            "description": "is given request sent for browsing test suites for contest, default is false",
            "in": "query",
            "name": "isContest",
            "required": false,
            "schema": {
              "type": "boolean",
              "default": false
            }
          },
          {
            "example": "basic",
            "in": "header",
            "name": "X-Authorization-Source",
            "required": true
          }
        ],
        "requestBody": {
          "content": {
            "application/json": {
              "schema": {
                "type": "array",
                "items": {
                  "type": "integer",
                  "format": "int64"
                }
              }
            }
          },
          "required": true
        },
        "responses": {
          "200": {
            "content": {
              "*/*": {
                "schema": {
                  "type": "array",
                  "items": {
                    "$ref": "#/components/schemas/TestSuiteDto"
                  }
                }
              }
            },
            "description": "Successfully fetched test suites by ids."
          },
          "401": {
            "content": {
              "*/*": {
                "schema": {
                  "type": "array",
                  "items": {
                    "$ref": "#/components/schemas/TestSuiteDto"
                  }
                }
              }
            },
            "description": "Unauthorized"
          },
          "403": {
            "content": {
              "*/*": {
                "schema": {
                  "type": "array",
                  "items": {
                    "$ref": "#/components/schemas/TestSuiteDto"
                  }
                }
              }
            },
            "description": "Current user doesn\u0027t have enough permissions to access test suites from current organization."
          },
          "404": {
            "content": {
              "*/*": {
                "schema": {
                  "type": "array",
                  "items": {
                    "$ref": "#/components/schemas/TestSuiteDto"
                  }
                }
              }
            },
            "description": "Organization with such name was not found."
          }
        },
        "security": [
          {
            "basic": []
          }
        ],
        "summary": "Get test suites by ids.",
        "tags": [
          "rights",
          "organizations",
          "test-suites"
        ]
      }
    },
    "/api/v1/test-suites/{organizationName}/{testSuiteId}": {
      "get": {
        "description": "Get organization\u0027s rights for given test suite.",
        "operationId": "getRights",
        "parameters": [
          {
            "description": "name of an organization for rights check",
            "in": "path",
            "name": "organizationName",
            "required": true,
            "schema": {
              "type": "string"
            }
          },
          {
            "description": "id of a test suite",
            "in": "path",
            "name": "testSuiteId",
            "required": true,
            "schema": {
              "type": "integer",
              "format": "int64"
            }
          },
          {
            "example": "basic",
            "in": "header",
            "name": "X-Authorization-Source",
            "required": true
          }
        ],
        "responses": {
          "200": {
            "content": {
              "*/*": {
                "schema": {
                  "$ref": "#/components/schemas/LnkOrganizationTestSuiteDto"
                }
              }
            },
            "description": "Successfully fetched organization\u0027s rights."
          },
          "401": {
            "content": {
              "*/*": {
                "schema": {
                  "$ref": "#/components/schemas/LnkOrganizationTestSuiteDto"
                }
              }
            },
            "description": "Unauthorized"
          },
          "403": {
            "content": {
              "*/*": {
                "schema": {
                  "$ref": "#/components/schemas/LnkOrganizationTestSuiteDto"
                }
              }
            },
            "description": "Permissions for test suite access were not gained."
          },
          "404": {
            "content": {
              "*/*": {
                "schema": {
                  "$ref": "#/components/schemas/LnkOrganizationTestSuiteDto"
                }
              }
            },
            "description": "Requested organization or test suite doesn\u0027t exist."
          }
        },
        "security": [
          {
            "basic": []
          }
        ],
        "summary": "Get organization\u0027s rights for given test suite.",
        "tags": [
          "rights",
          "organizations",
          "test-suites"
        ]
      }
    },
    "/api/v1/test-suites/{ownerOrganizationName}/batch-change-visibility": {
      "post": {
        "description": "Make given test suites public or private.",
        "operationId": "changeTestSuiteVisibilityBatch",
        "parameters": [
          {
            "description": "name of an organization-maintainer",
            "in": "path",
            "name": "ownerOrganizationName",
            "required": true,
            "schema": {
              "type": "string"
            }
          },
          {
            "description": "flag to make test suite public or private",
            "in": "query",
            "name": "isPublic",
            "required": true,
            "schema": {
              "type": "boolean"
            }
          },
          {
            "example": "basic",
            "in": "header",
            "name": "X-Authorization-Source",
            "required": true
          }
        ],
        "requestBody": {
          "content": {
            "application/json": {
              "schema": {
                "type": "array",
                "items": {
                  "type": "integer",
                  "format": "int64"
                }
              }
            }
          },
          "required": true
        },
        "responses": {
          "200": {
            "content": {
              "*/*": {
                "schema": {
                  "type": "string"
                }
              }
            },
            "description": "Visibility changed"
          },
          "401": {
            "content": {
              "*/*": {
                "schema": {
                  "type": "string"
                }
              }
            },
            "description": "Unauthorized"
          },
          "403": {
            "content": {
              "*/*": {
                "schema": {
                  "type": "string"
                }
              }
            },
            "description": "Given organization has been forbidden to change given test suite visibility"
          },
          "404": {
            "content": {
              "*/*": {
                "schema": {
                  "type": "string"
                }
              }
            },
            "description": "Test suite or organization-maintainer doesn\u0027t exist"
          }
        },
        "security": [
          {
            "basic": []
          }
        ],
        "summary": "Make given test suites public or private.",
        "tags": [
          "rights",
          "organizations",
          "test-suites"
        ]
      }
    },
    "/api/v1/test-suites/{ownerOrganizationName}/batch-set-rights": {
      "post": {
        "description": "Set organization\u0027s rights for given test suite.",
        "operationId": "setRightsBatched",
        "parameters": [
          {
            "description": "name of an organization-maintainer",
            "in": "path",
            "name": "ownerOrganizationName",
            "required": true,
            "schema": {
              "type": "string"
            }
          },
          {
            "example": "basic",
            "in": "header",
            "name": "X-Authorization-Source",
            "required": true
          }
        ],
        "requestBody": {
          "content": {
            "application/json": {
              "schema": {
                "$ref": "#/components/schemas/SetRightsRequest"
              }
            }
          },
          "required": true
        },
        "responses": {
          "200": {
            "content": {
              "*/*": {
                "schema": {
                  "type": "string"
                }
              }
            },
            "description": "Rights changed"
          },
          "401": {
            "content": {
              "*/*": {
                "schema": {
                  "type": "string"
                }
              }
            },
            "description": "Unauthorized"
          },
          "403": {
            "content": {
              "*/*": {
                "schema": {
                  "type": "string"
                }
              }
            },
            "description": "Given organization has been forbidden to change given test suite rights"
          },
          "404": {
            "content": {
              "*/*": {
                "schema": {
                  "type": "string"
                }
              }
            },
            "description": "Requested organization, test suite or organization-maintainer doesn\u0027t exist"
          }
        },
        "security": [
          {
            "basic": []
          }
        ],
        "summary": "Set organization\u0027s rights for given test suite.",
        "tags": [
          "rights",
          "organizations",
          "test-suites"
        ]
      }
    },
    "/api/v1/test-suites/{ownerOrganizationName}/{testSuiteId}": {
      "post": {
        "description": "Set organization\u0027s rights for given test suite.",
        "operationId": "setRights",
        "parameters": [
          {
            "description": "name of an organization-maintainer",
            "in": "path",
            "name": "ownerOrganizationName",
            "required": true,
            "schema": {
              "type": "string"
            }
          },
          {
            "description": "id of test suite that is maintained",
            "in": "path",
            "name": "testSuiteId",
            "required": true,
            "schema": {
              "type": "integer",
              "format": "int64"
            }
          },
          {
            "example": "basic",
            "in": "header",
            "name": "X-Authorization-Source",
            "required": true
          }
        ],
        "requestBody": {
          "content": {
            "application/json": {
              "schema": {
                "$ref": "#/components/schemas/SetRightsRequest"
              }
            }
          },
          "required": true
        },
        "responses": {
          "200": {
            "content": {
              "*/*": {
                "schema": {
                  "type": "string"
                }
              }
            },
            "description": "Rights changed"
          },
          "401": {
            "content": {
              "*/*": {
                "schema": {
                  "type": "string"
                }
              }
            },
            "description": "Unauthorized"
          },
          "403": {
            "content": {
              "*/*": {
                "schema": {
                  "type": "string"
                }
              }
            },
            "description": "Given organization has been forbidden to change given test suite rights"
          },
          "404": {
            "content": {
              "*/*": {
                "schema": {
                  "type": "string"
                }
              }
            },
            "description": "Requested organization, test suite or organization-maintainer doesn\u0027t exist"
          },
          "409": {
            "content": {
              "*/*": {
                "schema": {
                  "type": "string"
                }
              }
            },
            "description": "Cannot set Rights.NONE with this method."
          }
        },
        "security": [
          {
            "basic": []
          }
        ],
        "summary": "Set organization\u0027s rights for given test suite.",
        "tags": [
          "rights",
          "organizations",
          "test-suites"
        ]
      }
    },
    "/api/v1/test-suites/{ownerOrganizationName}/{testSuiteId}/{requestedOrganizationName}": {
      "delete": {
        "description": "Remove organization\u0027s rights over test suite with given id.",
        "operationId": "removeRights",
        "parameters": [
          {
            "description": "name of an organization-maintainer",
            "in": "path",
            "name": "ownerOrganizationName",
            "required": true,
            "schema": {
              "type": "string"
            }
          },
          {
            "description": "id of test suite that is maintained",
            "in": "path",
            "name": "testSuiteId",
            "required": true,
            "schema": {
              "type": "integer",
              "format": "int64"
            }
          },
          {
            "description": "name of an organization to be maintained",
            "in": "path",
            "name": "requestedOrganizationName",
            "required": true,
            "schema": {
              "type": "string"
            }
          },
          {
            "example": "basic",
            "in": "header",
            "name": "X-Authorization-Source",
            "required": true
          }
        ],
        "responses": {
          "200": {
            "content": {
              "*/*": {
                "schema": {
                  "type": "string"
                }
              }
            },
            "description": "Rights were successfully removed"
          },
          "401": {
            "content": {
              "*/*": {
                "schema": {
                  "type": "string"
                }
              }
            },
            "description": "Unauthorized"
          },
          "403": {
            "content": {
              "*/*": {
                "schema": {
                  "type": "string"
                }
              }
            },
            "description": "Given organization has been forbidden to change given test suite rights"
          },
          "404": {
            "content": {
              "*/*": {
                "schema": {
                  "type": "string"
                }
              }
            },
            "description": "Requested organization, test suite or organization-maintainer doesn\u0027t exist"
          }
        },
        "security": [
          {
            "basic": []
          }
        ],
        "summary": "Remove organization\u0027s rights over test suite with given id.",
        "tags": [
          "rights",
          "organizations",
          "test-suites"
        ]
      }
    },
    "/api/v1/testExecution/count": {
      "get": {
        "operationId": "getTestExecutionsCount",
        "parameters": [
          {
            "in": "query",
            "name": "executionId",
            "required": true,
            "schema": {
              "type": "integer",
              "format": "int64"
            }
          },
          {
            "in": "query",
            "name": "status",
            "required": false,
            "schema": {
              "type": "string",
              "enum": [
                "FAILED",
                "IGNORED",
                "INTERNAL_ERROR",
                "PASSED",
                "READY_FOR_TESTING",
                "RUNNING",
                "TEST_ERROR"
              ]
            }
          },
          {
            "in": "query",
            "name": "testSuite",
            "required": false,
            "schema": {
              "type": "string"
            }
          },
          {
            "example": "basic",
            "in": "header",
            "name": "X-Authorization-Source",
            "required": true
          }
        ],
        "responses": {
          "401": {
            "content": {
              "*/*": {
                "schema": {
                  "type": "integer",
                  "format": "int32"
                }
              }
            },
            "description": "Unauthorized"
          }
        },
        "security": [
          {
            "basic": []
          }
        ],
        "tags": [
          "test-executions"
        ]
      }
    },
    "/api/v1/testLatestExecutions": {
      "get": {
        "operationId": "getTestExecutionsByStatus",
        "parameters": [
          {
            "in": "query",
            "name": "executionId",
            "required": true,
            "schema": {
              "type": "integer",
              "format": "int64"
            }
          },
          {
            "in": "query",
            "name": "status",
            "required": true,
            "schema": {
              "type": "string",
              "enum": [
                "FAILED",
                "IGNORED",
                "INTERNAL_ERROR",
                "PASSED",
                "READY_FOR_TESTING",
                "RUNNING",
                "TEST_ERROR"
              ]
            }
          },
          {
            "in": "query",
            "name": "page",
            "required": false,
            "schema": {
              "type": "integer",
              "format": "int32"
            }
          },
          {
            "in": "query",
            "name": "size",
            "required": false,
            "schema": {
              "type": "integer",
              "format": "int32"
            }
          },
          {
            "example": "basic",
            "in": "header",
            "name": "X-Authorization-Source",
            "required": true
          }
        ],
        "responses": {
          "401": {
            "content": {
              "*/*": {
                "schema": {
                  "type": "array",
                  "items": {
                    "$ref": "#/components/schemas/TestSuiteExecutionStatisticDto"
                  }
                }
              }
            },
            "description": "Unauthorized"
          }
        },
        "security": [
          {
            "basic": []
          }
        ],
        "tags": [
          "test-executions"
        ]
      }
    },
    "/api/v1/users/global-role": {
      "get": {
        "operationId": "getSelfGlobalRole",
        "responses": {
          "200": {
            "content": {
              "*/*": {
                "schema": {
                  "type": "string",
                  "enum": [
                    "ADMIN",
                    "NONE",
                    "OWNER",
                    "SUPER_ADMIN",
                    "VIEWER"
                  ]
                }
              }
            },
            "description": "OK"
          }
        },
        "tags": [
          "users-details-controller"
        ]
      }
    },
    "/api/v1/users/save": {
      "post": {
        "operationId": "saveUser",
        "requestBody": {
          "content": {
            "application/json": {
              "schema": {
                "$ref": "#/components/schemas/UserInfo"
              }
            }
          },
          "required": true
        },
        "responses": {
          "200": {
            "content": {
              "*/*": {
                "schema": {
                  "type": "string"
                }
              }
            },
            "description": "OK"
          }
        },
        "tags": [
          "users-details-controller"
        ]
      }
    },
    "/api/v1/users/{userName}": {
      "get": {
        "operationId": "findByName",
        "parameters": [
          {
            "in": "path",
            "name": "userName",
            "required": true,
            "schema": {
              "type": "string"
            }
          }
        ],
        "responses": {
          "200": {
            "content": {
              "*/*": {
                "schema": {
                  "$ref": "#/components/schemas/UserInfo"
                }
              }
            },
            "description": "OK"
          }
        },
        "tags": [
          "users-details-controller"
        ]
      }
    },
    "/api/v1/users/{userName}/avatar": {
      "get": {
        "operationId": "avatar",
        "parameters": [
          {
            "in": "path",
            "name": "userName",
            "required": true,
            "schema": {
              "type": "string"
            }
          }
        ],
        "responses": {
          "200": {
            "content": {
              "*/*": {
                "schema": {
                  "$ref": "#/components/schemas/ImageInfo"
                }
              }
            },
            "description": "OK"
          }
        },
        "tags": [
          "users-details-controller"
        ]
      }
    },
    "/api/v1/users/{userName}/save/token": {
      "post": {
        "operationId": "saveUserToken",
        "parameters": [
          {
            "in": "path",
            "name": "userName",
            "required": true,
            "schema": {
              "type": "string"
            }
          }
        ],
        "requestBody": {
          "content": {
            "application/json": {
              "schema": {
                "type": "string"
              }
            }
          },
          "required": true
        },
        "responses": {
          "200": {
            "content": {
              "*/*": {
                "schema": {
                  "type": "string"
                }
              }
            },
            "description": "OK"
          }
        },
        "tags": [
          "users-details-controller"
        ]
      }
    }
  },
  "components": {
    "schemas": {
      "AwesomeBenchmarks": {
        "required": [
          "category",
          "description",
          "documentation",
          "homepage",
          "language",
          "license",
          "name",
          "scenarios_num",
          "sources",
          "tags"
        ],
        "type": "object",
        "properties": {
          "category": {
            "type": "string",
            "enum": [
              "ALL",
              "AI",
              "AUDIT",
              "CODING_STANDARD",
              "PERFORMANCE",
              "CODE_ANALYSIS"
            ]
          },
          "description": {
            "type": "string"
          },
          "documentation": {
            "type": "string"
          },
          "homepage": {
            "type": "string"
          },
          "id": {
            "type": "integer",
            "format": "int64"
          },
          "language": {
            "type": "string"
          },
          "license": {
            "type": "string"
          },
          "name": {
            "type": "string"
          },
          "scenarios_num": {
            "type": "integer",
            "format": "int64"
          },
          "sources": {
            "type": "string"
          },
          "tags": {
            "type": "string"
          }
        }
      },
      "ContestDto": {
        "required": [
          "name",
          "organizationName",
          "status",
          "testSuites"
        ],
        "type": "object",
        "properties": {
          "creationTime": {
            "$ref": "#/components/schemas/LocalDateTime"
          },
          "description": {
            "type": "string"
          },
          "endTime": {
            "$ref": "#/components/schemas/LocalDateTime"
          },
          "name": {
            "type": "string"
          },
          "organizationName": {
            "type": "string"
          },
          "startTime": {
            "$ref": "#/components/schemas/LocalDateTime"
          },
          "status": {
            "type": "string",
            "enum": [
              "CREATED",
              "DELETED"
            ]
          },
          "testSuites": {
            "type": "array",
            "items": {
              "$ref": "#/components/schemas/TestSuiteDto"
            }
          }
        },
        "description": "contest requested for creation"
      },
      "ContestResult": {
        "required": [
          "contestName",
          "hasFailedTest",
          "organizationName",
          "projectName",
          "sdk",
          "submissionStatus"
        ],
        "type": "object",
        "properties": {
          "contestName": {
            "type": "string"
          },
          "hasFailedTest": {
            "type": "boolean"
          },
          "organizationName": {
            "type": "string"
          },
          "projectName": {
            "type": "string"
          },
          "score": {
            "type": "number",
            "format": "double"
          },
          "sdk": {
            "type": "string"
          },
          "submissionStatus": {
            "type": "string",
            "enum": [
              "ERROR",
              "FINISHED",
              "INITIALIZATION",
              "OBSOLETE",
              "PENDING",
              "RUNNING"
            ]
          },
          "submissionTime": {
            "$ref": "#/components/schemas/LocalDateTime"
          }
        }
      },
      "CreateExecutionRequest": {
        "required": [
          "fileIds",
          "projectCoordinates",
          "sdk",
          "testSuiteIds",
          "testingType"
        ],
        "type": "object",
        "properties": {
          "batchSizeForAnalyzer": {
            "type": "string"
          },
          "contestName": {
            "type": "string"
          },
          "execCmd": {
            "type": "string"
          },
          "fileIds": {
            "type": "array",
            "items": {
              "type": "integer",
              "format": "int64"
            }
          },
          "projectCoordinates": {
            "$ref": "#/components/schemas/ProjectCoordinates"
          },
          "sdk": {
            "$ref": "#/components/schemas/Sdk"
          },
          "testSuiteIds": {
            "type": "array",
            "items": {
              "type": "integer",
              "format": "int64"
            }
          },
          "testingType": {
            "type": "string",
            "enum": [
              "CONTEST_MODE",
              "PRIVATE_TESTS",
              "PUBLIC_TESTS"
            ]
          }
        }
      },
<<<<<<< HEAD
=======
      "DemoDto": {
        "required": [
          "fileName",
          "projectCoordinates",
          "runCommand",
          "sdk",
          "vcsTagName"
        ],
        "type": "object",
        "properties": {
          "configName": {
            "type": "string"
          },
          "fileName": {
            "type": "string"
          },
          "githubProjectCoordinates": {
            "$ref": "#/components/schemas/ProjectCoordinates"
          },
          "projectCoordinates": {
            "$ref": "#/components/schemas/ProjectCoordinates"
          },
          "runCommand": {
            "type": "string"
          },
          "sdk": {
            "$ref": "#/components/schemas/Sdk"
          },
          "vcsTagName": {
            "type": "string"
          }
        }
      },
      "DemoInfo": {
        "required": [
          "demoDto",
          "demoStatus"
        ],
        "type": "object",
        "properties": {
          "demoDto": {
            "$ref": "#/components/schemas/DemoDto"
          },
          "demoStatus": {
            "type": "string",
            "enum": [
              "NOT_CREATED",
              "RUNNING",
              "STARTING",
              "STOPPED"
            ]
          }
        }
      },
>>>>>>> d92be765
      "Execution": {
        "required": [
          "allTests",
          "expectedChecks",
          "failedTests",
          "matchedChecks",
          "passedTests",
          "project",
          "runningTests",
          "sdk",
          "skippedTests",
          "startTime",
          "status",
          "type",
          "unexpectedChecks",
          "unmatchedChecks"
        ],
        "type": "object",
        "properties": {
          "allTests": {
            "type": "integer",
            "format": "int64"
          },
          "batchSize": {
            "type": "integer",
            "format": "int32"
          },
          "batchSizeForAnalyzer": {
            "type": "string"
          },
          "endTime": {
            "type": "string",
            "format": "date-time"
          },
          "execCmd": {
            "type": "string"
          },
          "expectedChecks": {
            "type": "integer",
            "format": "int64"
          },
          "failedTests": {
            "type": "integer",
            "format": "int64"
          },
          "id": {
            "type": "integer",
            "format": "int64"
          },
          "matchedChecks": {
            "type": "integer",
            "format": "int64"
          },
          "passedTests": {
            "type": "integer",
            "format": "int64"
          },
          "project": {
            "$ref": "#/components/schemas/Project"
          },
          "runningTests": {
            "type": "integer",
            "format": "int64"
          },
          "score": {
            "type": "number",
            "format": "double"
          },
          "sdk": {
            "type": "string"
          },
          "skippedTests": {
            "type": "integer",
            "format": "int64"
          },
          "startTime": {
            "type": "string",
            "format": "date-time"
          },
          "status": {
            "type": "string",
            "enum": [
              "ERROR",
              "FINISHED",
              "INITIALIZATION",
              "OBSOLETE",
              "PENDING",
              "RUNNING"
            ]
          },
          "testSuiteSourceName": {
            "type": "string"
          },
          "type": {
            "type": "string",
            "enum": [
              "CONTEST_MODE",
              "PRIVATE_TESTS",
              "PUBLIC_TESTS"
            ]
          },
          "unexpectedChecks": {
            "type": "integer",
            "format": "int64"
          },
          "unmatchedChecks": {
            "type": "integer",
            "format": "int64"
          },
          "user": {
            "$ref": "#/components/schemas/User"
          },
          "version": {
            "type": "string"
          }
        }
      },
      "ExecutionDto": {
        "required": [
          "allTests",
          "expectedChecks",
          "failedTests",
          "id",
          "matchedChecks",
          "passedTests",
          "runningTests",
          "skippedTests",
          "startTime",
          "status",
          "type",
          "unexpectedChecks",
          "unmatchedChecks"
        ],
        "type": "object",
        "properties": {
          "allTests": {
            "type": "integer",
            "format": "int64"
          },
          "endTime": {
            "type": "integer",
            "format": "int64"
          },
          "expectedChecks": {
            "type": "integer",
            "format": "int64"
          },
          "failedTests": {
            "type": "integer",
            "format": "int64"
          },
          "id": {
            "type": "integer",
            "format": "int64"
          },
          "matchedChecks": {
            "type": "integer",
            "format": "int64"
          },
          "passedTests": {
            "type": "integer",
            "format": "int64"
          },
          "runningTests": {
            "type": "integer",
            "format": "int64"
          },
          "score": {
            "type": "number",
            "format": "double"
          },
          "skippedTests": {
            "type": "integer",
            "format": "int64"
          },
          "startTime": {
            "type": "integer",
            "format": "int64"
          },
          "status": {
            "type": "string",
            "enum": [
              "ERROR",
              "FINISHED",
              "INITIALIZATION",
              "OBSOLETE",
              "PENDING",
              "RUNNING"
            ]
          },
          "testSuiteSourceName": {
            "type": "string"
          },
          "type": {
            "type": "string",
            "enum": [
              "CONTEST_MODE",
              "PRIVATE_TESTS",
              "PUBLIC_TESTS"
            ]
          },
          "unexpectedChecks": {
            "type": "integer",
            "format": "int64"
          },
          "unmatchedChecks": {
            "type": "integer",
            "format": "int64"
          },
          "version": {
            "type": "string"
          }
        }
      },
      "ExecutionFilters": {
        "required": [
          "endTime",
          "startTime"
        ],
        "type": "object",
        "properties": {
          "endTime": {
            "$ref": "#/components/schemas/LocalDateTime"
          },
          "startTime": {
            "$ref": "#/components/schemas/LocalDateTime"
          }
        }
      },
      "FileDto": {
        "required": [
          "isExecutable",
          "name",
          "projectCoordinates",
          "sizeBytes",
          "uploadedTime"
        ],
        "type": "object",
        "properties": {
          "id": {
            "type": "integer",
            "format": "int64"
          },
          "isExecutable": {
            "type": "boolean"
          },
          "name": {
            "type": "string"
          },
          "projectCoordinates": {
            "$ref": "#/components/schemas/ProjectCoordinates"
          },
          "sizeBytes": {
            "type": "integer",
            "format": "int64"
          },
          "uploadedTime": {
            "$ref": "#/components/schemas/LocalDateTime"
          }
        }
      },
      "GitDto": {
        "required": [
          "url"
        ],
        "type": "object",
        "properties": {
          "password": {
            "type": "string"
          },
          "url": {
            "type": "string"
          },
          "username": {
            "type": "string"
          }
        }
      },
      "ImageInfo": {
        "type": "object",
        "properties": {
          "path": {
            "type": "string"
          }
        }
      },
      "LnkOrganizationTestSuiteDto": {
        "required": [
          "organization",
          "rights",
          "testSuite"
        ],
        "type": "object",
        "properties": {
          "organization": {
            "$ref": "#/components/schemas/OrganizationDto"
          },
          "rights": {
            "type": "string",
            "enum": [
              "MAINTAIN",
              "NONE",
              "USE"
            ]
          },
          "testSuite": {
            "$ref": "#/components/schemas/TestSuiteDto"
          }
        }
      },
      "LocalDate": {
        "required": [
          "dayOfMonth",
          "dayOfWeek",
          "dayOfYear",
          "month",
          "monthNumber",
          "value$kotlinx_datetime",
          "year"
        ],
        "type": "object",
        "properties": {
          "dayOfMonth": {
            "type": "integer",
            "format": "int32"
          },
          "dayOfWeek": {
            "type": "string",
            "enum": [
              "MONDAY",
              "TUESDAY",
              "WEDNESDAY",
              "THURSDAY",
              "FRIDAY",
              "SATURDAY",
              "SUNDAY"
            ]
          },
          "dayOfYear": {
            "type": "integer",
            "format": "int32"
          },
          "month": {
            "type": "string",
            "enum": [
              "JANUARY",
              "FEBRUARY",
              "MARCH",
              "APRIL",
              "MAY",
              "JUNE",
              "JULY",
              "AUGUST",
              "SEPTEMBER",
              "OCTOBER",
              "NOVEMBER",
              "DECEMBER"
            ]
          },
          "monthNumber": {
            "type": "integer",
            "format": "int32"
          },
          "value": {
            "type": "string",
            "format": "date",
            "writeOnly": true
          },
          "value$kotlinx_datetime": {
            "type": "string",
            "format": "date"
          },
          "year": {
            "type": "integer",
            "format": "int32"
          }
        }
      },
      "LocalDateTime": {
        "required": [
          "date",
          "dayOfMonth",
          "dayOfWeek",
          "dayOfYear",
          "hour",
          "minute",
          "month",
          "monthNumber",
          "nanosecond",
          "second",
          "time",
          "value$kotlinx_datetime",
          "year"
        ],
        "type": "object",
        "properties": {
          "date": {
            "$ref": "#/components/schemas/LocalDate"
          },
          "dayOfMonth": {
            "type": "integer",
            "format": "int32"
          },
          "dayOfWeek": {
            "type": "string",
            "enum": [
              "MONDAY",
              "TUESDAY",
              "WEDNESDAY",
              "THURSDAY",
              "FRIDAY",
              "SATURDAY",
              "SUNDAY"
            ]
          },
          "dayOfYear": {
            "type": "integer",
            "format": "int32"
          },
          "hour": {
            "type": "integer",
            "format": "int32"
          },
          "minute": {
            "type": "integer",
            "format": "int32"
          },
          "month": {
            "type": "string",
            "enum": [
              "JANUARY",
              "FEBRUARY",
              "MARCH",
              "APRIL",
              "MAY",
              "JUNE",
              "JULY",
              "AUGUST",
              "SEPTEMBER",
              "OCTOBER",
              "NOVEMBER",
              "DECEMBER"
            ]
          },
          "monthNumber": {
            "type": "integer",
            "format": "int32"
          },
          "nanosecond": {
            "type": "integer",
            "format": "int32"
          },
          "second": {
            "type": "integer",
            "format": "int32"
          },
          "time": {
            "$ref": "#/components/schemas/LocalTime"
          },
          "value": {
            "type": "string",
            "format": "date-time",
            "writeOnly": true
          },
          "value$kotlinx_datetime": {
            "type": "string",
            "format": "date-time"
          },
          "year": {
            "type": "integer",
            "format": "int32"
          }
        }
      },
      "LocalTime": {
        "required": [
          "hour",
          "minute",
          "nanosecond",
          "second",
          "value$kotlinx_datetime"
        ],
        "type": "object",
        "properties": {
          "hour": {
            "type": "integer",
            "format": "int32"
          },
          "minute": {
            "type": "integer",
            "format": "int32"
          },
          "nanosecond": {
            "type": "integer",
            "format": "int32"
          },
          "second": {
            "type": "integer",
            "format": "int32"
          },
          "value": {
            "$ref": "#/components/schemas/LocalTime"
          },
          "value$kotlinx_datetime": {
            "$ref": "#/components/schemas/LocalTime"
          }
        }
      },
      "Organization": {
        "required": [
          "canCreateContests",
          "dateCreated",
          "name",
          "status"
        ],
        "type": "object",
        "properties": {
          "avatar": {
            "type": "string"
          },
          "canCreateContests": {
            "type": "boolean"
          },
          "dateCreated": {
            "type": "string",
            "format": "date-time"
          },
          "description": {
            "type": "string"
          },
          "id": {
            "type": "integer",
            "format": "int64"
          },
          "name": {
            "type": "string"
          },
          "status": {
            "type": "string",
            "enum": [
              "CREATED",
              "DELETED",
              "BANNED"
            ]
          }
        }
      },
      "OrganizationDto": {
        "required": [
          "canCreateContests",
          "dateCreated",
          "description",
          "name",
          "status"
        ],
        "type": "object",
        "properties": {
          "avatar": {
            "type": "string"
          },
          "canCreateContests": {
            "type": "boolean"
          },
          "dateCreated": {
            "$ref": "#/components/schemas/LocalDateTime"
          },
          "description": {
            "type": "string"
          },
          "name": {
            "type": "string"
          },
          "status": {
            "type": "string",
            "enum": [
              "CREATED",
              "DELETED",
              "BANNED"
            ]
          }
        }
      },
      "OrganizationFilters": {
        "required": [
          "prefix",
          "statuses"
        ],
        "type": "object",
        "properties": {
          "prefix": {
            "type": "string"
          },
          "statuses": {
            "uniqueItems": true,
            "type": "array",
            "items": {
              "type": "string",
              "enum": [
                "CREATED",
                "DELETED",
                "BANNED"
              ]
            }
          }
        },
        "description": "organization filters"
      },
      "OrganizationWithRating": {
        "required": [
          "globalRating",
          "organization"
        ],
        "type": "object",
        "properties": {
          "globalRating": {
            "type": "number",
            "format": "double"
          },
          "organization": {
            "$ref": "#/components/schemas/OrganizationDto"
          }
        }
      },
      "OrganizationWithUsers": {
        "required": [
          "organization",
          "userRoles"
        ],
        "type": "object",
        "properties": {
          "organization": {
            "$ref": "#/components/schemas/OrganizationDto"
          },
          "userRoles": {
            "type": "object",
            "additionalProperties": {
              "type": "string",
              "enum": [
                "ADMIN",
                "NONE",
                "OWNER",
                "SUPER_ADMIN",
                "VIEWER"
              ]
            }
          }
        }
      },
      "Part": {
        "type": "object"
      },
      "Project": {
        "required": [
          "contestRating",
          "name",
          "numberOfContainers",
          "organization",
          "public",
          "status"
        ],
        "type": "object",
        "properties": {
          "contestRating": {
            "type": "number",
            "format": "double"
          },
          "description": {
            "type": "string"
          },
          "email": {
            "type": "string"
          },
          "id": {
            "type": "integer",
            "format": "int64"
          },
          "name": {
            "type": "string"
          },
          "numberOfContainers": {
            "type": "integer",
            "format": "int32"
          },
          "organization": {
            "$ref": "#/components/schemas/Organization"
          },
          "public": {
            "type": "boolean"
          },
          "status": {
            "type": "string",
            "enum": [
              "CREATED",
              "DELETED",
              "BANNED"
            ]
          },
          "url": {
            "type": "string"
          }
        }
      },
      "ProjectCoordinates": {
        "required": [
          "organizationName",
          "projectName"
        ],
        "type": "object",
        "properties": {
          "organizationName": {
            "type": "string"
          },
          "projectName": {
            "type": "string"
          }
        }
      },
      "ProjectDto": {
        "required": [
          "contestRating",
          "description",
          "email",
          "isPublic",
          "name",
          "numberOfContainers",
          "organizationName",
          "status",
          "url"
        ],
        "type": "object",
        "properties": {
          "contestRating": {
            "type": "number",
            "format": "double"
          },
          "description": {
            "type": "string"
          },
          "email": {
            "type": "string"
          },
          "isPublic": {
            "type": "boolean"
          },
          "name": {
            "type": "string"
          },
          "numberOfContainers": {
            "type": "integer",
            "format": "int32"
          },
          "organizationName": {
            "type": "string"
          },
          "status": {
            "type": "string",
            "enum": [
              "CREATED",
              "DELETED",
              "BANNED"
            ]
          },
          "url": {
            "type": "string"
          }
        }
      },
      "ProjectFilters": {
        "required": [
          "name",
          "organizationName",
          "statuses"
        ],
        "type": "object",
        "properties": {
          "name": {
            "type": "string"
          },
          "organizationName": {
            "type": "string"
          },
          "statuses": {
            "uniqueItems": true,
            "type": "array",
            "items": {
              "type": "string",
              "enum": [
                "CREATED",
                "DELETED",
                "BANNED"
              ]
            }
          }
        },
        "description": "project filters"
      },
      "Sdk": {
        "required": [
          "name",
          "version"
        ],
        "type": "object",
        "properties": {
          "name": {
            "type": "string"
          },
          "version": {
            "type": "string"
          }
        }
      },
      "SetRightsRequest": {
        "required": [
          "organizationName",
          "rights",
          "testSuiteIds"
        ],
        "type": "object",
        "properties": {
          "organizationName": {
            "type": "string"
          },
          "rights": {
            "type": "string",
            "enum": [
              "MAINTAIN",
              "NONE",
              "USE"
            ]
          },
          "testSuiteIds": {
            "type": "array",
            "items": {
              "type": "integer",
              "format": "int64"
            }
          }
        }
      },
      "SetRoleRequest": {
        "required": [
          "role",
          "userName"
        ],
        "type": "object",
        "properties": {
          "role": {
            "type": "string",
            "enum": [
              "ADMIN",
              "NONE",
              "OWNER",
              "SUPER_ADMIN",
              "VIEWER"
            ]
          },
          "userName": {
            "type": "string"
          }
        },
        "description": "pair of userName and role that is requested to be set"
      },
      "TestExecutionDto": {
        "required": [
          "filePath",
          "pluginName",
          "status",
          "tags"
        ],
        "type": "object",
        "properties": {
          "agentContainerId": {
            "type": "string"
          },
          "agentContainerName": {
            "type": "string"
          },
          "endTimeSeconds": {
            "type": "integer",
            "format": "int64"
          },
          "executionId": {
            "type": "integer",
            "format": "int64"
          },
          "expected": {
            "type": "integer",
            "format": "int64"
          },
          "filePath": {
            "type": "string"
          },
          "hasDebugInfo": {
            "type": "boolean"
          },
          "matched": {
            "type": "integer",
            "format": "int64"
          },
          "pluginName": {
            "type": "string"
          },
          "startTimeSeconds": {
            "type": "integer",
            "format": "int64"
          },
          "status": {
            "type": "string",
            "enum": [
              "FAILED",
              "IGNORED",
              "INTERNAL_ERROR",
              "PASSED",
              "READY_FOR_TESTING",
              "RUNNING",
              "TEST_ERROR"
            ]
          },
          "tags": {
            "type": "array",
            "items": {
              "type": "string"
            }
          },
          "testSuiteName": {
            "type": "string"
          },
          "unexpected": {
            "type": "integer",
            "format": "int64"
          },
          "unmatched": {
            "type": "integer",
            "format": "int64"
          }
        }
      },
      "TestExecutionFilters": {
        "type": "object",
        "properties": {
          "fileName": {
            "type": "string"
          },
          "status": {
            "type": "string",
            "enum": [
              "FAILED",
              "IGNORED",
              "INTERNAL_ERROR",
              "PASSED",
              "READY_FOR_TESTING",
              "RUNNING",
              "TEST_ERROR"
            ]
          },
          "tag": {
            "type": "string"
          },
          "testSuite": {
            "type": "string"
          }
        }
      },
      "TestFilesContent": {
        "required": [
          "tags",
          "testLines"
        ],
        "type": "object",
        "properties": {
          "expectedLines": {
            "type": "array",
            "items": {
              "type": "string"
            }
          },
          "language": {
            "type": "string"
          },
          "tags": {
            "type": "array",
            "items": {
              "type": "string"
            }
          },
          "testLines": {
            "type": "array",
            "items": {
              "type": "string"
            }
          }
        }
      },
      "TestResultLocation": {
        "required": [
          "pluginName",
          "testLocation",
          "testName",
          "testSuiteName"
        ],
        "type": "object",
        "properties": {
          "pluginName": {
            "type": "string"
          },
          "testLocation": {
            "type": "string"
          },
          "testName": {
            "type": "string"
          },
          "testSuiteName": {
            "type": "string"
          }
        }
      },
      "TestSuiteDto": {
        "required": [
          "isPublic",
          "name",
          "plugins",
          "source",
          "version"
        ],
        "type": "object",
        "properties": {
          "description": {
            "type": "string"
          },
          "id": {
            "type": "integer",
            "format": "int64"
          },
          "isPublic": {
            "type": "boolean"
          },
          "language": {
            "type": "string"
          },
          "name": {
            "type": "string"
          },
          "plugins": {
            "type": "array",
            "items": {
              "type": "string",
              "enum": [
                "FIX",
                "GENERAL",
                "WARN",
                "FIX AND WARN"
              ]
            }
          },
          "source": {
            "$ref": "#/components/schemas/TestSuitesSourceDto"
          },
          "tags": {
            "type": "array",
            "items": {
              "type": "string"
            }
          },
          "version": {
            "type": "string"
          }
        }
      },
      "TestSuiteExecutionStatisticDto": {
        "required": [
          "countTest",
          "countWithStatusTest",
          "status",
          "testSuiteName"
        ],
        "type": "object",
        "properties": {
          "countTest": {
            "type": "integer",
            "format": "int32"
          },
          "countWithStatusTest": {
            "type": "integer",
            "format": "int32"
          },
          "status": {
            "type": "string",
            "enum": [
              "FAILED",
              "IGNORED",
              "INTERNAL_ERROR",
              "PASSED",
              "READY_FOR_TESTING",
              "RUNNING",
              "TEST_ERROR"
            ]
          },
          "testSuiteName": {
            "type": "string"
          }
        }
      },
      "TestSuitesSourceDto": {
        "required": [
          "gitDto",
          "name",
          "organizationName",
          "testRootPath"
        ],
        "type": "object",
        "properties": {
          "description": {
            "type": "string"
          },
          "gitDto": {
            "$ref": "#/components/schemas/GitDto"
          },
          "id": {
            "type": "integer",
            "format": "int64"
          },
          "latestFetchedVersion": {
            "type": "string"
          },
          "name": {
            "type": "string"
          },
          "organizationName": {
            "type": "string"
          },
          "testRootPath": {
            "type": "string"
          }
        }
      },
      "TestSuitesSourceSnapshotKey": {
        "required": [
          "creationTimeInMills",
          "organizationName",
          "testSuitesSourceName",
          "version"
        ],
        "type": "object",
        "properties": {
          "creationTimeInMills": {
            "type": "integer",
            "format": "int64"
          },
          "organizationName": {
            "type": "string"
          },
          "testSuitesSourceName": {
            "type": "string"
          },
          "version": {
            "type": "string"
          }
        }
      },
      "Unit": {
        "type": "object"
      },
      "User": {
        "required": [
          "isActive",
          "source"
        ],
        "type": "object",
        "properties": {
          "avatar": {
            "type": "string"
          },
          "company": {
            "type": "string"
          },
          "email": {
            "type": "string"
          },
          "gitHub": {
            "type": "string"
          },
          "id": {
            "type": "integer",
            "format": "int64"
          },
          "isActive": {
            "type": "boolean"
          },
          "linkedin": {
            "type": "string"
          },
          "location": {
            "type": "string"
          },
          "name": {
            "type": "string"
          },
          "password": {
            "type": "string"
          },
          "role": {
            "type": "string"
          },
          "source": {
            "type": "string"
          },
          "twitter": {
            "type": "string"
          }
        }
      },
      "UserInfo": {
        "required": [
          "isActive",
          "name",
          "organizations",
          "originalLogins",
          "projects"
        ],
        "type": "object",
        "properties": {
          "avatar": {
            "type": "string"
          },
          "company": {
            "type": "string"
          },
          "email": {
            "type": "string"
          },
          "gitHub": {
            "type": "string"
          },
          "globalRole": {
            "type": "string",
            "enum": [
              "ADMIN",
              "NONE",
              "OWNER",
              "SUPER_ADMIN",
              "VIEWER"
            ]
          },
          "id": {
            "type": "integer",
            "format": "int64"
          },
          "isActive": {
            "type": "boolean"
          },
          "linkedin": {
            "type": "string"
          },
          "location": {
            "type": "string"
          },
          "name": {
            "type": "string"
          },
          "oldName": {
            "type": "string"
          },
          "organizations": {
            "type": "object",
            "additionalProperties": {
              "type": "string",
              "enum": [
                "ADMIN",
                "NONE",
                "OWNER",
                "SUPER_ADMIN",
                "VIEWER"
              ]
            }
          },
          "originalLogins": {
            "type": "array",
            "items": {
              "type": "string"
            }
          },
          "projects": {
            "type": "object",
            "additionalProperties": {
              "type": "string",
              "enum": [
                "ADMIN",
                "NONE",
                "OWNER",
                "SUPER_ADMIN",
                "VIEWER"
              ]
            }
          },
          "source": {
            "type": "string"
          },
          "twitter": {
            "type": "string"
          }
        }
      }
    },
    "securitySchemes": {
      "basic": {
        "scheme": "basic",
        "type": "http"
      }
    }
  }
}<|MERGE_RESOLUTION|>--- conflicted
+++ resolved
@@ -2266,42 +2266,6 @@
         ]
       }
     },
-    "/api/v1/files/delete": {
-      "delete": {
-        "operationId": "delete",
-        "parameters": [
-          {
-            "in": "query",
-            "name": "fileId",
-            "required": true,
-            "schema": {
-              "type": "integer",
-              "format": "int64"
-            }
-          }
-        ],
-        "responses": {
-          "401": {
-            "content": {
-              "*/*": {
-                "schema": {
-                  "type": "string"
-                }
-              }
-            },
-            "description": "Unauthorized"
-          }
-        },
-        "security": [
-          {
-            "basic": []
-          }
-        ],
-        "tags": [
-          "files"
-        ]
-      }
-    },
     "/api/v1/files/get-debug-info": {
       "post": {
         "operationId": "getDebugInfo",
@@ -2700,11 +2664,7 @@
                 }
               }
             },
-<<<<<<< HEAD
-            "description": "Unauthorized"
-=======
             "description": "Not found project or file by provided values."
->>>>>>> d92be765
           }
         },
         "security": [
@@ -2712,20 +2672,11 @@
             "basic": []
           }
         ],
-<<<<<<< HEAD
+        "summary": "Download a file by project coordinates, name and uploaded time in millis.",
         "tags": [
           "files"
         ]
-      }
-    },
-    "/api/v1/files/{organizationName}/{projectName}/download": {
-=======
-        "summary": "Download a file by project coordinates, name and uploaded time in millis.",
-        "tags": [
-          "files"
-        ]
       },
->>>>>>> d92be765
       "post": {
         "description": "Download a file by project coordinates, name and uploaded time in millis.",
         "operationId": "download_1",
@@ -2957,7 +2908,7 @@
                 "schema": {
                   "type": "array",
                   "items": {
-                    "$ref": "#/components/schemas/FileDto"
+                    "$ref": "#/components/schemas/FileInfo"
                   }
                 }
               }
@@ -3053,7 +3004,7 @@
             "content": {
               "*/*": {
                 "schema": {
-                  "$ref": "#/components/schemas/FileDto"
+                  "$ref": "#/components/schemas/FileInfo"
                 }
               }
             },
@@ -8921,7 +8872,7 @@
       },
       "CreateExecutionRequest": {
         "required": [
-          "fileIds",
+          "files",
           "projectCoordinates",
           "sdk",
           "testSuiteIds",
@@ -8938,11 +8889,10 @@
           "execCmd": {
             "type": "string"
           },
-          "fileIds": {
+          "files": {
             "type": "array",
             "items": {
-              "type": "integer",
-              "format": "int64"
+              "$ref": "#/components/schemas/FileKey"
             }
           },
           "projectCoordinates": {
@@ -8968,8 +8918,6 @@
           }
         }
       },
-<<<<<<< HEAD
-=======
       "DemoDto": {
         "required": [
           "fileName",
@@ -9024,12 +8972,13 @@
           }
         }
       },
->>>>>>> d92be765
       "Execution": {
         "required": [
+          "additionalFiles",
           "allTests",
           "expectedChecks",
           "failedTests",
+          "fileKeys",
           "matchedChecks",
           "passedTests",
           "project",
@@ -9044,6 +8993,9 @@
         ],
         "type": "object",
         "properties": {
+          "additionalFiles": {
+            "type": "string"
+          },
           "allTests": {
             "type": "integer",
             "format": "int64"
@@ -9069,6 +9021,12 @@
           "failedTests": {
             "type": "integer",
             "format": "int64"
+          },
+          "fileKeys": {
+            "type": "array",
+            "items": {
+              "$ref": "#/components/schemas/FileKey"
+            }
           },
           "id": {
             "type": "integer",
@@ -9254,35 +9212,47 @@
           }
         }
       },
-      "FileDto": {
+      "FileInfo": {
         "required": [
           "isExecutable",
+          "key",
           "name",
-          "projectCoordinates",
-          "sizeBytes",
-          "uploadedTime"
+          "sizeBytes"
         ],
         "type": "object",
         "properties": {
-          "id": {
-            "type": "integer",
-            "format": "int64"
-          },
           "isExecutable": {
             "type": "boolean"
           },
+          "key": {
+            "$ref": "#/components/schemas/FileKey"
+          },
           "name": {
             "type": "string"
-          },
-          "projectCoordinates": {
-            "$ref": "#/components/schemas/ProjectCoordinates"
           },
           "sizeBytes": {
             "type": "integer",
             "format": "int64"
-          },
-          "uploadedTime": {
-            "$ref": "#/components/schemas/LocalDateTime"
+          }
+        }
+      },
+      "FileKey": {
+        "required": [
+          "name",
+          "projectCoordinates",
+          "uploadedMillis"
+        ],
+        "type": "object",
+        "properties": {
+          "name": {
+            "type": "string"
+          },
+          "projectCoordinates": {
+            "$ref": "#/components/schemas/ProjectCoordinates"
+          },
+          "uploadedMillis": {
+            "type": "integer",
+            "format": "int64"
           }
         }
       },
