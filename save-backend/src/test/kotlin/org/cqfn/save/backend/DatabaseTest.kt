package org.cqfn.save.backend

import org.cqfn.save.agent.AgentState
import org.cqfn.save.backend.repository.AgentStatusRepository
import org.cqfn.save.backend.repository.ProjectRepository
import org.cqfn.save.backend.repository.TestExecutionRepository
import org.cqfn.save.backend.utils.DatabaseTestBase
import org.cqfn.save.domain.TestResultStatus
import org.junit.jupiter.api.Assertions.assertTrue
import org.junit.jupiter.api.Test
import org.springframework.beans.factory.annotation.Autowired
import org.springframework.boot.test.context.SpringBootTest

@SpringBootTest(classes = [SaveApplication::class])
class DatabaseTest : DatabaseTestBase() {
    @Autowired
    private lateinit var projectRepository: ProjectRepository

    @Autowired
<<<<<<< HEAD
=======
    private lateinit var testExecutionRepository: TestExecutionRepository

    @Autowired
>>>>>>> 60122064
    private lateinit var agentStatusRepository: AgentStatusRepository

    @Test
    fun checkProjectDataInDataBase() {
        val projects = projectRepository.findAll()

        assertTrue(projects.any { it.name == "huaweiName" && it.owner == "Huawei" && it.url == "huaweiUrl" })
    }

    @Test
<<<<<<< HEAD
=======
    fun checkTestStatusDataInDataBase() {
        val tests = testExecutionRepository.findAll()

        assertTrue(tests.any { it.status == TestResultStatus.FAILED && it.agentId == 1L })
    }

    @Test
>>>>>>> 60122064
    fun checkAgentStatusDataInDataBase() {
        val agents = agentStatusRepository.findAll()

        assertTrue(agents.any { it.state == AgentState.BUSY && it.agentId == "cool_agent_id" })
    }
}<|MERGE_RESOLUTION|>--- conflicted
+++ resolved
@@ -17,12 +17,9 @@
     private lateinit var projectRepository: ProjectRepository
 
     @Autowired
-<<<<<<< HEAD
-=======
     private lateinit var testExecutionRepository: TestExecutionRepository
 
     @Autowired
->>>>>>> 60122064
     private lateinit var agentStatusRepository: AgentStatusRepository
 
     @Test
@@ -33,8 +30,6 @@
     }
 
     @Test
-<<<<<<< HEAD
-=======
     fun checkTestStatusDataInDataBase() {
         val tests = testExecutionRepository.findAll()
 
@@ -42,7 +37,6 @@
     }
 
     @Test
->>>>>>> 60122064
     fun checkAgentStatusDataInDataBase() {
         val agents = agentStatusRepository.findAll()
 
