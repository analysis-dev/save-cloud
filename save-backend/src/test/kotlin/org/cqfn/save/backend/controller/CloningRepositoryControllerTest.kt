--- conflicted
+++ resolved
@@ -14,7 +14,6 @@
 import org.cqfn.save.entities.GitDto
 import org.cqfn.save.entities.Project
 import org.cqfn.save.entities.ProjectStatus
-import org.cqfn.test.createMockWebServer
 
 import okhttp3.mockwebserver.MockResponse
 import okhttp3.mockwebserver.MockWebServer
@@ -23,12 +22,7 @@
 import org.junit.jupiter.api.Test
 import org.junit.jupiter.api.TestInstance
 import org.junit.jupiter.api.io.TempDir
-<<<<<<< HEAD
-import org.mockito.Mockito
-import org.slf4j.LoggerFactory
-=======
 import org.mockito.kotlin.whenever
->>>>>>> 8d8fd940
 import org.springframework.beans.factory.annotation.Autowired
 import org.springframework.boot.context.properties.EnableConfigurationProperties
 import org.springframework.boot.test.autoconfigure.web.reactive.WebFluxTest
@@ -164,7 +158,6 @@
 
     companion object {
         @JvmStatic lateinit var mockServerPreprocessor: MockWebServer
-        @JvmStatic private val logger = LoggerFactory.getLogger(CloningRepositoryControllerTest::class.java)
 
         @AfterAll
         fun tearDown() {
@@ -174,7 +167,7 @@
         @DynamicPropertySource
         @JvmStatic
         fun properties(registry: DynamicPropertyRegistry) {
-            mockServerPreprocessor = createMockWebServer(logger)
+            mockServerPreprocessor = MockWebServer()
             mockServerPreprocessor.start()
             registry.add("backend.preprocessorUrl") { "http://localhost:${mockServerPreprocessor.port}" }
         }
