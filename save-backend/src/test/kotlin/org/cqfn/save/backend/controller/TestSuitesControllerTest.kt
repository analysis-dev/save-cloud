package org.cqfn.save.backend.controller

import org.cqfn.save.backend.SaveApplication
import org.cqfn.save.backend.controllers.ProjectController
import org.cqfn.save.backend.repository.ProjectRepository
import org.cqfn.save.backend.repository.TestSuiteRepository
import org.cqfn.save.backend.scheduling.StandardSuitesUpdateScheduler
import org.cqfn.save.backend.utils.MySqlExtension
import org.cqfn.save.entities.TestSuite
import org.cqfn.save.testsuite.TestSuiteDto
import org.cqfn.save.testsuite.TestSuiteType
import org.cqfn.test.createMockWebServer

import okhttp3.mockwebserver.MockWebServer
<<<<<<< HEAD
import org.junit.Assert
=======
import okhttp3.mockwebserver.QueueDispatcher
>>>>>>> 8d8fd940
import org.junit.jupiter.api.AfterAll
import org.junit.jupiter.api.Assertions.assertEquals
import org.junit.jupiter.api.Assertions.assertTrue
import org.junit.jupiter.api.Test
import org.junit.jupiter.api.extension.ExtendWith
import org.mockito.kotlin.any
import org.mockito.kotlin.times
import org.mockito.kotlin.verify
import org.mockito.kotlin.whenever
import org.quartz.Scheduler
import org.slf4j.LoggerFactory
import org.springframework.beans.factory.annotation.Autowired
import org.springframework.boot.test.autoconfigure.web.reactive.AutoConfigureWebTestClient
import org.springframework.boot.test.context.SpringBootTest
import org.springframework.boot.test.mock.mockito.MockBean
import org.springframework.boot.test.mock.mockito.MockBeans
import org.springframework.http.MediaType
import org.springframework.test.context.DynamicPropertyRegistry
import org.springframework.test.context.DynamicPropertySource
import org.springframework.test.web.reactive.server.WebTestClient
import org.springframework.test.web.reactive.server.expectBody
import org.springframework.web.reactive.function.BodyInserters

import java.time.Instant
import java.util.Date

@SpringBootTest(classes = [SaveApplication::class])
@AutoConfigureWebTestClient
@ExtendWith(MySqlExtension::class)
@MockBeans(
    MockBean(StandardSuitesUpdateScheduler::class),
    MockBean(ProjectController::class),
)
class TestSuitesControllerTest {
    @Autowired
    lateinit var webClient: WebTestClient

    @Autowired
    lateinit var testSuiteRepository: TestSuiteRepository

    @Autowired
    lateinit var projectRepository: ProjectRepository

    @MockBean
    lateinit var scheduler: Scheduler

    @Test
    fun `should accept test suites and return saved test suites`() {
        val project = projectRepository.findById(1).get()
        val testSuite = TestSuiteDto(
            TestSuiteType.PROJECT,
            "test",
            null,
            project,
            "save.properties"
        )

        saveTestSuites(listOf(testSuite)) {
            expectBody<List<TestSuite>>()
                .consumeWith {
                    val body = it.responseBody!!
                    assertEquals(listOf(testSuite).size, body.size)
                    assertEquals(testSuite.name, body[0].name)
                    assertEquals(testSuite.project, body[0].project)
                    assertEquals(testSuite.type, body[0].type)
                }
        }
    }

    @Test
    fun `saved test suites should be persisted in the DB`() {
        val project = projectRepository.findById(1).get()
        val testSuite = TestSuiteDto(
            TestSuiteType.PROJECT,
            "test",
            null,
            project,
            "save.properties"
        )

        saveTestSuites(listOf(testSuite)) {
            expectBody<List<TestSuite>>()
        }

        val databaseData = testSuiteRepository.findAll()
        assertTrue(databaseData.any { it.project?.id == testSuite.project?.id && it.name == testSuite.name })
    }

    @Test
    fun `should save only new test suites`() {
        val project = projectRepository.findById(1).get()
        val testSuite = TestSuiteDto(
            TestSuiteType.PROJECT,
            "test",
            null,
            project,
            "save.properties"
        )
        saveTestSuites(listOf(testSuite)) {
            expectBody<List<TestSuite>>().consumeWith {
                assertEquals(1, it.responseBody!!.size)
            }
        }

        val testSuite2 = TestSuiteDto(
            TestSuiteType.PROJECT,
            "test2",
            null,
            project,
            "save.properties"
        )
        saveTestSuites(listOf(testSuite, testSuite2)) {
            expectBody<List<TestSuite>>().consumeWith {
                assertEquals(2, it.responseBody!!.size)
            }
        }
    }

    private fun saveTestSuites(testSuites: List<TestSuiteDto>, spec: WebTestClient.ResponseSpec.() -> Unit) {
        webClient.post()
            .uri("/internal/saveTestSuites")
            .contentType(MediaType.APPLICATION_JSON)
            .body(BodyInserters.fromValue(testSuites))
            .exchange()
            .spec()
    }

    @Test
    fun testAllStandardTestSuites() {
        val project = projectRepository.findById(1).get()
        val testSuite = TestSuiteDto(
            TestSuiteType.STANDARD,
            "tester",
            null,
            project,
            "save.properties"
        )
        saveTestSuites(listOf(testSuite)) {
            expectBody<List<TestSuite>>().consumeWith {
                assertEquals(1, it.responseBody!!.size)
            }
        }
        val allStandardTestSuite = testSuiteRepository.findAll().count { it.type == TestSuiteType.STANDARD }
        webClient.get()
            .uri("/api/allStandardTestSuites")
            .exchange()
            .expectStatus()
            .isOk
            .expectBody<List<TestSuiteDto>>()
            .consumeWith {
                requireNotNull(it.responseBody)
                assertEquals(it.responseBody!!.size, allStandardTestSuite)
            }
    }

    @Test
    fun testTestSuitesWithSpecificName() {
        val project = projectRepository.findById(1).get()
        val name = "tester"
        val testSuite = TestSuiteDto(
            TestSuiteType.STANDARD,
            name,
            null,
            project,
            "save.properties"
        )
        saveTestSuites(listOf(testSuite)) {
            expectBody<List<TestSuite>>().consumeWith {
                assertEquals(1, it.responseBody!!.size)
            }
        }

        webClient.get()
            .uri("/internal/standardTestSuitesWithName?name=$name")
            .exchange()
            .expectStatus()
            .isOk
            .expectBody<List<TestSuite>>()
            .consumeWith {
                requireNotNull(it.responseBody)
                assertEquals(it.responseBody!!.first().name, name)
            }
    }

    @Test
    fun testUpdateStandardTestSuites() {
        whenever(scheduler.scheduleJob(any())).thenReturn(Date.from(Instant.now()))

        webClient.post()
            .uri("/api/updateStandardTestSuites")
            .exchange()
            .expectStatus()
            .isOk

        verify(scheduler, times(1)).triggerJob(any())
    }

    companion object {
        @JvmStatic lateinit var mockServerPreprocessor: MockWebServer
        @JvmStatic private val logger = LoggerFactory.getLogger(TestSuitesControllerTest::class.java)

        @AfterAll
        fun tearDown() {
            mockServerPreprocessor.shutdown()
        }

        @DynamicPropertySource
        @JvmStatic
        fun properties(registry: DynamicPropertyRegistry) {
            mockServerPreprocessor = createMockWebServer(logger)
            mockServerPreprocessor.start()
            registry.add("backend.preprocessorUrl") { "http://localhost:${mockServerPreprocessor.port}" }
        }
    }
}<|MERGE_RESOLUTION|>--- conflicted
+++ resolved
@@ -9,14 +9,10 @@
 import org.cqfn.save.entities.TestSuite
 import org.cqfn.save.testsuite.TestSuiteDto
 import org.cqfn.save.testsuite.TestSuiteType
-import org.cqfn.test.createMockWebServer
-
+
+import okhttp3.mockwebserver.MockResponse
 import okhttp3.mockwebserver.MockWebServer
-<<<<<<< HEAD
-import org.junit.Assert
-=======
 import okhttp3.mockwebserver.QueueDispatcher
->>>>>>> 8d8fd940
 import org.junit.jupiter.api.AfterAll
 import org.junit.jupiter.api.Assertions.assertEquals
 import org.junit.jupiter.api.Assertions.assertTrue
@@ -27,7 +23,6 @@
 import org.mockito.kotlin.verify
 import org.mockito.kotlin.whenever
 import org.quartz.Scheduler
-import org.slf4j.LoggerFactory
 import org.springframework.beans.factory.annotation.Autowired
 import org.springframework.boot.test.autoconfigure.web.reactive.AutoConfigureWebTestClient
 import org.springframework.boot.test.context.SpringBootTest
@@ -40,6 +35,7 @@
 import org.springframework.test.web.reactive.server.expectBody
 import org.springframework.web.reactive.function.BodyInserters
 
+import java.net.HttpURLConnection
 import java.time.Instant
 import java.util.Date
 
@@ -216,7 +212,6 @@
 
     companion object {
         @JvmStatic lateinit var mockServerPreprocessor: MockWebServer
-        @JvmStatic private val logger = LoggerFactory.getLogger(TestSuitesControllerTest::class.java)
 
         @AfterAll
         fun tearDown() {
@@ -226,7 +221,10 @@
         @DynamicPropertySource
         @JvmStatic
         fun properties(registry: DynamicPropertyRegistry) {
-            mockServerPreprocessor = createMockWebServer(logger)
+            mockServerPreprocessor = MockWebServer()
+            (mockServerPreprocessor.dispatcher as QueueDispatcher).setFailFast(
+                MockResponse().setResponseCode(HttpURLConnection.HTTP_NOT_FOUND)
+            )
             mockServerPreprocessor.start()
             registry.add("backend.preprocessorUrl") { "http://localhost:${mockServerPreprocessor.port}" }
         }
