package org.cqfn.save.backend.controller

import org.cqfn.save.backend.SaveApplication
import org.cqfn.save.backend.repository.ExecutionRepository
import org.cqfn.save.backend.repository.ProjectRepository
import org.cqfn.save.backend.scheduling.StandardSuitesUpdateScheduler
import org.cqfn.save.backend.utils.MySqlExtension
import org.cqfn.save.domain.Sdk
import org.cqfn.save.entities.Execution
import org.cqfn.save.execution.ExecutionDto
import org.cqfn.save.execution.ExecutionInitializationDto
import org.cqfn.save.execution.ExecutionStatus
import org.cqfn.save.execution.ExecutionType
import org.cqfn.save.execution.ExecutionUpdateDto

import okhttp3.mockwebserver.MockResponse
import okhttp3.mockwebserver.MockWebServer
import org.junit.jupiter.api.AfterAll
import org.junit.jupiter.api.Assertions.assertEquals
import org.junit.jupiter.api.Assertions.assertNotNull
import org.junit.jupiter.api.Assertions.assertTrue
import org.junit.jupiter.api.Test
import org.junit.jupiter.api.extension.ExtendWith
import org.springframework.beans.factory.annotation.Autowired
import org.springframework.boot.test.autoconfigure.web.reactive.AutoConfigureWebTestClient
import org.springframework.boot.test.context.SpringBootTest
import org.springframework.boot.test.mock.mockito.MockBean
import org.springframework.boot.test.mock.mockito.MockBeans
import org.springframework.http.MediaType
import org.springframework.security.test.context.support.WithMockUser
import org.springframework.test.context.DynamicPropertyRegistry
import org.springframework.test.context.DynamicPropertySource
import org.springframework.test.web.reactive.server.WebTestClient
import org.springframework.test.web.reactive.server.expectBody
import org.springframework.web.reactive.function.BodyInserters

import java.time.LocalDateTime
import java.time.Month
import java.util.concurrent.CompletableFuture
import java.util.concurrent.TimeUnit

@SpringBootTest(classes = [SaveApplication::class])
@AutoConfigureWebTestClient
@ExtendWith(MySqlExtension::class)
@MockBeans(
    MockBean(StandardSuitesUpdateScheduler::class),
)
class ExecutionControllerTest {
    private val testLocalDateTime = LocalDateTime.of(2020, Month.APRIL, 10, 16, 30, 20)

    @Autowired
    lateinit var webClient: WebTestClient

    @Autowired
    lateinit var executionRepository: ExecutionRepository

    @Autowired
    lateinit var projectRepository: ProjectRepository

<<<<<<< HEAD
    @Autowired
    lateinit var executionController: ExecutionController

    @Test
    fun testConnection() {
        val project = projectRepository.findById(1).get()
        val execution = Execution(
            project,
            testLocalDateTime,
            testLocalDateTime,
            ExecutionStatus.RUNNING,
            "0,1,2",
            "stub",
            20,
            ExecutionType.GIT,
            "0.0.1",
            0,
            0,
            0,
            0,
            Sdk.Default.toString(),
            null,
            null,
            null
        )
        webClient.post()
            .uri("/internal/createExecution")
            .contentType(MediaType.APPLICATION_JSON)
            .body(BodyInserters.fromValue(execution))
            .exchange()
            .expectStatus()
            .isOk
    }

=======
>>>>>>> 701fd170
    @Test
    @WithMockUser("John Doe")
    fun testDataSave() {
        val project = projectRepository.findById(1).get()
        val execution = Execution(
            project,
            testLocalDateTime,
            testLocalDateTime,
            ExecutionStatus.RUNNING,
            "0,1,2",
            "stub",
            20,
            ExecutionType.GIT,
            "0.0.1",
            0,
            0,
            0,
            0,
            Sdk.Default.toString(),
            null,
            null,
<<<<<<< HEAD
            null
=======
>>>>>>> 701fd170
        )
        webClient.post()
            .uri("/internal/createExecution")
            .contentType(MediaType.APPLICATION_JSON)
            .body(BodyInserters.fromValue(execution))
            .exchange()
            .expectStatus()
            .isOk

        val databaseData = executionRepository.findAll()

        assertTrue(databaseData.any { it.status == execution.status && it.startTime == testLocalDateTime })
    }

    @Test
    @WithMockUser("John Doe")
    @Suppress("TOO_LONG_FUNCTION")
    fun testUpdateExecution() {
        val project = projectRepository.findById(1).get()
        val execution = Execution(
            project,
            testLocalDateTime,
            testLocalDateTime,
            ExecutionStatus.RUNNING,
            "0,1,2",
            "stub",
            20,
            ExecutionType.GIT,
            "0.0.1",
            0,
            0,
            0,
            0,
            Sdk.Default.toString(),
            null,
            null,
<<<<<<< HEAD
            null
=======
>>>>>>> 701fd170
        )
        webClient.post()
            .uri("/internal/createExecution")
            .contentType(MediaType.APPLICATION_JSON)
            .body(BodyInserters.fromValue(execution))
            .exchange()
            .expectStatus()
            .isOk

        val executionUpdateDto = ExecutionUpdateDto(
            1, ExecutionStatus.FINISHED
        )

        webClient.post()
            .uri("/internal/updateExecutionByDto")
            .contentType(MediaType.APPLICATION_JSON)
            .body(BodyInserters.fromValue(executionUpdateDto))
            .exchange()
            .expectStatus()
            .isOk

        val databaseData = executionRepository.findAll()

        databaseData.forEach {
            println(it.status)
        }

        assertTrue(databaseData.any { it.status == executionUpdateDto.status && it.id == executionUpdateDto.id })
    }

    @Test
    fun checkStatusException() {
        val executionUpdateDto = ExecutionUpdateDto(
            -1, ExecutionStatus.FINISHED
        )
        webClient.post()
            .uri("/internal/updateExecutionByDto")
            .contentType(MediaType.APPLICATION_JSON)
            .body(BodyInserters.fromValue(executionUpdateDto))
            .exchange()
            .expectStatus()
            .isNotFound
    }

    @Test
    fun checkExecutionDto() {
        webClient.get()
            .uri("/api/executionDto?executionId=1")
            .exchange()
            .expectStatus()
            .isOk
            .expectBody<ExecutionDto>()
            .consumeWith {
                requireNotNull(it.responseBody)
                assertEquals(ExecutionType.GIT, it.responseBody!!.type)
            }
    }

    @Test
    fun checkExecutionDtoByProject() {
        val project = projectRepository.findById(1).get()
<<<<<<< HEAD
        val executionCounts = executionRepository.findAll().count { it.project == project }
=======
        val executionCounts = executionRepository.findAll().count { it.project.id == project.id }
>>>>>>> 701fd170
        webClient.get()
            .uri("/api/executionDtoList?name=${project.name}&owner=${project.owner}")
            .exchange()
            .expectStatus()
            .isOk
            .expectBody<List<ExecutionDto>>()
            .consumeWith {
                requireNotNull(it.responseBody)
                assertEquals(executionCounts, it.responseBody!!.size)
            }
    }

    @Test
    @WithMockUser("John Doe")
    @Suppress("UnsafeCallOnNullableType", "TOO_LONG_FUNCTION")
    fun checkUpdateNewExecution() {
<<<<<<< HEAD
        val execution = Execution(projectRepository.findAll().first(), LocalDateTime.now(), null, ExecutionStatus.PENDING, null,
            null, 20, ExecutionType.GIT, null, 0, 0, 0, 0, Sdk.Default.toString(), null, null, null)
=======
        val execution = Execution(
            projectRepository.findAll().first(),
            LocalDateTime.now(),
            null,
            ExecutionStatus.PENDING,
            null,
            null,
            20,
            ExecutionType.GIT,
            null,
            0,
            0,
            0,
            0,
            Sdk.Default.toString(),
            null,
            null,
        )
>>>>>>> 701fd170
        webClient.post()
            .uri("/internal/createExecution")
            .contentType(MediaType.APPLICATION_JSON)
            .body(BodyInserters.fromValue(execution))
            .exchange()
            .expectStatus()
            .isOk

        val executionUpdate = ExecutionInitializationDto(execution.project, "1, 2, 3", "testPath", "executionVersion", null, null)
        webClient.post()
            .uri("/internal/updateNewExecution")
            .contentType(MediaType.APPLICATION_JSON)
            .body(BodyInserters.fromValue(executionUpdate))
            .exchange()
            .expectStatus()
            .isOk
            .expectBody<Execution>()
            .consumeWith {
                val responseBody = requireNotNull(it.responseBody)
                assertEquals("1, 2, 3", responseBody.testSuiteIds)
                assertEquals("testPath", responseBody.resourcesRootPath)
                assertEquals(20, responseBody.batchSize)
                assertEquals("executionVersion", responseBody.version)
            }
        val isUpdatedExecution = executionRepository.findAll().any {
            it.testSuiteIds == "1, 2, 3" &&
                    it.resourcesRootPath == "testPath" &&
                    it.batchSize == 20 &&
                    it.version == "executionVersion"
        }
        assertTrue(isUpdatedExecution)
    }

    @Test
    @WithMockUser(username = "John Doe")
    fun `should send request to preprocessor to rerun execution`() {
        mockServerPreprocessor.enqueue(
            MockResponse().setResponseCode(202)
                .setHeader("Accept", "application/json")
                .setHeader("Content-Type", "application/json")
                .setBody("Clone pending")
        )
        val assertions = CompletableFuture.supplyAsync {
            listOf(
                mockServerPreprocessor.takeRequest(60, TimeUnit.SECONDS),
            )
        }

        webClient.post()
            .uri("/api/rerunExecution?id=2")
            .exchange()
            .expectStatus()
            .isOk
        assertions.orTimeout(60, TimeUnit.SECONDS).join().forEach {
            assertNotNull(it)
        }
    }

    companion object {
        @JvmStatic lateinit var mockServerPreprocessor: MockWebServer

        @AfterAll
        fun tearDown() {
            mockServerPreprocessor.shutdown()
        }

        @DynamicPropertySource
        @JvmStatic
        fun properties(registry: DynamicPropertyRegistry) {
            mockServerPreprocessor = MockWebServer()
            mockServerPreprocessor.start()
            registry.add("backend.preprocessorUrl") { "http://localhost:${mockServerPreprocessor.port}" }
        }
    }
}<|MERGE_RESOLUTION|>--- conflicted
+++ resolved
@@ -57,12 +57,9 @@
     @Autowired
     lateinit var projectRepository: ProjectRepository
 
-<<<<<<< HEAD
-    @Autowired
-    lateinit var executionController: ExecutionController
-
-    @Test
-    fun testConnection() {
+    @Test
+    @WithMockUser("John Doe")
+    fun testDataSave() {
         val project = projectRepository.findById(1).get()
         val execution = Execution(
             project,
@@ -81,7 +78,8 @@
             Sdk.Default.toString(),
             null,
             null,
-            null
+            null,
+            null,
         )
         webClient.post()
             .uri("/internal/createExecution")
@@ -90,13 +88,16 @@
             .exchange()
             .expectStatus()
             .isOk
-    }
-
-=======
->>>>>>> 701fd170
+
+        val databaseData = executionRepository.findAll()
+
+        assertTrue(databaseData.any { it.status == execution.status && it.startTime == testLocalDateTime })
+    }
+
     @Test
     @WithMockUser("John Doe")
-    fun testDataSave() {
+    @Suppress("TOO_LONG_FUNCTION")
+    fun testUpdateExecution() {
         val project = projectRepository.findById(1).get()
         val execution = Execution(
             project,
@@ -115,51 +116,10 @@
             Sdk.Default.toString(),
             null,
             null,
-<<<<<<< HEAD
-            null
-=======
->>>>>>> 701fd170
-        )
-        webClient.post()
-            .uri("/internal/createExecution")
-            .contentType(MediaType.APPLICATION_JSON)
-            .body(BodyInserters.fromValue(execution))
-            .exchange()
-            .expectStatus()
-            .isOk
-
-        val databaseData = executionRepository.findAll()
-
-        assertTrue(databaseData.any { it.status == execution.status && it.startTime == testLocalDateTime })
-    }
-
-    @Test
-    @WithMockUser("John Doe")
-    @Suppress("TOO_LONG_FUNCTION")
-    fun testUpdateExecution() {
-        val project = projectRepository.findById(1).get()
-        val execution = Execution(
-            project,
-            testLocalDateTime,
-            testLocalDateTime,
-            ExecutionStatus.RUNNING,
-            "0,1,2",
-            "stub",
-            20,
-            ExecutionType.GIT,
-            "0.0.1",
-            0,
-            0,
-            0,
-            0,
-            Sdk.Default.toString(),
-            null,
-            null,
-<<<<<<< HEAD
-            null
-=======
->>>>>>> 701fd170
-        )
+            null,
+            null,
+        )
+
         webClient.post()
             .uri("/internal/createExecution")
             .contentType(MediaType.APPLICATION_JSON)
@@ -220,11 +180,7 @@
     @Test
     fun checkExecutionDtoByProject() {
         val project = projectRepository.findById(1).get()
-<<<<<<< HEAD
-        val executionCounts = executionRepository.findAll().count { it.project == project }
-=======
         val executionCounts = executionRepository.findAll().count { it.project.id == project.id }
->>>>>>> 701fd170
         webClient.get()
             .uri("/api/executionDtoList?name=${project.name}&owner=${project.owner}")
             .exchange()
@@ -241,29 +197,8 @@
     @WithMockUser("John Doe")
     @Suppress("UnsafeCallOnNullableType", "TOO_LONG_FUNCTION")
     fun checkUpdateNewExecution() {
-<<<<<<< HEAD
         val execution = Execution(projectRepository.findAll().first(), LocalDateTime.now(), null, ExecutionStatus.PENDING, null,
-            null, 20, ExecutionType.GIT, null, 0, 0, 0, 0, Sdk.Default.toString(), null, null, null)
-=======
-        val execution = Execution(
-            projectRepository.findAll().first(),
-            LocalDateTime.now(),
-            null,
-            ExecutionStatus.PENDING,
-            null,
-            null,
-            20,
-            ExecutionType.GIT,
-            null,
-            0,
-            0,
-            0,
-            0,
-            Sdk.Default.toString(),
-            null,
-            null,
-        )
->>>>>>> 701fd170
+            null, 20, ExecutionType.GIT, null, 0, 0, 0, 0, Sdk.Default.toString(), null, null, null, null)
         webClient.post()
             .uri("/internal/createExecution")
             .contentType(MediaType.APPLICATION_JSON)
