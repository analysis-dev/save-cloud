--- conflicted
+++ resolved
@@ -75,7 +75,6 @@
 
         val firstAgentIdle = getLastIdleForSecondContainer()
 
-<<<<<<< HEAD
         webTestClient
             .method(HttpMethod.POST)
             .uri("/updateAgentStatusesWithDto")
@@ -89,13 +88,6 @@
             .exchange()
             .expectStatus()
             .isOk
-=======
-        updateAgentStatuses(
-            listOf(
-                AgentStatusDto(LocalDateTime.of(2022, Month.MAY, 10, 16, 30, 20), AgentState.IDLE, "container-2")
-            )
-        )
->>>>>>> c50d92a1
 
         updateAgentStatuses(
             listOf(
