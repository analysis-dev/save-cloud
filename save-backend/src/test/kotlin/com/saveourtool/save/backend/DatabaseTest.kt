package com.saveourtool.save.backend

import com.saveourtool.save.agent.AgentState
import com.saveourtool.save.backend.configs.ApplicationConfiguration
import com.saveourtool.save.backend.repository.AgentStatusRepository
import com.saveourtool.save.backend.repository.ProjectRepository
import com.saveourtool.save.backend.repository.TestExecutionRepository
import com.saveourtool.save.backend.service.IBackendService
import com.saveourtool.save.backend.utils.InfraExtension
import com.saveourtool.save.cosv.repository.CosvMetadataRepository
import com.saveourtool.save.cosv.repository.LnkCosvMetadataTagRepository
import com.saveourtool.save.domain.TestResultStatus
import org.junit.jupiter.api.Assertions.assertTrue
import org.junit.jupiter.api.Test
import org.junit.jupiter.api.extension.ExtendWith
import org.springframework.beans.factory.annotation.Autowired
import org.springframework.boot.test.autoconfigure.jdbc.AutoConfigureTestDatabase
import org.springframework.boot.test.autoconfigure.orm.jpa.DataJpaTest
import org.springframework.boot.test.mock.mockito.MockBean
import org.springframework.boot.test.mock.mockito.MockBeans
import org.springframework.context.annotation.Import

@Import(ApplicationConfiguration::class)
@DataJpaTest
@AutoConfigureTestDatabase(replace = AutoConfigureTestDatabase.Replace.NONE)
@ExtendWith(InfraExtension::class)
@MockBeans(
    MockBean(IBackendService::class),
    MockBean(CosvMetadataRepository::class),
<<<<<<< HEAD
=======
    MockBean(LnkCosvMetadataTagRepository::class),
>>>>>>> db4af27b
)
class DatabaseTest {
    @Autowired
    private lateinit var projectRepository: ProjectRepository

    @Autowired
    private lateinit var testExecutionRepository: TestExecutionRepository

    @Autowired
    private lateinit var agentStatusRepository: AgentStatusRepository

    @Test
    fun checkProjectDataInDataBase() {
        val projects = projectRepository.findAll()

        assertTrue(projects.any { it.name == "huaweiName" && it.organization.name == "Huawei" && it.url == "https://huawei.com" })
    }

    @Test
    fun checkTestStatusDataInDataBase() {
        val tests = testExecutionRepository.findAll()

        assertTrue(tests.any { it.status == TestResultStatus.FAILED && it.agent?.id == 1L })
    }

    @Test
    fun checkAgentStatusDataInDataBase() {
        val agents = agentStatusRepository.findAll()

        assertTrue(agents.any { it.state == AgentState.BUSY && it.agent.id == 2L })
    }
}<|MERGE_RESOLUTION|>--- conflicted
+++ resolved
@@ -27,10 +27,7 @@
 @MockBeans(
     MockBean(IBackendService::class),
     MockBean(CosvMetadataRepository::class),
-<<<<<<< HEAD
-=======
     MockBean(LnkCosvMetadataTagRepository::class),
->>>>>>> db4af27b
 )
 class DatabaseTest {
     @Autowired
