--- conflicted
+++ resolved
@@ -35,14 +35,9 @@
 @MockBeans(
     MockBean(OriginalLoginRepository::class),
     MockBean(NamedParameterJdbcTemplate::class),
-<<<<<<< HEAD
-    MockBean(CosvMetadataRepository::class),
-    MockBean(IBackendService::class),
-=======
     MockBean(IBackendService::class),
     MockBean(CosvMetadataRepository::class),
     MockBean(LnkCosvMetadataTagRepository::class),
->>>>>>> db4af27b
 )
 @AutoConfigureWebTestClient
 class LnkUserOrganizationControllerTest {
