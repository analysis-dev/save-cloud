--- conflicted
+++ resolved
@@ -24,10 +24,7 @@
 @MockBeans(
     MockBean(IBackendService::class),
     MockBean(CosvMetadataRepository::class),
-<<<<<<< HEAD
-=======
     MockBean(LnkCosvMetadataTagRepository::class),
->>>>>>> db4af27b
 )
 class JpaSpecificationTest {
     @Autowired
