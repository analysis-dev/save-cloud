--- conflicted
+++ resolved
@@ -228,11 +228,7 @@
     fun `should save test data`() {
         val execution: Execution = mock()
         whenever(execution.id).thenReturn(1)
-<<<<<<< HEAD
-        whenever(agentRepository.findByContainerId("container-1"))
-            .thenReturn(Agent("container-1", "save-container-1", execution, "0.0.1"))
-=======
->>>>>>> b6a8fed2
+
 
         webTestClient.post()
             .uri("/internal/files/debug-info?executionId=1")
