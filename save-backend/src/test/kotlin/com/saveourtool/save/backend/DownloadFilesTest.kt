--- conflicted
+++ resolved
@@ -187,11 +187,7 @@
             .also { it.writeText(fileContent) }
         whenever(fileStorage.doesExist(argThat { candidateTo(file2) }))
             .thenReturn(Mono.just(false))
-<<<<<<< HEAD
-        whenever(fileStorage.uploadAndReturnUpdatedKey(argThat { candidateTo(file2) }, eq(file.fileSize()), argThat<Flux<ByteBuffer>> { collectToString() == fileContent }))
-=======
-        whenever(fileStorage.upload(argThat { candidateTo(file2) }, eq(file.fileSize()), argThat { collectToString() == fileContent }))
->>>>>>> 63ca84b4
+        whenever(fileStorage.upload(argThat { candidateTo(file2) }, eq(file.fileSize()), argThat<Flux<ByteBuffer>> { collectToString() == fileContent }))
             .thenReturn(Mono.just(file2.toDto()))
 
         whenever(projectService.findByNameAndOrganizationNameAndCreatedStatus(eq(testProject2.name), eq(organization2.name)))
