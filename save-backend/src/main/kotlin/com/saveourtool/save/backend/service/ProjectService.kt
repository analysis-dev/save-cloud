package com.saveourtool.save.backend.service

import com.saveourtool.save.backend.repository.ProjectRepository
import com.saveourtool.save.backend.repository.UserRepository
import com.saveourtool.save.backend.security.ProjectPermissionEvaluator
import com.saveourtool.save.domain.ProjectSaveStatus
import com.saveourtool.save.entities.Organization
import com.saveourtool.save.entities.Project
import com.saveourtool.save.entities.ProjectStatus
import com.saveourtool.save.entities.User
import com.saveourtool.save.filters.ProjectFilters
import com.saveourtool.save.permission.Permission

import org.springframework.http.HttpStatus
import org.springframework.security.core.Authentication
import org.springframework.stereotype.Service
import org.springframework.transaction.annotation.Transactional
import org.springframework.web.server.ResponseStatusException
import reactor.core.publisher.Flux
import reactor.core.publisher.Mono
import reactor.kotlin.core.publisher.switchIfEmpty
import java.util.Optional

/**
 * Service for project
 *
 * @property projectRepository
 */
@Service
@OptIn(ExperimentalStdlibApi::class)
class ProjectService(
    private val projectRepository: ProjectRepository,
    private val projectPermissionEvaluator: ProjectPermissionEvaluator,
    private val userRepository: UserRepository
) {
    /**
     * Store [project] in the database
     *
     * @param project a [Project] to store
     * @return project's id, should never return null
     */
    @Suppress("UnsafeCallOnNullableType")
    fun getOrSaveProject(project: Project): Pair<Long, ProjectSaveStatus> {
        val (projectId, projectSaveStatus) = projectRepository.findByNameAndOrganizationName(project.name, project.organization.name)?.let {
            Pair(it.id, ProjectSaveStatus.EXIST)
        } ?: run {
            val savedProject = projectRepository.save(project)
            Pair(savedProject.id, ProjectSaveStatus.NEW)
        }
        requireNotNull(projectId) { "Should have gotten an ID for project from the database" }
        return Pair(projectId, projectSaveStatus)
    }

    /**
     * @param project [Project] to be updated
     * @return updated [project]
     */
    fun updateProject(project: Project): Project = run {
        requireNotNull(project.id) {
            "Project must be taken from DB so it's id must not be null"
        }
        projectRepository.save(project)
    }

    /**
     * @return list of all projects
     */
    fun getProjects(): Flux<Project> = projectRepository.findAll().let { Flux.fromIterable(it) }

    /**
     * @param name
     * @param organization
     */
    @Suppress("KDOC_WITHOUT_RETURN_TAG")  // remove after new release of diktat
    fun findByNameAndOrganization(name: String, organization: Organization) = projectRepository.findByNameAndOrganization(name, organization)

    /**
     * @param name
     * @param organizationName
     */
    fun findByNameAndOrganizationName(name: String, organizationName: String) = projectRepository.findByNameAndOrganizationName(name, organizationName)

    /**
     * @param organizationName
     */
    fun findByOrganizationName(organizationName: String) = projectRepository.findByOrganizationName(organizationName).let { Flux.fromIterable(it) }

    /**
     * @return project's without status
     */
    fun getNotDeletedProjects(): List<Project> {
        val projects = projectRepository.findAll { root, _, cb ->
            cb.notEqual(root.get<String>("status"), ProjectStatus.DELETED)
        }
        return projects
    }

    /**
<<<<<<< HEAD
     * @param organizationName
     * @param authentication
     * @return list of not deleted projects
     */
    fun getNotDeletedProjectsByOrganizationName(
        organizationName: String,
        authentication: Authentication?,
    ): Flux<Project> = findByOrganizationName(organizationName)
        .filter {
            it.status != ProjectStatus.DELETED
        }
        .filter {
            projectPermissionEvaluator.hasPermission(authentication, it, Permission.READ)
        }
=======
     * @param projectFilters
     * @return project's with filter
     */
    fun getNotDeletedProjectsWithFilter(projectFilters: ProjectFilters?): List<Project> {
        val name = projectFilters?.name?.let { "%$it%" }
        val projects = projectRepository.findAll { root, _, cb ->
            val namePredicate = name?.let { cb.like(root.get("name"), it) } ?: cb.and()
            cb.and(
                namePredicate,
                cb.notEqual(root.get<String>("status"), ProjectStatus.DELETED)
            )
        }
        return projects
    }
>>>>>>> adf2e6dd

    /**
     * @param authentication [Authentication] of the user who wants to access the project
     * @param projectName name of the project
     * @param organizationName organization that owns the project
     * @param permission requested [Permission]
     * @param messageIfNotFound if project is not found, include this into 404 response body
     * @param statusIfForbidden return this status if permission is not allowed fot the current user
     * @return `Mono` with project; `Mono.error` if project cannot be accessed by the current user.
     */
    @Transactional(readOnly = true)
    @Suppress("LongParameterList", "TOO_MANY_PARAMETERS")
    fun findWithPermissionByNameAndOrganization(
        authentication: Authentication,
        projectName: String,
        organizationName: String,
        permission: Permission,
        messageIfNotFound: String? = null,
        statusIfForbidden: HttpStatus = HttpStatus.FORBIDDEN,
    ): Mono<Project> = with(projectPermissionEvaluator) {
        Mono.fromCallable { findByNameAndOrganizationName(projectName, organizationName) }
            .switchIfEmpty {
                Mono.error(ResponseStatusException(HttpStatus.NOT_FOUND, messageIfNotFound))
            }
            .filterByPermission(authentication, permission, statusIfForbidden)
    }

    /**
     * @param userName
     * @return optional of user
     */
    fun findUserByName(userName: String): User? = userRepository.findByName(userName)

    /**
     * @param id
     * @return [Project] with given [id]
     */
    fun findById(id: Long): Optional<Project> = projectRepository.findById(id)
}<|MERGE_RESOLUTION|>--- conflicted
+++ resolved
@@ -96,7 +96,6 @@
     }
 
     /**
-<<<<<<< HEAD
      * @param organizationName
      * @param authentication
      * @return list of not deleted projects
@@ -111,7 +110,8 @@
         .filter {
             projectPermissionEvaluator.hasPermission(authentication, it, Permission.READ)
         }
-=======
+
+    /**
      * @param projectFilters
      * @return project's with filter
      */
@@ -126,7 +126,6 @@
         }
         return projects
     }
->>>>>>> adf2e6dd
 
     /**
      * @param authentication [Authentication] of the user who wants to access the project
