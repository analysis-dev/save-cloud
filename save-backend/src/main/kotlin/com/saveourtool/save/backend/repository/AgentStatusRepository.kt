--- conflicted
+++ resolved
@@ -19,7 +19,6 @@
     fun findTopByAgentContainerIdOrderByEndTimeDescIdDesc(containerId: String): AgentStatus?
 
     /**
-<<<<<<< HEAD
      * Find [AgentStatus] by [Agent] which is first by [AgentStatus.startTime]
      *
      * @param agent
@@ -36,8 +35,6 @@
     fun findTopByAgentOrderByEndTimeDesc(agent: Agent): AgentStatus?
 
     /**
-=======
->>>>>>> e9769564
      * Find all agent statuses with [projectId] in execution
      *
      * @param projectId id of project
