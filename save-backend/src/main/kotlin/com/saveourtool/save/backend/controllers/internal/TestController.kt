package com.saveourtool.save.backend.controllers.internal

import com.saveourtool.save.backend.service.TestService
<<<<<<< HEAD
import com.saveourtool.save.backend.service.TestSuitesSourceService
=======
>>>>>>> fc2979bc
import com.saveourtool.save.test.TestDto
import com.saveourtool.save.utils.debug
import com.saveourtool.save.utils.getLogger
import com.saveourtool.save.utils.trace

import io.micrometer.core.instrument.MeterRegistry
import org.slf4j.Logger
import org.springframework.web.bind.annotation.PostMapping
import org.springframework.web.bind.annotation.RequestBody
import org.springframework.web.bind.annotation.RequestMapping
import org.springframework.web.bind.annotation.RestController

/**
 *  Controller used to initialize tests
 */
@RestController
@RequestMapping("/internal")
class TestController(
    private val testService: TestService,
    private val meterRegistry: MeterRegistry,
<<<<<<< HEAD
    private val testSuitesSourceService: TestSuitesSourceService,
=======
>>>>>>> fc2979bc
) {
    /**
     * @param testDtos list of [TestDto]s to save into the DB
     */
    @PostMapping("/initializeTests")
    fun initializeTests(@RequestBody testDtos: List<TestDto>) {
        log.debug { "Received ${testDtos.size} tests for initialization" }
        log.trace { "Received the following tests for initialization: $testDtos" }
        meterRegistry.timer("save.backend.saveTests").record {
            testService.saveTests(testDtos)
        }
    }

<<<<<<< HEAD
    /**
     * @param testFilesRequest
     * @return [TestFilesContent] filled with test files
     */
    @PostMapping("/tests/get-content")
    fun getContent(@RequestBody testFilesRequest: TestFilesRequest): Mono<TestFilesContent> =
            testSuitesSourceService.getTestContent(testFilesRequest)

=======
>>>>>>> fc2979bc
    companion object {
        private val log: Logger = getLogger<TestController>()
    }
}<|MERGE_RESOLUTION|>--- conflicted
+++ resolved
@@ -1,10 +1,6 @@
 package com.saveourtool.save.backend.controllers.internal
 
 import com.saveourtool.save.backend.service.TestService
-<<<<<<< HEAD
-import com.saveourtool.save.backend.service.TestSuitesSourceService
-=======
->>>>>>> fc2979bc
 import com.saveourtool.save.test.TestDto
 import com.saveourtool.save.utils.debug
 import com.saveourtool.save.utils.getLogger
@@ -25,10 +21,6 @@
 class TestController(
     private val testService: TestService,
     private val meterRegistry: MeterRegistry,
-<<<<<<< HEAD
-    private val testSuitesSourceService: TestSuitesSourceService,
-=======
->>>>>>> fc2979bc
 ) {
     /**
      * @param testDtos list of [TestDto]s to save into the DB
@@ -42,17 +34,6 @@
         }
     }
 
-<<<<<<< HEAD
-    /**
-     * @param testFilesRequest
-     * @return [TestFilesContent] filled with test files
-     */
-    @PostMapping("/tests/get-content")
-    fun getContent(@RequestBody testFilesRequest: TestFilesRequest): Mono<TestFilesContent> =
-            testSuitesSourceService.getTestContent(testFilesRequest)
-
-=======
->>>>>>> fc2979bc
     companion object {
         private val log: Logger = getLogger<TestController>()
     }
