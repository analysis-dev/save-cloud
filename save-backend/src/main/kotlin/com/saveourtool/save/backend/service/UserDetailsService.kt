package com.saveourtool.save.backend.service

import com.saveourtool.save.authservice.utils.userId
import com.saveourtool.save.backend.repository.LnkUserOrganizationRepository
import com.saveourtool.save.backend.repository.LnkUserProjectRepository
import com.saveourtool.save.backend.repository.OriginalLoginRepository
import com.saveourtool.save.backend.repository.UserRepository
import com.saveourtool.save.backend.storage.AvatarKey
import com.saveourtool.save.backend.storage.AvatarStorage
import com.saveourtool.save.domain.Role
import com.saveourtool.save.domain.UserSaveStatus
import com.saveourtool.save.entities.OriginalLogin
import com.saveourtool.save.entities.User
import com.saveourtool.save.info.UserStatus
import com.saveourtool.save.utils.*
import org.slf4j.Logger
import org.springframework.data.repository.findByIdOrNull

import org.springframework.security.core.Authentication
import org.springframework.stereotype.Service
import org.springframework.transaction.annotation.Transactional
import reactor.core.scheduler.Schedulers
import java.lang.IllegalArgumentException

import java.util.*

/**
 * A service that provides access to [UserRepository] and [OriginalLoginRepository]
 */
@Service
class UserDetailsService(
    private val userRepository: UserRepository,
    private val originalLoginRepository: OriginalLoginRepository,
    private val lnkUserOrganizationRepository: LnkUserOrganizationRepository,
    private val lnkUserProjectRepository: LnkUserProjectRepository,
    private val avatarStorage: AvatarStorage,
) {
    /**
     * @param user user for update
     * @return updated user
     */
    fun saveUser(user: User): User = userRepository.save(user)

    /**
     * @param username
     * @return spring's UserDetails retrieved from save's user found by provided values
     */
    fun findByName(username: String) = userRepository.findByName(username)

    /**
     * @param name
     * @return found [User] or exception
     */
    fun getByName(name: String): User = userRepository.findByName(name).orNotFound { "Not found user by name $name" }

    /**
     * @param userId [User.id]
     * @return found [User] by provided [userId] or null
     */
    fun findById(userId: Long): User? = userRepository.findByIdOrNull(userId)

    /**
     * @param username
     * @param source source (where the user identity is coming from)
     * @return spring's UserDetails retrieved from save's user found by provided values
     */
    fun findByOriginalLogin(username: String, source: String) =
            originalLoginRepository.findByNameAndSource(username, source)?.user

    /**
     * We change the version just to work-around the caching on the frontend
     *
     * @param name
     * @return the id (version) of new avatar
     * @throws NoSuchElementException
     */
    fun updateAvatarVersion(name: String): String {
        val user = userRepository.findByName(name).orNotFound()
        var version = user.avatar?.find { it == '?' }?.let {
            user.avatar?.substringAfterLast("?")?.toInt() ?: 0
        } ?: 0
        val newAvatar = "${AvatarType.USER.toUrlStr(name)}?${++version}"
        user.apply { avatar = newAvatar }
            .let { userRepository.save(it) }

        return newAvatar
    }

    /**
     * Only for static resources!
     *
     * @param name
     * @param resource
     * @throws IllegalArgumentException
     */
    fun setAvatarFromResource(name: String, resource: String) {
        if (!resource.startsWith(AVATARS_PACKS_DIR)) {
            throw IllegalArgumentException("Only avatars from $AVATARS_PACKS_DIR can be set for user $name")
        }

        userRepository.findByName(name)
            .orNotFound()
            .apply { avatar = resource }
            .let { userRepository.save(it) }
    }

    /**
     * @param authentication
     * @return global [Role] of authenticated user
     */
<<<<<<< HEAD
    fun getGlobalRole(authentication: Authentication): Role = findById(authentication.userId())
        ?.role
        ?.let { Role.fromSpringSecurityRole(it) }
=======
    fun getGlobalRole(authentication: Authentication): Role = userRepository.findByIdOrNull(authentication.userId())
        ?.let { user ->
            Role.values().find { role -> role.asSpringSecurityRole() == user.role }
        }
>>>>>>> 69b20d8c
        ?: Role.VIEWER

    /**
     * @param newUser
     * @param oldName
     * @param oldUserStatus
     * @return UserSaveStatus
     */
    @Transactional
    fun saveUser(newUser: User, oldName: String?, oldUserStatus: UserStatus): UserSaveStatus {
        val isNameFreeAndNotTaken = userRepository.validateName(newUser.name) != 0L
        // if we are registering new user (updating just name and status to NOT_APPROVED):
        return if (oldUserStatus == UserStatus.CREATED && newUser.status == UserStatus.NOT_APPROVED) {
            // checking if the user with new name already exists (it's definitely not our user, so if found -> CONFLICT)
            if (isNameFreeAndNotTaken) {
                userRepository.save(newUser)
                UserSaveStatus.UPDATE
            } else {
                UserSaveStatus.CONFLICT
            }
        } else {
            // we are trying to change the name of ACTIVE user
            oldName?.let {
                // but such name is already taken and exists in db
                if (isNameFreeAndNotTaken) {
                    userRepository.deleteHighLevelName(oldName)
                    userRepository.saveHighLevelName(newUser.name)
                    userRepository.save(newUser)
                    UserSaveStatus.UPDATE
                } else {
                    UserSaveStatus.CONFLICT
                }
                // if we are changing other fields of ACTIVE users, but not changing the name we can just save user
                // here we highly depend on the `oldName` field (from client code)
                // but we are safe as we have a unique constraint on the database
            } ?: run {
                userRepository.save(newUser)
                UserSaveStatus.UPDATE
            }
        }
    }

    /**
     * @param source
     * @param name
     * @return existed [User] or a new one
     */
    @Transactional
    fun saveNewUserIfRequired(source: String, name: String): User =
            originalLoginRepository.findByNameAndSource(name, source)
                ?.user
                ?.also {
                    log.debug("User $name ($source) is already present in the DB")
                }
                ?: run {
                    log.info {
                        "Saving user $name ($source) with authorities $roleForNewUser to the DB"
                    }
                    saveNewUser(name).also { savedUser ->
                        addSource(savedUser, name, source)
                    }
                }

    /**
     * @param userNameCandidate
     * @return created [User]
     */
    private fun saveNewUser(userNameCandidate: String): User {
        val existedUser = userRepository.findByName(userNameCandidate)
        val name = existedUser?.let {
            val prefix = "$userNameCandidate$UNIQUE_NAME_SEPARATOR"
            val suffix = userRepository.findByNameStartingWith(prefix)
                .map { it.name.replace(prefix, "") }
                .mapNotNull { it.toIntOrNull() }
                .maxOrNull()
                ?.inc()
                ?: 1
            "$prefix$suffix"
        } ?: run {
            userNameCandidate
        }
        return userRepository.save(
            User(
                name = name,
                password = null,
                role = roleForNewUser,
                status = UserStatus.CREATED,
            )
        )
    }

    /**
     * @param user
     * @param nameInSource
     * @param source
     */
    @Transactional
    fun addSource(user: User, nameInSource: String, source: String) {
        originalLoginRepository.save(OriginalLogin(nameInSource, user, source))
    }

    /**
     * @param name name of user
     * @param authentication
     * @return UserSaveStatus
     */
    @Transactional
    fun deleteUser(
        name: String,
        authentication: Authentication,
    ): UserSaveStatus {
        val user: User = userRepository.findByIdOrNull(authentication.userId()).orNotFound {
            "User with id ${authentication.userId()} not found in database"
        }
        val newName = "Deleted-${user.id}"
        userRepository.deleteHighLevelName(user.name)
        userRepository.saveHighLevelName(newName)
        userRepository.save(user.apply {
            this.name = newName
            this.status = UserStatus.DELETED
            this.avatar = null
            this.company = null
            this.twitter = null
            this.email = null
            this.gitHub = null
            this.linkedin = null
            this.location = null
        })

        val avatarKey = AvatarKey(
            AvatarType.USER,
            name,
        )
        avatarStorage.delete(avatarKey)
            .subscribeOn(Schedulers.boundedElastic())
            .subscribe()

        originalLoginRepository.deleteByUserId(user.requiredId())
        lnkUserProjectRepository.deleteByUserId(user.requiredId())
        lnkUserOrganizationRepository.deleteByUserId(user.requiredId())

        return UserSaveStatus.DELETED
    }

    /**
     * @param name name of user
     * @return UserSaveStatus
     */
    @Transactional
    fun banUser(
        name: String,
    ): UserSaveStatus {
        val user: User = userRepository.findByName(name).orNotFound()

        userRepository.save(user.apply {
            this.status = UserStatus.BANNED
        })

        return UserSaveStatus.BANNED
    }

    /**
     * @param name name of user
     * @return UserSaveStatus
     */
    @Transactional
    fun approveUser(
        name: String,
    ): UserSaveStatus {
        val user: User = userRepository.findByName(name).orNotFound()

        userRepository.save(user.apply {
            this.status = UserStatus.ACTIVE
        })

        return UserSaveStatus.APPROVED
    }

    companion object {
        private val log: Logger = getLogger<UserDetailsService>()
        private const val UNIQUE_NAME_SEPARATOR = "_"
        private val roleForNewUser = Role.VIEWER.asSpringSecurityRole()
    }
}<|MERGE_RESOLUTION|>--- conflicted
+++ resolved
@@ -108,16 +108,9 @@
      * @param authentication
      * @return global [Role] of authenticated user
      */
-<<<<<<< HEAD
     fun getGlobalRole(authentication: Authentication): Role = findById(authentication.userId())
         ?.role
         ?.let { Role.fromSpringSecurityRole(it) }
-=======
-    fun getGlobalRole(authentication: Authentication): Role = userRepository.findByIdOrNull(authentication.userId())
-        ?.let { user ->
-            Role.values().find { role -> role.asSpringSecurityRole() == user.role }
-        }
->>>>>>> 69b20d8c
         ?: Role.VIEWER
 
     /**
