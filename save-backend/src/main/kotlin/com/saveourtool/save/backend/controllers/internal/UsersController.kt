--- conflicted
+++ resolved
@@ -4,10 +4,7 @@
 import com.saveourtool.save.backend.repository.OriginalLoginRepository
 import com.saveourtool.save.backend.service.UserDetailsService
 import com.saveourtool.save.utils.IdentitySourceAwareUserDetailsMixin
-<<<<<<< HEAD
-=======
 import com.saveourtool.save.utils.StringResponse
->>>>>>> 2de15ca1
 
 import com.fasterxml.jackson.databind.ObjectMapper
 import org.slf4j.LoggerFactory
@@ -70,7 +67,7 @@
      * Find user by name
      *
      * @param userName user name
-     * @return found [IdentitySourceAwareUserDetails] as a String
+     * @return found [IdAwareUserDetails] as a String
      */
     @GetMapping("/find-by-name/{userName}")
     fun findByName(
@@ -83,21 +80,8 @@
      * Find user by name and source
      *
      * @param source user source
-<<<<<<< HEAD
-     * @param userName user name
-     * @return found [UserDetailsResponse]
-     */
-    @GetMapping("/{source}/{userName}")
-    fun findBySourceAndUsername(
-        @PathVariable source: String,
-        @PathVariable userName: String,
-    ): Mono<UserDetailsResponse> = userService.findByUsernameAndSource(userName, source)
-        .map {
-            ResponseEntity.ok(it)
-        }
-=======
      * @param nameInSource user name
-     * @return found [IdentitySourceAwareUserDetails] as a String
+     * @return found [IdAwareUserDetails] as a String
      */
     @GetMapping("/find-by-original-login/{source}/{nameInSource}")
     fun findByOriginalLogin(
@@ -106,5 +90,4 @@
     ): Mono<StringResponse> = userService.findByOriginalLogin(nameInSource, source).map {
         ResponseEntity.ok().body(objectMapper.writeValueAsString(it))
     }
->>>>>>> 2de15ca1
 }