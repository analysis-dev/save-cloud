--- conflicted
+++ resolved
@@ -31,7 +31,6 @@
     ): TestSuite?
 
     /**
-<<<<<<< HEAD
      * @param name name of the test suite
      * @param tags tags of the test suite
      * @param sourceVersionId version of source of the test suite
@@ -42,7 +41,8 @@
         tags: String?,
         sourceVersionId: Long,
     ): TestSuite?
-=======
+
+    /**
      * @param organizationName name of [TestSuitesSource.organization] from [TestSuite.source]
      * @param sourceName name of [TestSuite.source]
      * @param version [TestSuite.version]
@@ -59,7 +59,6 @@
         sourceName: String,
         version: String,
     ): List<TestSuite>
->>>>>>> 5e44d8e1
 
     /**
      * @param source source of the test suite
