--- conflicted
+++ resolved
@@ -4,39 +4,6 @@
 
 package com.saveourtool.save.backend.configs
 
-<<<<<<< HEAD
-import com.saveourtool.save.backend.utils.ConvertingAuthenticationManager
-import com.saveourtool.save.backend.utils.CustomAuthenticationBasicConverter
-import com.saveourtool.save.domain.Role
-import com.saveourtool.save.spring.security.KubernetesAuthenticationUtils
-import com.saveourtool.save.spring.security.ServiceAccountAuthenticatingManager
-import com.saveourtool.save.spring.security.ServiceAccountTokenExtractorConverter
-import com.saveourtool.save.spring.security.serviceAccountTokenAuthentication
-import com.saveourtool.save.v1
-import org.springframework.beans.factory.annotation.Autowired
-import org.springframework.context.annotation.Bean
-import org.springframework.context.annotation.Import
-import org.springframework.context.annotation.Profile
-import org.springframework.core.annotation.Order
-import org.springframework.http.HttpStatus
-import org.springframework.security.access.expression.method.DefaultMethodSecurityExpressionHandler
-import org.springframework.security.access.hierarchicalroles.RoleHierarchy
-import org.springframework.security.access.hierarchicalroles.RoleHierarchyImpl
-import org.springframework.security.access.hierarchicalroles.RoleHierarchyUtils
-import org.springframework.security.config.annotation.method.configuration.EnableReactiveMethodSecurity
-import org.springframework.security.config.annotation.web.reactive.EnableWebFluxSecurity
-import org.springframework.security.config.web.server.SecurityWebFiltersOrder
-import org.springframework.security.config.web.server.ServerHttpSecurity
-import org.springframework.security.crypto.factory.PasswordEncoderFactories
-import org.springframework.security.crypto.password.PasswordEncoder
-import org.springframework.security.web.server.SecurityWebFilterChain
-import org.springframework.security.web.server.authentication.AuthenticationWebFilter
-import org.springframework.security.web.server.authentication.HttpStatusServerEntryPoint
-import org.springframework.security.web.server.util.matcher.AndServerWebExchangeMatcher
-import org.springframework.security.web.server.util.matcher.NegatedServerWebExchangeMatcher
-import org.springframework.security.web.server.util.matcher.ServerWebExchangeMatchers
-import javax.annotation.PostConstruct
-=======
 import com.saveourtool.save.authservice.config.NoopWebSecurityConfig
 import com.saveourtool.save.authservice.config.WebSecurityConfig
 import com.saveourtool.save.authservice.repository.AuthenticationUserRepository
@@ -49,156 +16,10 @@
 
 import org.springframework.security.config.annotation.method.configuration.EnableReactiveMethodSecurity
 import org.springframework.security.config.annotation.web.reactive.EnableWebFluxSecurity
->>>>>>> dab7e3aa
 
 @EnableWebFluxSecurity
 @EnableReactiveMethodSecurity
 @Profile("secure")
-<<<<<<< HEAD
-@Import(KubernetesAuthenticationUtils::class)
-@Suppress("MISSING_KDOC_TOP_LEVEL", "MISSING_KDOC_CLASS_ELEMENTS", "MISSING_KDOC_ON_FUNCTION")
-class WebSecurityConfig(
-    private val authenticationManager: ConvertingAuthenticationManager,
-    @Autowired private var defaultMethodSecurityExpressionHandler: DefaultMethodSecurityExpressionHandler
-) {
-    @Bean
-    @Order(1)
-    fun securityWebFilterChain(
-        http: ServerHttpSecurity
-    ): SecurityWebFilterChain = http.run {
-        securityMatcher(
-            AndServerWebExchangeMatcher(
-                ServerWebExchangeMatchers.anyExchange(),
-                NegatedServerWebExchangeMatcher(
-                    ServerWebExchangeMatchers.pathMatchers("/actuator", "/actuator/**", "/internal/**")
-                )
-            )
-        )
-    }
-        .run {
-            authorizeExchange()
-                .pathMatchers(*publicEndpoints.toTypedArray())
-                .permitAll()
-        }
-        .and()
-        .run {
-            authorizeExchange()
-                .pathMatchers("/api/**")
-                .authenticated()
-        }
-        .and()
-        .run {
-            // FixMe: Properly support CSRF protection https://github.com/saveourtool/save-cloud/issues/34
-            csrf().disable()
-        }
-        .addFilterBefore(
-            AuthenticationWebFilter(authenticationManager).apply {
-                setServerAuthenticationConverter(CustomAuthenticationBasicConverter())
-            },
-            SecurityWebFiltersOrder.HTTP_BASIC,
-        )
-        .exceptionHandling {
-            it.authenticationEntryPoint(
-                HttpStatusServerEntryPoint(HttpStatus.UNAUTHORIZED)
-            )
-        }
-        .logout()
-        .disable()
-        .formLogin()
-        .disable()
-        .build()
-
-    fun roleHierarchy(): RoleHierarchy = mapOf(
-        Role.SUPER_ADMIN to listOf(Role.ADMIN, Role.OWNER, Role.VIEWER),
-        Role.ADMIN to listOf(Role.OWNER, Role.VIEWER),
-        Role.OWNER to listOf(Role.VIEWER),
-    )
-        .mapKeys { it.key.asSpringSecurityRole() }
-        .mapValues { (_, roles) -> roles.map { it.asSpringSecurityRole() } }
-        .let(RoleHierarchyUtils::roleHierarchyFromMap)
-        .let {
-            RoleHierarchyImpl().apply { setHierarchy(it) }
-        }
-
-    @PostConstruct
-    fun postConstruct() {
-        defaultMethodSecurityExpressionHandler.setRoleHierarchy(roleHierarchy())
-    }
-
-    @Profile("kubernetes")
-    @Bean
-    @Order(2)
-    fun internalSecuredSecurityChain(
-        http: ServerHttpSecurity,
-        serviceAccountAuthenticatingManager: ServiceAccountAuthenticatingManager,
-        serviceAccountTokenExtractorConverter: ServiceAccountTokenExtractorConverter,
-    ): SecurityWebFilterChain = http.run {
-        authorizeExchange().pathMatchers("/actuator/**")
-            // all requests to `/actuator` should be sent only from inside the cluster
-            // access to this port should be controlled by a NetworkPolicy
-            .permitAll()
-            .and()
-            .authorizeExchange()
-            .pathMatchers("/internal/**")
-            .authenticated()
-            .and()
-            .serviceAccountTokenAuthentication(serviceAccountTokenExtractorConverter, serviceAccountAuthenticatingManager)
-            .csrf()
-            .disable()
-            .logout()
-            .disable()
-            .formLogin()
-            .disable()
-            .build()
-    }
-
-    @Profile("!kubernetes")
-    @Bean
-    @Order(2)
-    fun internalInsecureSecurityChain(
-        http: ServerHttpSecurity
-    ): SecurityWebFilterChain = http.run {
-        // All `/internal/**` and `/actuator/**` requests should be sent only from internal network,
-        // they are not proxied from gateway.
-        authorizeExchange().pathMatchers("/internal/**", "/actuator/**")
-            .permitAll()
-            .and()
-            .csrf()
-            .disable()
-            .build()
-    }
-
-    companion object {
-        /**
-         * These endpoints will have `permitAll` enabled on them. We can't selectively put `@PreAuthorize("permitAll")` in the code,
-         * because it won't allow us to configure authenticated access to all other endpoints by default.
-         * Or we can use custom AccessDecisionManager later.
-         */
-        internal val publicEndpoints = listOf(
-            "/error",
-            // `CollectionView` is a public page
-            "/api/$v1/projects/not-deleted",
-            "/api/$v1/awesome-benchmarks",
-            "/api/$v1/check-git-connectivity-adaptor",
-            // `OrganizationView` is a public page
-            // fixme: when we will want to make organizations accessible for everyone, wi will need to add more endpoints here
-            "/api/$v1/organizations/**",
-            "/api/$v1/projects/get/projects-by-organization",
-            // `ContestListView` and `ContestView` are public pages
-            "/api/$v1/contests/*",
-            "/api/$v1/contests/active",
-            "/api/$v1/contests/finished",
-            "/api/$v1/contests/*/public-test",
-            "/api/$v1/contests/*/scores",
-            "/api/$v1/contests/*/*/best",
-        )
-    }
-}
-
-@EnableWebFluxSecurity
-@Profile("!secure")
-@Order(1)
-=======
 @Import(
     WebSecurityConfig::class,
     ConvertingAuthenticationManager::class,
@@ -212,6 +33,5 @@
 @EnableWebFluxSecurity
 @Profile("!secure")
 @Import(NoopWebSecurityConfig::class)
->>>>>>> dab7e3aa
 @Suppress("MISSING_KDOC_TOP_LEVEL", "MISSING_KDOC_CLASS_ELEMENTS", "MISSING_KDOC_ON_FUNCTION")
 class BackendNoopWebSecurityConfig