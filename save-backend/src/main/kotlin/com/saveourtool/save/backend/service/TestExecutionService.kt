--- conflicted
+++ resolved
@@ -286,19 +286,11 @@
     }
 
     /**
-<<<<<<< HEAD
-     * @param executionId the ID of an execution, for which corresponding test executions should be marked as failed
-=======
      * @param containerIds the list of agents, for which corresponding test executions should be marked as failed
->>>>>>> 3180d147
      * @param condition
      */
     @Transactional
     @Suppress("UnsafeCallOnNullableType")
-<<<<<<< HEAD
-    fun markTestExecutionsOfAgentsAsFailed(executionId: Long, condition: (TestExecution) -> Boolean = { true }) {
-        val testExecutionList = testExecutionRepository.findByExecutionId(executionId).filter(condition)
-=======
     fun markTestExecutionsOfAgentsAsFailed(containerIds: Collection<String>, condition: (TestExecution) -> Boolean = { true }) {
         containerIds.forEach { containerId ->
             val agent = requireNotNull(agentRepository.findByContainerId(containerId)) {
@@ -311,14 +303,34 @@
                 executionId,
                 agentId
             ).filter(condition)
->>>>>>> 3180d147
+
+            if (testExecutionList.isEmpty()) {
+                // Crashed agent could be not assigned with tests, so just warn and return
+                log.warn("Can't find `test_execution`s for executionId=$executionId and agentId=$agentId")
+                return@forEach
+            }
+            doMarkTestExecutionOfAgentsAsFailed(testExecutionList)
+        }
+    }
+
+    /**
+     * @param executionId the ID of an execution, for which corresponding test executions should be marked as failed
+     * @param condition
+     */
+    @Transactional
+    @Suppress("UnsafeCallOnNullableType")
+    fun markTestExecutionsOfAgentsAsFailed(executionId: Long, condition: (TestExecution) -> Boolean = { true }) {
+        val testExecutionList = testExecutionRepository.findByExecutionId(executionId).filter(condition)
 
         if (testExecutionList.isEmpty()) {
             // Crashed agent could be not assigned with tests, so just warn and return
             log.warn("Can't find `test_execution`s for executionId=$executionId")
             return
         }
-
+        doMarkTestExecutionOfAgentsAsFailed(testExecutionList)
+    }
+
+    private fun doMarkTestExecutionOfAgentsAsFailed(testExecutionList: List<TestExecution>) {
         testExecutionList.map { testExecution ->
             testExecutionRepository.save(testExecution.apply {
                 this.status = TestResultStatus.INTERNAL_ERROR
