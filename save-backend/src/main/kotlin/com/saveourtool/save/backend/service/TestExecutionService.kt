package com.saveourtool.save.backend.service

import com.saveourtool.save.agent.TestExecutionDto
import com.saveourtool.save.backend.repository.AgentRepository
import com.saveourtool.save.backend.repository.ExecutionRepository
import com.saveourtool.save.backend.repository.TestExecutionRepository
import com.saveourtool.save.backend.utils.secondsToLocalDateTime
import com.saveourtool.save.core.result.CountWarnings
import com.saveourtool.save.domain.TestResultLocation
import com.saveourtool.save.domain.TestResultStatus
import com.saveourtool.save.entities.Execution
import com.saveourtool.save.entities.Test
import com.saveourtool.save.entities.TestExecution
import com.saveourtool.save.filters.TestExecutionFilters
import com.saveourtool.save.test.TestDto
import com.saveourtool.save.utils.*

import org.apache.commons.io.FilenameUtils
import org.slf4j.Logger
import org.springframework.data.domain.PageRequest
import org.springframework.stereotype.Service
import org.springframework.transaction.annotation.Propagation
import org.springframework.transaction.annotation.Transactional

import java.nio.file.Paths
import java.time.LocalDateTime

import kotlin.io.path.pathString

/**
 * Service for test result
 */
@Service
class TestExecutionService(
    private val testExecutionRepository: TestExecutionRepository,
    private val agentRepository: AgentRepository,
    private val agentService: AgentService,
    private val executionRepository: ExecutionRepository,
<<<<<<< HEAD
    transactionManager: PlatformTransactionManager,
=======
>>>>>>> 074a6afe
) {
    /**
     * Returns a page of [TestExecution]s with [executionId]
     *
     * @param executionId an ID of Execution to group TestExecutions
     * @param page a zero-based index of page of data
     * @param pageSize size of page
     * @param filters
     * @return a list of [TestExecutionDto]s
     */
    @Suppress("AVOID_NULL_CHECKS", "UnsafeCallOnNullableType")
    internal fun getTestExecutions(
        executionId: Long,
        page: Int,
        pageSize: Int,
        filters: TestExecutionFilters,
    ): List<TestExecution> {
        val wrappedFileName = wrapValue(filters.fileName)
        val wrappedTestSuiteName = wrapValue(filters.testSuite)
        val wrappedTagValue = wrapValue(filters.tag)
        return testExecutionRepository.findByExecutionIdAndStatusAndTestTestSuiteName(
            executionId,
            filters.status,
            wrappedFileName,
            wrappedTestSuiteName,
            wrappedTagValue,
            PageRequest.of(page, pageSize),
        )
    }

    private fun wrapValue(value: String?) = value?.let {
        "%$value%"
    }

    /**
     * @param executionId
     * @return a list of test executions
     */
    internal fun getTestExecutions(executionId: Long): List<TestExecution> =
            testExecutionRepository.findByExecutionId(executionId)

    /**
     * @param executionId
     * @param page
     * @param pageSize
     * @param status
     * @return a list of test executions
     */
    @Suppress("UnsafeCallOnNullableType")
    internal fun getByExecutionIdGroupByTestSuite(
        executionId: Long,
        status: TestResultStatus,
        page: Int,
        pageSize: Int,
    ): List<Array<*>>? =
            testExecutionRepository.findByExecutionIdGroupByTestSuite(executionId, status.name, PageRequest.of(page, pageSize))

    /**
     * Finds TestExecution by test location
     *
     * @param executionId under this executionId test has been executed
     * @param testResultLocation location of the test
     * @return optional TestExecution
     */
    internal fun getTestExecution(executionId: Long, testResultLocation: TestResultLocation) = with(testResultLocation) {
        testExecutionRepository.findByExecutionIdAndTestPluginNameAndTestFilePath(
            executionId, pluginName, FilenameUtils.separatorsToUnix(Paths.get(testLocation, testName).pathString)
        )
    }

    /**
     * Returns number of TestExecutions with this [executionId]
     *
     * @param executionId an ID of Execution to group TestExecutions
     * @param status
     * @param testSuite
     * @return number of TestExecutions
     */
    @Suppress("AVOID_NULL_CHECKS", "UnsafeCallOnNullableType")
    internal fun getTestExecutionsCount(executionId: Long, status: TestResultStatus?, testSuite: String?) =
            testExecutionRepository.countByExecutionIdAndStatusAndTestTestSuiteName(executionId, status, testSuite)

    /**
     * @param executionIds list of ids
     * @return Unit
     */
    internal fun deleteTestExecutionByExecutionIds(executionIds: List<Long>) =
            testExecutionRepository.deleteByExecutionIdIn(executionIds)

    /**
     * @param testExecutionsDtos
     * @return list of lost tests
     */
    @Suppress(
        "TOO_MANY_LINES_IN_LAMBDA",
        "TOO_LONG_FUNCTION",
        "UnsafeCallOnNullableType",
        "LongMethod",
        "MAGIC_NUMBER",
        "MagicNumber",
        "PARAMETER_NAME_IN_OUTER_LAMBDA",
    )
    @Transactional(propagation = Propagation.REQUIRES_NEW)
    fun saveTestResult(testExecutionsDtos: List<TestExecutionDto>): List<TestExecutionDto> {
        log.debug { "Saving ${testExecutionsDtos.size} test results from agent ${testExecutionsDtos.first().agentContainerId}" }
        // we take agent id only from first element, because all test executions have same execution
        val agentContainerId = requireNotNull(testExecutionsDtos.first().agentContainerId) {
            "Attempt to save test results without assigned agent. testExecutionDtos=$testExecutionsDtos"
        }
        val agent = requireNotNull(agentRepository.findByContainerId(agentContainerId)) {
            "Agent with containerId=[$agentContainerId] was not found in the DB"
        }

        val executionId = agentService.getExecution(agent).requiredId()
        val lostTests: MutableList<TestExecutionDto> = mutableListOf()
        val counters = Counters()
        testExecutionsDtos.forEach { testExecDto ->
            val foundTestExec = testExecutionRepository.findByExecutionIdAndTestPluginNameAndTestFilePath(
                executionId,
                testExecDto.pluginName,
                testExecDto.filePath
            )
            val testExecutionId: Long? = foundTestExec.map { it.id }.orElse(null)
            foundTestExec.also {
                if (it.isEmpty) {
                    log.error("Test execution $testExecDto for execution id=$executionId was not found in the DB")
                }
            }
                .filter {
                    // update only those test executions, that haven't been updated before
                    it.status == TestResultStatus.RUNNING
                }
                .ifPresentOrElse({
                    it.startTime = testExecDto.startTimeSeconds?.secondsToLocalDateTime()
                    it.endTime = testExecDto.endTimeSeconds?.secondsToLocalDateTime()
                    it.status = testExecDto.status
                    when (testExecDto.status) {
                        TestResultStatus.PASSED -> counters.passed++
                        TestResultStatus.FAILED -> counters.failed++
                        else -> counters.skipped++
                    }
                    it.unmatched = testExecDto.unmatched
                    it.matched = testExecDto.matched
                    it.expected = testExecDto.expected
                    it.unexpected = testExecDto.unexpected

                    with(counters) {
                        unmatchedChecks += testExecDto.unmatched.orZeroIfNotApplicable()
                        matchedChecks += testExecDto.matched.orZeroIfNotApplicable()
                        expectedChecks += testExecDto.expected.orZeroIfNotApplicable()
                        unexpectedChecks += testExecDto.unexpected.orZeroIfNotApplicable()
                    }

                    testExecutionRepository.save(it)
                },
                    {
                        lostTests.add(testExecDto)
                        log.error("Test execution $testExecDto with id=$testExecutionId for execution id=$executionId cannot be updated because its status is not RUNNING")
                    })
        }
        val execution = executionRepository.findWithLockingById(executionId).orNotFound()
        execution.apply {
            log.debug {
                "Updating counters in execution id=$executionId: running=$runningTests-${counters.total()}, " +
                        "passed=$passedTests+${counters.passed}, failed=$failedTests+${counters.failed}, skipped=$skippedTests+${counters.skipped}"
            }
            runningTests -= counters.total()
            passedTests += counters.passed
            failedTests += counters.failed
            skippedTests += counters.skipped

            unmatchedChecks += counters.unmatchedChecks
            matchedChecks += counters.matchedChecks
            expectedChecks += counters.expectedChecks
            unexpectedChecks += counters.unexpectedChecks

            val executionScore = toDto().calculateScore(scoreType = ScoreType.F_MEASURE)

            if (!executionScore.isValidScore()) {
                log.error("Execution score for execution id $id is invalid: $executionScore")
            }
            score = executionScore
        }
        executionRepository.save(execution)
        return lostTests
    }

    /**
     * @param execution the [Execution], during which these tests will be executed
     * @param tests the tests, which will be executed
     */
    fun saveTestExecutions(execution: Execution, tests: List<Test>) {
        val executionId = execution.requiredId()
        log.debug { "Will create test executions for executionId=$executionId for tests ${tests.map { it.requiredId() }}" }
        tests.map { test ->
            val testId = test.requiredId()
            val testExecutionList = testExecutionRepository.findByExecutionIdAndTestId(executionId, testId)
            if (testExecutionList.isNotEmpty()) {
                log.debug { "For execution with id=$executionId test id=$testId already exists in DB, deleting it" }
                testExecutionRepository.deleteAllByExecutionIdAndTestId(executionId, testId)
            }
            log.debug("Creating TestExecution for test $testId")
            val testExecution = testExecutionRepository.save(
                TestExecution(
                    test = test,
                    execution = execution,
                    agent = null,
                    status = TestResultStatus.READY_FOR_TESTING,
                    startTime = null,
                    endTime = null,
                    unmatched = null,
                    matched = null,
                    expected = null,
                    unexpected = null,
                )
            )
            log.debug { "Created TestExecution ${testExecution.requiredId()} for test $testId" }
        }
    }

    /**
     * Set `agent` field of test executions corresponding to [testDtos] to [agentContainerId]
     *
     * @param agentContainerId id of an agent
     * @param testDtos test that will be executed by [agentContainerId] agent
     */
    @Transactional
    @Suppress("UnsafeCallOnNullableType")
    fun assignAgentByTest(agentContainerId: String, testDtos: List<TestDto>) {
        val agent = requireNotNull(agentRepository.findByContainerId(agentContainerId)) {
            "Agent with containerId=[$agentContainerId] was not found in the DB"
        }
        val executionId = agentService.getExecution(agent).requiredId()
        testDtos.forEach { test ->
            val testExecution = testExecutionRepository.findByExecutionIdAndTestPluginNameAndTestFilePath(
                executionId,
                test.pluginName,
                test.filePath
            )
                .orElseThrow {
                    log.error("Can't find test_execution for executionId=$executionId, test.pluginName=${test.pluginName}, test.filePath=${test.filePath}")
                    NoSuchElementException()
                }
            testExecutionRepository.save(testExecution.apply {
                this.agent = agent
            })
        }
    }

    /**
     * @param containerIds the list of agents, for which corresponding test executions should be marked as failed
     * @param condition
     */
    @Transactional
    @Suppress("UnsafeCallOnNullableType")
    fun markTestExecutionsOfAgentsAsFailed(containerIds: Collection<String>, condition: (TestExecution) -> Boolean = { true }) {
        containerIds.forEach { containerId ->
            val agent = requireNotNull(agentRepository.findByContainerId(containerId)) {
                "Agent with containerId=[$containerId] was not found in the DB"
            }
            val agentId = agent.requiredId()
            val executionId = agentService.getExecution(agent).requiredId()

            val testExecutionList = testExecutionRepository.findByExecutionIdAndAgentId(
                executionId,
                agentId
            ).filter(condition)

            if (testExecutionList.isEmpty()) {
                // Crashed agent could be not assigned with tests, so just warn and return
                log.warn("Can't find `test_execution`s for executionId=$executionId and agentId=$agentId")
                return@forEach
            }

            testExecutionList.map { testExecution ->
                testExecutionRepository.save(testExecution.apply {
                    this.status = TestResultStatus.INTERNAL_ERROR
                    // In case of execution without errors all information about test execution we take from
                    // json report, however in case when agent is crashed, it's unavailable, so fill at least end time
                    this.endTime = LocalDateTime.now()
                })
            }.also { testExecutions ->
                if (testExecutions.isNotEmpty()) {
                    log.info("Test executions with ids ${testExecutions.map { it.id }} were failed with internal error")
                }
            }
        }
    }

    private fun Long?.orZeroIfNotApplicable() = this?.takeUnless { CountWarnings.isNotApplicable(it.toInt()) } ?: 0

    @Suppress(
        "KDOC_NO_CONSTRUCTOR_PROPERTY",
        "MISSING_KDOC_ON_FUNCTION",
        "LongParameterList",
        "KDOC_NO_CONSTRUCTOR_PROPERTY_WITH_COMMENT",
    )
    private class Counters(
        var passed: Int = 0,
        var failed: Int = 0,
        var skipped: Int = 0,

        // how many checks/validations are not found, but we expect them
        var unmatchedChecks: Long = 0,
        // how many checks/validations matched to expected results
        var matchedChecks: Long = 0,
        // how many checks/validations we expect
        var expectedChecks: Long = 0,
        // how many checks/validations are found, but we don't expect them
        var unexpectedChecks: Long = 0,

        // note: missedResults = expectedResults - matchedResults
    ) {
        fun total() = passed + failed + skipped
    }

    private companion object {
        private val log: Logger = getLogger<TestExecutionService>()
    }
}<|MERGE_RESOLUTION|>--- conflicted
+++ resolved
@@ -35,11 +35,9 @@
     private val testExecutionRepository: TestExecutionRepository,
     private val agentRepository: AgentRepository,
     private val agentService: AgentService,
-    private val executionRepository: ExecutionRepository,
-<<<<<<< HEAD
-    transactionManager: PlatformTransactionManager,
-=======
->>>>>>> 074a6afe
+    private val agentService: AgentService,
+    private valexecutionRepository: ExecutionRepository,
+
 ) {
     /**
      * Returns a page of [TestExecution]s with [executionId]
