--- conflicted
+++ resolved
@@ -183,25 +183,6 @@
         @RequestParam name: String,
         @RequestParam organizationName: String,
         authentication: Authentication,
-<<<<<<< HEAD
-    ): Mono<ResponseEntity<*>> {
-        val organization = organizationService.findByNameAndCreatedStatus(organizationName) ?: throw NoSuchElementException("No such organization was found")
-        return projectService.findWithPermissionByNameAndOrganization(
-            authentication,
-            name,
-            organization.name,
-            Permission.DELETE,
-            messageIfNotFound = "Could not find the project with name: $name and owner: ${organization.name} or related objects",
-        )
-            .map { project ->
-                executionService.getExecutionNotParticipatingInContestByNameAndOrganization(project.name, project.organization)
-                    .forEach {
-                        executionService.delete(it)
-                    }
-                ResponseEntity.ok().build<String>()
-            }
-    }
-=======
     ): Mono<ResponseEntity<*>> = projectService.findWithPermissionByNameAndOrganization(
         authentication,
         name,
@@ -213,7 +194,6 @@
             executionService.deleteExecutionExceptParticipatingInContestsByProjectNameAndProjectOrganization(project.name, project.organization)
             ResponseEntity.ok().build<String>()
         }
->>>>>>> 4db44f1c
 
     /**
      * Batch delete executions by a list of IDs.
@@ -259,11 +239,7 @@
             .collectList()
             .map { filteredExecutionIds ->
                 // at this point we should have only present executions from a project, that user has access to
-<<<<<<< HEAD
-                filteredExecutionIds.forEach { executionService.deleteById(it) }
-=======
                 executionService.deleteByIds(filteredExecutionIds)
->>>>>>> 4db44f1c
                 if (filteredExecutionIds.isNotEmpty()) {
                     ResponseEntity.ok().build<Void>()
                 } else if (isProjectHidden.get()) {
