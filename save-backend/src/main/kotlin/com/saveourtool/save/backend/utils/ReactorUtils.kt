/**
 * Utility methods for working with Reactor publishers
 */

package com.saveourtool.save.backend.utils

import com.saveourtool.save.utils.mapToInputStream
import com.saveourtool.save.utils.switchIfEmptyToNotFound

import com.fasterxml.jackson.databind.ObjectMapper
import org.springframework.http.HttpStatus
import org.springframework.http.ResponseEntity
import reactor.core.publisher.Flux
import reactor.core.publisher.Mono
import reactor.kotlin.core.publisher.toFlux
import reactor.kotlin.core.publisher.toMono

import java.nio.ByteBuffer
import java.util.Optional

/**
 * Same as [Flux.filter], but calls [onExclude] for every value not matching [predicate]
 *
 * @param onExclude
 * @param predicate
 * @return same as [Flux.filter]
 */
inline fun <T> Flux<T>.filterAndInvoke(crossinline onExclude: (T) -> Unit, crossinline predicate: (T) -> Boolean): Flux<T> = filter { value ->
    predicate(value).also {
        if (!it) {
            onExclude(value)
        }
    }
}

/**
 * Same as [Flux.filterWhen], but calls [onExclude] for every value not matching async [predicate]
 *
 * @param onExclude
 * @param predicate
 * @return Same as [Flux.filterWhen]
 */
inline fun <T> Flux<T>.filterWhenAndInvoke(crossinline onExclude: (T) -> Unit, crossinline predicate: (T) -> Mono<Boolean>): Flux<T> = filterWhen { value ->
    predicate(value).doOnNext {
        if (!it) {
            onExclude(value)
        }
    }
}

/**
 * @param objectMapper
 * @return convert current object to [Flux] of [ByteBuffer] as Json string using [objectMapper]
 */
fun <T> T.toFluxByteBufferAsJson(objectMapper: ObjectMapper): Flux<ByteBuffer> = Mono.fromCallable { objectMapper.writeValueAsBytes(this) }
    .map { ByteBuffer.wrap(it) }
    .toFlux()

/**
 * @return convert [Flux] of [ByteBuffer] to a single [InputStream]
 */
<<<<<<< HEAD
fun Flux<ByteBuffer>.mapToInputStream(): Mono<InputStream> = this
    // take simple implementation from Jackson library
    .map { ByteBufferBackedInputStream(it) }
    .cast(InputStream::class.java)
    .reduce { in1, in2 ->
        SequenceInputStream(in1, in2)
    }
=======
inline fun <reified T> Flux<ByteBuffer>.readAsJson(objectMapper: ObjectMapper): Mono<T> = this
    .mapToInputStream()
    .map { objectMapper.readValue(it, T::class.java) }
>>>>>>> b6a8fed2

/**
 * @return [Mono] with original value or with [ResponseEntity] with [HttpStatus.FORBIDDEN]
 */
fun <T> Mono<ResponseEntity<T>>.forbiddenIfEmpty() = defaultIfEmpty(ResponseEntity.status(HttpStatus.FORBIDDEN).build())

/**
 * @param message
 * @return [Mono] containing current object or [Mono.error] with 404 status otherwise
 */
fun <T : Any> T?.toMonoOrNotFound(message: String? = null) = toMono<T>().switchIfEmptyToNotFound {
    message
}

/**
 * @param data
 * @param message
 * @return [Mono] containing [data] or [Mono.error] with 404 status otherwise
 */
fun <T> justOrNotFound(data: Optional<T>, message: String? = null) = Mono.justOrEmpty(data).switchIfEmptyToNotFound {
    message
}<|MERGE_RESOLUTION|>--- conflicted
+++ resolved
@@ -59,19 +59,9 @@
 /**
  * @return convert [Flux] of [ByteBuffer] to a single [InputStream]
  */
-<<<<<<< HEAD
-fun Flux<ByteBuffer>.mapToInputStream(): Mono<InputStream> = this
-    // take simple implementation from Jackson library
-    .map { ByteBufferBackedInputStream(it) }
-    .cast(InputStream::class.java)
-    .reduce { in1, in2 ->
-        SequenceInputStream(in1, in2)
-    }
-=======
 inline fun <reified T> Flux<ByteBuffer>.readAsJson(objectMapper: ObjectMapper): Mono<T> = this
     .mapToInputStream()
     .map { objectMapper.readValue(it, T::class.java) }
->>>>>>> b6a8fed2
 
 /**
  * @return [Mono] with original value or with [ResponseEntity] with [HttpStatus.FORBIDDEN]
