--- conflicted
+++ resolved
@@ -3,11 +3,7 @@
 import com.saveourtool.save.backend.StringResponse
 import com.saveourtool.save.backend.security.OrganizationPermissionEvaluator
 import com.saveourtool.save.backend.service.*
-<<<<<<< HEAD
-import com.saveourtool.save.backend.storage.MigrationTestsSourceSnapshotStorage
-=======
 import com.saveourtool.save.backend.storage.TestsSourceSnapshotStorage
->>>>>>> 996435ca
 import com.saveourtool.save.configs.ApiSwaggerSupport
 import com.saveourtool.save.configs.RequiresAuthorizationSourceHeader
 import com.saveourtool.save.entities.Contest
@@ -62,11 +58,7 @@
     private val organizationService: OrganizationService,
     private val testSuitesService: TestSuitesService,
     private val testsSourceVersionService: TestsSourceVersionService,
-<<<<<<< HEAD
-    private val testsSourceSnapshotStorage: MigrationTestsSourceSnapshotStorage,
-=======
     private val testsSourceSnapshotStorage: TestsSourceSnapshotStorage,
->>>>>>> 996435ca
     private val lnkContestTestSuiteService: LnkContestTestSuiteService,
 ) {
     @GetMapping("/{contestName}")
@@ -214,12 +206,6 @@
         }
         .flatMap { (testSuite, test) ->
             blockingToMono {
-<<<<<<< HEAD
-                testsSourceVersionService.getStorageKey(testSuite.source.requiredId(), testSuite.version)
-            }
-                .flatMap { key ->
-                    testsSourceSnapshotStorage.getTestContent(TestFilesRequest(test.toDto(), key))
-=======
                 testsSourceVersionService.findSnapshot(testSuite.source.organization.name, testSuite.source.name, testSuite.version)
             }
                 .switchIfEmptyToResponseException(HttpStatus.INTERNAL_SERVER_ERROR) {
@@ -227,7 +213,6 @@
                 }
                 .flatMap {
                     testsSourceSnapshotStorage.getTestContent(TestFilesRequest(test.toDto(), it))
->>>>>>> 996435ca
                 }
                 .zipWith(testSuite.toMono())
         }
