--- conflicted
+++ resolved
@@ -39,7 +39,6 @@
 import reactor.kotlin.core.publisher.toMono
 import reactor.kotlin.core.util.function.component1
 import reactor.kotlin.core.util.function.component2
-import java.util.EnumSet
 
 /**
  * Controller for working with projects.
@@ -103,19 +102,12 @@
     fun getFilteredProjects(
         @RequestBody(required = true) projectFilters: ProjectFilters,
         authentication: Authentication?,
-<<<<<<< HEAD
-    ): Flux<Project> =
-=======
     ): Flux<ProjectDto> =
->>>>>>> ba6d35b4
             blockingToFlux { projectService.getFiltered(projectFilters) }
                 .filter {
                     projectPermissionEvaluator.hasPermission(authentication, it, Permission.READ)
                 }
-<<<<<<< HEAD
-=======
                 .map { it.toDto() }
->>>>>>> ba6d35b4
 
     @GetMapping("/get/organization-name")
     @RequiresAuthorizationSourceHeader
@@ -140,7 +132,6 @@
         val project = Mono.fromCallable {
             projectService.findByNameAndOrganizationNameAndCreatedStatus(name, organizationName)
         }
-
         return with(projectPermissionEvaluator) {
             project.filterByPermission(authentication, Permission.READ, HttpStatus.FORBIDDEN)
         }.map { it.toDto() }
@@ -254,11 +245,7 @@
         @RequestParam status: ProjectStatus,
         authentication: Authentication
     ): Mono<StringResponse> = blockingToMono {
-<<<<<<< HEAD
-        projectService.findByNameAndOrganizationNameAndStatusIn(projectName, organizationName, EnumSet.allOf(ProjectStatus::class.java))
-=======
         projectService.findByNameAndOrganizationNameAndCreatedStatus(projectName, organizationName)
->>>>>>> ba6d35b4
     }
         .switchIfEmptyToNotFound {
             "Could not find an organization with name $organizationName or project $projectName in organization $organizationName."
