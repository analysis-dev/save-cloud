--- conflicted
+++ resolved
@@ -157,16 +157,6 @@
     @PreAuthorize("isAuthenticated()")
     fun getSelfGlobalRole(authentication: Authentication): Mono<Role> =
             Mono.just(userDetailsService.getGlobalRole(authentication))
-<<<<<<< HEAD
-=======
-
-    /**
-     * @param name
-     * @return user
-     */
-    fun getByName(name: String): User? = userRepository.findByName(name) ?: run {
-        originalLoginRepository.findByName(name)?.user
-    }
 
     /**
      * @param userName
@@ -189,5 +179,4 @@
         .map { status ->
             ResponseEntity.ok(status.message)
         }
->>>>>>> 794b2aef
 }