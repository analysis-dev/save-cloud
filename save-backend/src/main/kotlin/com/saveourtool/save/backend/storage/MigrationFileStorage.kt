--- conflicted
+++ resolved
@@ -25,11 +25,7 @@
      */
     @PostConstruct
     fun init() {
-<<<<<<< HEAD
-        super.migration()
-=======
         super.migrate()
->>>>>>> a4eaa2b4
     }
 
     override fun FileDto.toOldKey(): FileKey = toFileKey()
