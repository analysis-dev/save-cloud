--- conflicted
+++ resolved
@@ -16,6 +16,7 @@
 import com.saveourtool.save.v1
 import io.swagger.v3.oas.annotations.Operation
 import io.swagger.v3.oas.annotations.Parameter
+import io.swagger.v3.oas.annotations.Parameters
 import io.swagger.v3.oas.annotations.enums.ParameterIn
 import io.swagger.v3.oas.annotations.responses.ApiResponse
 import io.swagger.v3.oas.annotations.tags.Tag
@@ -34,6 +35,7 @@
 import reactor.core.publisher.Flux
 import reactor.core.publisher.Mono
 import reactor.kotlin.core.publisher.toFlux
+import reactor.kotlin.core.publisher.toMono
 
 import java.io.FileNotFoundException
 import java.nio.ByteBuffer
@@ -107,6 +109,36 @@
         }
     }
 
+    @Operation(
+        method = "POST",
+        summary = "Download a file by execution ID and FileKey.",
+        description = "Download a file by execution ID and FileKey.",
+    )
+    @Parameters(
+        Parameter(name = "organizationName", `in` = ParameterIn.QUERY, description = "organization name of additional file key", required = true),
+        Parameter(name = "projectName", `in` = ParameterIn.QUERY, description = "project name of additional file key", required = true),
+        Parameter(name = "name", `in` = ParameterIn.QUERY, description = "name of additional file key", required = true),
+        Parameter(name = "uploadedMillis", `in` = ParameterIn.QUERY, description = "uploaded mills of additional file key", required = true),
+    )
+    @ApiResponse(responseCode = "200", description = "Returns content of the file.")
+    @ApiResponse(responseCode = "404", description = "Execution with provided ID is not found.")
+    @PostMapping(path = ["/api/$v1/files/{organizationName}/{projectName}/download"], produces = [MediaType.APPLICATION_OCTET_STREAM_VALUE])
+    fun download(
+        @PathVariable organizationName: String,
+        @PathVariable projectName: String,
+        @RequestParam name: String,
+        @RequestParam uploadedMillis: Long,
+    ): Mono<ByteBufferFluxResponse> = doDownload(
+        FileKey(
+            projectCoordinates = ProjectCoordinates(
+                organizationName = organizationName,
+                projectName = projectName,
+            ),
+            name = name,
+            uploadedMillis = uploadedMillis,
+        )
+    )
+
     /**
      * @param organizationName
      * @param projectName
@@ -114,51 +146,24 @@
      * @param uploadedMillis
      * @return [Mono] with file contents
      */
-    @PostMapping(path = ["/api/$v1/files/{organizationName}/{projectName}/download"], produces = [MediaType.APPLICATION_OCTET_STREAM_VALUE])
-    fun download(
-        @PathVariable organizationName: String,
-        @PathVariable projectName: String,
-<<<<<<< HEAD
-    ): Mono<ByteBufferFluxResponse> = downloadByFileKey(fileInfo.toStorageKey(), organizationName, projectName)
-
     @PostMapping(path = ["/internal/files/download"], produces = [MediaType.APPLICATION_OCTET_STREAM_VALUE])
-    @Operation(
-        method = "POST",
-        summary = "Download a file by execution ID and FileKey.",
-        description = "Download a file by execution ID and FileKey.",
-    )
-    @Parameters(
-        Parameter(name = "name", `in` = ParameterIn.QUERY, description = "name of additional file key", required = true),
-        Parameter(name = "uploadedMillis", `in` = ParameterIn.QUERY, description = "uploaded mills of additional file key", required = true),
-        Parameter(name = "executionId", `in` = ParameterIn.QUERY, description = "ID of an execution", required = true)
-    )
-    @ApiResponse(responseCode = "200", description = "Returns content of the file.")
-    @ApiResponse(responseCode = "404", description = "Execution with provided ID is not found.")
-    fun downloadByExecutionId(
+    fun internalDownload(
+        @RequestParam organizationName: String,
+        @RequestParam projectName: String,
         @RequestParam name: String,
         @RequestParam uploadedMillis: Long,
-        @RequestParam executionId: Long,
-    ): Mono<ByteBufferFluxResponse> = blockingToMono {
-        executionService.findExecution(executionId)
-    }
-        .switchIfEmptyToNotFound()
-        .flatMap { execution ->
-            downloadByFileKey(FileKey(name, uploadedMillis), execution.project.organization.name, execution.project.name)
-        }
-=======
-        @RequestParam name: String,
-        @RequestParam uploadedMillis: Long,
-    ): Mono<ByteBufferFluxResponse> = downloadByFileKey(FileKey(ProjectCoordinates(organizationName, projectName), name, uploadedMillis))
->>>>>>> 82a6553f
-
-    /**
-     * @param fileKey a key [FileKey] of requested file
-     * @return [Mono] with file contents
-     */
-    @PostMapping(path = ["/internal/files/download"], produces = [MediaType.APPLICATION_OCTET_STREAM_VALUE])
-    fun downloadByFileKey(
-        @RequestBody fileKey: FileKey,
-    ): Mono<ByteBufferFluxResponse> = Mono.fromCallable {
+    ): Mono<ByteBufferFluxResponse> = doDownload(
+        FileKey(
+            projectCoordinates = ProjectCoordinates(
+                organizationName = organizationName,
+                projectName = projectName,
+            ),
+            name = name,
+            uploadedMillis = uploadedMillis,
+        )
+    )
+
+    private fun doDownload(fileKey: FileKey): Mono<ByteBufferFluxResponse> = Mono.fromCallable {
         logger.info("Sending file ${fileKey.name} to a client")
         val content = fileStorage.download(fileKey)
         ResponseEntity.ok()
@@ -175,6 +180,7 @@
                 .contentType(MediaType.APPLICATION_OCTET_STREAM)
                 .build()
         )
+    }
 
     @Operation(
         method = "POST",
