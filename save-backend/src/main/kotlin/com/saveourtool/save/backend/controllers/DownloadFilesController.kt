package com.saveourtool.save.backend.controllers

import com.saveourtool.save.agent.TestExecutionDto
import com.saveourtool.save.backend.ByteBufferFluxResponse
import com.saveourtool.save.backend.StringResponse
import com.saveourtool.save.backend.configs.ApiSwaggerSupport
import com.saveourtool.save.backend.repository.AgentRepository
import com.saveourtool.save.backend.service.OrganizationService
import com.saveourtool.save.backend.service.ProjectService
import com.saveourtool.save.backend.service.UserDetailsService
import com.saveourtool.save.backend.storage.*
import com.saveourtool.save.domain.*
import com.saveourtool.save.from
import com.saveourtool.save.permission.Permission
import com.saveourtool.save.utils.*
import com.saveourtool.save.v1
import io.swagger.v3.oas.annotations.Operation
import io.swagger.v3.oas.annotations.Parameter
import io.swagger.v3.oas.annotations.Parameters
import io.swagger.v3.oas.annotations.enums.ParameterIn
import io.swagger.v3.oas.annotations.responses.ApiResponse
import io.swagger.v3.oas.annotations.tags.Tag
import io.swagger.v3.oas.annotations.tags.Tags

import org.slf4j.LoggerFactory
import org.springframework.core.io.ClassPathResource
import org.springframework.core.io.Resource
import org.springframework.http.HttpStatus
import org.springframework.http.MediaType
import org.springframework.http.ResponseEntity
import org.springframework.http.codec.multipart.FilePart
import org.springframework.security.core.Authentication
import org.springframework.web.bind.annotation.*
import org.springframework.web.server.ResponseStatusException
import reactor.core.publisher.Flux
import reactor.core.publisher.Mono
import reactor.kotlin.core.publisher.toFlux

import java.io.FileNotFoundException
import java.nio.ByteBuffer

/**
 * A Spring controller for file downloading
 */
@RestController
@ApiSwaggerSupport
@Tags(
    Tag(name = "files"),
)
@Suppress("LongParameterList")
class DownloadFilesController(
    private val fileStorage: FileStorage,
    private val avatarStorage: AvatarStorage,
    private val debugInfoStorage: DebugInfoStorage,
    private val executionInfoStorage: ExecutionInfoStorage,
    private val agentRepository: AgentRepository,
    private val organizationService: OrganizationService,
    private val userDetailsService: UserDetailsService,
    private val projectService: ProjectService,
) {
    private val logger = LoggerFactory.getLogger(DownloadFilesController::class.java)

    /**
     * @param organizationName
     * @param projectName
     * @param authentication
     * @return a list of files in [fileStorage]
     */
    @GetMapping(path = ["/api/$v1/files/{organizationName}/{projectName}/list"])
    @Suppress("UnsafeCallOnNullableType")
    fun list(
        @PathVariable organizationName: String,
        @PathVariable projectName: String,
        authentication: Authentication,
    ): Flux<FileInfo> = projectService.findWithPermissionByNameAndOrganization(
        authentication, projectName, organizationName, Permission.READ
    )
        .flatMapMany {
            fileStorage.getFileInfoList(ProjectCoordinates(organizationName, projectName))
        }

    /**
     * @param organizationName
     * @param projectName
     * @param name
     * @param uploadedMillis
     * @param authentication
     * @return [Mono] with response
     */
    @DeleteMapping(path = ["/api/$v1/files/{organizationName}/{projectName}/delete"])
    @Suppress("UnsafeCallOnNullableType")
    fun delete(
        @PathVariable organizationName: String,
        @PathVariable projectName: String,
        @RequestParam name: String,
        @RequestParam uploadedMillis: Long,
        authentication: Authentication,
    ): Mono<StringResponse> = projectService.findWithPermissionByNameAndOrganization(
        authentication, projectName, organizationName, Permission.DELETE
    ).flatMap {
        fileStorage.delete(FileKey(ProjectCoordinates(organizationName, projectName), name, uploadedMillis))
    }.map { deleted ->
        if (deleted) {
            ResponseEntity.ok("File deleted successfully")
        } else {
            ResponseEntity.status(HttpStatus.NOT_FOUND)
                .body("File not found by uploadedMillis $uploadedMillis in $organizationName/$projectName")
        }
    }

    @Operation(
        method = "POST",
        summary = "Download a file by execution ID and FileKey.",
        description = "Download a file by execution ID and FileKey.",
    )
    @Parameters(
<<<<<<< HEAD
        Parameter(name = "name", `in` = ParameterIn.QUERY, description = "name of additional file key", required = true),
        Parameter(name = "uploadedMillis", `in` = ParameterIn.QUERY, description = "uploaded mills of additional file key", required = true),
        Parameter(name = "executionId", `in` = ParameterIn.QUERY, description = "ID of an execution", required = true)
    )
    @ApiResponse(responseCode = "200", description = "Returns content of the file.")
    @ApiResponse(responseCode = "404", description = "Execution with provided ID is not found.")
    fun downloadByExecutionId(
        @RequestParam name: String,
        @RequestParam uploadedMillis: Long,
        @RequestParam executionId: Long,
    ): Mono<ByteBufferFluxResponse> = blockingToMono {
        executionService.findExecution(executionId)
    }
        .switchIfEmptyToNotFound()
        .flatMap { execution ->
            downloadByFileKey(FileKey(name, uploadedMillis), execution.project.organization.name, execution.project.name)
        }
=======
        Parameter(name = "organizationName", `in` = ParameterIn.QUERY, description = "organization name of additional file key", required = true),
        Parameter(name = "projectName", `in` = ParameterIn.QUERY, description = "project name of additional file key", required = true),
        Parameter(name = "name", `in` = ParameterIn.QUERY, description = "name of additional file key", required = true),
        Parameter(name = "uploadedMillis", `in` = ParameterIn.QUERY, description = "uploaded mills of additional file key", required = true),
    )
    @ApiResponse(responseCode = "200", description = "Returns content of the file.")
    @ApiResponse(responseCode = "404", description = "Execution with provided ID is not found.")
    @PostMapping(path = ["/api/$v1/files/{organizationName}/{projectName}/download"], produces = [MediaType.APPLICATION_OCTET_STREAM_VALUE])
    fun download(
        @PathVariable organizationName: String,
        @PathVariable projectName: String,
        @RequestParam name: String,
        @RequestParam uploadedMillis: Long,
    ): Mono<ByteBufferFluxResponse> = doDownload(
        FileKey(
            projectCoordinates = ProjectCoordinates(
                organizationName = organizationName,
                projectName = projectName,
            ),
            name = name,
            uploadedMillis = uploadedMillis,
        )
    )
>>>>>>> 6e00af5b

    /**
     * @param organizationName
     * @param projectName
     * @param name
     * @param uploadedMillis
     * @return [Mono] with file contents
     */
    @PostMapping(path = ["/internal/files/download"], produces = [MediaType.APPLICATION_OCTET_STREAM_VALUE])
    fun internalDownload(
        @RequestParam organizationName: String,
        @RequestParam projectName: String,
        @RequestParam name: String,
        @RequestParam uploadedMillis: Long,
    ): Mono<ByteBufferFluxResponse> = doDownload(
        FileKey(
            projectCoordinates = ProjectCoordinates(
                organizationName = organizationName,
                projectName = projectName,
            ),
            name = name,
            uploadedMillis = uploadedMillis,
        )
    )

    private fun doDownload(fileKey: FileKey): Mono<ByteBufferFluxResponse> = Mono.fromCallable {
        logger.info("Sending file ${fileKey.name} to a client")
        val content = fileStorage.download(fileKey)
        ResponseEntity.ok()
            .contentType(MediaType.APPLICATION_OCTET_STREAM)
            .body(content)
    }
        .doOnError(FileNotFoundException::class.java) {
            logger.warn("File with key $fileKey is not found", it)
        }
        .onErrorReturn(
            FileNotFoundException::class.java,
            ResponseEntity
                .status(HttpStatus.NOT_FOUND)
                .contentType(MediaType.APPLICATION_OCTET_STREAM)
                .build()
        )

    @Operation(
        method = "POST",
        summary = "Download save-agent with current save-cloud version.",
        description = "Download save-agent with current save-cloud version.",
    )
    @ApiResponse(responseCode = "200", description = "Returns content of the file.")
    @ApiResponse(responseCode = "404", description = "File is not found.")
    @PostMapping(path = ["/internal/files/download-save-agent"], produces = [MediaType.APPLICATION_OCTET_STREAM_VALUE])
    // FIXME: backend should set version of save-agent here for agent
    fun downloadSaveAgent(): Mono<out Resource> =
            Mono.just(ClassPathResource("save-agent.kexe"))
                .filter { it.exists() }
                .switchIfEmptyToNotFound()

    @Operation(
        method = "POST",
        summary = "Download save-cli by version.",
        description = "Download save-cli by version.",
    )
    @Parameter(
        name = "version",
        `in` = ParameterIn.QUERY,
        description = "version of save-cli",
        required = true
    )
    @ApiResponse(responseCode = "200", description = "Returns content of the file.")
    @PostMapping(path = ["/internal/files/download-save-cli"], produces = [MediaType.APPLICATION_OCTET_STREAM_VALUE])
    fun downloadSaveCliByVersion(
        @RequestParam version: String,
    ): Mono<out Resource> =
            Mono.just(ClassPathResource("save-$version-linuxX64.kexe"))
                .filter { it.exists() }
                .switchIfEmptyToNotFound {
                    "Can't find save-$version-linuxX64.kexe with the requested version $version"
                }

    /**
     * @param file a file to be uploaded
     * @param organizationName
     * @param projectName
     * @param authentication
     * @return [Mono] with response
     */
    @PostMapping(path = ["/api/$v1/files/{organizationName}/{projectName}/upload"], consumes = [MediaType.MULTIPART_FORM_DATA_VALUE])
    @Suppress("UnsafeCallOnNullableType")
    fun upload(
        @RequestPart("file") file: Mono<FilePart>,
        @PathVariable organizationName: String,
        @PathVariable projectName: String,
        authentication: Authentication,
    ) = projectService.findWithPermissionByNameAndOrganization(
        authentication, projectName, organizationName, Permission.WRITE
    )
        .flatMap {
            fileStorage.uploadFilePart(file, ProjectCoordinates(organizationName, projectName))
        }
        .map { fileInfo ->
            ResponseEntity.status(
                if (fileInfo.sizeBytes > 0) HttpStatus.OK else HttpStatus.INTERNAL_SERVER_ERROR
            )
                .body(fileInfo)
        }
        .onErrorReturn(
            FileAlreadyExistsException::class.java,
            ResponseEntity.status(HttpStatus.CONFLICT).build()
        )

    /**
     * @param partMono image to be uploaded
     * @param owner owner name
     * @param type type of avatar
     * @return [Mono] with response
     */
    @Suppress("UnsafeCallOnNullableType")
    @PostMapping(path = ["/api/$v1/image/upload"], consumes = [MediaType.MULTIPART_FORM_DATA_VALUE])
    fun uploadImage(
        @RequestPart("file") partMono: Mono<FilePart>,
        @RequestParam owner: String,
        @RequestParam type: AvatarType
    ) = partMono.flatMap { part ->
        val avatarKey = AvatarKey(
            type,
            owner,
            part.filename()
        )
        val content = part.content().map { it.asByteBuffer() }
        avatarStorage.upsert(avatarKey, content).map {
            logger.info("Saved $it bytes of $avatarKey")
            ImageInfo(avatarKey.getRelativePath())
        }
    }.map { imageInfo ->
        imageInfo.path?.let {
            when (type) {
                AvatarType.ORGANIZATION -> organizationService.saveAvatar(owner, it)
                AvatarType.USER -> userDetailsService.saveAvatar(owner, it)
            }
        }
        ResponseEntity.status(
            imageInfo.path?.let {
                HttpStatus.OK
            } ?: HttpStatus.INTERNAL_SERVER_ERROR
        )
            .body(imageInfo)
    }
        .onErrorReturn(
            FileAlreadyExistsException::class.java,
            ResponseEntity.status(HttpStatus.CONFLICT).build()
        )

    /**
     * @param testExecutionDto
     * @return [Mono] with content of DebugInfo
     * @throws ResponseStatusException if request is invalid or result cannot be returned
     */
    @Suppress("ThrowsCount", "UnsafeCallOnNullableType")
    @PostMapping(path = ["/api/$v1/files/get-debug-info"])
    fun getDebugInfo(
        @RequestBody testExecutionDto: TestExecutionDto,
    ): Flux<ByteBuffer> {
        val executionId = getExecutionId(testExecutionDto)
        val testResultLocation = TestResultLocation.from(testExecutionDto)

        return debugInfoStorage.download(DebugInfoStorageKey(executionId, testResultLocation))
            .switchIfEmpty(
                Mono.fromCallable {
                    logger.warn("Additional file for $executionId and $testResultLocation not found")
                }
                    .toFlux()
                    .flatMap {
                        Flux.error(ResponseStatusException(HttpStatus.NOT_FOUND, "File not found"))
                    }
            )
    }

    private fun getExecutionId(testExecutionDto: TestExecutionDto): Long {
        testExecutionDto.executionId?.let { return it }

        val agentContainerId = testExecutionDto.agentContainerId
            ?: throw ResponseStatusException(HttpStatus.BAD_REQUEST, "Request body should contain agentContainerId")
        val execution = agentRepository.findByContainerId(agentContainerId)?.execution
        return execution?.id
            ?: throw ResponseStatusException(
                HttpStatus.NOT_FOUND,
                "Execution for agent $agentContainerId not found"
            )
    }

    /**
     * @param testExecutionDto
     * @return [Mono] with response
     * @throws ResponseStatusException if request is invalid or result cannot be returned
     */
    @Suppress("ThrowsCount", "UnsafeCallOnNullableType")
    @PostMapping(path = ["/api/$v1/files/get-execution-info"])
    fun getExecutionInfo(
        @RequestBody testExecutionDto: TestExecutionDto,
    ): Flux<ByteBuffer> {
        logger.debug("Processing getExecutionInfo : $testExecutionDto")
        val executionId = getExecutionId(testExecutionDto)
        return executionInfoStorage.download(executionId)
            .switchIfEmpty(
                Mono.fromCallable {
                    logger.debug("ExecutionInfo for $executionId not found")
                }
                    .toFlux()
                    .flatMap {
                        Flux.error(ResponseStatusException(HttpStatus.NOT_FOUND, "File not found"))
                    }
            )
    }

    /**
     * @param executionId ID of execution that was executed for the test
     * @param testResultDebugInfo additional info that should be stored
     * @return [Mono] with count of uploaded bytes
     */
    @PostMapping(value = ["/internal/files/debug-info"])
    fun uploadDebugInfo(
        @RequestParam executionId: Long,
        @RequestBody testResultDebugInfo: TestResultDebugInfo,
    ): Mono<Long> = debugInfoStorage.save(executionId, testResultDebugInfo)
}<|MERGE_RESOLUTION|>--- conflicted
+++ resolved
@@ -114,25 +114,8 @@
         description = "Download a file by execution ID and FileKey.",
     )
     @Parameters(
-<<<<<<< HEAD
         Parameter(name = "name", `in` = ParameterIn.QUERY, description = "name of additional file key", required = true),
         Parameter(name = "uploadedMillis", `in` = ParameterIn.QUERY, description = "uploaded mills of additional file key", required = true),
-        Parameter(name = "executionId", `in` = ParameterIn.QUERY, description = "ID of an execution", required = true)
-    )
-    @ApiResponse(responseCode = "200", description = "Returns content of the file.")
-    @ApiResponse(responseCode = "404", description = "Execution with provided ID is not found.")
-    fun downloadByExecutionId(
-        @RequestParam name: String,
-        @RequestParam uploadedMillis: Long,
-        @RequestParam executionId: Long,
-    ): Mono<ByteBufferFluxResponse> = blockingToMono {
-        executionService.findExecution(executionId)
-    }
-        .switchIfEmptyToNotFound()
-        .flatMap { execution ->
-            downloadByFileKey(FileKey(name, uploadedMillis), execution.project.organization.name, execution.project.name)
-        }
-=======
         Parameter(name = "organizationName", `in` = ParameterIn.QUERY, description = "organization name of additional file key", required = true),
         Parameter(name = "projectName", `in` = ParameterIn.QUERY, description = "project name of additional file key", required = true),
         Parameter(name = "name", `in` = ParameterIn.QUERY, description = "name of additional file key", required = true),
@@ -156,7 +139,6 @@
             uploadedMillis = uploadedMillis,
         )
     )
->>>>>>> 6e00af5b
 
     /**
      * @param organizationName
