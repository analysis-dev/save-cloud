--- conflicted
+++ resolved
@@ -1,16 +1,13 @@
 package com.saveourtool.save.backend.controllers
 
 import com.saveourtool.save.agent.TestExecutionDto
-<<<<<<< HEAD
 import com.saveourtool.save.backend.ByteBufferFluxResponse
 import com.saveourtool.save.backend.StringResponse
 import com.saveourtool.save.backend.security.ProjectPermissionEvaluator
 import com.saveourtool.save.backend.service.*
-=======
 import com.saveourtool.save.backend.service.AgentService
 import com.saveourtool.save.backend.service.OrganizationService
 import com.saveourtool.save.backend.service.UserDetailsService
->>>>>>> d92be765
 import com.saveourtool.save.backend.storage.*
 import com.saveourtool.save.configs.ApiSwaggerSupport
 import com.saveourtool.save.domain.*
@@ -60,7 +57,6 @@
     private val agentService: AgentService,
     private val organizationService: OrganizationService,
     private val userDetailsService: UserDetailsService,
-<<<<<<< HEAD
     private val projectService: ProjectService,
     private val fileService: FileService,
     private val projectPermissionEvaluator: ProjectPermissionEvaluator,
@@ -173,9 +169,6 @@
                 .body(fileStorage.download(file))
         }
 
-=======
-) {
->>>>>>> d92be765
     @Operation(
         method = "GET",
         summary = "Download save-agent with current save-cloud version.",
@@ -227,7 +220,6 @@
             }
 
     /**
-<<<<<<< HEAD
      * @param filePartMono a file to be uploaded
      * @param organizationName
      * @param projectName
@@ -268,8 +260,6 @@
         }
 
     /**
-=======
->>>>>>> d92be765
      * @param partMono image to be uploaded
      * @param owner owner name
      * @param type type of avatar
