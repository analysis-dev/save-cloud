/**
 * Controller for processing links between users and their roles in projects:
 * 1) to put new roles of users
 * 2) to get users and their roles by project
 * 3) to remove users from projects
 */

package com.saveourtool.save.backend.controllers

import com.saveourtool.save.authservice.utils.AuthenticationDetails
import com.saveourtool.save.backend.security.ProjectPermissionEvaluator
import com.saveourtool.save.backend.service.LnkUserProjectService
import com.saveourtool.save.backend.service.ProjectService
import com.saveourtool.save.configs.ApiSwaggerSupport
import com.saveourtool.save.configs.RequiresAuthorizationSourceHeader
import com.saveourtool.save.entities.ProjectDto
import com.saveourtool.save.info.UserInfo
import com.saveourtool.save.permission.Permission
import com.saveourtool.save.utils.switchIfEmptyToNotFound
import com.saveourtool.save.v1

import io.swagger.v3.oas.annotations.Operation
import io.swagger.v3.oas.annotations.Parameter
import io.swagger.v3.oas.annotations.Parameters
import io.swagger.v3.oas.annotations.enums.ParameterIn
import io.swagger.v3.oas.annotations.responses.ApiResponse
import io.swagger.v3.oas.annotations.tags.Tag
import io.swagger.v3.oas.annotations.tags.Tags
import org.springframework.security.access.prepost.PreAuthorize
import org.springframework.security.core.Authentication
import org.springframework.web.bind.annotation.*
import reactor.core.publisher.Flux
import reactor.core.publisher.Mono
import reactor.kotlin.core.publisher.toMono
import reactor.kotlin.core.util.function.component1
import reactor.kotlin.core.util.function.component2

/**
 * Controller for processing links between users and their roles in projects
 */
@ApiSwaggerSupport
@Tags(
    Tag(name = "projects"),
)
@RestController
@RequestMapping("/api/$v1/projects")
class LnkUserProjectController(
    private val lnkUserProjectService: LnkUserProjectService,
    private val projectService: ProjectService,
    private val projectPermissionEvaluator: ProjectPermissionEvaluator,
) {
    @GetMapping(path = ["/get-for-current-user"])
    @RequiresAuthorizationSourceHeader
    @Operation(
        method = "GET",
        summary = "Get projects of current authenticated user",
        description = "Get list of projects related to current user",
    )
    @ApiResponse(responseCode = "200", description = "Successfully fetched users from project.")
    fun getProjectsOfCurrentUser(authentication: Authentication): Flux<ProjectDto> {
        val userIdFromAuth = (authentication.details as AuthenticationDetails).id
        return Flux.fromIterable(
            lnkUserProjectService.getProjectsByUserIdAndStatuses(userIdFromAuth)
<<<<<<< HEAD
        ).filter {
            it.public
        }
=======
        )
            .filter {
                it.public
            }
            .map { it.toDto() }
>>>>>>> ba6d35b4
    }

    @GetMapping(path = ["/{organizationName}/{projectName}/users"])
    @RequiresAuthorizationSourceHeader
    @PreAuthorize("permitAll()")
    @Operation(
        method = "GET",
        summary = "Get users from project with their roles.",
        description = "Get list of users that are connected with given project and their roles in it.",
    )
    @Parameters(
        Parameter(name = "organizationName", `in` = ParameterIn.PATH, description = "name of an organization", required = true),
        Parameter(name = "projectName", `in` = ParameterIn.PATH, description = "name of a project", required = true),
    )
    @ApiResponse(responseCode = "200", description = "Successfully fetched users from project.")
    @ApiResponse(responseCode = "404", description = "Project with such name was not found.")
    fun getAllUsersByProjectNameAndOrganizationName(
        @PathVariable organizationName: String,
        @PathVariable projectName: String,
        authentication: Authentication,
    ): Mono<List<UserInfo>> = projectService.findByNameAndOrganizationNameAndCreatedStatus(projectName, organizationName)
        .toMono()
        .switchIfEmptyToNotFound {
            "No project with name $projectName was found."
        }
        .filter {
            projectPermissionEvaluator.hasPermission(authentication, it, Permission.READ)
        }
        .map { project ->
            lnkUserProjectService.getAllUsersAndRolesByProject(project)
        }
        .map { users ->
            users.map { (user, role) ->
                user.toUserInfo(mapOf("$organizationName/$projectName" to role))
            }
        }
        .defaultIfEmpty(emptyList())

    @GetMapping("/{organizationName}/{projectName}/users/not-from")
    @RequiresAuthorizationSourceHeader
    @PreAuthorize("isAuthenticated()")
    @Operation(
        method = "GET",
        summary = "Get users not from project.",
        description = "Get list of users that are not connected with given project.",
    )
    @Parameters(
        Parameter(name = "organizationName", `in` = ParameterIn.PATH, description = "name of an organization", required = true),
        Parameter(name = "projectName", `in` = ParameterIn.PATH, description = "name of a project", required = true),
    )
    @ApiResponse(responseCode = "200", description = "Successfully fetched users not from project.")
    @ApiResponse(responseCode = "404", description = "Project with such name was not found or considered to be private.")
    @Suppress("TOO_LONG_FUNCTION")
    fun getAllUsersNotFromProjectWithNamesStartingWith(
        @PathVariable organizationName: String,
        @PathVariable projectName: String,
        @RequestParam prefix: String,
        authentication: Authentication,
    ): Mono<List<UserInfo>> = Mono.zip(
        Mono.just(organizationName),
        Mono.just(projectName),
    )
        .filter {
            prefix.isNotEmpty()
        }
        .flatMap { (organizationName, projectName) ->
            projectService.findByNameAndOrganizationNameAndCreatedStatus(projectName, organizationName).toMono()
        }
        .switchIfEmptyToNotFound {
            "No project with name $projectName was found in organization $organizationName."
        }
        .filter { project ->
            projectPermissionEvaluator.hasPermission(authentication, project, Permission.READ)
        }
        .switchIfEmptyToNotFound {
            "No project with name $projectName was found in organization $organizationName."
        }
        .map { project ->
            lnkUserProjectService.getAllUsersByProject(project)
        }
        .map { users ->
            users.map { it.requiredId() }.toSet()
        }
        .map { projectUserIds ->
            projectUserIds to lnkUserProjectService.getNonProjectUsersByName(prefix, projectUserIds)
        }
        .map { (projectUserIds, exactMatchUsers) ->
            exactMatchUsers to
                    lnkUserProjectService.getNonProjectUsersByNamePrefix(
                        prefix,
                        projectUserIds + exactMatchUsers.map { it.requiredId() },
                        PAGE_SIZE - exactMatchUsers.size,
                    )
        }
        .map { (exactMatchUsers, prefixUsers) ->
            (exactMatchUsers + prefixUsers).map { it.toUserInfo() }
        }
        .defaultIfEmpty(emptyList())

    companion object {
        const val PAGE_SIZE = 5
    }
}<|MERGE_RESOLUTION|>--- conflicted
+++ resolved
@@ -61,17 +61,11 @@
         val userIdFromAuth = (authentication.details as AuthenticationDetails).id
         return Flux.fromIterable(
             lnkUserProjectService.getProjectsByUserIdAndStatuses(userIdFromAuth)
-<<<<<<< HEAD
-        ).filter {
-            it.public
-        }
-=======
         )
             .filter {
                 it.public
             }
             .map { it.toDto() }
->>>>>>> ba6d35b4
     }
 
     @GetMapping(path = ["/{organizationName}/{projectName}/users"])
