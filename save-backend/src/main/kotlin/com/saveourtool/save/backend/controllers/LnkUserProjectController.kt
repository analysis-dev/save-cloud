/**
 * Controller for processing links between users and their roles in projects:
 * 1) to put new roles of users
 * 2) to get users and their roles by project
 * 3) to remove users from projects
 */

package com.saveourtool.save.backend.controllers

import com.saveourtool.save.authservice.utils.AuthenticationDetails
import com.saveourtool.save.backend.security.ProjectPermissionEvaluator
import com.saveourtool.save.backend.service.LnkUserProjectService
import com.saveourtool.save.backend.service.ProjectService
import com.saveourtool.save.configs.ApiSwaggerSupport
import com.saveourtool.save.configs.RequiresAuthorizationSourceHeader
import com.saveourtool.save.domain.Role
import com.saveourtool.save.entities.ProjectDto
import com.saveourtool.save.info.UserInfo
import com.saveourtool.save.permission.Permission
import com.saveourtool.save.utils.switchIfEmptyToNotFound
import com.saveourtool.save.v1

import io.swagger.v3.oas.annotations.Operation
import io.swagger.v3.oas.annotations.Parameter
import io.swagger.v3.oas.annotations.Parameters
import io.swagger.v3.oas.annotations.enums.ParameterIn
import io.swagger.v3.oas.annotations.responses.ApiResponse
import io.swagger.v3.oas.annotations.tags.Tag
import io.swagger.v3.oas.annotations.tags.Tags
import org.springframework.security.access.prepost.PreAuthorize
import org.springframework.security.core.Authentication
import org.springframework.web.bind.annotation.*
import reactor.core.publisher.Flux
import reactor.core.publisher.Mono
import reactor.kotlin.core.publisher.toMono
import reactor.kotlin.core.util.function.component1
import reactor.kotlin.core.util.function.component2

/**
 * Controller for processing links between users and their roles in projects
 */
@ApiSwaggerSupport
@Tags(
    Tag(name = "projects"),
)
@RestController
@RequestMapping("/api/$v1/projects")
class LnkUserProjectController(
    private val lnkUserProjectService: LnkUserProjectService,
    private val projectService: ProjectService,
    private val projectPermissionEvaluator: ProjectPermissionEvaluator,
) {
    @GetMapping(path = ["/get-for-current-user"])
    @RequiresAuthorizationSourceHeader
    @Operation(
        method = "GET",
        summary = "Get projects of current authenticated user",
        description = "Get list of projects related to current user",
    )
    @ApiResponse(responseCode = "200", description = "Successfully fetched users from project.")
    fun getProjectsOfCurrentUser(authentication: Authentication): Flux<ProjectDto> {
        val userIdFromAuth = (authentication.details as AuthenticationDetails).id
        return Flux.fromIterable(
<<<<<<< HEAD
            lnkUserProjectService.getNonDeletedProjectsByUserId(userIdFromAuth)
        )
            .filter {
                it.public
            }
            .map { it.toDto() }
=======
            lnkUserProjectService.getProjectsByUserIdAndStatuses(userIdFromAuth)
        ).filter {
            it.public
        }
>>>>>>> 79ce18fb
    }

    @GetMapping(path = ["/{organizationName}/{projectName}/users"])
    @RequiresAuthorizationSourceHeader
    @PreAuthorize("permitAll()")
    @Operation(
        method = "GET",
        summary = "Get users from project with their roles.",
        description = "Get list of users that are connected with given project and their roles in it.",
    )
    @Parameters(
        Parameter(name = "organizationName", `in` = ParameterIn.PATH, description = "name of an organization", required = true),
        Parameter(name = "projectName", `in` = ParameterIn.PATH, description = "name of a project", required = true),
    )
    @ApiResponse(responseCode = "200", description = "Successfully fetched users from project.")
    @ApiResponse(responseCode = "404", description = "Project with such name was not found.")
    fun getAllUsersByProjectNameAndOrganizationName(
        @PathVariable organizationName: String,
        @PathVariable projectName: String,
        authentication: Authentication,
    ): Mono<List<UserInfo>> = projectService.findByNameAndOrganizationNameAndCreatedStatus(projectName, organizationName)
        .toMono()
        .switchIfEmptyToNotFound {
            "No project with name $projectName was found."
        }
        .filter {
            projectPermissionEvaluator.hasPermission(authentication, it, Permission.READ)
        }
        .map { project ->
            lnkUserProjectService.getAllUsersAndRolesByProject(project)
                .filter { (_, role) ->
                    role != Role.NONE
                }
        }
        .map { users ->
            users.map { (user, role) ->
                user.toUserInfo(mapOf("$organizationName/$projectName" to role))
            }
        }
        .defaultIfEmpty(emptyList())

    @GetMapping("/{organizationName}/{projectName}/users/not-from")
    @RequiresAuthorizationSourceHeader
    @PreAuthorize("isAuthenticated()")
    @Operation(
        method = "GET",
        summary = "Get users not from project.",
        description = "Get list of users that are not connected with given project.",
    )
    @Parameters(
        Parameter(name = "organizationName", `in` = ParameterIn.PATH, description = "name of an organization", required = true),
        Parameter(name = "projectName", `in` = ParameterIn.PATH, description = "name of a project", required = true),
    )
    @ApiResponse(responseCode = "200", description = "Successfully fetched users not from project.")
    @ApiResponse(responseCode = "404", description = "Project with such name was not found or considered to be private.")
    @Suppress("TOO_LONG_FUNCTION")
    fun getAllUsersNotFromProjectWithNamesStartingWith(
        @PathVariable organizationName: String,
        @PathVariable projectName: String,
        @RequestParam prefix: String,
        authentication: Authentication,
    ): Mono<List<UserInfo>> = Mono.zip(
        Mono.just(organizationName),
        Mono.just(projectName),
    )
        .filter {
            prefix.isNotEmpty()
        }
        .flatMap { (organizationName, projectName) ->
            projectService.findByNameAndOrganizationNameAndCreatedStatus(projectName, organizationName).toMono()
        }
        .switchIfEmptyToNotFound {
            "No project with name $projectName was found in organization $organizationName."
        }
        .filter { project ->
            projectPermissionEvaluator.hasPermission(authentication, project, Permission.READ)
        }
        .switchIfEmptyToNotFound {
            "No project with name $projectName was found in organization $organizationName."
        }
        .map { project ->
            lnkUserProjectService.getAllUsersByProject(project)
        }
        .map { users ->
            users.map { it.requiredId() }.toSet()
        }
        .map { projectUserIds ->
            projectUserIds to lnkUserProjectService.getNonProjectUsersByName(prefix, projectUserIds)
        }
        .map { (projectUserIds, exactMatchUsers) ->
            exactMatchUsers to
                    lnkUserProjectService.getNonProjectUsersByNamePrefix(
                        prefix,
                        projectUserIds + exactMatchUsers.map { it.requiredId() },
                        PAGE_SIZE - exactMatchUsers.size,
                    )
        }
        .map { (exactMatchUsers, prefixUsers) ->
            (exactMatchUsers + prefixUsers).map { it.toUserInfo() }
        }
        .defaultIfEmpty(emptyList())

    companion object {
        const val PAGE_SIZE = 5
    }
}<|MERGE_RESOLUTION|>--- conflicted
+++ resolved
@@ -61,19 +61,12 @@
     fun getProjectsOfCurrentUser(authentication: Authentication): Flux<ProjectDto> {
         val userIdFromAuth = (authentication.details as AuthenticationDetails).id
         return Flux.fromIterable(
-<<<<<<< HEAD
-            lnkUserProjectService.getNonDeletedProjectsByUserId(userIdFromAuth)
+            lnkUserProjectService.getProjectsByUserIdAndStatuses(userIdFromAuth)
         )
             .filter {
                 it.public
             }
             .map { it.toDto() }
-=======
-            lnkUserProjectService.getProjectsByUserIdAndStatuses(userIdFromAuth)
-        ).filter {
-            it.public
-        }
->>>>>>> 79ce18fb
     }
 
     @GetMapping(path = ["/{organizationName}/{projectName}/users"])
