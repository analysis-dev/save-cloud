--- conflicted
+++ resolved
@@ -6,12 +6,8 @@
 import com.saveourtool.save.domain.TestResultDebugInfo
 import com.saveourtool.save.entities.TestExecution
 import com.saveourtool.save.s3.S3Operations
-<<<<<<< HEAD
-import com.saveourtool.save.storage.*
-=======
 import com.saveourtool.save.storage.AbstractSimpleStorage
 import com.saveourtool.save.storage.concatS3Key
->>>>>>> 7082cce7
 import com.saveourtool.save.storage.deleteUnexpectedKeys
 import com.saveourtool.save.utils.blockingToMono
 import com.saveourtool.save.utils.debug
@@ -41,25 +37,14 @@
      *
      * @param storageProjectReactor
      */
-<<<<<<< HEAD
     override fun doInitAsync(storageProjectReactor: AbstractSimpleStorageProjectReactor<Long>): Mono<Unit> =
             Mono.fromFuture {
                 s3Operations.deleteUnexpectedKeys(
                     storageName = "${this::class.simpleName}",
-                    commonPrefix = prefix,
+                    commonPrefix = s3KeyManager.commonPrefix,
                 ) { s3Key ->
-                    testExecutionRepository.findById(s3Key.removePrefix(prefix).toLong()).isEmpty
+                    testExecutionRepository.findById(s3Key.removePrefix(s3KeyManager.commonPrefix).toLong()).isEmpty
                 }
-=======
-    @PostConstruct
-    fun deleteUnexpectedIds() {
-        Mono.fromFuture {
-            s3Operations.deleteUnexpectedKeys(
-                storageName = "${this::class.simpleName}",
-                commonPrefix = s3KeyManager.commonPrefix,
-            ) { s3Key ->
-                testExecutionRepository.findById(s3Key.removePrefix(s3KeyManager.commonPrefix).toLong()).isEmpty
->>>>>>> 7082cce7
             }
                 .publishOn(s3Operations.scheduler)
 
@@ -82,15 +67,6 @@
             usingProjectReactor().upload(testExecutionId, objectMapper.writeValueAsBytes(testResultDebugInfo))
         }
 
-<<<<<<< HEAD
-    override fun doBuildKey(s3KeySuffix: String): Long = s3KeySuffix.toLong()
-    override fun doBuildS3KeySuffix(key: Long): String = key.toString()
-=======
     override fun doBuildKeyFromSuffix(s3KeySuffix: String): Long = s3KeySuffix.toLong()
     override fun doBuildS3KeySuffix(key: Long): String = key.toString()
-
-    companion object {
-        private val log: Logger = getLogger<DebugInfoStorage>()
-    }
->>>>>>> 7082cce7
 }