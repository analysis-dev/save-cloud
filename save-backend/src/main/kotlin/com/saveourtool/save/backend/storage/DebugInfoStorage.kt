--- conflicted
+++ resolved
@@ -38,19 +38,6 @@
      *
      * @param storageProjectReactor
      */
-<<<<<<< HEAD
-    override fun doInitAsync(storageProjectReactor: AbstractSimpleStorageProjectReactor<Long>): Mono<Unit> =
-            Mono.fromFuture {
-                s3Operations.deleteUnexpectedKeys(
-                    storageName = "${this::class.simpleName}",
-                    commonPrefix = s3KeyManager.commonPrefix,
-                ) { s3Key ->
-                    testExecutionRepository.findById(s3Key.removePrefix(s3KeyManager.commonPrefix).toLong()).isEmpty
-                }
-            }
-                .publishOn(s3Operations.scheduler)
-=======
-    @PostConstruct
     override fun doInit(): Mono<Unit> = Mono.fromFuture {
         s3Operations.deleteUnexpectedKeys(
             storageName = "${this::class.simpleName}",
@@ -59,7 +46,6 @@
             testExecutionRepository.findById(s3Key.removePrefix(s3KeyManager.commonPrefix).toLong()).isEmpty
         }
     }.publishOn(s3Operations.scheduler)
->>>>>>> 6850cf0b
 
     /**
      * Store provided [testResultDebugInfo] associated with [TestExecution.id]
