--- conflicted
+++ resolved
@@ -102,7 +102,6 @@
         }
     }
 
-<<<<<<< HEAD
     private fun updateProjectContestRating(project: Project) {
         val projectContestRating = lnkContestProjectRepository.findByProject(project).mapNotNull {
             it.bestScore
@@ -112,7 +111,7 @@
             this.contestRating = projectContestRating
         })
     }
-=======
+
     /**
      * @param projectCoordinates
      * @param contestName
@@ -121,7 +120,6 @@
     fun isEnrolled(projectCoordinates: ProjectCoordinates, contestName: String): Boolean = lnkContestProjectRepository.findByContestNameAndProjectOrganizationNameAndProjectName(
         contestName, projectCoordinates.organizationName, projectCoordinates.projectName
     ) != null
->>>>>>> 4a034cb3
 
     companion object {
         @Suppress("GENERIC_VARIABLE_WRONG_DECLARATION")
