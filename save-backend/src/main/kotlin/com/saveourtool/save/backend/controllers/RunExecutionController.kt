--- conflicted
+++ resolved
@@ -204,13 +204,9 @@
         .uri("/initializeAgents")
         .contentType(MediaType.APPLICATION_JSON)
         .bodyValue(
-<<<<<<< HEAD
-            execution.toRunRequest(saveAgentUrl = internalFileStorage.generateRequiredUrlToDownload(InternalFileKey.saveAgentKey))
-=======
             execution.toRunRequest(
                 saveAgentUrl = internalFileStorage.generateRequiredUrlToDownload(InternalFileKey.saveAgentKey),
             )
->>>>>>> 817fbcdf
         )
         .retrieve()
         .toBodilessEntity()
