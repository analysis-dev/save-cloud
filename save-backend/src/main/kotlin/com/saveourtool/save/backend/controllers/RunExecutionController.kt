--- conflicted
+++ resolved
@@ -205,15 +205,7 @@
         .contentType(MediaType.APPLICATION_JSON)
         .bodyValue(
             execution.toRunRequest(
-<<<<<<< HEAD
-                saveAgentUrl = internalFileStorage.usingPreSignedUrl { generateUrlToDownload(InternalFileKey.saveAgentKey) }
-                    .orNotFound {
-                        "Not found save-agent in internal storage"
-                    },
-=======
-                saveAgentVersion = SAVE_CLOUD_VERSION,
                 saveAgentUrl = internalFileStorage.generateRequiredUrlToDownload(InternalFileKey.saveAgentKey),
->>>>>>> 4f8d05f7
             )
         )
         .retrieve()
