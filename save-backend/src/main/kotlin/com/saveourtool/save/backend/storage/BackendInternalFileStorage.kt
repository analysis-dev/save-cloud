--- conflicted
+++ resolved
@@ -5,15 +5,8 @@
 import com.saveourtool.save.storage.DefaultStorageCoroutines
 import com.saveourtool.save.storage.impl.AbstractInternalFileStorage
 import com.saveourtool.save.storage.impl.InternalFileKey
-<<<<<<< HEAD
-import com.saveourtool.save.utils.*
-import com.saveourtool.save.utils.github.GitHubHelper
-import com.saveourtool.save.utils.github.GitHubRepo
-=======
 import generated.SAVE_CLI_VERSION
->>>>>>> 09e17bf3
 
-import org.slf4j.Logger
 import org.springframework.stereotype.Component
 
 /**
@@ -24,46 +17,11 @@
     configProperties: ConfigProperties,
     s3Operations: S3Operations,
 ) : AbstractInternalFileStorage(
-<<<<<<< HEAD
-    listOf(InternalFileKey.saveAgentKey),
-=======
     listOf(InternalFileKey.saveAgentKey, InternalFileKey.saveCliKey(SAVE_CLI_VERSION)),
->>>>>>> 09e17bf3
     configProperties.s3Storage.prefix,
     s3Operations,
 ) {
     override suspend fun doInitAdditionally(underlying: DefaultStorageCoroutines<InternalFileKey>) {
-<<<<<<< HEAD
-        GitHubHelper.availableTags(saveCliRepo)
-            .sorted()
-            .takeLast(SAVE_CLI_VERSIONS)
-            .map { tagName ->
-                InternalFileKey.saveCliKey(tagName.removePrefix("v")) to tagName
-            }
-            .filterNot { (key, _) ->
-                underlying.doesExist(key)
-            }
-            .forEach { (key, tagName) ->
-                GitHubHelper.download(saveCliRepo, tagName, key.name) { (content, contentLength) ->
-                    val uploadedKey = underlying.upload(key, contentLength, content.toByteBufferFlow())
-                    log.info {
-                        "Uploaded $uploadedKey to internal storage"
-                    }
-                } ?: log.warn {
-                    "Not found $key in github"
-                }
-            }
-    }
-
-    companion object {
-        private val log: Logger = getLogger<BackendInternalFileStorage>()
-        private const val SAVE_CLI_VERSIONS = 3
-        val saveCliRepo = GitHubRepo(
-            "saveourtool",
-            "save-cli",
-        )
-=======
         underlying.downloadSaveCliFromGithub()
->>>>>>> 09e17bf3
     }
 }