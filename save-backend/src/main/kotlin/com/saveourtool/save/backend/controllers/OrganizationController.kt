--- conflicted
+++ resolved
@@ -96,29 +96,12 @@
         }.map { it.toDto() }
     }
 
-<<<<<<< HEAD
-    @PostMapping("/not-deleted-with-rating")
-    @PreAuthorize("permitAll()")
-    @Operation(
-        method = "POST",
-        summary = "Get available organizations with global rating.",
-        description = "Get non-deleted organizations with global rating.",
-    )
-    @ApiResponse(responseCode = "200", description = "Successfully fetched non-deleted organizations.")
-    fun getNotDeletedOrganizationsWithRating(
-        @RequestBody(required = false) organizationFilters: OrganizationFilters?,
-        authentication: Authentication?,
-    ): Flux<OrganizationWithRating> =
-            (organizationFilters ?: OrganizationFilters("", OrganizationStatus.CREATED))
-                .let { organizationService.getFiltered(it) }
-                .toFlux()
-=======
     @PostMapping("/by-filters")
     @PreAuthorize("permitAll()")
     @Operation(
         method = "POST",
         summary = "Get organizations matching filters.",
-        description = "Get filtered organization available for the current user.",
+        description = "Get filtered organizations available for the current user.",
     )
     @Parameters(
         Parameter(name = "organizationFilters", `in` = ParameterIn.DEFAULT, description = "organization filters", required = true),
@@ -128,19 +111,38 @@
         @RequestBody(required = true) organizationFilters: OrganizationFilters,
         authentication: Authentication?,
     ): Flux<OrganizationDto> =
-            blockingToFlux { organizationService.getFiltered(organizationFilters) }
->>>>>>> 79ce18fb
-                .flatMap { organization ->
-                    organizationService.getGlobalRating(organization.name, authentication).map {
-                        organization to it
-                    }
+        blockingToFlux { organizationService.getFiltered(organizationFilters) }
+            .map { organization ->
+                organization.toDto()
+            }
+
+    @PostMapping("/by-filters-with-rating")
+    @PreAuthorize("permitAll()")
+    @Operation(
+        method = "POST",
+        summary = "Get organizations with raiting matching filters.",
+        description = "Get filtered organizations with raiting available for the current user.",
+    )
+    @Parameters(
+        Parameter(name = "organizationFilters", `in` = ParameterIn.DEFAULT, description = "organization filters", required = true),
+    )
+    @ApiResponse(responseCode = "200", description = "Successfully fetched non-deleted organizations.")
+    fun getFilteredOrganizations(
+        @RequestBody(required = true) organizationFilters: OrganizationFilters,
+        authentication: Authentication?,
+    ): Flux<OrganizationWithRating> =
+        blockingToFlux { organizationService.getFiltered(organizationFilters) }
+            .flatMap { organization ->
+                organizationService.getGlobalRating(organization.name, authentication).map {
+                    organization to it
                 }
-                .map { (organization, rating) ->
-                    OrganizationWithRating(
-                        organization = organization.toDto(),
-                        globalRating = rating,
-                    )
-                }
+            }
+            .map { (organization, rating) ->
+                OrganizationWithRating(
+                    organization = organization.toDto(),
+                    globalRating = rating,
+                )
+            }
 
     @GetMapping("/{organizationName}")
     @PreAuthorize("permitAll()")
@@ -156,15 +158,8 @@
     @ApiResponse(responseCode = "404", description = "Organization with such name was not found.")
     fun getOrganizationByName(
         @PathVariable organizationName: String,
-<<<<<<< HEAD
     ) = blockingToMono {
-        organizationService.findByName(organizationName)
-=======
-    ) = Mono.fromCallable {
         organizationService.findByNameAndCreatedStatus(organizationName)
-    }.switchIfEmptyToNotFound {
-        "Organization not found by name $organizationName"
->>>>>>> 79ce18fb
     }
         .map { it.toDto() }
         .switchIfEmptyToNotFound {
