--- conflicted
+++ resolved
@@ -46,12 +46,7 @@
 import reactor.kotlin.core.util.function.component1
 import reactor.kotlin.core.util.function.component2
 
-<<<<<<< HEAD
-import java.time.LocalDateTime
-import java.util.*
-=======
 typealias OrganizationDtoList = List<OrganizationDto>
->>>>>>> ba6d35b4
 
 /**
  * Controller for working with organizations.
@@ -87,19 +82,6 @@
     )
     @ApiResponse(responseCode = "200", description = "Successfully fetched all registered organizations")
     fun getAllOrganizations(
-<<<<<<< HEAD
-        @RequestBody(required = true) organizationFilters: OrganizationFilters
-    ): Mono<List<Organization>> = Mono.fromCallable {
-        organizationService.getFiltered(organizationFilters)
-    }
-
-    @PostMapping("/by-filters")
-    @PreAuthorize("permitAll()")
-    @Operation(
-        method = "POST",
-        summary = "Get organizations matching filters.",
-        description = "Get filtered organization available for the current user.",
-=======
         @RequestParam(required = false, defaultValue = "false") onlyActive: Boolean
     ): Mono<OrganizationDtoList> = when {
         onlyActive -> getFilteredOrganizationDtoList(OrganizationFilters.created).collectList()
@@ -112,26 +94,11 @@
         method = "POST",
         summary = "Get organizations with rating matching filters.",
         description = "Get filtered organizations with rating available for the current user.",
->>>>>>> ba6d35b4
     )
     @Parameters(
         Parameter(name = "organizationFilters", `in` = ParameterIn.DEFAULT, description = "organization filters", required = true),
     )
     @ApiResponse(responseCode = "200", description = "Successfully fetched non-deleted organizations.")
-<<<<<<< HEAD
-    fun getFilteredOrganizations(
-        @RequestBody(required = true) organizationFilters: OrganizationFilters,
-        authentication: Authentication?,
-    ): Flux<OrganizationDto> =
-            blockingToFlux { organizationService.getFiltered(organizationFilters) }
-                .flatMap { organization ->
-                    organizationService.getGlobalRating(organization.name, authentication).map {
-                        organization to it
-                    }
-                }
-                .map { (organization, rating) ->
-                    organization.toDto().copy(globalRating = rating)
-=======
     fun getFilteredOrganizationsWithRating(
         @RequestBody(required = true) organizationFilters: OrganizationFilters,
         authentication: Authentication?,
@@ -143,7 +110,6 @@
                         organization = organizationDto,
                         globalRating = rating,
                     )
->>>>>>> ba6d35b4
                 }
         }
 
@@ -161,16 +127,8 @@
     @ApiResponse(responseCode = "404", description = "Organization with such name was not found.")
     fun getOrganizationByName(
         @PathVariable organizationName: String,
-<<<<<<< HEAD
-        authentication: Authentication?
-    ) = Mono.fromCallable {
-        organizationService.findByNameAndCreatedStatus(organizationName)
-    }.switchIfEmptyToNotFound {
-        "Organization not found by name $organizationName"
-=======
     ) = blockingToMono {
         organizationService.findByNameAndCreatedStatus(organizationName)
->>>>>>> ba6d35b4
     }
         .map { it.toDto() }
         .switchIfEmptyToNotFound {
@@ -208,11 +166,7 @@
     @ApiResponse(responseCode = "200", description = "Successfully fetched list of organizations.")
     fun getOrganizationNamesByPrefix(
         @RequestParam prefix: String
-<<<<<<< HEAD
-    ): Mono<List<String>> = organizationService.getFiltered(OrganizationFilters(prefix))
-=======
     ): Mono<List<String>> = getFilteredOrganizationDtoList(OrganizationFilters(prefix))
->>>>>>> ba6d35b4
         .map { it.name }
         .collectList()
 
@@ -378,11 +332,7 @@
         @RequestParam status: OrganizationStatus,
         authentication: Authentication,
     ): Mono<StringResponse> = blockingToMono {
-<<<<<<< HEAD
-        organizationService.findByNameAndStatuses(organizationName, EnumSet.allOf(OrganizationStatus::class.java))
-=======
         organizationService.findByNameAndCreatedStatus(organizationName)
->>>>>>> ba6d35b4
     }
         .switchIfEmptyToNotFound {
             "Could not find an organization with name $organizationName."
