package com.saveourtool.save.backend.service

import com.saveourtool.save.backend.configs.ConfigProperties
import com.saveourtool.save.backend.repository.TestSuitesSourceRepository
import com.saveourtool.save.backend.storage.TestsSourceSnapshotStorage
import com.saveourtool.save.domain.EntitySaveStatus
import com.saveourtool.save.entities.Git
import com.saveourtool.save.entities.Organization
import com.saveourtool.save.entities.TestSuitesSource
import com.saveourtool.save.request.TestsSourceFetchRequest
import com.saveourtool.save.testsuite.TestSuitesSourceDto
import com.saveourtool.save.testsuite.TestSuitesSourceFetchMode
import com.saveourtool.save.utils.*
import org.slf4j.Logger

import org.springframework.boot.web.reactive.function.client.WebClientCustomizer
import org.springframework.dao.DataIntegrityViolationException
import org.springframework.data.repository.findByIdOrNull
import org.springframework.stereotype.Service
import org.springframework.transaction.annotation.Transactional
import org.springframework.web.reactive.function.client.WebClient
import org.springframework.web.reactive.function.client.bodyToMono
import reactor.core.publisher.Mono

/**
 * Service for [com.saveourtool.save.entities.TestSuitesSource]
 */
@Service
@Suppress("LongParameterList")
class TestSuitesSourceService(
    private val testSuitesSourceRepository: TestSuitesSourceRepository,
    private val organizationService: OrganizationService,
    private val testsSourceVersionService: TestsSourceVersionService,
    private val testsSourceSnapshotStorage: TestsSourceSnapshotStorage,
    private val testSuitesService: TestSuitesService,
    configProperties: ConfigProperties,
    jackson2WebClientCustomizer: WebClientCustomizer,
) {
    private val preprocessorWebClient = WebClient.builder()
        .apply(jackson2WebClientCustomizer::customize)
        .baseUrl(configProperties.preprocessorUrl)
        .build()

    /**
     * @param organization [TestSuitesSource.organization]
     * @return list of entities of [TestSuitesSource] or null
     */
    fun getAllByOrganization(organization: Organization) =
            testSuitesSourceRepository.findAllByOrganizationId(organization.requiredId())

    /**
     * @param id [TestSuitesSource.id]
     * @return entity of [TestSuitesSource] or null
     */
    fun findById(id: Long): TestSuitesSource? = testSuitesSourceRepository.findByIdOrNull(id)

    /**
     * @param organization [TestSuitesSource.organization]
     * @param name [TestSuitesSource.name]
     * @return entity of [TestSuitesSource] or null
     */
    fun findByName(organization: Organization, name: String) =
            testSuitesSourceRepository.findByOrganizationIdAndName(organization.requiredId(), name)

    /**
     * @param organizationName [TestSuitesSource.organization]
     * @param name [TestSuitesSource.name]
     * @return entity of [TestSuitesSource] or null
     */
    fun findByName(organizationName: String, name: String) =
            testSuitesSourceRepository.findByOrganizationIdAndName(organizationService.getByName(organizationName).requiredId(), name)

    /**
     * @param organizationName [Organization.name] from [TestSuitesSource.organization]
     * @param name [TestSuitesSource.name]
     * @return entity of [TestSuitesSource] or error
     */
    fun getByName(organizationName: String, name: String): TestSuitesSource = findByName(organizationName, name)
        .orNotFound {
            "TestSuitesSource not found by name $name in $organizationName"
        }

    /**
     * @param git
     * @return entity
     */
    fun findByGit(git: Git) = testSuitesSourceRepository.findAllByGit(git)

    /**
     * @param entity
     */
    @Transactional
    fun delete(entity: TestSuitesSource) = testSuitesSourceRepository.delete(entity)

    /**
     * Raw update
     *
     * @param entity [TestSuitesSource] to be updated
     * @return status of updating [TestSuitesSource]
     */
    @Transactional
    fun update(entity: TestSuitesSource): EntitySaveStatus {
        with(entity) {
            requireNotNull(id) {
                "Cannot update entity ($name in ${organization.name}) as it is not saved yet"
            }
        }
        return save(entity)
    }

    /**
     * @param entity
     * @return status of creating [TestSuitesSource]
     */
    @Transactional
    fun createSourceIfNotPresent(
        entity: TestSuitesSource,
    ): EntitySaveStatus {
        require(entity.id == null) {
            "Cannot create a new entity as it is saved already: $entity"
        }
        return save(entity)
    }

    private fun save(entity: TestSuitesSource): EntitySaveStatus {
        findByName(entity.organization, entity.name)?.run {
            if (entity.id != id) {
                return EntitySaveStatus.EXIST
            }
        }
        return try {
            val isUpdate = entity.id != null
            testSuitesSourceRepository.save(entity)
            if (isUpdate) {
                EntitySaveStatus.UPDATED
            } else {
                EntitySaveStatus.NEW
            }
        } catch (e: DataIntegrityViolationException) {
            EntitySaveStatus.CONFLICT
        }
    }

    /**
     * @return list of organizations that have open public test suite sources
     */
    fun getAvailableTestSuiteSources(): List<TestSuitesSource> = testSuitesSourceRepository.findAll()

    /**
     * @param testSuitesSource test suites source which requested to be fetched
     * @param mode mode of fetching, it controls how [version] is used
     * @param version tag, branch or commit (depends on [mode])
     * @param userId ID of [com.saveourtool.save.entities.User]
     * @return empty response
     */
    fun fetch(
        testSuitesSource: TestSuitesSourceDto,
        mode: TestSuitesSourceFetchMode,
        version: String,
        userId: Long,
<<<<<<< HEAD
    ): Mono<EmptyResponse> = blockingToMono {
        testsSourceVersionService.findSnapshot(
            organizationName = testSuitesSource.organizationName,
            sourceName = testSuitesSource.name,
            version = version,
        )
    }
        .flatMap { snapshot ->
            if (mode == TestSuitesSourceFetchMode.BY_BRANCH) {
                logDuplicateVersion(testSuitesSource, version, "it should be overridden.")
                testsSourceSnapshotStorage.delete(snapshot)
                    .filter { it }
                    .switchIfEmptyToResponseException(HttpStatus.INTERNAL_SERVER_ERROR) {
                        "Failed to delete existed version $version in ${testSuitesSource.organizationName}/${testSuitesSource.name}"
                    }
                    .map {
                        testSuitesService.deleteTestSuite(
                            testSuitesSource.organizationName,
                            testSuitesSource.name,
                            version,
                        )
                    }
                    .thenReturn(true)
            } else {
                logDuplicateVersion(testSuitesSource, version, "we skip fetching a new version.")
                false.toMono()
            }
        }
        .defaultIfEmpty(true)
=======
    ): Mono<EmptyResponse> = blockingToMono { validateDuplicateVersion(testSuitesSource, mode, version) }
>>>>>>> d6df8e10
        .filter { it }
        .flatMap {
            val request = TestsSourceFetchRequest(
                source = testSuitesSource,
                mode = mode,
                version = version,
                createdByUserId = userId,
            )
            preprocessorWebClient
                .post()
                .uri("/test-suites-sources/fetch")
                .bodyValue(request)
                .retrieve()
                .toBodilessEntity()
        }

    @Suppress("FUNCTION_BOOLEAN_PREFIX")
    private fun validateDuplicateVersion(
        source: TestSuitesSourceDto,
        mode: TestSuitesSourceFetchMode,
        version: String
    ): Boolean {
        if (mode == TestSuitesSourceFetchMode.BY_BRANCH) {
            // we calculate version using commitId for branch on late phase
            return true
        }
        val doesExist = testsSourceVersionService.doesVersionExist(
            sourceId = source.requiredId(),
            version = version,
        )
        if (doesExist) {
            log.debug {
                "Detected that source ${source.organizationName}/${source.name} already contains such version $version and we skip fetching a new version."
            }
        }
        return !doesExist
    }

    /**
     * @param testSuitesSource test suites source for which a list of tags is requested
     * @return list of all tags
     */
    fun tagList(
        testSuitesSource: TestSuitesSourceDto,
    ): Mono<StringList> = preprocessorWebClient
        .post()
        .uri("/git/tag-list")
        .bodyValue(testSuitesSource.gitDto)
        .retrieve()
        .bodyToMono()

    /**
     * @param testSuitesSource test suites source for which a list of branches is requested
     * @return list of all branches
     */
    fun branchList(
        testSuitesSource: TestSuitesSourceDto,
    ): Mono<StringList> = preprocessorWebClient
        .post()
        .uri("/git/branch-list")
        .bodyValue(testSuitesSource.gitDto)
        .retrieve()
        .bodyToMono()

    companion object {
        private val log: Logger = getLogger<TestSuitesSourceService>()
    }
}<|MERGE_RESOLUTION|>--- conflicted
+++ resolved
@@ -158,39 +158,7 @@
         mode: TestSuitesSourceFetchMode,
         version: String,
         userId: Long,
-<<<<<<< HEAD
-    ): Mono<EmptyResponse> = blockingToMono {
-        testsSourceVersionService.findSnapshot(
-            organizationName = testSuitesSource.organizationName,
-            sourceName = testSuitesSource.name,
-            version = version,
-        )
-    }
-        .flatMap { snapshot ->
-            if (mode == TestSuitesSourceFetchMode.BY_BRANCH) {
-                logDuplicateVersion(testSuitesSource, version, "it should be overridden.")
-                testsSourceSnapshotStorage.delete(snapshot)
-                    .filter { it }
-                    .switchIfEmptyToResponseException(HttpStatus.INTERNAL_SERVER_ERROR) {
-                        "Failed to delete existed version $version in ${testSuitesSource.organizationName}/${testSuitesSource.name}"
-                    }
-                    .map {
-                        testSuitesService.deleteTestSuite(
-                            testSuitesSource.organizationName,
-                            testSuitesSource.name,
-                            version,
-                        )
-                    }
-                    .thenReturn(true)
-            } else {
-                logDuplicateVersion(testSuitesSource, version, "we skip fetching a new version.")
-                false.toMono()
-            }
-        }
-        .defaultIfEmpty(true)
-=======
     ): Mono<EmptyResponse> = blockingToMono { validateDuplicateVersion(testSuitesSource, mode, version) }
->>>>>>> d6df8e10
         .filter { it }
         .flatMap {
             val request = TestsSourceFetchRequest(
