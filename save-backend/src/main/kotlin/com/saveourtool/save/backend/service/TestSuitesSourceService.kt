package com.saveourtool.save.backend.service

import com.saveourtool.save.backend.configs.ConfigProperties
import com.saveourtool.save.backend.repository.TestSuitesSourceRepository
import com.saveourtool.save.backend.storage.MigrationTestSuitesSourceSnapshotStorage
import com.saveourtool.save.domain.EntitySaveStatus
import com.saveourtool.save.entities.Git
import com.saveourtool.save.entities.Organization
import com.saveourtool.save.entities.TestSuitesSource
import com.saveourtool.save.test.TestFilesContent
import com.saveourtool.save.test.TestFilesRequest
import com.saveourtool.save.testsuite.TestSuitesSourceDto
import com.saveourtool.save.testsuite.TestSuitesSourceFetchMode
<<<<<<< HEAD
import com.saveourtool.save.testsuite.TestSuitesSourceSnapshotKey
=======
>>>>>>> fc2979bc
import com.saveourtool.save.utils.*
import org.slf4j.Logger

import org.springframework.boot.web.reactive.function.client.WebClientCustomizer
import org.springframework.core.io.buffer.DataBuffer
import org.springframework.core.io.buffer.DataBufferUtils
import org.springframework.core.io.buffer.DefaultDataBufferFactory
import org.springframework.dao.DataIntegrityViolationException
import org.springframework.data.repository.findByIdOrNull
import org.springframework.http.HttpStatus
import org.springframework.stereotype.Service
import org.springframework.transaction.annotation.Transactional
import org.springframework.web.reactive.function.client.WebClient
import org.springframework.web.reactive.function.client.bodyToMono
import reactor.core.publisher.Mono
import reactor.kotlin.core.publisher.toMono
<<<<<<< HEAD
import kotlin.io.path.*
=======
>>>>>>> fc2979bc

/**
 * Service for [com.saveourtool.save.entities.TestSuitesSource]
 */
@Service
class TestSuitesSourceService(
    private val testSuitesSourceRepository: TestSuitesSourceRepository,
    private val organizationService: OrganizationService,
<<<<<<< HEAD
    private val testSuitesSourceSnapshotStorage: MigrationTestSuitesSourceSnapshotStorage,
=======
    private val testsSourceVersionService: TestsSourceVersionService,
>>>>>>> fc2979bc
    configProperties: ConfigProperties,
    jackson2WebClientCustomizer: WebClientCustomizer,
) {
    private val tmpDir = (java.nio.file.Path.of(configProperties.fileStorage.location) / "tmp").createDirectories()
    private val preprocessorWebClient = WebClient.builder()
        .apply(jackson2WebClientCustomizer::customize)
        .baseUrl(configProperties.preprocessorUrl)
        .build()

    /**
     * @param organization [TestSuitesSource.organization]
     * @return list of entities of [TestSuitesSource] or null
     */
    fun getAllByOrganization(organization: Organization) =
            testSuitesSourceRepository.findAllByOrganizationId(organization.requiredId())

    /**
     * @param id [TestSuitesSource.id]
     * @return entity of [TestSuitesSource] or null
     */
    fun findById(id: Long): TestSuitesSource? = testSuitesSourceRepository.findByIdOrNull(id)

    /**
     * @param organization [TestSuitesSource.organization]
     * @param name [TestSuitesSource.name]
     * @return entity of [TestSuitesSource] or null
     */
    fun findByName(organization: Organization, name: String) =
            testSuitesSourceRepository.findByOrganizationIdAndName(organization.requiredId(), name)

    /**
     * @param organizationName [TestSuitesSource.organization]
     * @param name [TestSuitesSource.name]
     * @return entity of [TestSuitesSource] or null
     */
    fun findByName(organizationName: String, name: String) =
            testSuitesSourceRepository.findByOrganizationIdAndName(organizationService.getByName(organizationName).requiredId(), name)

    /**
     * @param organizationName [Organization.name] from [TestSuitesSource.organization]
     * @param name [TestSuitesSource.name]
     * @return entity of [TestSuitesSource] or error
     */
    fun getByName(organizationName: String, name: String): TestSuitesSource = findByName(organizationName, name)
        .orNotFound {
            "TestSuitesSource not found by name $name in $organizationName"
        }

    /**
     * @param git
     * @return entity
     */
    fun findByGit(git: Git) = testSuitesSourceRepository.findAllByGit(git)

    /**
     * @param entity
     */
    @Transactional
    fun delete(entity: TestSuitesSource) = testSuitesSourceRepository.delete(entity)

    /**
     * Raw update
     *
     * @param entity [TestSuitesSource] to be updated
     * @return status of updating [TestSuitesSource]
     */
    @Transactional
    fun update(entity: TestSuitesSource): EntitySaveStatus {
        with(entity) {
            requireNotNull(id) {
                "Cannot update entity ($name in ${organization.name}) as it is not saved yet"
            }
        }
        return save(entity)
    }

    /**
     * @param entity
     * @return status of creating [TestSuitesSource]
     */
    @Transactional
    fun createSourceIfNotPresent(
        entity: TestSuitesSource,
    ): EntitySaveStatus {
        require(entity.id == null) {
            "Cannot create a new entity as it is saved already: $entity"
        }
        return save(entity)
    }

    private fun save(entity: TestSuitesSource): EntitySaveStatus {
        findByName(entity.organization, entity.name)?.run {
            if (entity.id != id) {
                return EntitySaveStatus.EXIST
            }
        }
        return try {
            val isUpdate = entity.id != null
            testSuitesSourceRepository.save(entity)
            if (isUpdate) {
                EntitySaveStatus.UPDATED
            } else {
                EntitySaveStatus.NEW
            }
        } catch (e: DataIntegrityViolationException) {
            EntitySaveStatus.CONFLICT
        }
    }

    /**
     * @return list of organizations that have open public test suite sources
     */
    fun getAvailableTestSuiteSources(): List<TestSuitesSource> = testSuitesSourceRepository.findAll()

    /**
     * @param testSuitesSource test suites source which requested to be fetched
     * @param mode mode of fetching, it controls how [version] is used
     * @param version tag, branch or commit (depends on [mode])
     * @return empty response
     */
    fun fetch(
        testSuitesSource: TestSuitesSourceDto,
        mode: TestSuitesSourceFetchMode,
        version: String,
<<<<<<< HEAD
    ): Mono<EmptyResponse> = testSuitesSourceSnapshotStorage.doesContain(
        organizationName = testSuitesSource.organizationName,
        testSuitesSourceName = testSuitesSource.name,
=======
    ): Mono<EmptyResponse> = testsSourceVersionService.doesContain(
        organizationName = testSuitesSource.organizationName,
        sourceName = testSuitesSource.name,
>>>>>>> fc2979bc
        version = version,
    )
        .filterWhen { doesContain ->
            if (doesContain && mode == TestSuitesSourceFetchMode.BY_BRANCH) {
<<<<<<< HEAD
                log.debug { "Detected that source ${testSuitesSource.organizationName}/${testSuitesSource.name} already contains such version $version and it should be overridden." }
                testSuitesSourceSnapshotStorage.deleteByVersion(
                    organizationName = testSuitesSource.organizationName,
                    testSuitesSourceName = testSuitesSource.name,
=======
                logDuplicateVersion(testSuitesSource, version, "it should be overridden.")
                testsSourceVersionService.delete(
                    organizationName = testSuitesSource.organizationName,
                    sourceName = testSuitesSource.name,
>>>>>>> fc2979bc
                    version = version,
                )
                    .filter { it }
                    .switchIfEmptyToResponseException(HttpStatus.INTERNAL_SERVER_ERROR) {
                        "Failed to delete existed version $version in ${testSuitesSource.organizationName}/${testSuitesSource.name}"
                    }
                    .thenReturn(true)
            } else if (doesContain) {
<<<<<<< HEAD
                log.debug { "Detected that source ${testSuitesSource.organizationName}/${testSuitesSource.name} already contains such version $version and we skip fetching a new version." }
=======
                logDuplicateVersion(testSuitesSource, version, "we skip fetching a new version.")
>>>>>>> fc2979bc
                false.toMono()
            } else {
                true.toMono()
            }
        }
        .flatMap {
            preprocessorWebClient
                .post()
                .uri("/test-suites-sources/fetch?mode={mode}&version={version}", mode, version)
                .bodyValue(testSuitesSource)
                .retrieve()
                .toBodilessEntity()
        }
<<<<<<< HEAD
=======

    private fun logDuplicateVersion(testSuitesSource: TestSuitesSourceDto, version: String, action: String) {
        log.debug {
            "Detected that source ${testSuitesSource.organizationName}/${testSuitesSource.name} already contains such version $version and $action"
        }
    }
>>>>>>> fc2979bc

    /**
     * @param testSuitesSource test suites source for which a list of tags is requested
     * @return list of all tags
     */
    fun tagList(
        testSuitesSource: TestSuitesSourceDto,
    ): Mono<StringList> = preprocessorWebClient
        .post()
        .uri("/git/tag-list")
        .bodyValue(testSuitesSource.gitDto)
        .retrieve()
        .bodyToMono()

    /**
     * @param testSuitesSource test suites source for which a list of branches is requested
     * @return list of all branches
     */
    fun branchList(
        testSuitesSource: TestSuitesSourceDto,
    ): Mono<StringList> = preprocessorWebClient
        .post()
        .uri("/git/branch-list")
        .bodyValue(testSuitesSource.gitDto)
        .retrieve()
        .bodyToMono()

<<<<<<< HEAD
    /**
     * @param request
     * @return [TestFilesContent] filled with test files
     */
    fun getTestContent(request: TestFilesRequest): Mono<TestFilesContent> = with(request.testSuitesSource) {
        testSuitesSourceSnapshotStorage.doesContain(
            organizationName = organizationName,
            testSuitesSourceName = name,
            version = request.version,
        )
            .filter { it }
            .switchIfEmptyToNotFound {
                "There is no content for tests from $name in $organizationName with version ${request.version}"
            }
    }
        .flatMap {
            val tmpSourceDir = createTempDirectory(tmpDir, "source-")
            val tmpArchive = kotlin.io.path.createTempFile(tmpSourceDir, "archive-", ARCHIVE_EXTENSION)
            val sourceContent = with(request.testSuitesSource) {
                testSuitesSourceSnapshotStorage.downloadByVersion(
                    organizationName = organizationName,
                    testSuitesSourceName = name,
                    version = request.version,
                )
            }
                .map { DefaultDataBufferFactory.sharedInstance.wrap(it) }
                .cast(DataBuffer::class.java)

            DataBufferUtils.write(sourceContent, tmpArchive.outputStream())
                .map { DataBufferUtils.release(it) }
                .collectList()
                .map {
                    tmpArchive.extractZipHere()
                    tmpArchive.deleteExisting()
                }
                .map {
                    val testFilePath = request.test.filePath
                    val additionalTestFilePath = request.test.additionalFiles.firstOrNull()
                    val result = TestFilesContent(
                        tmpSourceDir.resolve(testFilePath).readLines(),
                        additionalTestFilePath?.let { tmpSourceDir.resolve(it).readLines() },
                    )
                    tmpSourceDir.toFile().deleteRecursively()
                    result
                }
        }

=======
>>>>>>> fc2979bc
    companion object {
        private val log: Logger = getLogger<TestSuitesSourceService>()
    }
}<|MERGE_RESOLUTION|>--- conflicted
+++ resolved
@@ -11,10 +11,7 @@
 import com.saveourtool.save.test.TestFilesRequest
 import com.saveourtool.save.testsuite.TestSuitesSourceDto
 import com.saveourtool.save.testsuite.TestSuitesSourceFetchMode
-<<<<<<< HEAD
 import com.saveourtool.save.testsuite.TestSuitesSourceSnapshotKey
-=======
->>>>>>> fc2979bc
 import com.saveourtool.save.utils.*
 import org.slf4j.Logger
 
@@ -31,10 +28,7 @@
 import org.springframework.web.reactive.function.client.bodyToMono
 import reactor.core.publisher.Mono
 import reactor.kotlin.core.publisher.toMono
-<<<<<<< HEAD
 import kotlin.io.path.*
-=======
->>>>>>> fc2979bc
 
 /**
  * Service for [com.saveourtool.save.entities.TestSuitesSource]
@@ -43,11 +37,8 @@
 class TestSuitesSourceService(
     private val testSuitesSourceRepository: TestSuitesSourceRepository,
     private val organizationService: OrganizationService,
-<<<<<<< HEAD
     private val testSuitesSourceSnapshotStorage: MigrationTestSuitesSourceSnapshotStorage,
-=======
     private val testsSourceVersionService: TestsSourceVersionService,
->>>>>>> fc2979bc
     configProperties: ConfigProperties,
     jackson2WebClientCustomizer: WebClientCustomizer,
 ) {
@@ -172,30 +163,17 @@
         testSuitesSource: TestSuitesSourceDto,
         mode: TestSuitesSourceFetchMode,
         version: String,
-<<<<<<< HEAD
-    ): Mono<EmptyResponse> = testSuitesSourceSnapshotStorage.doesContain(
-        organizationName = testSuitesSource.organizationName,
-        testSuitesSourceName = testSuitesSource.name,
-=======
     ): Mono<EmptyResponse> = testsSourceVersionService.doesContain(
         organizationName = testSuitesSource.organizationName,
         sourceName = testSuitesSource.name,
->>>>>>> fc2979bc
         version = version,
     )
         .filterWhen { doesContain ->
             if (doesContain && mode == TestSuitesSourceFetchMode.BY_BRANCH) {
-<<<<<<< HEAD
-                log.debug { "Detected that source ${testSuitesSource.organizationName}/${testSuitesSource.name} already contains such version $version and it should be overridden." }
-                testSuitesSourceSnapshotStorage.deleteByVersion(
-                    organizationName = testSuitesSource.organizationName,
-                    testSuitesSourceName = testSuitesSource.name,
-=======
                 logDuplicateVersion(testSuitesSource, version, "it should be overridden.")
                 testsSourceVersionService.delete(
                     organizationName = testSuitesSource.organizationName,
                     sourceName = testSuitesSource.name,
->>>>>>> fc2979bc
                     version = version,
                 )
                     .filter { it }
@@ -204,11 +182,7 @@
                     }
                     .thenReturn(true)
             } else if (doesContain) {
-<<<<<<< HEAD
-                log.debug { "Detected that source ${testSuitesSource.organizationName}/${testSuitesSource.name} already contains such version $version and we skip fetching a new version." }
-=======
                 logDuplicateVersion(testSuitesSource, version, "we skip fetching a new version.")
->>>>>>> fc2979bc
                 false.toMono()
             } else {
                 true.toMono()
@@ -222,15 +196,12 @@
                 .retrieve()
                 .toBodilessEntity()
         }
-<<<<<<< HEAD
-=======
 
     private fun logDuplicateVersion(testSuitesSource: TestSuitesSourceDto, version: String, action: String) {
         log.debug {
             "Detected that source ${testSuitesSource.organizationName}/${testSuitesSource.name} already contains such version $version and $action"
         }
     }
->>>>>>> fc2979bc
 
     /**
      * @param testSuitesSource test suites source for which a list of tags is requested
@@ -258,7 +229,6 @@
         .retrieve()
         .bodyToMono()
 
-<<<<<<< HEAD
     /**
      * @param request
      * @return [TestFilesContent] filled with test files
@@ -306,8 +276,6 @@
                 }
         }
 
-=======
->>>>>>> fc2979bc
     companion object {
         private val log: Logger = getLogger<TestSuitesSourceService>()
     }
