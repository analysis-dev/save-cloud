package com.saveourtool.save.backend.service

import com.saveourtool.save.backend.repository.AgentRepository
import com.saveourtool.save.backend.repository.ExecutionRepository
import com.saveourtool.save.backend.repository.TestExecutionRepository
import com.saveourtool.save.backend.repository.TestRepository
import com.saveourtool.save.domain.TestResultStatus
import com.saveourtool.save.entities.Execution
import com.saveourtool.save.entities.Test
import com.saveourtool.save.entities.TestExecution
import com.saveourtool.save.execution.ExecutionStatus
import com.saveourtool.save.test.TestBatch
import com.saveourtool.save.test.TestDto
import com.saveourtool.save.utils.orNotFound
import org.apache.commons.io.FilenameUtils

import org.slf4j.LoggerFactory
import org.springframework.data.domain.PageRequest
import org.springframework.scheduling.annotation.Scheduled
import org.springframework.stereotype.Service
import org.springframework.transaction.PlatformTransactionManager
import org.springframework.transaction.TransactionDefinition.PROPAGATION_REQUIRES_NEW
import org.springframework.transaction.annotation.Transactional
import org.springframework.transaction.support.TransactionTemplate
import org.springframework.web.server.ResponseStatusException
import reactor.core.publisher.Mono

import java.time.LocalDateTime
import java.util.concurrent.ConcurrentHashMap

/**
 * Service that is used for manipulating data with tests
 */
@Service
@Suppress("LongParameterList")
class TestService(
    private val testRepository: TestRepository,
    private val agentRepository: AgentRepository,
    private val agentService: AgentService,
    private val executionRepository: ExecutionRepository,
    private val testExecutionRepository: TestExecutionRepository,
    private val testSuitesService: TestSuitesService,
    private val lnkExecutionTestSuiteService: LnkExecutionTestSuiteService,
    transactionManager: PlatformTransactionManager,
) {
    private val locks: ConcurrentHashMap<Long, Any> = ConcurrentHashMap()
    private val transactionTemplate = TransactionTemplate(transactionManager).apply {
        propagationBehavior = PROPAGATION_REQUIRES_NEW
    }

    /**
     * @param tests
     * @return list tests id's
     */
    @Suppress("UnsafeCallOnNullableType")
    fun saveTests(tests: List<TestDto>): List<Long> {
        val (existingTests, nonExistentTests) = tests
            .map { testDto -> testDto.copy(filePath = FilenameUtils.separatorsToUnix(testDto.filePath)) }
            .map { testDto ->
                // only match fields that are present in DTO
                testRepository.findByHashAndFilePathAndTestSuiteIdAndPluginName(testDto.hash,
                    testDto.filePath, testDto.testSuiteId, testDto.pluginName).map {
                    log.debug("Test $testDto is already present with id=${it.id} and testSuiteId=${testDto.testSuiteId}")
                    it
                }
                    .orElseGet {
                        log.trace("Test $testDto is not found in the DB, will save it")
                        Test(
                            testDto.hash,
                            testDto.filePath,
                            testDto.pluginName,
                            LocalDateTime.now(),
                            testSuitesService.getById(testDto.testSuiteId),
                            additionalFiles = testDto.joinAdditionalFiles(),
                        )
                    }
            }
            .partition { it.id != null }
        testRepository.saveAll(nonExistentTests)
        return (existingTests + nonExistentTests).map { it.requiredId() }
    }

    /**
<<<<<<< HEAD
     * @param agentId
     * @return Test batches
     */
    @Transactional
    @Suppress("UnsafeCallOnNullableType")
    fun getTestBatches(agentId: String): Mono<TestBatch> = blockingToMono {
        agentRepository.findByContainerId(agentId)
    }
        .switchIfEmptyToNotFound {
            "The specified agent (id = $agentId) does not exist"
        }
        .flatMap { agent ->
            log.debug("Agent found, id=${agent.id}")
            getTestBatches(agentService.getExecution(agent))
        }

    /**
=======
>>>>>>> 76f5ad62
     * @param execution
     * @return Test batches
     */
    @Transactional
    @Suppress("UnsafeCallOnNullableType")
    fun getTestBatches(execution: Execution): Mono<TestBatch> {
        val lock = locks.computeIfAbsent(execution.requiredId()) { Any() }
        return synchronized(lock) {
            log.debug("Acquired lock for executionId=${execution.requiredId()}")
            val testExecutions = transactionTemplate.execute {
                getTestExecutionsBatchByExecutionIdAndUpdateStatus(execution)
            }!!
            Mono.fromCallable {
                val testBatch = testExecutions.map { it.test.toDto() }
                log.debug("Releasing lock for executionId=${execution.requiredId()}")
                testBatch
            }
        }
    }

    /**
     * @param testSuiteId
     * @return tests with provided [testSuiteId]
     */
    fun findTestsByTestSuiteId(testSuiteId: Long) =
            testRepository.findAllByTestSuiteId(testSuiteId)

    /**
     * @param testSuiteId
     * @return tests with provided [testSuiteId]
     */
    fun findFirstTestByTestSuiteId(testSuiteId: Long) =
            testRepository.findFirstByTestSuiteId(testSuiteId)

    /**
     * @param executionId
     * @return all tests which has testSuiteId from [execution][com.saveourtool.save.entities.Execution] found by provided [executionId]
     * @throws ResponseStatusException when execution is not found by [executionId] or found execution doesn't contain testSuiteIds
     */
    fun findTestsByExecutionId(executionId: Long): List<Test> {
        val testSuiteIds = lnkExecutionTestSuiteService.getAllTestSuiteIdsByExecutionId(executionId)
        return testSuiteIds.flatMap { findTestsByTestSuiteId(it) }
    }

    /**
     * Retrieves a batch of test executions with status `READY_FOR_TESTING` from the datasource and sets their statuses to `RUNNING`
     *
     * @param srcExecution execution for which a batch is requested
     * @return a batch of [batchSize] tests with status `READY_FOR_TESTING`
     */
    @Suppress("UnsafeCallOnNullableType")
    internal fun getTestExecutionsBatchByExecutionIdAndUpdateStatus(srcExecution: Execution): List<TestExecution> {
        val executionId = srcExecution.requiredId()
        val execution = executionRepository.findWithLockingById(executionId).orNotFound()
        val batchSize = execution.batchSize!!
        val pageRequest = PageRequest.of(0, batchSize)
        val testExecutions = testExecutionRepository.findByStatusAndExecutionId(
            TestResultStatus.READY_FOR_TESTING,
            executionId,
            pageRequest
        )
        log.debug("Retrieved ${testExecutions.size} tests for page request $pageRequest, test IDs: ${testExecutions.map { it.requiredId() }}")
        val newRunningTestExecutions = testExecutions.onEach { testExecution ->
            testExecutionRepository.save(testExecution.apply {
                status = TestResultStatus.RUNNING
            })
        }.count()
        executionRepository.saveAndFlush(execution.apply {
            log.debug("Updating counter for running tests: $runningTests -> ${runningTests + newRunningTestExecutions}")
            runningTests += newRunningTestExecutions
        })
        return testExecutions
    }

    /**
     * Remove execution ids from [locks] for executions that are no more running
     */
    @Scheduled(cron = "0 0/50 * * * ?")
    @Suppress("UnsafeCallOnNullableType")
    fun cleanupLocks() {
        log.debug("Starting scheduled task of `locks` map cleanup")
        executionRepository.findAllById(locks.keys).forEach {
            if (it.status != ExecutionStatus.RUNNING) {
                log.debug("Will remove key=[${it.id!!}] from the map, because execution state is ${it.status}")
                locks.remove(it.id!!)
            }
        }
    }

    companion object {
        private val log = LoggerFactory.getLogger(TestService::class.java)
    }
}<|MERGE_RESOLUTION|>--- conflicted
+++ resolved
@@ -81,26 +81,6 @@
     }
 
     /**
-<<<<<<< HEAD
-     * @param agentId
-     * @return Test batches
-     */
-    @Transactional
-    @Suppress("UnsafeCallOnNullableType")
-    fun getTestBatches(agentId: String): Mono<TestBatch> = blockingToMono {
-        agentRepository.findByContainerId(agentId)
-    }
-        .switchIfEmptyToNotFound {
-            "The specified agent (id = $agentId) does not exist"
-        }
-        .flatMap { agent ->
-            log.debug("Agent found, id=${agent.id}")
-            getTestBatches(agentService.getExecution(agent))
-        }
-
-    /**
-=======
->>>>>>> 76f5ad62
      * @param execution
      * @return Test batches
      */
