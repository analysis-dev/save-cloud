--- conflicted
+++ resolved
@@ -4,11 +4,7 @@
 import com.saveourtool.save.domain.OrganizationSaveStatus
 import com.saveourtool.save.entities.Organization
 import com.saveourtool.save.entities.OrganizationStatus
-<<<<<<< HEAD
 import com.saveourtool.save.entities.ProjectStatus
-=======
-import com.saveourtool.save.entities.ProjectStatus.DELETED
->>>>>>> 62679231
 import com.saveourtool.save.filters.OrganizationFilters
 import org.springframework.security.core.Authentication
 import org.springframework.stereotype.Service
@@ -88,7 +84,7 @@
         }
 
     /**
-<<<<<<< HEAD
+
      * @param organizationFilters
      * @return list of organizations with that match [organizationFilters]
      */
@@ -117,27 +113,14 @@
         return organizations
     }
 
-    /**
-     * @param organizationName
-     * @return [true] if number of Organization projects is zero, else - [false]
-     */
-    fun organizationHasNoProjects(organizationName: String) = numberOfProjectInOrganization(organizationName) == 0
-
-    /**
-     * @param organizationName
-     * @return number of Organization projects
-     */
-    fun numberOfProjectInOrganization(organizationName: String) = projectService.getAllByOrganizationName(organizationName).count { it.status == ProjectStatus.CREATED }
-=======
      * @param organizationName the unique name of the organization.
      * @return `true` if this organization has at least one non-deleted project,
      *   `false` otherwise.
      */
     fun hasProjects(organizationName: String): Boolean =
             projectService.getAllByOrganizationName(organizationName).any { project ->
-                project.status != DELETED
+                project.status == CREATED
             }
->>>>>>> 62679231
 
     /**
      * @param organizationId
