package com.saveourtool.save.backend.service

import com.saveourtool.save.backend.repository.TestRepository
import com.saveourtool.save.backend.repository.TestSuiteRepository
import com.saveourtool.save.entities.TestSuite
import com.saveourtool.save.entities.TestSuitesSource
import com.saveourtool.save.filters.TestSuiteFilters
import com.saveourtool.save.permission.Rights
import com.saveourtool.save.testsuite.TestSuiteDto
import com.saveourtool.save.utils.debug
import com.saveourtool.save.utils.orNotFound

import org.slf4j.LoggerFactory
import org.springframework.data.domain.Example
import org.springframework.data.domain.ExampleMatcher
import org.springframework.data.repository.findByIdOrNull
import org.springframework.stereotype.Service
import org.springframework.transaction.annotation.Transactional
import org.springframework.web.server.ResponseStatusException

import java.time.LocalDateTime

/**
 * Service for test suites
 */
@Service
@Suppress("LongParameterList")
class TestSuitesService(
    private val testSuiteRepository: TestSuiteRepository,
    private val testRepository: TestRepository,
    private val testSuitesSourceService: TestSuitesSourceService,
    private val lnkOrganizationTestSuiteService: LnkOrganizationTestSuiteService,
    private val lnkExecutionTestSuiteService: LnkExecutionTestSuiteService,
    private val executionService: ExecutionService,
) {
    /**
     * Save new test suites to DB
     *
     * @param testSuiteDto test suite that should be checked and possibly saved
     * @return saved [TestSuite]
     */
    @Transactional
    @Suppress("TOO_MANY_LINES_IN_LAMBDA", "UnsafeCallOnNullableType")
    fun saveTestSuite(testSuiteDto: TestSuiteDto): TestSuite {
        // FIXME: need to check logic about [dateAdded]
        // It's kind of upsert (insert or update) with key of all fields excluding [dateAdded]
        // This logic will be removed after https://github.com/saveourtool/save-cli/issues/429

        val testSuiteSourceVersion = testSuiteDto.version
        val testSuiteSource = testSuitesSourceService.getByName(testSuiteDto.source.organizationName, testSuiteDto.source.name)
            .apply {
                latestFetchedVersion = testSuiteSourceVersion
            }

        val testSuiteCandidate = TestSuite(
            name = testSuiteDto.name,
            description = testSuiteDto.description,
            source = testSuiteSource,
            version = testSuiteDto.version,
            dateAdded = null,
            language = testSuiteDto.language,
            tags = testSuiteDto.tags?.let(TestSuite::tagsFromList),
            plugins = TestSuite.pluginsByTypes(testSuiteDto.plugins)
        )
        // try to find TestSuite in the DB based on all non-null properties of `testSuite`
        // NB: that's why `dateAdded` is null in the mapping above
        val description = testSuiteCandidate.description
        val testSuite = testSuiteRepository
            .findOne(
                Example.of(testSuiteCandidate.apply { this.description = null })
            )
            .orElseGet {
                // if testSuite is not present in the DB, we will save it with current timestamp
                testSuiteCandidate.apply {
                    dateAdded = LocalDateTime.now()
                    this.description = description
                }
            }
        testSuiteRepository.save(testSuite)
        testSuitesSourceService.update(testSuiteSource)
        lnkOrganizationTestSuiteService.setOrDeleteRights(testSuiteSource.organization, testSuite, Rights.MAINTAIN)
        return testSuite
    }

    /**
     * @param id
     * @return test suite with [id]
     */
    fun findTestSuiteById(id: Long): TestSuite? = testSuiteRepository.findByIdOrNull(id)

    /**
     * @param ids
     * @return List of [TestSuite] by [ids]
     */
    fun findTestSuitesByIds(ids: List<Long>): List<TestSuite> = ids.mapNotNull { id ->
        testSuiteRepository.findByIdOrNull(id)
    }

    /**
     * @param filters
     * @return [List] of [TestSuite] that match [filters]
     */
    @Suppress("TOO_MANY_LINES_IN_LAMBDA")
    fun findTestSuitesMatchingFilters(filters: TestSuiteFilters): List<TestSuite> =
            ExampleMatcher.matchingAll()
                .withMatcher("name", ExampleMatcher.GenericPropertyMatchers.contains().ignoreCase())
                .withMatcher("language", ExampleMatcher.GenericPropertyMatchers.contains().ignoreCase())
                .withMatcher("tags", ExampleMatcher.GenericPropertyMatchers.contains().ignoreCase())
                .withIgnorePaths("description", "source", "version", "dateAdded", "plugins")
                .let {
                    Example.of(
                        TestSuite(
                            filters.name,
                            "",
                            TestSuitesSource.empty,
                            "",
                            null,
                            filters.language,
                            filters.tags
                        ),
                        it
                    )
                }
                .let { testSuiteRepository.findAll(it) }

    /**
     * @param id
     * @return test suite with [id]
     * @throws ResponseStatusException if [TestSuite] is not found by [id]
     */
    fun getById(id: Long) = testSuiteRepository.findByIdOrNull(id)
        .orNotFound { "TestSuite (id=$id) not found" }

    /**
     * @return public [TestSuite]s
     */
    fun getPublicTestSuites() = testSuiteRepository.findByIsPublic(true)

    /**
     * @param source source of the test suite
     * @param version version of snapshot of source
     * @return matched test suites
     */
    fun getBySourceAndVersion(
        source: TestSuitesSource,
        version: String
    ): List<TestSuite> = testSuiteRepository.findAllBySourceAndVersion(source, version)

    /**
     * @param source source of the test suite
     * @return matched test suites
     */
    fun getBySource(
        source: TestSuitesSource,
    ): List<TestSuite> = testSuiteRepository.findAllBySource(source)

    /**
     * Delete testSuites and related tests & test executions from DB
     *
     * @param testSuiteDtos suites, which need to be deleted
     */
    fun deleteTestSuitesDto(testSuiteDtos: List<TestSuiteDto>) {
        doDeleteTestSuite(testSuiteDtos.map { getSavedEntityByDto(it) })
    }

    /**
     * Delete testSuites and related tests & test executions from DB
     *
     * @param source
     * @param version
     */
    fun deleteTestSuite(source: TestSuitesSource, version: String) {
        doDeleteTestSuite(testSuiteRepository.findAllBySourceAndVersion(source, version))
    }

    private fun doDeleteTestSuite(testSuites: List<TestSuite>) {
        val executions = testSuites.flatMap { testSuite ->
            executionService.getExecutionsByTestSuiteId(testSuite.requiredId())
        }.distinctBy { it.requiredId() }
        val allTestSuiteIdsByExecutions = executions.flatMap { lnkExecutionTestSuiteService.getAllTestSuiteIdsByExecutionId(it.requiredId()) }
            .distinct()
            .size
        require(
            allTestSuiteIdsByExecutions == testSuites.size || allTestSuiteIdsByExecutions == 0
        ) {
            "Expected that we remove all test suites related to a single execution at once"
        }
<<<<<<< HEAD
        executionIds.forEach { executionService.markAsObsolete(it) }
=======
        executions.forEach {
            executionService.updateExecutionStatus(it, ExecutionStatus.OBSOLETE)
        }
>>>>>>> a4eaa2b4

        testSuites.forEach { testSuite ->
            // Get test ids related to the current testSuiteId
            val testIds = testRepository.findAllByTestSuiteId(testSuite.requiredId()).map { it.requiredId() }
            testIds.forEach { testId ->
                // Delete tests
                log.debug { "Delete test with id $testId" }
                testRepository.deleteById(testId)
            }
            log.info("Delete test suite ${testSuite.name} with id ${testSuite.requiredId()}")
            testSuiteRepository.deleteById(testSuite.requiredId())
        }
    }

    private fun getSavedEntityByDto(
        dto: TestSuiteDto,
    ): TestSuite = testSuiteRepository.findByNameAndTagsAndSourceAndVersion(
        dto.name,
        dto.tags?.let(TestSuite::tagsFromList),
        testSuitesSourceService.getByName(dto.source.organizationName, dto.source.name),
        dto.version
    ).orNotFound { "TestSuite (name=${dto.name} in ${dto.source.name} with version ${dto.version}) not found" }

    /**
     * @param testSuites list of test suites to be updated
     * @return saved [testSuites]
     */
    fun updateTestSuites(testSuites: List<TestSuite>): List<TestSuite> = testSuiteRepository.saveAll(testSuites)

    companion object {
        private val log = LoggerFactory.getLogger(TestSuitesService::class.java)
    }
}<|MERGE_RESOLUTION|>--- conflicted
+++ resolved
@@ -185,13 +185,9 @@
         ) {
             "Expected that we remove all test suites related to a single execution at once"
         }
-<<<<<<< HEAD
-        executionIds.forEach { executionService.markAsObsolete(it) }
-=======
         executions.forEach {
             executionService.updateExecutionStatus(it, ExecutionStatus.OBSOLETE)
         }
->>>>>>> a4eaa2b4
 
         testSuites.forEach { testSuite ->
             // Get test ids related to the current testSuiteId
