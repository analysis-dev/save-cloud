package com.saveourtool.save.backend.service

import com.saveourtool.save.backend.repository.TestRepository
import com.saveourtool.save.backend.repository.TestSuiteRepository
import com.saveourtool.save.entities.TestSuite
import com.saveourtool.save.entities.TestSuitesSource
import com.saveourtool.save.filters.TestSuiteFilters
import com.saveourtool.save.permission.Rights
import com.saveourtool.save.testsuite.TestSuiteDto
import com.saveourtool.save.utils.debug
import com.saveourtool.save.utils.orNotFound

import org.slf4j.LoggerFactory
import org.springframework.data.domain.Example
import org.springframework.data.domain.ExampleMatcher
import org.springframework.data.repository.findByIdOrNull
import org.springframework.stereotype.Service
import org.springframework.transaction.annotation.Transactional
import org.springframework.web.server.ResponseStatusException

import java.time.LocalDateTime

/**
 * Service for test suites
 */
@Service
@Suppress("LongParameterList")
class TestSuitesService(
    private val testSuiteRepository: TestSuiteRepository,
    private val testRepository: TestRepository,
    private val testSuitesSourceService: TestSuitesSourceService,
    private val lnkOrganizationTestSuiteService: LnkOrganizationTestSuiteService,
    private val lnkExecutionTestSuiteService: LnkExecutionTestSuiteService,
    private val executionService: ExecutionService,
) {
    /**
     * Save new test suites to DB
     *
     * @param testSuiteDto test suite that should be checked and possibly saved
     * @return saved [TestSuite]
     */
    @Transactional
    @Suppress("TOO_MANY_LINES_IN_LAMBDA", "UnsafeCallOnNullableType")
    fun saveTestSuite(testSuiteDto: TestSuiteDto): TestSuite {
        // FIXME: need to check logic about [dateAdded]
        // It's kind of upsert (insert or update) with key of all fields excluding [dateAdded]
        // This logic will be removed after https://github.com/saveourtool/save-cli/issues/429

        val testSuiteSourceVersion = testSuiteDto.version
        val testSuiteSource = testSuitesSourceService.getByName(testSuiteDto.source.organizationName, testSuiteDto.source.name)
            .apply {
                latestFetchedVersion = testSuiteSourceVersion
            }

        val testSuiteCandidate = TestSuite(
            name = testSuiteDto.name,
            description = testSuiteDto.description,
            source = testSuiteSource,
            version = testSuiteDto.version,
            dateAdded = null,
            language = testSuiteDto.language,
            tags = testSuiteDto.tags?.let(TestSuite::tagsFromList),
            plugins = TestSuite.pluginsByTypes(testSuiteDto.plugins)
        )
        // try to find TestSuite in the DB based on all non-null properties of `testSuite`
        // NB: that's why `dateAdded` is null in the mapping above
        val description = testSuiteCandidate.description
        val testSuite = testSuiteRepository
            .findOne(
                Example.of(testSuiteCandidate.apply { this.description = null })
            )
            .orElseGet {
                // if testSuite is not present in the DB, we will save it with current timestamp
                testSuiteCandidate.apply {
                    dateAdded = LocalDateTime.now()
                    this.description = description
                }
            }
        testSuiteRepository.save(testSuite)
        testSuitesSourceService.update(testSuiteSource)
        lnkOrganizationTestSuiteService.setOrDeleteRights(testSuiteSource.organization, testSuite, Rights.MAINTAIN)
        return testSuite
    }

    /**
     * @param id
     * @return test suite with [id]
     */
    fun findTestSuiteById(id: Long): TestSuite? = testSuiteRepository.findByIdOrNull(id)

    /**
     * @param ids
     * @return List of [TestSuite] by [ids]
     */
    fun findTestSuitesByIds(ids: List<Long>): List<TestSuite> = ids.mapNotNull { id ->
        testSuiteRepository.findByIdOrNull(id)
    }

    /**
     * @param filters
     * @return [List] of [TestSuite] that match [filters]
     */
    @Suppress("TOO_MANY_LINES_IN_LAMBDA")
    fun findTestSuitesMatchingFilters(filters: TestSuiteFilters): List<TestSuite> =
            ExampleMatcher.matchingAll()
                .withMatcher("name", ExampleMatcher.GenericPropertyMatchers.contains().ignoreCase())
                .withMatcher("language", ExampleMatcher.GenericPropertyMatchers.contains().ignoreCase())
                .withMatcher("tags", ExampleMatcher.GenericPropertyMatchers.contains().ignoreCase())
                .withIgnorePaths("description", "source", "version", "dateAdded", "plugins")
                .let {
                    Example.of(
                        TestSuite(
                            filters.name,
                            "",
                            TestSuitesSource.empty,
                            "",
                            null,
                            filters.language,
                            filters.tags
                        ),
                        it
                    )
                }
                .let { testSuiteRepository.findAll(it) }

    /**
     * @param id
     * @return test suite with [id]
     * @throws ResponseStatusException if [TestSuite] is not found by [id]
     */
    fun getById(id: Long) = testSuiteRepository.findByIdOrNull(id)
        .orNotFound { "TestSuite (id=$id) not found" }

    /**
     * @return public [TestSuite]s
     */
    fun getPublicTestSuites() = testSuiteRepository.findByIsPublic(true)

    /**
     * @param source source of the test suite
     * @param version version of snapshot of source
     * @return matched test suites
     */
    fun getBySourceAndVersion(
        source: TestSuitesSource,
        version: String
    ): List<TestSuite> = testSuiteRepository.findAllBySourceAndVersion(source, version)

    /**
     * @param source source of the test suite
     * @return matched test suites
     */
    fun getBySource(
        source: TestSuitesSource,
    ): List<TestSuite> = testSuiteRepository.findAllBySource(source)

    /**
     * Delete testSuites and related tests & test executions from DB
     *
     * @param testSuiteDtos suites, which need to be deleted
     */
    fun deleteTestSuitesDto(testSuiteDtos: List<TestSuiteDto>) {
        doDeleteTestSuite(testSuiteDtos.map { getSavedEntityByDto(it) })
    }

    /**
     * Delete testSuites and related tests & test executions from DB
     *
     * @param source
     * @param version
     */
    fun deleteTestSuite(source: TestSuitesSource, version: String) {
        doDeleteTestSuite(testSuiteRepository.findAllBySourceAndVersion(source, version))
    }

    private fun doDeleteTestSuite(testSuites: List<TestSuite>) {
        val executions = testSuites.flatMap { testSuite ->
            executionService.getExecutionsByTestSuiteId(testSuite.requiredId())
        }.distinctBy { it.requiredId() }
        val allTestSuiteIdsByExecutions = executions.flatMap { lnkExecutionTestSuiteService.getAllTestSuiteIdsByExecutionId(it.requiredId()) }
            .distinct()
            .size
        require(
            allTestSuiteIdsByExecutions == testSuites.size || allTestSuiteIdsByExecutions == 0
        ) {
            "Expected that we remove all test suites related to a single execution at once"
        }
<<<<<<< HEAD
        executionIds.forEach { executionId ->
            executionService.markAsObsoleteById(executionId)
=======
        executions.forEach {
            executionService.updateExecutionStatus(it, ExecutionStatus.OBSOLETE)
>>>>>>> 4db44f1c
        }

        testSuites.forEach { testSuite ->
            // Get test ids related to the current testSuiteId
            val testIds = testRepository.findAllByTestSuiteId(testSuite.requiredId()).map { it.requiredId() }
            testIds.forEach { testId ->
                // Delete tests
                log.debug { "Delete test with id $testId" }
                testRepository.deleteById(testId)
            }
            log.info("Delete test suite ${testSuite.name} with id ${testSuite.requiredId()}")
            testSuiteRepository.deleteById(testSuite.requiredId())
        }
    }

    private fun getSavedEntityByDto(
        dto: TestSuiteDto,
    ): TestSuite = testSuiteRepository.findByNameAndTagsAndSourceAndVersion(
        dto.name,
        dto.tags?.let(TestSuite::tagsFromList),
        testSuitesSourceService.getByName(dto.source.organizationName, dto.source.name),
        dto.version
    ).orNotFound { "TestSuite (name=${dto.name} in ${dto.source.name} with version ${dto.version}) not found" }

    /**
     * @param testSuites list of test suites to be updated
     * @return saved [testSuites]
     */
    fun updateTestSuites(testSuites: List<TestSuite>): List<TestSuite> = testSuiteRepository.saveAll(testSuites)

    companion object {
        private val log = LoggerFactory.getLogger(TestSuitesService::class.java)
    }
}<|MERGE_RESOLUTION|>--- conflicted
+++ resolved
@@ -185,13 +185,8 @@
         ) {
             "Expected that we remove all test suites related to a single execution at once"
         }
-<<<<<<< HEAD
-        executionIds.forEach { executionId ->
-            executionService.markAsObsoleteById(executionId)
-=======
         executions.forEach {
             executionService.updateExecutionStatus(it, ExecutionStatus.OBSOLETE)
->>>>>>> 4db44f1c
         }
 
         testSuites.forEach { testSuite ->
