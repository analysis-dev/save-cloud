--- conflicted
+++ resolved
@@ -18,17 +18,6 @@
     /**
      * @param sourceId
      * @param commitId
-<<<<<<< HEAD
-     * @return [TestsSourceSnapshot] found by [commitId] in [com.saveourtool.save.entities.TestSuitesSource] (by [sourceId])
-     */
-    fun findBySource_IdAndCommitId(sourceId: Long, commitId: String): TestsSourceSnapshot?
-
-    /**
-     * @param organizationName
-     * @param sourceName
-     * @param commitId
-     * @return [TestsSourceSnapshot] found by [commitId] in [com.saveourtool.save.entities.TestSuitesSource] (by [organizationName], [sourceName])
-=======
      * @return [TestsSourceSnapshot] found by [commitId] in [TestSuitesSource] (by [sourceId])
      */
     fun findBySourceIdAndCommitId(sourceId: Long, commitId: String): TestsSourceSnapshot?
@@ -56,15 +45,10 @@
      * @param sourceName name from [com.saveourtool.save.entities.TestSuitesSource]
      * @param commitId
      * @return [TestsSourceSnapshot] found by provided values
->>>>>>> 996435ca
      */
     fun findBySource_Organization_NameAndSource_NameAndCommitId(
         organizationName: String,
         sourceName: String,
-<<<<<<< HEAD
-        commitId: String
-=======
         commitId: String,
->>>>>>> 996435ca
     ): TestsSourceSnapshot?
 }