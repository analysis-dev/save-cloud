package com.saveourtool.save.backend.utils

import com.saveourtool.save.utils.AuthenticationDetails

import org.springframework.security.authentication.UsernamePasswordAuthenticationToken
import org.springframework.security.core.Authentication
import org.springframework.security.web.server.authentication.ServerAuthenticationConverter
import org.springframework.security.web.server.authentication.ServerHttpBasicAuthenticationConverter
import org.springframework.stereotype.Component
import org.springframework.web.server.ServerWebExchange
import reactor.core.publisher.Mono

/**
 * Implementation of [ServerAuthenticationConverter] that embeds user identity source into [UsernamePasswordAuthenticationToken]
 */
@Component
<<<<<<< HEAD
class CustomAuthenticationBasicConverter : ServerHttpBasicAuthenticationConverter(), ServerAuthenticationConverter {
=======
class CustomAuthenticationBasicConverter : ServerHttpBasicAuthenticationConverter(),
ServerAuthenticationConverter {
>>>>>>> 64b9ef0a
    /**
     * Convert exchange, received from gateway into UsernamePasswordAuthenticationToken, specify source identity, laid
     * by gateway into X-Authorization-Source header
     */
    @Suppress("TOO_MANY_LINES_IN_LAMBDA")
    override fun convert(exchange: ServerWebExchange): Mono<Authentication> = super.convert(exchange).map { authentication ->
        val name = (authentication as UsernamePasswordAuthenticationToken).principal as String
        val source = exchange.request.headers["X-Authorization-Source"]?.firstOrNull()
        UsernamePasswordAuthenticationToken(
            "$source:$name",
            authentication.credentials as String
        ).apply {
            details = AuthenticationDetails(
                id = -1L,
                identitySource = source,
            )
        }
    }
}<|MERGE_RESOLUTION|>--- conflicted
+++ resolved
@@ -14,12 +14,8 @@
  * Implementation of [ServerAuthenticationConverter] that embeds user identity source into [UsernamePasswordAuthenticationToken]
  */
 @Component
-<<<<<<< HEAD
-class CustomAuthenticationBasicConverter : ServerHttpBasicAuthenticationConverter(), ServerAuthenticationConverter {
-=======
 class CustomAuthenticationBasicConverter : ServerHttpBasicAuthenticationConverter(),
 ServerAuthenticationConverter {
->>>>>>> 64b9ef0a
     /**
      * Convert exchange, received from gateway into UsernamePasswordAuthenticationToken, specify source identity, laid
      * by gateway into X-Authorization-Source header
