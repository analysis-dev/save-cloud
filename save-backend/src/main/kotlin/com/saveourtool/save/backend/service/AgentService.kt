package com.saveourtool.save.backend.service

import com.saveourtool.save.backend.repository.AgentRepository
import com.saveourtool.save.backend.repository.AgentStatusRepository
import com.saveourtool.save.backend.repository.LnkExecutionAgentRepository
import com.saveourtool.save.entities.Agent
import com.saveourtool.save.entities.AgentStatus
import com.saveourtool.save.entities.Execution
<<<<<<< HEAD
=======
import com.saveourtool.save.entities.LnkExecutionAgent
>>>>>>> 074a6afe
import com.saveourtool.save.utils.orNotFound
import org.springframework.data.repository.findByIdOrNull
import org.springframework.stereotype.Service
import org.springframework.transaction.annotation.Transactional
import java.time.LocalDateTime

/**
 * Service for agent
 */
@Service
class AgentService(
    private val agentRepository: AgentRepository,
    private val agentStatusRepository: AgentStatusRepository,
    private val lnkExecutionAgentRepository: LnkExecutionAgentRepository,
<<<<<<< HEAD
=======
    private val executionService: ExecutionService,
>>>>>>> 074a6afe
) {
    /**
     * @param executionIds list of ids
     * @return Unit
     */
    @Transactional
    internal fun deleteAgentByExecutionIds(executionIds: List<Long>) = lnkExecutionAgentRepository.findByExecutionIdIn(executionIds)
        .map { it.agent }
        .let {
            agentRepository.deleteAll(it)
        }

    /**
     * @param executionId
     * @return list of [Agent]
     */
    internal fun getAgentsByExecutionId(executionId: Long): List<Agent> = lnkExecutionAgentRepository.findByExecutionId(executionId)
        .map { it.agent }

    /**
     * @param containerId
     * @return [Agent]
     */
    internal fun getAgentByContainerId(containerId: String): Agent = agentRepository.findByContainerId(containerId)
        .orNotFound {
            "Not found agent with container id $containerId"
        }

    /**
     * @param containerName
     * @return [Agent]
     */
    internal fun getAgentByContainerName(containerName: String): Agent = agentRepository.findByContainerName(containerName)
        .orNotFound {
            "Not found agent with container name $containerName"
        }

    /**
     * @param agent
     * @return first [AgentStatus.startTime]  and last [AgentStatus.endTime]
     */
    internal fun getAgentTimes(agent: Agent): Pair<LocalDateTime, LocalDateTime> {
        val startTime = agentStatusRepository.findTopByAgentOrderByStartTimeAsc(agent)?.startTime
            .orNotFound {
                "Not found first agent status for agent id ${agent.requiredId()}"
            }
        val endTime = agentStatusRepository.findTopByAgentOrderByEndTimeDesc(agent)?.endTime
            .orNotFound {
                "Not found last agent status for agent id ${agent.requiredId()}"
            }
        return startTime to endTime
    }

    /**
     * @param agent
     * @return [Execution] to which provided [Agent] assigned
     */
    internal fun getExecution(agent: Agent): Execution = agent.requiredId()
        .let { agentId ->
            lnkExecutionAgentRepository.findByAgentId(agentId)
                .orNotFound { "Not found link to execution for agent $agentId" }
        }
        .execution

    /**
     * @param agentId
     * @return [Execution] to which [Agent] with [agentId] is assigned
     */
    internal fun getExecution(agentId: Long): Execution = agentRepository.findByIdOrNull(agentId)
        .orNotFound {
            "Not found agent with id $agentId"
        }
        .let {
            getExecution(it)
        }

    /**
     * @param containerId
     * @return [Execution] to which [Agent] with [containerId] is assigned
     */
    internal fun getExecutionByContainerId(containerId: String): Execution = getExecution(getAgentByContainerId(containerId))
<<<<<<< HEAD
=======

    /**
     * @param executionId ID of [Execution]
     * @param agents list of [Agent] to assign to provided [Execution]
     * @return list of saved [Agent]
     */
    internal fun saveAll(executionId: Long, agents: Collection<Agent>): Collection<Agent> {
        val execution = executionService.getExecution(executionId)
        val savedAgents = agentRepository.saveAll(agents)
        savedAgents.map { LnkExecutionAgent(execution, it) }
            .let { lnkExecutionAgentRepository.saveAll(it) }
        return savedAgents
    }
>>>>>>> 074a6afe
}<|MERGE_RESOLUTION|>--- conflicted
+++ resolved
@@ -6,10 +6,7 @@
 import com.saveourtool.save.entities.Agent
 import com.saveourtool.save.entities.AgentStatus
 import com.saveourtool.save.entities.Execution
-<<<<<<< HEAD
-=======
 import com.saveourtool.save.entities.LnkExecutionAgent
->>>>>>> 074a6afe
 import com.saveourtool.save.utils.orNotFound
 import org.springframework.data.repository.findByIdOrNull
 import org.springframework.stereotype.Service
@@ -24,10 +21,7 @@
     private val agentRepository: AgentRepository,
     private val agentStatusRepository: AgentStatusRepository,
     private val lnkExecutionAgentRepository: LnkExecutionAgentRepository,
-<<<<<<< HEAD
-=======
     private val executionService: ExecutionService,
->>>>>>> 074a6afe
 ) {
     /**
      * @param executionIds list of ids
@@ -109,8 +103,6 @@
      * @return [Execution] to which [Agent] with [containerId] is assigned
      */
     internal fun getExecutionByContainerId(containerId: String): Execution = getExecution(getAgentByContainerId(containerId))
-<<<<<<< HEAD
-=======
 
     /**
      * @param executionId ID of [Execution]
@@ -124,5 +116,4 @@
             .let { lnkExecutionAgentRepository.saveAll(it) }
         return savedAgents
     }
->>>>>>> 074a6afe
 }