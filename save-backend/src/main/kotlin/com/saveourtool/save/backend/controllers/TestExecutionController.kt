--- conflicted
+++ resolved
@@ -181,10 +181,7 @@
                 }
 
     /**
-<<<<<<< HEAD
      * @param executionId
-=======
->>>>>>> 3180d147
      * @param onlyReadyForTesting
      */
     @PostMapping("/internal/test-executions/mark-as-failed-by-execution-id")
@@ -202,6 +199,24 @@
     }
 
     /**
+     * @param onlyReadyForTesting
+     * @param containerIds
+     */
+    @PostMapping("/internal/test-executions/mark-as-failed-by-container-ids")
+    fun markTestExecutionsOfAgentsAsFailed(
+        @RequestParam(defaultValue = "false", required = false) onlyReadyForTesting: Boolean,
+        @RequestBody containerIds: Collection<String>,
+    ) {
+        testExecutionService.markTestExecutionsOfAgentsAsFailed(containerIds) {
+            if (onlyReadyForTesting) {
+                it.status == TestResultStatus.READY_FOR_TESTING
+            } else {
+                true
+            }
+        }
+    }
+
+    /**
      * @param testExecutionsDto
      * @return response
      */
