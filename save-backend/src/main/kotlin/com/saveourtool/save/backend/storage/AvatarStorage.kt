package com.saveourtool.save.backend.storage

import com.saveourtool.save.backend.configs.ConfigProperties
import com.saveourtool.save.storage.AbstractS3Storage
import com.saveourtool.save.storage.concatS3Key
import com.saveourtool.save.storage.s3KeyToParts
import com.saveourtool.save.utils.AvatarType
import com.saveourtool.save.utils.orNotFound
import org.springframework.stereotype.Service
import reactor.core.publisher.Flux
import reactor.core.publisher.Mono
import software.amazon.awssdk.services.s3.S3AsyncClient
import java.nio.ByteBuffer

/**
 * Storage for Avatars
 * Currently, key is (AvatarType, ObjectName)
 */
@Service
<<<<<<< HEAD
class AvatarStorage(configProperties: ConfigProperties) :
    AbstractFileBasedStorage<AvatarKey>(Path.of(configProperties.fileStorage.location) / "images" / "avatars") {
    /**
     * @param rootDir
     * @param pathToContent
     * @return [AvatarKey] object is built by [Path]
     */
    override fun buildKey(rootDir: Path, pathToContent: Path): AvatarKey = AvatarKey(
        type = AvatarType.findByUrlPath(pathToContent.parent.name)
            .orNotFound {
                "Not supported type for path: ${pathToContent.parent.name}"
            },
        objectName = pathToContent.name,
    )
=======
class AvatarStorage(
    configProperties: ConfigProperties,
    s3Client: S3AsyncClient,
) : AbstractS3Storage<AvatarKey>(
    s3Client,
    configProperties.s3Storage.bucketName,
    concatS3Key(configProperties.s3Storage.prefix, "images", "avatars")
) {
    override fun buildKey(s3KeySuffix: String): AvatarKey {
        val (typeStr, objectName) = s3KeySuffix.s3KeyToParts()
        return AvatarKey(
            type = AvatarType.findByUrlPath(typeStr)
                .orNotFound {
                    "Not supported type for path: $typeStr"
                },
            objectName = objectName,
        )
    }

    override fun buildS3KeySuffix(key: AvatarKey): String = concatS3Key(key.type.urlPath, key.objectName)
>>>>>>> e5300df7

    /**
     * @param key
     * @param content
     * @return `Mono` with file size
     */
    fun upsert(key: AvatarKey, content: Flux<ByteBuffer>): Mono<Long> = list()
        .filter { it == key }
        .singleOrEmpty()
        .flatMap { delete(it) }
        .switchIfEmpty(Mono.just(true))
        .flatMap { upload(key, content) }
<<<<<<< HEAD

    /**
     * @param rootDir
     * @param key
     * @return [Path] is built by [AvatarKey] object
     */
    override fun buildPathToContent(rootDir: Path, key: AvatarKey): Path = rootDir.resolve(key.type.urlPath)
        .resolve(key.objectName)
=======
>>>>>>> e5300df7
}<|MERGE_RESOLUTION|>--- conflicted
+++ resolved
@@ -17,22 +17,6 @@
  * Currently, key is (AvatarType, ObjectName)
  */
 @Service
-<<<<<<< HEAD
-class AvatarStorage(configProperties: ConfigProperties) :
-    AbstractFileBasedStorage<AvatarKey>(Path.of(configProperties.fileStorage.location) / "images" / "avatars") {
-    /**
-     * @param rootDir
-     * @param pathToContent
-     * @return [AvatarKey] object is built by [Path]
-     */
-    override fun buildKey(rootDir: Path, pathToContent: Path): AvatarKey = AvatarKey(
-        type = AvatarType.findByUrlPath(pathToContent.parent.name)
-            .orNotFound {
-                "Not supported type for path: ${pathToContent.parent.name}"
-            },
-        objectName = pathToContent.name,
-    )
-=======
 class AvatarStorage(
     configProperties: ConfigProperties,
     s3Client: S3AsyncClient,
@@ -53,7 +37,6 @@
     }
 
     override fun buildS3KeySuffix(key: AvatarKey): String = concatS3Key(key.type.urlPath, key.objectName)
->>>>>>> e5300df7
 
     /**
      * @param key
@@ -66,15 +49,4 @@
         .flatMap { delete(it) }
         .switchIfEmpty(Mono.just(true))
         .flatMap { upload(key, content) }
-<<<<<<< HEAD
-
-    /**
-     * @param rootDir
-     * @param key
-     * @return [Path] is built by [AvatarKey] object
-     */
-    override fun buildPathToContent(rootDir: Path, key: AvatarKey): Path = rootDir.resolve(key.type.urlPath)
-        .resolve(key.objectName)
-=======
->>>>>>> e5300df7
 }