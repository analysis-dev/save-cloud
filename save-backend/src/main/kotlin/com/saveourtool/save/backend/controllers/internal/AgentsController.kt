--- conflicted
+++ resolved
@@ -59,28 +59,8 @@
             AgentInitConfig(
                 saveCliUrl = "$backendUrl/internal/files/download-save-cli?version=$SAVE_CORE_VERSION",
                 testSuitesSourceSnapshotUrl = "$backendUrl/internal/test-suites-sources/download-snapshot-by-execution-id?executionId=${execution.requiredId()}",
-<<<<<<< HEAD
                 additionalFileNameToUrl = executionService.getFiles(execution)
                     .associate { it.name to "$backendUrl/internal/files/download?fileId=${it.requiredId()}" },
-=======
-                additionalFileNameToUrl = executionService.getAssignedFiles(execution)
-                    .associate { fileDto ->
-                        val fileKey = fileDto.toFileKey()
-                        fileKey.name to buildString {
-                            append(backendUrl)
-                            append("/internal/files/download?")
-                            mapOf(
-                                "organizationName" to fileKey.projectCoordinates.organizationName,
-                                "projectName" to fileKey.projectCoordinates.projectName,
-                                "name" to fileKey.name,
-                                "uploadedMillis" to fileKey.uploadedMillis,
-                            )
-                                .map { (key, value) -> "$key=$value" }
-                                .joinToString("&")
-                                .let { append(it) }
-                        }
-                    },
->>>>>>> 5ea1a528
                 saveCliOverrides = SaveCliOverrides(
                     overrideExecCmd = execution.execCmd,
                     overrideExecFlags = null,
