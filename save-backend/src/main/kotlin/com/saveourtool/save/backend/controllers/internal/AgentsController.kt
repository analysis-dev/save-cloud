--- conflicted
+++ resolved
@@ -7,16 +7,11 @@
 import com.saveourtool.save.backend.configs.ConfigProperties
 import com.saveourtool.save.backend.repository.AgentRepository
 import com.saveourtool.save.backend.repository.AgentStatusRepository
-<<<<<<< HEAD
-import com.saveourtool.save.backend.service.ExecutionService
 import com.saveourtool.save.entities.*
 import com.saveourtool.save.utils.blockingToMono
+import com.saveourtool.save.utils.switchIfEmptyToNotFound
+import com.saveourtool.save.backend.service.ExecutionService
 import com.saveourtool.save.utils.orNotFound
-=======
-import com.saveourtool.save.entities.*
-import com.saveourtool.save.utils.blockingToMono
->>>>>>> 6e00af5b
-import com.saveourtool.save.utils.switchIfEmptyToNotFound
 import generated.SAVE_CORE_VERSION
 import org.slf4j.LoggerFactory
 import org.springframework.http.HttpStatus
@@ -39,10 +34,7 @@
     private val agentStatusRepository: AgentStatusRepository,
     private val agentRepository: AgentRepository,
     private val configProperties: ConfigProperties,
-<<<<<<< HEAD
     private val executionService: ExecutionService,
-=======
->>>>>>> 6e00af5b
 ) {
     /**
      * @param containerId [Agent.containerId]
@@ -62,14 +54,6 @@
         }
         .map { execution ->
             AgentInitConfig(
-<<<<<<< HEAD
-                executionId = execution.requiredId(),
-                saveCliUrl = "${configProperties.url}/internal/files/download-save-cli?version=$SAVE_CORE_VERSION",
-                testSuitesSourceSnapshotUrl = "${configProperties.url}/internal/test-suites-sources/download-snapshot-by-execution-id?executionId=${execution.requiredId()}",
-                additionalFileNameToUrl = execution.parseAndGetAdditionalFiles()
-                    .associate {
-                        it.name to "${configProperties.url}/internal/files/download?name=${it.name}&uploadedMillis=${it.uploadedMillis}&executionId=${execution.requiredId()}"
-=======
                 saveCliUrl = "${configProperties.url}/internal/files/download-save-cli?version=$SAVE_CORE_VERSION",
                 testSuitesSourceSnapshotUrl = "${configProperties.url}/internal/test-suites-sources/download-snapshot-by-execution-id?executionId=${execution.requiredId()}",
                 additionalFileNameToUrl = execution.getFileKeys()
@@ -87,7 +71,6 @@
                                 .joinToString("&")
                                 .let { append(it) }
                         }
->>>>>>> 6e00af5b
                     },
                 saveCliOverrides = SaveCliOverrides(
                     overrideExecCmd = execution.execCmd,
@@ -99,11 +82,41 @@
         }
 
     /**
-<<<<<<< HEAD
+     * @param containerId [Agent.containerId]
+     * @return [Mono] with [AgentInitConfig]
+     */
+    @GetMapping("/agents/get-init-config")
+    fun getInitConfig(
+        @RequestParam containerId: String,
+    ): Mono<AgentInitConfig> = blockingToMono {
+        agentRepository.findByContainerId(containerId)
+    }
+        .switchIfEmptyToNotFound {
+            "Not found agent with container id $containerId"
+        }
+        .map {
+            it.execution
+        }
+        .map { execution ->
+            AgentInitConfig(
+                executionId = execution.requiredId(),
+                saveCliUrl = "${configProperties.url}/internal/files/download-save-cli?version=$SAVE_CORE_VERSION",
+                testSuitesSourceSnapshotUrl = "${configProperties.url}/internal/test-suites-sources/download-snapshot-by-execution-id?executionId=${execution.requiredId()}",
+                additionalFileNameToUrl = execution.parseAndGetAdditionalFiles()
+                    .associate {
+                        it.name to "${configProperties.url}/internal/files/download?name=${it.name}&uploadedMillis=${it.uploadedMillis}&executionId=${execution.requiredId()}"
+                    },
+                saveCliOverrides = SaveCliOverrides(
+                    overrideExecCmd = execution.execCmd,
+                    overrideExecFlags = null,
+                    batchSize = execution.batchSizeForAnalyzer?.takeIf { it.isNotBlank() }?.toInt(),
+                    batchSeparator = null,
+                ),
+            )
+        }
+
+    /**
      * @param agents list of [AgentDto]s to save into the DB
-=======
-     * @param agents list of [Agent]s to save into the DB
->>>>>>> 6e00af5b
      * @return a list of IDs, assigned to the agents
      */
     @PostMapping("/agents/insert")
@@ -146,17 +159,6 @@
     }
 
     /**
-     * @param agentStates list of [AgentStatus]es to update in the DB
-     */
-    @PostMapping("/updateAgentStatusesWithDto")
-    @Transactional
-    fun updateAgentStatusesWithDto(@RequestBody agentStates: List<AgentStatusDto>) {
-        agentStates.forEach {
-            updateAgentStatusWithDto(it)
-        }
-    }
-
-    /**
      * @param agentVersion [AgentVersion] to update agent version
      */
     @PostMapping("/saveAgentVersion")
@@ -168,32 +170,6 @@
     }
 
     /**
-<<<<<<< HEAD
-     * @param agentState an [AgentStatus] to update in the DB
-     * @throws ResponseStatusException code 409 if agent has already its final state that shouldn't be updated
-     */
-    @PostMapping("/updateAgentStatusWithDto")
-    @Transactional
-    fun updateAgentStatusWithDto(@RequestBody agentState: AgentStatusDto) {
-        val agentStatus = agentStatusRepository.findTopByAgentContainerIdOrderByEndTimeDescIdDesc(agentState.containerId)
-        when (val latestState = agentStatus?.state) {
-            AgentState.STOPPED_BY_ORCH, AgentState.TERMINATED ->
-                throw ResponseStatusException(HttpStatus.CONFLICT, "Agent ${agentState.containerId} has state $latestState and shouldn't be updated")
-            agentState.state -> {
-                // updating time
-                agentStatus.endTime = agentState.time
-                agentStatusRepository.save(agentStatus)
-            }
-            else -> {
-                // insert new agent status
-                agentStatusRepository.save(agentState.toEntity { getAgentByContainerId(it) })
-            }
-        }
-    }
-
-    /**
-=======
->>>>>>> 6e00af5b
      * Get statuses of all agents in the same execution with provided agent (including itself).
      *
      * @param agentId containerId of an agent.
