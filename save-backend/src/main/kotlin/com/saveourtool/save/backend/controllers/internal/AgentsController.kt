--- conflicted
+++ resolved
@@ -166,15 +166,9 @@
     @GetMapping("/getAgentsStatusesForSameExecution")
     @Transactional
     @Suppress("UnsafeCallOnNullableType")  // id will be available because it's retrieved from DB
-<<<<<<< HEAD
-    fun findAllAgentStatusesForSameExecution(@RequestParam("agentId") containerId: String): AgentStatusesForExecution {
+    fun findAllAgentStatusesForSameExecution(@RequestParam containerId: String): AgentStatusesForExecution {
         val executionId = agentService.getExecutionByContainerId(containerId).requiredId()
         val agentStatuses = agentService.getAgentsByExecutionId(executionId).map { agent ->
-=======
-    fun findAllAgentStatusesForSameExecution(@RequestParam containerId: String): AgentStatusesForExecution {
-        val execution = getAgentByContainerId(containerId).execution
-        val agentStatuses = agentRepository.findByExecutionId(execution.requiredId()).map { agent ->
->>>>>>> 76f5ad62
             val latestStatus = requireNotNull(
                 agentStatusRepository.findTopByAgentContainerIdOrderByEndTimeDescIdDesc(agent.containerId)
             ) {
@@ -194,23 +188,12 @@
     @GetMapping("/agents/statuses")
     @Transactional
     fun findAgentStatuses(@RequestParam(name = "ids") containerIds: List<String>): List<AgentStatusDto> {
-<<<<<<< HEAD
         val agents = containerIds.map {
             agentService.getAgentByContainerId(it)
         }
         val executionIds = agents.map { agentService.getExecution(it).requiredId() }.distinct()
         check(executionIds.size == 1) {
-            "Statuses are requested for agents from different executions: agentIds=$containerIds, execution IDs are $executionIds"
-=======
-        val agents = containerIds.map { containerId ->
-            val agent = agentRepository.findByContainerId(containerId)
-            requireNotNull(agent) {
-                "Agent in the DB not found for containerId=$containerId"
-            }
-        }
-        check(agents.distinctBy { it.execution.id }.size == 1) {
-            "Statuses are requested for agents from different executions: containerIds=$containerIds, execution IDs are ${agents.map { it.execution.id }}"
->>>>>>> 76f5ad62
+            "Statuses are requested for agents from different executions: containerIds=$containerIds, execution IDs are $executionIds"
         }
         return agents.map { agent ->
             val latestStatus = requireNotNull(
