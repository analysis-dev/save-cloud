--- conflicted
+++ resolved
@@ -239,13 +239,7 @@
      * @return [Agent]
      */
     private fun getAgentByContainerId(containerId: String): Agent = agentRepository.findByContainerId(containerId)
-<<<<<<< HEAD
-        .orNotFound {
-            "Agent with containerId=$containerId not found in the DB"
-        }
-=======
         .orNotFound { "Agent with containerId=$containerId not found in the DB" }
->>>>>>> e9769564
 
     private fun getAgentByContainerIdAsMono(containerId: String): Mono<Agent> = blockingToMono {
         agentRepository.findByContainerId(containerId)
