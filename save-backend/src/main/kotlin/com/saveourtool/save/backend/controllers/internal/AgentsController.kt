package com.saveourtool.save.backend.controllers.internal

import com.saveourtool.save.agent.*
import com.saveourtool.save.backend.configs.ConfigProperties
import com.saveourtool.save.backend.repository.AgentStatusRepository
import com.saveourtool.save.backend.service.AgentService
import com.saveourtool.save.backend.service.ExecutionService
import com.saveourtool.save.backend.service.TestExecutionService
import com.saveourtool.save.backend.service.TestService
<<<<<<< HEAD
=======
import com.saveourtool.save.backend.storage.BackendInternalFileStorage
>>>>>>> 0fb3adea
import com.saveourtool.save.backend.storage.FileStorage
import com.saveourtool.save.backend.storage.TestsSourceSnapshotStorage
import com.saveourtool.save.entities.*
import com.saveourtool.save.storage.impl.InternalFileKey
import com.saveourtool.save.test.TestDto
import com.saveourtool.save.utils.*

import org.slf4j.LoggerFactory
import org.springframework.http.HttpStatus
import org.springframework.transaction.annotation.Transactional
import org.springframework.web.bind.annotation.GetMapping
import org.springframework.web.bind.annotation.PostMapping
import org.springframework.web.bind.annotation.RequestBody
import org.springframework.web.bind.annotation.RequestMapping
import org.springframework.web.bind.annotation.RequestParam
import org.springframework.web.bind.annotation.RestController
import org.springframework.web.server.ResponseStatusException
import reactor.core.publisher.Mono
import reactor.kotlin.core.util.function.component1
import reactor.kotlin.core.util.function.component2

import kotlinx.datetime.toJavaLocalDateTime

/**
 * Controller to manipulate with Agent related data
 */
@RestController
@RequestMapping("/internal")
@Suppress(
    "LongParameterList",
)
class AgentsController(
    private val agentStatusRepository: AgentStatusRepository,
    private val agentService: AgentService,
    private val configProperties: ConfigProperties,
    private val executionService: ExecutionService,
    private val testService: TestService,
    private val testExecutionService: TestExecutionService,
    private val fileStorage: FileStorage,
<<<<<<< HEAD
=======
    private val internalFileStorage: BackendInternalFileStorage,
>>>>>>> 0fb3adea
    private val testsSourceSnapshotStorage: TestsSourceSnapshotStorage,
) {
    /**
     * @param containerId [Agent.containerId]
     * @return [Mono] with [AgentInitConfig]
     */
    @GetMapping("/agents/get-init-config")
    fun getInitConfig(
        @RequestParam containerId: String,
    ): Mono<AgentInitConfig> = getAgentByContainerIdAsMono(containerId)
        .map {
            agentService.getExecution(it)
        }
        .map { execution ->
            AgentInitConfig(
<<<<<<< HEAD
                saveCliUrl = "$backendUrl/internal/files/download-save-cli?version=$SAVE_CORE_VERSION",
                testSuitesSourceSnapshotUrl = executionService.getRelatedTestsSourceSnapshot(execution.requiredId())
                    .let {
                        testsSourceSnapshotStorage.generateUrlToDownload(it).toString()
                    },
                additionalFileNameToUrl = executionService.getAssignedFiles(execution)
                    .associate { it.name to fileStorage.generateUrlToDownload(it).toString() },
=======
                saveCliUrl = internalFileStorage.generateRequiredUrlToDownload(InternalFileKey.saveCliKey(execution.saveCliVersion))
                    .toString(),
                testSuitesSourceSnapshotUrl = executionService.getRelatedTestsSourceSnapshot(execution.requiredId())
                    .let { testsSourceSnapshot ->
                        testsSourceSnapshotStorage.generateUrlToDownload(testsSourceSnapshot)
                            .orNotFound {
                                "Not found key for $testsSourceSnapshot"
                            }
                            .toString()
                    },
                additionalFileNameToUrl = executionService.getAssignedFiles(execution)
                    .associate { file ->
                        file.name to fileStorage.generateUrlToDownload(file)
                            .orNotFound {
                                "Not found key for $file"
                            }
                            .toString()
                    },
>>>>>>> 0fb3adea
                saveCliOverrides = SaveCliOverrides(
                    overrideExecCmd = execution.execCmd,
                    overrideExecFlags = null,
                    batchSize = execution.batchSizeForAnalyzer?.takeIf { it.isNotBlank() }?.toInt(),
                    batchSeparator = null,
                ),
            )
        }

    /**
     * @param containerId [Agent.containerId]
     * @return [Mono] with [AgentRunConfig]
     */
    @GetMapping("/agents/get-next-run-config")
    @Transactional
    fun getNextRunConfig(
        @RequestParam containerId: String,
    ): Mono<AgentRunConfig> = getAgentByContainerIdAsMono(containerId)
        .map {
            agentService.getExecution(it)
        }
        .zipWhen { execution ->
            testService.getTestBatches(execution)
        }
        .filter { (_, testBatch) -> testBatch.isNotEmpty() }
        .map { (execution, testBatch) ->
            val backendUrl = configProperties.agentSettings.backendUrl

            testBatch to AgentRunConfig(
                cliArgs = testBatch.constructCliCommand(),
                executionDataUploadUrl = "$backendUrl/internal/saveTestResult",
                debugInfoUploadUrl = "$backendUrl/internal/files/debug-info?executionId=${execution.requiredId()}"
            )
        }
        .asyncEffect { (testBatch, _) ->
            blockingToMono { testExecutionService.assignAgentByTest(containerId, testBatch) }
                .doOnSuccess {
                    log.trace { "Agent $containerId has been set as executor for tests $testBatch and its status has been set to BUSY" }
                }
        }
        .map { (_, runConfig) -> runConfig }

    /**
     * @param executionId ID of [Execution]
     * @param agent [AgentDto] to save into the DB
     * @return an ID, assigned to the agent
     */
    @PostMapping("/agents/insert")
    fun addAgent(
        @RequestParam executionId: Long,
        @RequestBody agent: AgentDto,
    ): Long {
        log.debug { "Saving agent $agent" }
        return agentService.save(executionId, agent.toEntity())
            .requiredId()
    }

    /**
     * @param agentStatus [AgentStatus] to update in the DB
     * @throws ResponseStatusException code 409 if agent has already its final state that shouldn't be updated
     */
    @PostMapping("/updateAgentStatus")
    @Transactional
    fun updateAgentStatus(@RequestBody agentStatus: AgentStatusDto) {
        val latestAgentStatus = agentStatusRepository.findTopByAgentContainerIdOrderByEndTimeDescIdDesc(agentStatus.containerId)
        when (val latestState = latestAgentStatus?.state) {
            AgentState.TERMINATED ->
                throw ResponseStatusException(HttpStatus.CONFLICT, "Agent ${agentStatus.containerId} has state $latestState and shouldn't be updated")
            agentStatus.state -> {
                // updating time
                latestAgentStatus.endTime = agentStatus.time.toJavaLocalDateTime()
                agentStatusRepository.save(latestAgentStatus)
            }
            else -> {
                // insert new agent status
                agentStatusRepository.save(agentStatus.toEntity { getAgentByContainerId(it) })
            }
        }
    }

    /**
     * Get statuses of all agents assigned to execution with provided ID.
     *
     * @param executionId ID of an execution.
     * @return list of agent statuses
     * @throws IllegalStateException if provided [executionId] is invalid.
     */
    @GetMapping("/getAgentStatusesByExecutionId")
    @Transactional
    fun findAllAgentStatusesByExecutionId(@RequestParam executionId: Long): List<AgentStatusDto> =
            agentService.getAgentsByExecutionId(executionId).map { agent ->
                val latestStatus = requireNotNull(
                    agentStatusRepository.findTopByAgentContainerIdOrderByEndTimeDescIdDesc(agent.containerId)
                ) {
                    "AgentStatus not found for agent with containerId=${agent.containerId}"
                }
                latestStatus.toDto()
            }

    /**
     * Get statuses of agents identified by [containerIds].
     *
     * @param containerIds a list of containerIds agents.
     * @return list of agent statuses
     */
    @GetMapping("/agents/statuses")
    @Transactional
    fun findAgentStatuses(@RequestParam(name = "ids") containerIds: List<String>): List<AgentStatusDto> {
        val agents = containerIds.map {
            agentService.getAgentByContainerId(it)
        }
        val executionIds = agents.map { agentService.getExecution(it).requiredId() }.distinct()
        check(executionIds.size == 1) {
            "Statuses are requested for agents from different executions: containerIds=$containerIds, execution IDs are $executionIds"
        }
        return agents.map { agent ->
            val latestStatus = requireNotNull(
                agentStatusRepository.findTopByAgentContainerIdOrderByEndTimeDescIdDesc(agent.containerId)
            ) {
                "AgentStatus not found for agent with containerId=${agent.containerId}"
            }
            latestStatus.toDto()
        }
    }

    /**
     * Get agent by containerId.
     *
     * @param containerId containerId of an agent.
     * @return [Agent]
     */
    private fun getAgentByContainerId(containerId: String): Agent = agentService.getAgentByContainerId(containerId)

    private fun getAgentByContainerIdAsMono(containerId: String): Mono<Agent> = blockingToMono {
        getAgentByContainerId(containerId)
    }

    private fun List<TestDto>.constructCliCommand() = joinToString(" ") { it.filePath }
        .also {
            log.debug("Constructed cli args for SAVE-cli: $it")
        }

    companion object {
        private val log = LoggerFactory.getLogger(AgentsController::class.java)
    }
}<|MERGE_RESOLUTION|>--- conflicted
+++ resolved
@@ -7,10 +7,9 @@
 import com.saveourtool.save.backend.service.ExecutionService
 import com.saveourtool.save.backend.service.TestExecutionService
 import com.saveourtool.save.backend.service.TestService
-<<<<<<< HEAD
-=======
 import com.saveourtool.save.backend.storage.BackendInternalFileStorage
->>>>>>> 0fb3adea
+import com.saveourtool.save.backend.storage.FileStorage
+import com.saveourtool.save.backend.storage.TestsSourceSnapshotStorage
 import com.saveourtool.save.backend.storage.FileStorage
 import com.saveourtool.save.backend.storage.TestsSourceSnapshotStorage
 import com.saveourtool.save.entities.*
@@ -50,10 +49,7 @@
     private val testService: TestService,
     private val testExecutionService: TestExecutionService,
     private val fileStorage: FileStorage,
-<<<<<<< HEAD
-=======
     private val internalFileStorage: BackendInternalFileStorage,
->>>>>>> 0fb3adea
     private val testsSourceSnapshotStorage: TestsSourceSnapshotStorage,
 ) {
     /**
@@ -69,15 +65,6 @@
         }
         .map { execution ->
             AgentInitConfig(
-<<<<<<< HEAD
-                saveCliUrl = "$backendUrl/internal/files/download-save-cli?version=$SAVE_CORE_VERSION",
-                testSuitesSourceSnapshotUrl = executionService.getRelatedTestsSourceSnapshot(execution.requiredId())
-                    .let {
-                        testsSourceSnapshotStorage.generateUrlToDownload(it).toString()
-                    },
-                additionalFileNameToUrl = executionService.getAssignedFiles(execution)
-                    .associate { it.name to fileStorage.generateUrlToDownload(it).toString() },
-=======
                 saveCliUrl = internalFileStorage.generateRequiredUrlToDownload(InternalFileKey.saveCliKey(execution.saveCliVersion))
                     .toString(),
                 testSuitesSourceSnapshotUrl = executionService.getRelatedTestsSourceSnapshot(execution.requiredId())
@@ -96,7 +83,6 @@
                             }
                             .toString()
                     },
->>>>>>> 0fb3adea
                 saveCliOverrides = SaveCliOverrides(
                     overrideExecCmd = execution.execCmd,
                     overrideExecFlags = null,
