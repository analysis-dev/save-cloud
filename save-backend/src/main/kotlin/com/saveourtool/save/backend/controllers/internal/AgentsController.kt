package com.saveourtool.save.backend.controllers.internal

import com.saveourtool.save.agent.*
import com.saveourtool.save.backend.configs.ConfigProperties
import com.saveourtool.save.backend.repository.AgentRepository
import com.saveourtool.save.backend.repository.AgentStatusRepository
import com.saveourtool.save.backend.service.ExecutionService
import com.saveourtool.save.backend.service.TestExecutionService
import com.saveourtool.save.backend.service.TestService
import com.saveourtool.save.entities.*
import com.saveourtool.save.test.TestDto
import com.saveourtool.save.utils.*

import generated.SAVE_CORE_VERSION
import org.slf4j.LoggerFactory
import org.springframework.http.HttpStatus
import org.springframework.transaction.annotation.Transactional
import org.springframework.web.bind.annotation.GetMapping
import org.springframework.web.bind.annotation.PostMapping
import org.springframework.web.bind.annotation.RequestBody
import org.springframework.web.bind.annotation.RequestMapping
import org.springframework.web.bind.annotation.RequestParam
import org.springframework.web.bind.annotation.RestController
import org.springframework.web.server.ResponseStatusException
import reactor.core.publisher.Mono
import reactor.kotlin.core.util.function.component1
import reactor.kotlin.core.util.function.component2

/**
 * Controller to manipulate with Agent related data
 */
@RestController
@RequestMapping("/internal")
class AgentsController(
    private val agentStatusRepository: AgentStatusRepository,
    private val agentRepository: AgentRepository,
    private val configProperties: ConfigProperties,
    private val executionService: ExecutionService,
    private val testService: TestService,
    private val testExecutionService: TestExecutionService,
) {
    /**
     * @param containerId [Agent.containerId]
     * @return [Mono] with [Agent.containerName]
     */
    @GetMapping("/agents/get-container-name")
    fun getContainerName(
        @RequestParam containerId: String,
    ): Mono<String> = getAgentByContainerIdAsMono(containerId)
        .map { it.containerName }

    /**
     * @param containerId [Agent.containerId]
     * @return [Mono] with [AgentInitConfig]
     */
    @GetMapping("/agents/get-init-config")
    fun getInitConfig(
        @RequestParam containerId: String,
    ): Mono<AgentInitConfig> = getAgentByContainerIdAsMono(containerId)
        .map {
            it.execution
        }
        .map { execution ->
            val backendUrl = configProperties.agentSettings.backendUrl

            AgentInitConfig(
                saveCliUrl = "$backendUrl/internal/files/download-save-cli?version=$SAVE_CORE_VERSION",
                testSuitesSourceSnapshotUrl = "$backendUrl/internal/test-suites-sources/download-snapshot-by-execution-id?executionId=${execution.requiredId()}",
                additionalFileNameToUrl = execution.getFileKeys()
                    .associate { fileKey ->
                        fileKey.name to buildString {
                            append(backendUrl)
                            append("/internal/files/download?")
                            mapOf(
                                "organizationName" to fileKey.projectCoordinates.organizationName,
                                "projectName" to fileKey.projectCoordinates.projectName,
                                "name" to fileKey.name,
                                "uploadedMillis" to fileKey.uploadedMillis,
                            )
                                .map { (key, value) -> "$key=$value" }
                                .joinToString("&")
                                .let { append(it) }
                        }
                    },
                saveCliOverrides = SaveCliOverrides(
                    overrideExecCmd = execution.execCmd,
                    overrideExecFlags = null,
                    batchSize = execution.batchSizeForAnalyzer?.takeIf { it.isNotBlank() }?.toInt(),
                    batchSeparator = null,
                ),
            )
        }

    /**
     * @param containerId [Agent.containerId]
     * @return [Mono] with [AgentRunConfig]
     */
    @GetMapping("/agents/get-next-run-config")
    @Transactional
    fun getNextRunConfig(
        @RequestParam containerId: String,
<<<<<<< HEAD
    ): Mono<TestBatch> = getAgentByContainerIdAsMono(containerId)
        .map { it.execution.requiredId() }
        .flatMap { testService.getTestBatches(it) }
        .asyncEffectIf(TestBatch::isNotEmpty) { testBatch ->
=======
    ): Mono<AgentRunConfig> = blockingToMono {
        agentRepository.findByContainerId(containerId)
    }
        .switchIfEmptyToNotFound {
            "Not found agent with container id $containerId"
        }
        .map {
            it.execution
        }
        .zipWhen { execution ->
            testService.getTestBatches(execution)
        }
        .filter { (_, testBatch) -> testBatch.isNotEmpty() }
        .map { (execution, testBatch) ->
            val backendUrl = configProperties.agentSettings.backendUrl

            testBatch to AgentRunConfig(
                cliArgs = testBatch.constructCliCommand(),
                executionDataUploadUrl = "$backendUrl/internal/saveTestResult",
                debugInfoUploadUrl = "$backendUrl/internal/files/debug-info?executionId=${execution.requiredId()}"
            )
        }
        .asyncEffect { (testBatch, _) ->
>>>>>>> 9009ca39
            blockingToMono { testExecutionService.assignAgentByTest(containerId, testBatch) }
                .doOnSuccess {
                    log.trace { "Agent $containerId has been set as executor for tests $testBatch and its status has been set to BUSY" }
                }
        }
        .map { (_, runConfig) -> runConfig }

    /**
     * @param agents list of [AgentDto]s to save into the DB
     * @return a list of IDs, assigned to the agents
     */
    @PostMapping("/agents/insert")
    fun addAgents(@RequestBody agents: List<AgentDto>): List<Long> {
        log.debug("Saving agents $agents")
        return agents
            .map { agent ->
                agent.toEntity {
                    executionService.findExecution(it)
                        .orNotFound()
                }
            }
            .let { agentRepository.saveAll(it) }
            .map { it.requiredId() }
    }

    /**
     * @param agentStates list of [AgentStatus]es to update in the DB
     * @throws ResponseStatusException code 409 if agent has already its final state that shouldn't be updated
     */
    @PostMapping("/updateAgentStatusesWithDto")
    @Transactional
    fun updateAgentStatusesWithDto(@RequestBody agentStates: List<AgentStatusDto>) {
        agentStates.forEach { agentState ->
            val agentStatus = agentStatusRepository.findTopByAgentContainerIdOrderByEndTimeDescIdDesc(agentState.containerId)
            when (val latestState = agentStatus?.state) {
                AgentState.STOPPED_BY_ORCH, AgentState.TERMINATED ->
                    throw ResponseStatusException(HttpStatus.CONFLICT, "Agent ${agentState.containerId} has state $latestState and shouldn't be updated")
                agentState.state -> {
                    // updating time
                    agentStatus.endTime = agentState.time
                    agentStatusRepository.save(agentStatus)
                }
                else -> {
                    // insert new agent status
                    agentStatusRepository.save(agentState.toEntity { getAgentByContainerId(it) })
                }
            }
        }
    }

    /**
<<<<<<< HEAD
     * @param agentVersion [AgentVersion] to update agent version
     * @return updated [Agent]
     */
    @PostMapping("/saveAgentVersion")
    fun updateAgentVersion(@RequestBody agentVersion: AgentVersion): Mono<Agent> = getAgentByContainerIdAsMono(agentVersion.containerId)
        .map {
            it.version = agentVersion.version
            agentRepository.save(it)
        }

    /**
=======
>>>>>>> 9009ca39
     * Get statuses of all agents in the same execution with provided agent (including itself).
     *
     * @param agentId containerId of an agent.
     * @return list of agent statuses
     * @throws IllegalStateException if provided [agentId] is invalid.
     */
    @GetMapping("/getAgentsStatusesForSameExecution")
    @Transactional
    @Suppress("UnsafeCallOnNullableType")  // id will be available because it's retrieved from DB
    fun findAllAgentStatusesForSameExecution(@RequestParam agentId: String): AgentStatusesForExecution {
        val execution = getAgentByContainerId(agentId).execution
        val agentStatuses = agentRepository.findByExecutionId(execution.requiredId()).map { agent ->
            val latestStatus = requireNotNull(
                agentStatusRepository.findTopByAgentContainerIdOrderByEndTimeDescIdDesc(agent.containerId)
            ) {
                "AgentStatus not found for agent id=${agent.containerId}"
            }
            latestStatus.toDto()
        }
        return AgentStatusesForExecution(execution.requiredId(), agentStatuses)
    }

    /**
     * Get statuses of agents identified by [agentIds].
     *
     * @param agentIds a list of containerIds agents.
     * @return list of agent statuses
     */
    @GetMapping("/agents/statuses")
    @Transactional
    fun findAgentStatuses(@RequestParam(name = "ids") agentIds: List<String>): List<AgentStatusDto> {
        val agents = agentIds.map { agentId ->
            val agent = agentRepository.findByContainerId(agentId)
            requireNotNull(agent) {
                "Agent in the DB not found for containerId=$agentId"
            }
        }
        check(agents.distinctBy { it.execution.id }.size == 1) {
            "Statuses are requested for agents from different executions: agentIds=$agentIds, execution IDs are ${agents.map { it.execution.id }}"
        }
        return agents.map { agent ->
            val latestStatus = requireNotNull(
                agentStatusRepository.findTopByAgentContainerIdOrderByEndTimeDescIdDesc(agent.containerId)
            ) {
                "AgentStatus not found for agent id=${agent.containerId}"
            }
            latestStatus.toDto()
        }
    }

    /**
     * Returns containerIds for all agents for [executionId]
     *
     * @param executionId id of execution
     * @return list of container ids
     */
    @GetMapping("/agents/get-container-ids")
    fun findAgentIdsForExecution(@RequestParam executionId: Long) = agentRepository.findByExecutionId(executionId)
        .map(Agent::containerId)

    /**
     * Get agent by containerId.
     *
     * @param containerId containerId of an agent.
     * @return [Agent]
     */
    private fun getAgentByContainerId(containerId: String): Agent = agentRepository.findByContainerId(containerId)
        .orNotFound {
            "Agent with containerId=$containerId not found in the DB"
        }

    private fun getAgentByContainerIdAsMono(containerId: String): Mono<Agent> = blockingToMono {
        agentRepository.findByContainerId(containerId)
    }
        .switchIfEmptyToNotFound {
            "Not found agent with container id $containerId"
        }

    private fun List<TestDto>.constructCliCommand() = joinToString(" ") { it.filePath }
        .also {
            log.debug("Constructed cli args for SAVE-cli: $it")
        }

    companion object {
        private val log = LoggerFactory.getLogger(AgentsController::class.java)
    }
}<|MERGE_RESOLUTION|>--- conflicted
+++ resolved
@@ -99,18 +99,7 @@
     @Transactional
     fun getNextRunConfig(
         @RequestParam containerId: String,
-<<<<<<< HEAD
-    ): Mono<TestBatch> = getAgentByContainerIdAsMono(containerId)
-        .map { it.execution.requiredId() }
-        .flatMap { testService.getTestBatches(it) }
-        .asyncEffectIf(TestBatch::isNotEmpty) { testBatch ->
-=======
-    ): Mono<AgentRunConfig> = blockingToMono {
-        agentRepository.findByContainerId(containerId)
-    }
-        .switchIfEmptyToNotFound {
-            "Not found agent with container id $containerId"
-        }
+    ): Mono<AgentRunConfig> = getAgentByContainerIdAsMono(containerId)
         .map {
             it.execution
         }
@@ -128,7 +117,6 @@
             )
         }
         .asyncEffect { (testBatch, _) ->
->>>>>>> 9009ca39
             blockingToMono { testExecutionService.assignAgentByTest(containerId, testBatch) }
                 .doOnSuccess {
                     log.trace { "Agent $containerId has been set as executor for tests $testBatch and its status has been set to BUSY" }
@@ -180,20 +168,6 @@
     }
 
     /**
-<<<<<<< HEAD
-     * @param agentVersion [AgentVersion] to update agent version
-     * @return updated [Agent]
-     */
-    @PostMapping("/saveAgentVersion")
-    fun updateAgentVersion(@RequestBody agentVersion: AgentVersion): Mono<Agent> = getAgentByContainerIdAsMono(agentVersion.containerId)
-        .map {
-            it.version = agentVersion.version
-            agentRepository.save(it)
-        }
-
-    /**
-=======
->>>>>>> 9009ca39
      * Get statuses of all agents in the same execution with provided agent (including itself).
      *
      * @param agentId containerId of an agent.
