--- conflicted
+++ resolved
@@ -66,12 +66,8 @@
         }
         .map { execution ->
             AgentInitConfig(
-<<<<<<< HEAD
-                saveCliUrl = internalFileStorage.generateRequiredUrlToDownload(InternalFileKey.saveCliKey(saveCliVersion)).toString(),
-=======
-                saveCliUrl = internalFileStorage.generateRequiredUrlToDownload(InternalFileKey.saveCliKey(SAVE_CORE_VERSION))
+                saveCliUrl = internalFileStorage.generateRequiredUrlToDownload(InternalFileKey.saveCliKey(saveCliVersion))
                     .toString(),
->>>>>>> 1b319daa
                 testSuitesSourceSnapshotUrl = executionService.getRelatedTestsSourceSnapshot(execution.requiredId())
                     .let { testsSourceSnapshot ->
                         testsSourceSnapshotStorage.generateUrlToDownload(testsSourceSnapshot)
