package com.saveourtool.save.backend.controllers.internal

import com.saveourtool.save.agent.*
import com.saveourtool.save.backend.configs.ConfigProperties
import com.saveourtool.save.backend.repository.AgentRepository
import com.saveourtool.save.backend.repository.AgentStatusRepository
import com.saveourtool.save.backend.service.ExecutionService
<<<<<<< HEAD
import com.saveourtool.save.backend.service.TestService
import com.saveourtool.save.entities.*
import com.saveourtool.save.test.TestDto
import com.saveourtool.save.utils.blockingToMono
import com.saveourtool.save.utils.orNotFound
import com.saveourtool.save.utils.switchIfEmptyToNotFound
=======
import com.saveourtool.save.backend.service.TestExecutionService
import com.saveourtool.save.backend.service.TestService
import com.saveourtool.save.entities.*
import com.saveourtool.save.test.TestBatch
import com.saveourtool.save.utils.*
>>>>>>> 3707b420

import generated.SAVE_CORE_VERSION
import org.slf4j.LoggerFactory
import org.springframework.http.HttpStatus
import org.springframework.transaction.annotation.Transactional
import org.springframework.web.bind.annotation.GetMapping
import org.springframework.web.bind.annotation.PostMapping
import org.springframework.web.bind.annotation.RequestBody
import org.springframework.web.bind.annotation.RequestMapping
import org.springframework.web.bind.annotation.RequestParam
import org.springframework.web.bind.annotation.RestController
import org.springframework.web.server.ResponseStatusException
import reactor.core.publisher.Mono
import reactor.kotlin.core.util.function.component1
import reactor.kotlin.core.util.function.component2

/**
 * Controller to manipulate with Agent related data
 */
@RestController
@RequestMapping("/internal")
class AgentsController(
    private val agentStatusRepository: AgentStatusRepository,
    private val agentRepository: AgentRepository,
    private val configProperties: ConfigProperties,
    private val executionService: ExecutionService,
    private val testService: TestService,
<<<<<<< HEAD
=======
    private val testExecutionService: TestExecutionService,
>>>>>>> 3707b420
) {
    /**
     * @param containerId [Agent.containerId]
     * @return [Mono] with [AgentInitConfig]
     */
    @GetMapping("/agents/get-init-config")
    fun getInitConfig(
        @RequestParam containerId: String,
    ): Mono<AgentInitConfig> = blockingToMono {
        agentRepository.findByContainerId(containerId)
    }
        .switchIfEmptyToNotFound {
            "Not found agent with container id $containerId"
        }
        .map {
            it.execution
        }
        .map { execution ->
            AgentInitConfig(
                saveCliUrl = "${configProperties.url}/internal/files/download-save-cli?version=$SAVE_CORE_VERSION",
                testSuitesSourceSnapshotUrl = "${configProperties.url}/internal/test-suites-sources/download-snapshot-by-execution-id?executionId=${execution.requiredId()}",
                additionalFileNameToUrl = execution.getFileKeys()
                    .associate { fileKey ->
                        fileKey.name to buildString {
                            append(configProperties.url)
                            append("/internal/files/download?")
                            mapOf(
                                "organizationName" to fileKey.projectCoordinates.organizationName,
                                "projectName" to fileKey.projectCoordinates.projectName,
                                "name" to fileKey.name,
                                "uploadedMillis" to fileKey.uploadedMillis,
                            )
                                .map { (key, value) -> "$key=$value" }
                                .joinToString("&")
                                .let { append(it) }
                        }
                    },
                saveCliOverrides = SaveCliOverrides(
                    overrideExecCmd = execution.execCmd,
                    overrideExecFlags = null,
                    batchSize = execution.batchSizeForAnalyzer?.takeIf { it.isNotBlank() }?.toInt(),
                    batchSeparator = null,
                ),
            )
        }

    /**
<<<<<<< HEAD
     * @param containerId [Agent.containerId]
     * @return [Mono] with [AgentRunConfig]
     */
    @GetMapping("/agents/get-run-config")
    fun getRunConfig(
        @RequestParam containerId: String,
    ): Mono<AgentRunConfig> = blockingToMono {
        agentRepository.findByContainerId(containerId)
    }
        .switchIfEmptyToNotFound {
            "Not found agent with container id $containerId"
        }
        .map {
            it.execution
        }
        .zipWhen { execution ->
            testService.getTestBatches(execution)
        }
        .filter { (_, testBatch) -> testBatch.isNotEmpty() }
        .map { (execution, testBatch) ->
            AgentRunConfig(
                tests = testBatch,
                cliArgs = testBatch.constructCliCommand(),
                executionDataUploadUrl = "${configProperties.url}/internal/saveTestResult",
                debugInfoUploadUrl = "${configProperties.url}/internal/files/debug-info?executionId=${execution.requiredId()}"
            )
=======
     * @param containerId
     * @return test batches
     */
    @GetMapping("/agents/get-next-test-batch")
    @Transactional
    fun getNextTestBatch(
        @RequestParam containerId: String,
    ): Mono<TestBatch> = testService.getTestBatches(containerId)
        .asyncEffectIf(TestBatch::isNotEmpty) { testBatch ->
            blockingToMono { testExecutionService.assignAgentByTest(containerId, testBatch) }
                .doOnSuccess {
                    log.trace { "Agent $containerId has been set as executor for tests $testBatch and its status has been set to BUSY" }
                }
>>>>>>> 3707b420
        }

    /**
     * @param agents list of [AgentDto]s to save into the DB
     * @return a list of IDs, assigned to the agents
     */
    @PostMapping("/agents/insert")
    fun addAgents(@RequestBody agents: List<AgentDto>): List<Long> {
        log.debug("Saving agents $agents")
        return agents
            .map { agent ->
                agent.toEntity {
                    executionService.findExecution(it)
                        .orNotFound()
                }
            }
            .let { agentRepository.saveAll(it) }
            .map { it.requiredId() }
    }

    /**
     * @param agentStates list of [AgentStatus]es to update in the DB
     * @throws ResponseStatusException code 409 if agent has already its final state that shouldn't be updated
     */
    @PostMapping("/updateAgentStatusesWithDto")
    @Transactional
    fun updateAgentStatusesWithDto(@RequestBody agentStates: List<AgentStatusDto>) {
        agentStates.forEach { agentState ->
            val agentStatus = agentStatusRepository.findTopByAgentContainerIdOrderByEndTimeDescIdDesc(agentState.containerId)
            when (val latestState = agentStatus?.state) {
                AgentState.STOPPED_BY_ORCH, AgentState.TERMINATED ->
                    throw ResponseStatusException(HttpStatus.CONFLICT, "Agent ${agentState.containerId} has state $latestState and shouldn't be updated")
                agentState.state -> {
                    // updating time
                    agentStatus.endTime = agentState.time
                    agentStatusRepository.save(agentStatus)
                }
                else -> {
                    // insert new agent status
                    agentStatusRepository.save(agentState.toEntity { getAgentByContainerId(it) })
                }
            }
        }
    }

    /**
     * @param agentVersion [AgentVersion] to update agent version
     */
    @PostMapping("/saveAgentVersion")
    fun updateAgentVersion(@RequestBody agentVersion: AgentVersion) {
        agentRepository.findByContainerId(agentVersion.containerId)?.let {
            it.version = agentVersion.version
            agentRepository.save(it)
        }
    }

    /**
     * Get statuses of all agents in the same execution with provided agent (including itself).
     *
     * @param agentId containerId of an agent.
     * @return list of agent statuses
     * @throws IllegalStateException if provided [agentId] is invalid.
     */
    @GetMapping("/getAgentsStatusesForSameExecution")
    @Transactional
    @Suppress("UnsafeCallOnNullableType")  // id will be available because it's retrieved from DB
    fun findAllAgentStatusesForSameExecution(@RequestParam agentId: String): AgentStatusesForExecution {
        val execution = getAgentByContainerId(agentId).execution
        val agentStatuses = agentRepository.findByExecutionId(execution.id!!).map { agent ->
            val latestStatus = requireNotNull(
                agentStatusRepository.findTopByAgentContainerIdOrderByEndTimeDescIdDesc(agent.containerId)
            ) {
                "AgentStatus not found for agent id=${agent.containerId}"
            }
            latestStatus.toDto()
        }
        return AgentStatusesForExecution(execution.id!!, agentStatuses)
    }

    /**
     * Get statuses of agents identified by [agentIds].
     *
     * @param agentIds a list of containerIds agents.
     * @return list of agent statuses
     */
    @GetMapping("/agents/statuses")
    @Transactional
    fun findAgentStatuses(@RequestParam(name = "ids") agentIds: List<String>): List<AgentStatusDto> {
        val agents = agentIds.map { agentId ->
            val agent = agentRepository.findByContainerId(agentId)
            requireNotNull(agent) {
                "Agent in the DB not found for containerId=$agentId"
            }
        }
        check(agents.distinctBy { it.execution.id }.size == 1) {
            "Statuses are requested for agents from different executions: agentIds=$agentIds, execution IDs are ${agents.map { it.execution.id }}"
        }
        return agents.map { agent ->
            val latestStatus = requireNotNull(
                agentStatusRepository.findTopByAgentContainerIdOrderByEndTimeDescIdDesc(agent.containerId)
            ) {
                "AgentStatus not found for agent id=${agent.containerId}"
            }
            latestStatus.toDto()
        }
    }

    /**
     * Returns containerIds for all agents for [executionId]
     *
     * @param executionId id of execution
     * @return list of container ids
     */
    @GetMapping("/getAgentsIdsForExecution")
    fun findAgentIdsForExecution(@RequestParam executionId: Long) = agentRepository.findByExecutionId(executionId)
        .map(Agent::containerId)

    /**
     * Get agent by containerId.
     *
     * @param containerId containerId of an agent.
     * @return list of agent statuses
     */
    private fun getAgentByContainerId(containerId: String): Agent {
        val agent = agentRepository.findOne { root, _, cb ->
            cb.equal(root.get<String>("containerId"), containerId)
        }
        return agent.orElseThrow { ResponseStatusException(HttpStatus.NOT_FOUND, "Agent with containerId=$containerId not found in the DB") }
    }

    private fun List<TestDto>.constructCliCommand() = joinToString(" ") { it.filePath }
        .also {
            log.debug("Constructed cli args for SAVE-cli: $it")
        }

    companion object {
        private val log = LoggerFactory.getLogger(AgentsController::class.java)
    }
}<|MERGE_RESOLUTION|>--- conflicted
+++ resolved
@@ -5,20 +5,12 @@
 import com.saveourtool.save.backend.repository.AgentRepository
 import com.saveourtool.save.backend.repository.AgentStatusRepository
 import com.saveourtool.save.backend.service.ExecutionService
-<<<<<<< HEAD
+import com.saveourtool.save.backend.service.TestExecutionService
 import com.saveourtool.save.backend.service.TestService
 import com.saveourtool.save.entities.*
 import com.saveourtool.save.test.TestDto
-import com.saveourtool.save.utils.blockingToMono
-import com.saveourtool.save.utils.orNotFound
-import com.saveourtool.save.utils.switchIfEmptyToNotFound
-=======
-import com.saveourtool.save.backend.service.TestExecutionService
-import com.saveourtool.save.backend.service.TestService
-import com.saveourtool.save.entities.*
 import com.saveourtool.save.test.TestBatch
 import com.saveourtool.save.utils.*
->>>>>>> 3707b420
 
 import generated.SAVE_CORE_VERSION
 import org.slf4j.LoggerFactory
@@ -46,10 +38,7 @@
     private val configProperties: ConfigProperties,
     private val executionService: ExecutionService,
     private val testService: TestService,
-<<<<<<< HEAD
-=======
     private val testExecutionService: TestExecutionService,
->>>>>>> 3707b420
 ) {
     /**
      * @param containerId [Agent.containerId]
@@ -97,11 +86,11 @@
         }
 
     /**
-<<<<<<< HEAD
      * @param containerId [Agent.containerId]
      * @return [Mono] with [AgentRunConfig]
      */
     @GetMapping("/agents/get-run-config")
+    @Transactional
     fun getRunConfig(
         @RequestParam containerId: String,
     ): Mono<AgentRunConfig> = blockingToMono {
@@ -124,21 +113,12 @@
                 executionDataUploadUrl = "${configProperties.url}/internal/saveTestResult",
                 debugInfoUploadUrl = "${configProperties.url}/internal/files/debug-info?executionId=${execution.requiredId()}"
             )
-=======
-     * @param containerId
-     * @return test batches
-     */
-    @GetMapping("/agents/get-next-test-batch")
-    @Transactional
-    fun getNextTestBatch(
-        @RequestParam containerId: String,
-    ): Mono<TestBatch> = testService.getTestBatches(containerId)
-        .asyncEffectIf(TestBatch::isNotEmpty) { testBatch ->
-            blockingToMono { testExecutionService.assignAgentByTest(containerId, testBatch) }
+        }
+        .asyncEffectIf({ tests.isNotEmpty() }) { runConfig ->
+            blockingToMono { testExecutionService.assignAgentByTest(containerId, runConfig.tests) }
                 .doOnSuccess {
-                    log.trace { "Agent $containerId has been set as executor for tests $testBatch and its status has been set to BUSY" }
-                }
->>>>>>> 3707b420
+                    log.trace { "Agent $containerId has been set as executor for tests ${runConfig.tests} and its status has been set to BUSY" }
+                }
         }
 
     /**
