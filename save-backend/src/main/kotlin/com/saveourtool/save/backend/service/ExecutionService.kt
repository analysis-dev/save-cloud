package com.saveourtool.save.backend.service

import com.saveourtool.save.backend.configs.ConfigProperties
import com.saveourtool.save.backend.repository.*
import com.saveourtool.save.backend.storage.NewFileStorage
import com.saveourtool.save.domain.*
import com.saveourtool.save.entities.*
import com.saveourtool.save.execution.ExecutionStatus
import com.saveourtool.save.execution.TestingType
<<<<<<< HEAD
import com.saveourtool.save.utils.*
=======
import com.saveourtool.save.utils.debug
import com.saveourtool.save.utils.info
import com.saveourtool.save.utils.orNotFound
>>>>>>> 4db44f1c

import org.slf4j.LoggerFactory
import org.springframework.context.annotation.Lazy
import org.springframework.data.repository.findByIdOrNull
import org.springframework.stereotype.Service
import org.springframework.transaction.annotation.Transactional
import org.springframework.web.server.ResponseStatusException

import java.time.LocalDateTime
import java.util.Optional

/**
 * Service that is used to manipulate executions
 */
@Suppress("LongParameterList")
@Service
class ExecutionService(
    private val executionRepository: ExecutionRepository,
    private val projectService: ProjectService,
    private val userRepository: UserRepository,
    private val testRepository: TestRepository,
    private val testExecutionRepository: TestExecutionRepository,
    @Lazy private val testSuitesService: TestSuitesService,
    private val configProperties: ConfigProperties,
    private val lnkContestProjectService: LnkContestProjectService,
    private val lnkContestExecutionService: LnkContestExecutionService,
    private val lnkExecutionTestSuiteService: LnkExecutionTestSuiteService,
<<<<<<< HEAD
    private val lnkExecutionFileRepository: LnkExecutionFileRepository,
    @Lazy private val agentService: AgentService,
    private val agentStatusService: AgentStatusService,
    @Lazy private val newFileStorage: NewFileStorage,
=======
    @Lazy private val agentService: AgentService,
    private val agentStatusService: AgentStatusService,
>>>>>>> 4db44f1c
) {
    private val log = LoggerFactory.getLogger(ExecutionService::class.java)

    /**
     * Find execution by id
     *
     * @param id id of execution
     * @return execution if it has been found
     */
    fun findExecution(id: Long): Execution? = executionRepository.findByIdOrNull(id)

    /**
     * Get execution by id
     *
     * @param id id of [Execution]
     * @return [Execution] or exception
     */
    fun getExecution(id: Long): Execution = findExecution(id).orNotFound {
        "Not found execution with id $id"
    }

    /**
     * @param srcExecution [Execution]
     * @param newStatus [Execution.status]
     * @throws ResponseStatusException
     */
    @Transactional
    fun updateExecutionStatus(srcExecution: Execution, newStatus: ExecutionStatus) {
        val executionId = srcExecution.requiredId()
        log.debug("Updating status to $newStatus on execution id = $executionId")
        if (newStatus == ExecutionStatus.OBSOLETE) {
            log.info {
                "Marking execution with id $executionId as obsolete. Additionally cleanup dependencies to this execution"
            }
            doDeleteDependencies(listOf(executionId))
        }
        val execution = executionRepository.findWithLockingById(executionId).orNotFound()
        val updatedExecution = execution.apply {
            status = newStatus
        }
        if (updatedExecution.status == ExecutionStatus.FINISHED || updatedExecution.status == ExecutionStatus.ERROR) {
            // execution is completed, we can update end time
            updatedExecution.endTime = LocalDateTime.now()

            if (execution.type == TestingType.CONTEST_MODE && updatedExecution.status == ExecutionStatus.FINISHED) {
                // maybe this execution is the new best execution under a certain contest
                lnkContestProjectService.updateBestExecution(execution)
            }

            // if the tests are stuck in the READY_FOR_TESTING or RUNNING status
            testExecutionRepository.findByStatusListAndExecutionId(listOf(TestResultStatus.READY_FOR_TESTING, TestResultStatus.RUNNING), execution.requiredId()).map { testExec ->
                log.debug {
                    "Test execution id=${testExec.id} has status ${testExec.status} while execution id=${updatedExecution.id} has status ${updatedExecution.status}. " +
                            "Will mark it ${TestResultStatus.INTERNAL_ERROR}"
                }
                testExec.status = TestResultStatus.INTERNAL_ERROR
                testExecutionRepository.save(testExec)
            }
        }
        executionRepository.save(updatedExecution)
    }

    /**
     * @param name name of project
     * @param organization organization of project
     * @return list of execution
     */
    fun getExecutionByNameAndOrganization(name: String, organization: Organization) =
            executionRepository.getAllByProjectNameAndProjectOrganization(name, organization)

    /**
     * @param name name of project
     * @param organization organization of project
     * @param start start date
     * @param end end date
     * @return list of executions
     */
    fun getExecutionByNameAndOrganizationAndStartTimeBetween(
        name: String,
        organization: Organization,
        start: LocalDateTime,
        end: LocalDateTime
    ) =
            executionRepository.findByProjectNameAndProjectOrganizationAndStartTimeBetween(name, organization, start, end)

    /**
     * Get latest (by start time an) execution by project name and organization
     *
     * @param name name of project
     * @param organizationName name of organization of project
     * @return execution or null if it was not found
     */
    fun getLatestExecutionByProjectNameAndProjectOrganizationName(name: String, organizationName: String): Optional<Execution> =
            executionRepository.findTopByProjectNameAndProjectOrganizationNameOrderByStartTimeDesc(name, organizationName)

    /**
<<<<<<< HEAD
=======
     * Delete executions, except participating in contests, by project name and organization
     *
     * @param name name of project
     * @param organization organization of project
     * @return Unit
     */
    @Suppress("IDENTIFIER_LENGTH")
    @Transactional
    fun deleteExecutionExceptParticipatingInContestsByProjectNameAndProjectOrganization(name: String, organization: Organization) {
        executionRepository.getAllByProjectNameAndProjectOrganization(name, organization)
            .filter {
                lnkContestExecutionService.findContestByExecution(it) == null
            }
            .map { it.requiredId() }
            .let { deleteByIds(it) }
    }

    /**
>>>>>>> 4db44f1c
     * Get all executions, which contains provided test suite id
     *
     * @param testSuiteId
     * @return list of [Execution]'s
     */
    fun getExecutionsByTestSuiteId(testSuiteId: Long): List<Execution> =
            lnkExecutionTestSuiteService.getAllExecutionsByTestSuiteId(testSuiteId)

    /**
     * @param projectCoordinates
     * @param testSuiteIds
     * @param fileKeys
     * @param username
     * @param sdk
     * @param execCmd
     * @param batchSizeForAnalyzer
     * @param testingType
     * @param contestName
     * @return new [Execution] with provided values
     */
    @Suppress("LongParameterList", "TOO_MANY_PARAMETERS")
    @Transactional
    fun createNew(
        projectCoordinates: ProjectCoordinates,
        testSuiteIds: List<Long>,
        fileKeys: List<FileKey>,
        username: String,
        sdk: Sdk,
        execCmd: String?,
        batchSizeForAnalyzer: String?,
        testingType: TestingType,
        contestName: String?,
    ): Execution {
        val project = with(projectCoordinates) {
            projectService.findByNameAndOrganizationNameAndCreatedStatus(projectName, organizationName).orNotFound {
                "Not found project $projectName in $organizationName"
            }
        }
        val files = fileKeys.map { newFileStorage.getFileEntityByFileKey(it) }
        return doCreateNew(
            project = project,
            testSuites = testSuiteIds.map { testSuitesService.getById(it) },
            allTests = testSuiteIds.flatMap { testRepository.findAllByTestSuiteId(it) }
                .count()
                .toLong(),
            files = files,
            username = username,
            sdk = sdk.toString(),
            execCmd = execCmd,
            batchSizeForAnalyzer = batchSizeForAnalyzer,
            testingType = testingType,
            contestName,
        )
    }

    /**
     * @param execution
     * @param username
     * @return new [Execution] with values taken from [execution]
     */
    @Transactional
    fun createNewCopy(
        execution: Execution,
        username: String,
    ): Execution {
        val testSuites = lnkExecutionTestSuiteService.getAllTestSuitesByExecution(execution)
        val files = lnkExecutionFileRepository.findAllByExecution(execution).map { it.file }
        return doCreateNew(
            project = execution.project,
            testSuites = testSuites,
            allTests = execution.allTests,
            files = files,
            username = username,
            sdk = execution.sdk,
            execCmd = execution.execCmd,
            batchSizeForAnalyzer = execution.batchSizeForAnalyzer,
            testingType = execution.type,
            contestName = lnkContestExecutionService.takeIf { execution.type == TestingType.CONTEST_MODE }
                ?.findContestByExecution(execution)?.name,
        )
    }

    @Suppress("LongParameterList", "TOO_MANY_PARAMETERS", "UnsafeCallOnNullableType")
    private fun doCreateNew(
        project: Project,
        testSuites: List<TestSuite>,
        allTests: Long,
        files: List<File>,
        username: String,
        sdk: String,
        execCmd: String?,
        batchSizeForAnalyzer: String?,
        testingType: TestingType,
        contestName: String?,
    ): Execution {
        val user = userRepository.findByName(username).orNotFound {
            "Not found user $username"
        }
        val execution = Execution(
            project = project,
            startTime = LocalDateTime.now(),
            endTime = null,
            status = ExecutionStatus.PENDING,
            batchSize = configProperties.initialBatchSize,
            type = testingType,
            version = testSuites.singleVersion(),
            allTests = allTests,
            runningTests = 0,
            passedTests = 0,
            failedTests = 0,
            skippedTests = 0,
            unmatchedChecks = 0,
            matchedChecks = 0,
            expectedChecks = 0,
            unexpectedChecks = 0,
            sdk = sdk,
            user = user,
            execCmd = execCmd,
            batchSizeForAnalyzer = batchSizeForAnalyzer,
            testSuiteSourceName = testSuites.singleSourceName(),
            score = null,
        )
        val savedExecution = executionRepository.save(execution)
        testSuites.map { LnkExecutionTestSuite(savedExecution, it) }.let { lnkExecutionTestSuiteService.saveAll(it) }
        files.map { LnkExecutionFile(savedExecution, it) }.let { lnkExecutionFileRepository.saveAll(it) }
        if (testingType == TestingType.CONTEST_MODE) {
            lnkContestExecutionService.createLink(
                savedExecution, requireNotNull(contestName) {
                    "Requested execution type is ${TestingType.CONTEST_MODE} but no contest name has been specified"
                }
            )
        }
        log.info("Created a new execution id=${savedExecution.requiredId()} for project id=${project.id}")
        return savedExecution
    }

    /**
<<<<<<< HEAD
     * Delete [Execution] and links to TestSuite, File, TestExecution and related Agent with AgentStatus
     *
     * @param execution
     */
    @Transactional
    fun delete(execution: Execution) {
        log.info {
            "Marking execution with id = ${execution.requiredId()} as obsolete. " +
                    "Additionally deleting link to test suites and files " +
                    "and deleting agents with agent statuses and test executions related to this execution"
        }
        lnkExecutionTestSuiteService.deleteByExecution(execution.requiredId())
        lnkExecutionFileRepository.deleteAll(lnkExecutionFileRepository.findAllByExecution(execution))
        testExecutionRepository.deleteByExecutionIdIn(listOf(execution.requiredId()))
        agentStatusService.deleteAgentStatusWithExecutionIds(listOf(execution.requiredId()))
        agentService.deleteAgentByExecutionIds(listOf(execution.requiredId()))
        executionRepository.delete(execution)
    }

    /**
     * Delete [Execution] and links to TestSuite, File, TestExecution and related Agent with AgentStatus
     *
     * @param executionId
     */
    @Transactional
    fun deleteById(executionId: Long) {
        delete(getExecution(executionId))
    }

    /**
     * Mark [Execution] as [ExecutionStatus.OBSOLETE]
     *
     * @param execution
     */
    @Transactional
    fun markAsObsolete(execution: Execution) {
        log.info {
            "Marking execution with id = ${execution.requiredId()} as obsolete. " +
                    "Additionally deleting link to test suites and files " +
                    "and deleting agents with agent statuses and test executions related to this execution"
        }
        lnkExecutionTestSuiteService.deleteByExecution(execution.requiredId())
        lnkExecutionFileRepository.deleteAll(lnkExecutionFileRepository.findAllByExecution(execution))
        testExecutionRepository.deleteByExecutionIdIn(listOf(execution.requiredId()))
        agentStatusService.deleteAgentStatusWithExecutionIds(listOf(execution.requiredId()))
        agentService.deleteAgentByExecutionIds(listOf(execution.requiredId()))
        updateExecutionStatus(execution, ExecutionStatus.OBSOLETE)
    }

    /**
     * Mark [Execution] as [ExecutionStatus.OBSOLETE] by ID
     *
     * @param executionId
     */
    @Transactional
    fun markAsObsoleteById(executionId: Long) {
        markAsObsolete(getExecution(executionId))
    }

    /**
     * Unlink provided [File] from all [Execution]s
     *
     * @param file
     */
    @Transactional
    fun unlinkFileFromAllExecution(file: File) {
        lnkExecutionFileRepository.findAllByFile(file)
            .forEach {
                markAsObsolete(it.execution)
            }
    }

    /**
     * @param execution
     * @return all [FileDto]s are assigned to provided [Execution]
     */
    fun getAssignedFiles(execution: Execution): List<FileDto> = lnkExecutionFileRepository.findAllByExecution(execution)
        .map { it.file.toDto() }

=======
     * Delete [Execution] and links to TestSuite, TestExecution and related Agent with AgentStatus
     *
     * @param executionIds
     */
    @Transactional
    fun deleteByIds(executionIds: List<Long>) {
        log.info {
            "Deleting executions with id in $executionIds. Additionally cleanup dependencies to these executions"
        }
        // dependencies will be cleanup by cascade constrains
        executionRepository.deleteAllById(executionIds)
    }

    private fun doDeleteDependencies(executionIds: List<Long>) {
        log.info {
            "Delete dependencies to executions ($executionIds): links to test suites, agents with their statuses and test executions"
        }
        lnkExecutionTestSuiteService.deleteByExecutionIds(executionIds)
        testExecutionRepository.deleteByExecutionIdIn(executionIds)
        agentStatusService.deleteAgentStatusWithExecutionIds(executionIds)
        agentService.deleteAgentByExecutionIds(executionIds)
    }

>>>>>>> 4db44f1c
    companion object {
        private fun Collection<TestSuite>.singleSourceName(): String = map { it.source }
            .distinctBy { it.requiredId() }
            .also { sources ->
                require(sources.size == 1) {
                    "Only a single test suites source is allowed for a run, but got: $sources"
                }
            }
            .single()
            .name

        private fun Collection<TestSuite>.singleVersion(): String = map { it.version }
            .distinct()
            .also { versions ->
                require(versions.size == 1) {
                    "Only a single version is supported, but got: $versions"
                }
            }
            .single()
    }
}<|MERGE_RESOLUTION|>--- conflicted
+++ resolved
@@ -7,13 +7,7 @@
 import com.saveourtool.save.entities.*
 import com.saveourtool.save.execution.ExecutionStatus
 import com.saveourtool.save.execution.TestingType
-<<<<<<< HEAD
 import com.saveourtool.save.utils.*
-=======
-import com.saveourtool.save.utils.debug
-import com.saveourtool.save.utils.info
-import com.saveourtool.save.utils.orNotFound
->>>>>>> 4db44f1c
 
 import org.slf4j.LoggerFactory
 import org.springframework.context.annotation.Lazy
@@ -41,15 +35,10 @@
     private val lnkContestProjectService: LnkContestProjectService,
     private val lnkContestExecutionService: LnkContestExecutionService,
     private val lnkExecutionTestSuiteService: LnkExecutionTestSuiteService,
-<<<<<<< HEAD
     private val lnkExecutionFileRepository: LnkExecutionFileRepository,
     @Lazy private val agentService: AgentService,
     private val agentStatusService: AgentStatusService,
     @Lazy private val newFileStorage: NewFileStorage,
-=======
-    @Lazy private val agentService: AgentService,
-    private val agentStatusService: AgentStatusService,
->>>>>>> 4db44f1c
 ) {
     private val log = LoggerFactory.getLogger(ExecutionService::class.java)
 
@@ -146,8 +135,6 @@
             executionRepository.findTopByProjectNameAndProjectOrganizationNameOrderByStartTimeDesc(name, organizationName)
 
     /**
-<<<<<<< HEAD
-=======
      * Delete executions, except participating in contests, by project name and organization
      *
      * @param name name of project
@@ -166,7 +153,6 @@
     }
 
     /**
->>>>>>> 4db44f1c
      * Get all executions, which contains provided test suite id
      *
      * @param testSuiteId
@@ -304,67 +290,6 @@
     }
 
     /**
-<<<<<<< HEAD
-     * Delete [Execution] and links to TestSuite, File, TestExecution and related Agent with AgentStatus
-     *
-     * @param execution
-     */
-    @Transactional
-    fun delete(execution: Execution) {
-        log.info {
-            "Marking execution with id = ${execution.requiredId()} as obsolete. " +
-                    "Additionally deleting link to test suites and files " +
-                    "and deleting agents with agent statuses and test executions related to this execution"
-        }
-        lnkExecutionTestSuiteService.deleteByExecution(execution.requiredId())
-        lnkExecutionFileRepository.deleteAll(lnkExecutionFileRepository.findAllByExecution(execution))
-        testExecutionRepository.deleteByExecutionIdIn(listOf(execution.requiredId()))
-        agentStatusService.deleteAgentStatusWithExecutionIds(listOf(execution.requiredId()))
-        agentService.deleteAgentByExecutionIds(listOf(execution.requiredId()))
-        executionRepository.delete(execution)
-    }
-
-    /**
-     * Delete [Execution] and links to TestSuite, File, TestExecution and related Agent with AgentStatus
-     *
-     * @param executionId
-     */
-    @Transactional
-    fun deleteById(executionId: Long) {
-        delete(getExecution(executionId))
-    }
-
-    /**
-     * Mark [Execution] as [ExecutionStatus.OBSOLETE]
-     *
-     * @param execution
-     */
-    @Transactional
-    fun markAsObsolete(execution: Execution) {
-        log.info {
-            "Marking execution with id = ${execution.requiredId()} as obsolete. " +
-                    "Additionally deleting link to test suites and files " +
-                    "and deleting agents with agent statuses and test executions related to this execution"
-        }
-        lnkExecutionTestSuiteService.deleteByExecution(execution.requiredId())
-        lnkExecutionFileRepository.deleteAll(lnkExecutionFileRepository.findAllByExecution(execution))
-        testExecutionRepository.deleteByExecutionIdIn(listOf(execution.requiredId()))
-        agentStatusService.deleteAgentStatusWithExecutionIds(listOf(execution.requiredId()))
-        agentService.deleteAgentByExecutionIds(listOf(execution.requiredId()))
-        updateExecutionStatus(execution, ExecutionStatus.OBSOLETE)
-    }
-
-    /**
-     * Mark [Execution] as [ExecutionStatus.OBSOLETE] by ID
-     *
-     * @param executionId
-     */
-    @Transactional
-    fun markAsObsoleteById(executionId: Long) {
-        markAsObsolete(getExecution(executionId))
-    }
-
-    /**
      * Unlink provided [File] from all [Execution]s
      *
      * @param file
@@ -373,7 +298,7 @@
     fun unlinkFileFromAllExecution(file: File) {
         lnkExecutionFileRepository.findAllByFile(file)
             .forEach {
-                markAsObsolete(it.execution)
+                updateExecutionStatus(it.execution, ExecutionStatus.OBSOLETE)
             }
     }
 
@@ -384,7 +309,7 @@
     fun getAssignedFiles(execution: Execution): List<FileDto> = lnkExecutionFileRepository.findAllByExecution(execution)
         .map { it.file.toDto() }
 
-=======
+    /**
      * Delete [Execution] and links to TestSuite, TestExecution and related Agent with AgentStatus
      *
      * @param executionIds
@@ -403,12 +328,12 @@
             "Delete dependencies to executions ($executionIds): links to test suites, agents with their statuses and test executions"
         }
         lnkExecutionTestSuiteService.deleteByExecutionIds(executionIds)
+        lnkExecutionFileRepository.deleteAll(lnkExecutionFileRepository.findAllByExecutionIdIn(executionIds))
         testExecutionRepository.deleteByExecutionIdIn(executionIds)
         agentStatusService.deleteAgentStatusWithExecutionIds(executionIds)
         agentService.deleteAgentByExecutionIds(executionIds)
     }
 
->>>>>>> 4db44f1c
     companion object {
         private fun Collection<TestSuite>.singleSourceName(): String = map { it.source }
             .distinctBy { it.requiredId() }
