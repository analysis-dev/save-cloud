package com.saveourtool.save.backend.service

import com.saveourtool.save.backend.configs.ConfigProperties
import com.saveourtool.save.backend.repository.*
import com.saveourtool.save.domain.*
import com.saveourtool.save.entities.*
import com.saveourtool.save.execution.ExecutionStatus
import com.saveourtool.save.execution.TestingType
<<<<<<< HEAD
import com.saveourtool.save.utils.*
=======
import com.saveourtool.save.utils.debug
import com.saveourtool.save.utils.info
import com.saveourtool.save.utils.orNotFound
>>>>>>> a4eaa2b4

import org.slf4j.LoggerFactory
import org.springframework.context.annotation.Lazy
import org.springframework.data.repository.findByIdOrNull
import org.springframework.stereotype.Service
import org.springframework.transaction.annotation.Transactional
import org.springframework.web.server.ResponseStatusException

import java.time.LocalDateTime
import java.util.Optional

/**
 * Service that is used to manipulate executions
 */
@Suppress("LongParameterList")
@Service
class ExecutionService(
    private val executionRepository: ExecutionRepository,
    private val projectService: ProjectService,
    private val userRepository: UserRepository,
    private val testRepository: TestRepository,
    private val testExecutionRepository: TestExecutionRepository,
    @Lazy private val testSuitesService: TestSuitesService,
    private val configProperties: ConfigProperties,
    private val lnkContestProjectService: LnkContestProjectService,
    private val lnkContestExecutionService: LnkContestExecutionService,
    private val lnkExecutionTestSuiteService: LnkExecutionTestSuiteService,
<<<<<<< HEAD
    @Lazy private val fileService: FileService,
    private val lnkExecutionFileRepository: LnkExecutionFileRepository,
    private val agentService: AgentService,
=======
    @Lazy private val agentService: AgentService,
>>>>>>> a4eaa2b4
    private val agentStatusService: AgentStatusService,
) {
    private val log = LoggerFactory.getLogger(ExecutionService::class.java)

    /**
     * Find execution by id
     *
     * @param id id of execution
     * @return execution if it has been found
     */
    fun findExecution(id: Long): Execution? = executionRepository.findByIdOrNull(id)

    /**
     * Get execution by id
     *
     * @param id id of [Execution]
     * @return [Execution] or exception
     */
    fun getExecution(id: Long): Execution = findExecution(id).orNotFound {
        "Not found execution with id $id"
    }

    /**
     * @param execution execution that is connected to testSuite
     * @param testSuites list of manageable [TestSuite]
     * @param files list of manageable [File]
     */
    @Transactional
    fun save(execution: Execution, testSuites: Collection<TestSuite>, files: Collection<File> = emptyList()): Execution {
        val newExecution = executionRepository.save(execution)
        testSuites.map { LnkExecutionTestSuite(newExecution, it) }.let { lnkExecutionTestSuiteService.saveAll(it) }
        files.map { LnkExecutionFile(newExecution, it) }.let { lnkExecutionFileRepository.saveAll(it) }
        return newExecution
    }

    /**
     * @param srcExecution [Execution]
     * @param newStatus [Execution.status]
     * @throws ResponseStatusException
     */
    @Transactional
    fun updateExecutionStatus(srcExecution: Execution, newStatus: ExecutionStatus) {
        val executionId = srcExecution.requiredId()
        log.debug("Updating status to $newStatus on execution id = $executionId")
        if (newStatus == ExecutionStatus.OBSOLETE) {
            log.info {
                "Marking execution with id $executionId as obsolete. Additionally cleanup dependencies to this execution"
            }
            doDeleteDependencies(listOf(executionId))
        }
        val execution = executionRepository.findWithLockingById(executionId).orNotFound()
        val updatedExecution = execution.apply {
            status = newStatus
        }
        if (updatedExecution.status == ExecutionStatus.FINISHED || updatedExecution.status == ExecutionStatus.ERROR) {
            // execution is completed, we can update end time
            updatedExecution.endTime = LocalDateTime.now()

            if (execution.type == TestingType.CONTEST_MODE && updatedExecution.status == ExecutionStatus.FINISHED) {
                // maybe this execution is the new best execution under a certain contest
                lnkContestProjectService.updateBestExecution(execution)
            }

            // if the tests are stuck in the READY_FOR_TESTING or RUNNING status
            testExecutionRepository.findByStatusListAndExecutionId(listOf(TestResultStatus.READY_FOR_TESTING, TestResultStatus.RUNNING), execution.requiredId()).map { testExec ->
                log.debug {
                    "Test execution id=${testExec.id} has status ${testExec.status} while execution id=${updatedExecution.id} has status ${updatedExecution.status}. " +
                            "Will mark it ${TestResultStatus.INTERNAL_ERROR}"
                }
                testExec.status = TestResultStatus.INTERNAL_ERROR
                testExecutionRepository.save(testExec)
            }
        }
        executionRepository.save(updatedExecution)
    }

    /**
     * @param name name of project
     * @param organization organization of project
     * @return list of execution
     */
    fun getExecutionByNameAndOrganization(name: String, organization: Organization) =
            executionRepository.getAllByProjectNameAndProjectOrganization(name, organization)

    /**
     * @param name name of project
     * @param organization organization of project
     * @param start start date
     * @param end end date
     * @return list of executions
     */
    fun getExecutionByNameAndOrganizationAndStartTimeBetween(
        name: String,
        organization: Organization,
        start: LocalDateTime,
        end: LocalDateTime
    ) =
            executionRepository.findByProjectNameAndProjectOrganizationAndStartTimeBetween(name, organization, start, end)

    /**
     * Get latest (by start time an) execution by project name and organization
     *
     * @param name name of project
     * @param organizationName name of organization of project
     * @return execution or null if it was not found
     */
    fun getLatestExecutionByProjectNameAndProjectOrganizationName(name: String, organizationName: String): Optional<Execution> =
            executionRepository.findTopByProjectNameAndProjectOrganizationNameOrderByStartTimeDesc(name, organizationName)

    /**
     * Delete executions, except participating in contests, by project name and organization
     *
     * @param name name of project
     * @param organization organization of project
     * @return Unit
     */
    @Suppress("IDENTIFIER_LENGTH")
    @Transactional
    fun deleteExecutionExceptParticipatingInContestsByProjectNameAndProjectOrganization(name: String, organization: Organization) {
        executionRepository.getAllByProjectNameAndProjectOrganization(name, organization)
            .filter {
                lnkContestExecutionService.findContestByExecution(it) == null
            }
            .map { it.requiredId() }
            .let { deleteByIds(it) }
    }

    /**
     * Get all executions, which contains provided test suite id
     *
     * @param testSuiteId
     * @return list of [Execution]'s
     */
    fun getExecutionsByTestSuiteId(testSuiteId: Long): List<Execution> =
            lnkExecutionTestSuiteService.getAllExecutionsByTestSuiteId(testSuiteId)

    /**
     * @param projectCoordinates
     * @param testSuiteIds
     * @param fileIds
     * @param username
     * @param sdk
     * @param execCmd
     * @param batchSizeForAnalyzer
     * @param testingType
     * @param contestName
     * @return new [Execution] with provided values
     */
    @Suppress("LongParameterList", "TOO_MANY_PARAMETERS")
    @Transactional
    fun createNew(
        projectCoordinates: ProjectCoordinates,
        testSuiteIds: List<Long>,
        fileIds: List<Long>,
        username: String,
        sdk: Sdk,
        execCmd: String?,
        batchSizeForAnalyzer: String?,
        testingType: TestingType,
        contestName: String?,
    ): Execution {
    ): Mono<Execution> = blockingToMono {
        val project = with(projectCoordinates) {
            projectService.findByNameAndOrganizationNameAndCreatedStatus(projectName, organizationName).orNotFound {
                "Not found project $projectName in $organizationName"
            }
        }
        doCreateNew(
            project = project,
            testSuites = testSuiteIds.map { testSuitesService.getById(it) },
            allTests = testSuiteIds.flatMap { testRepository.findAllByTestSuiteId(it) }
                .count()
                .toLong(),
            files = fileIds.map { fileService.get(it) },
            username = username,
            sdk = sdk.toString(),
            execCmd = execCmd,
            batchSizeForAnalyzer = batchSizeForAnalyzer,
            testingType = testingType,
            contestName,
        )
    }

    /**
     * @param execution
     * @param username
     * @return new [Execution] with values taken from [execution]
     */
    @Transactional
    fun createNewCopy(
        execution: Execution,
        username: String,
    ): Mono<Execution> = blockingToMono {
        val testSuites = lnkExecutionTestSuiteService.getAllTestSuitesByExecution(execution)
        val files = lnkExecutionFileRepository.findAllByExecutionId(execution.requiredId()).map { it.file }
        doCreateNew(
            project = execution.project,
            testSuites = testSuites,
            allTests = execution.allTests,
            files = files,
            username = username,
            sdk = execution.sdk,
            execCmd = execution.execCmd,
            batchSizeForAnalyzer = execution.batchSizeForAnalyzer,
            testingType = execution.type,
            contestName = lnkContestExecutionService.takeIf { execution.type == TestingType.CONTEST_MODE }
                ?.findContestByExecution(execution)?.name,
        )
    }

    @Suppress("LongParameterList", "TOO_MANY_PARAMETERS", "UnsafeCallOnNullableType")
    private fun doCreateNew(
        project: Project,
        testSuites: List<TestSuite>,
        allTests: Long,
        files: List<File>,
        username: String,
        sdk: String,
        execCmd: String?,
        batchSizeForAnalyzer: String?,
        testingType: TestingType,
        contestName: String?,
    ): Execution {
        val user = userRepository.findByName(username).orNotFound {
            "Not found user $username"
        }
        val execution = Execution(
            project = project,
            startTime = LocalDateTime.now(),
            endTime = null,
            status = ExecutionStatus.PENDING,
            batchSize = configProperties.initialBatchSize,
            type = testingType,
            version = testSuites.singleVersion(),
            allTests = allTests,
            runningTests = 0,
            passedTests = 0,
            failedTests = 0,
            skippedTests = 0,
            unmatchedChecks = 0,
            matchedChecks = 0,
            expectedChecks = 0,
            unexpectedChecks = 0,
            sdk = sdk,
            user = user,
            execCmd = execCmd,
            batchSizeForAnalyzer = batchSizeForAnalyzer,
            testSuiteSourceName = testSuites.singleSourceName(),
            score = null,
        )

        val savedExecution = executionRepository.save(execution)
        testSuites.map { LnkExecutionTestSuite(savedExecution, it) }.let { lnkExecutionTestSuiteService.saveAll(it) }
        files.map { LnkExecutionFile(savedExecution, it) }.let { lnkExecutionFileRepository.saveAll(it) }
        if (testingType == TestingType.CONTEST_MODE) {
            lnkContestExecutionService.createLink(
                savedExecution, requireNotNull(contestName) {
                    "Requested execution type is ${TestingType.CONTEST_MODE} but no contest name has been specified"
                }
            )
        }
        log.info("Created a new execution id=${savedExecution.id} for project id=${project.id}")
        return savedExecution
    }

    /**
<<<<<<< HEAD
     * Mark [Execution] as [ExecutionStatus.OBSOLETE]
     *
     * @param executionId ID of [Execution]
     */
    @Transactional
    fun markAsObsolete(executionId: Long) {
        findExecution(executionId)
            .orNotFound {
                "Not found execution with id $executionId"
            }
            .let { execution ->
                markAsObsolete(execution)
            }
    }

    /**
     * Mark [Execution] as [ExecutionStatus.OBSOLETE]
     *
     * @param execution
     */
    @Transactional
    fun markAsObsolete(execution: Execution) {
        log.info { "Mark execution with id = ${execution.requiredId()} as obsolete. Additionally delete link to test suites and files" }
        lnkExecutionTestSuiteService.deleteByExecution(execution.requiredId())
        lnkExecutionFileRepository.deleteAll(lnkExecutionFileRepository.findAllByExecution(execution))
        updateExecutionStatus(execution, ExecutionStatus.OBSOLETE)
        // Delete agents, which related to the test suites
        agentStatusService.deleteAgentStatusWithExecutionId(execution.requiredId())
        agentService.deleteAgentByExecutionId(execution.requiredId())
    }

    /**
     * @param execution
     * @return all [File]s are assigned to provided [Execution]
     */
    fun getFiles(execution: Execution): List<File> = execution
        .let { lnkExecutionFileRepository.findAllByExecution(it) }
        .map { it.file }

    /**
     * @param executionId
     */
    fun getFiles(executionId: Long): List<File> = getFiles(getExecution(executionId))

=======
     * Delete [Execution] and links to TestSuite, TestExecution and related Agent with AgentStatus
     *
     * @param executionIds
     */
    @Transactional
    fun deleteByIds(executionIds: List<Long>) {
        log.info {
            "Deleting executions with id in $executionIds. Additionally cleanup dependencies to these executions"
        }
        // dependencies will be cleanup by cascade constrains
        executionRepository.deleteAllById(executionIds)
    }

    private fun doDeleteDependencies(executionIds: List<Long>) {
        log.info {
            "Delete dependencies to executions ($executionIds): links to test suites, agents with their statuses and test executions"
        }
        lnkExecutionTestSuiteService.deleteByExecutionIds(executionIds)
        testExecutionRepository.deleteByExecutionIdIn(executionIds)
        agentStatusService.deleteAgentStatusWithExecutionIds(executionIds)
        agentService.deleteAgentByExecutionIds(executionIds)
    }

>>>>>>> a4eaa2b4
    companion object {
        private fun Collection<TestSuite>.singleSourceName(): String = map { it.source }
            .distinctBy { it.requiredId() }
            .also { sources ->
                require(sources.size == 1) {
                    "Only a single test suites source is allowed for a run, but got: $sources"
                }
            }
            .single()
            .name

        private fun Collection<TestSuite>.singleVersion(): String = map { it.version }
            .distinct()
            .also { versions ->
                require(versions.size == 1) {
                    "Only a single version is supported, but got: $versions"
                }
            }
            .single()
    }
}<|MERGE_RESOLUTION|>--- conflicted
+++ resolved
@@ -6,13 +6,8 @@
 import com.saveourtool.save.entities.*
 import com.saveourtool.save.execution.ExecutionStatus
 import com.saveourtool.save.execution.TestingType
-<<<<<<< HEAD
 import com.saveourtool.save.utils.*
-=======
-import com.saveourtool.save.utils.debug
-import com.saveourtool.save.utils.info
-import com.saveourtool.save.utils.orNotFound
->>>>>>> a4eaa2b4
+
 
 import org.slf4j.LoggerFactory
 import org.springframework.context.annotation.Lazy
@@ -40,13 +35,9 @@
     private val lnkContestProjectService: LnkContestProjectService,
     private val lnkContestExecutionService: LnkContestExecutionService,
     private val lnkExecutionTestSuiteService: LnkExecutionTestSuiteService,
-<<<<<<< HEAD
     @Lazy private val fileService: FileService,
     private val lnkExecutionFileRepository: LnkExecutionFileRepository,
-    private val agentService: AgentService,
-=======
     @Lazy private val agentService: AgentService,
->>>>>>> a4eaa2b4
     private val agentStatusService: AgentStatusService,
 ) {
     private val log = LoggerFactory.getLogger(ExecutionService::class.java)
@@ -313,39 +304,6 @@
     }
 
     /**
-<<<<<<< HEAD
-     * Mark [Execution] as [ExecutionStatus.OBSOLETE]
-     *
-     * @param executionId ID of [Execution]
-     */
-    @Transactional
-    fun markAsObsolete(executionId: Long) {
-        findExecution(executionId)
-            .orNotFound {
-                "Not found execution with id $executionId"
-            }
-            .let { execution ->
-                markAsObsolete(execution)
-            }
-    }
-
-    /**
-     * Mark [Execution] as [ExecutionStatus.OBSOLETE]
-     *
-     * @param execution
-     */
-    @Transactional
-    fun markAsObsolete(execution: Execution) {
-        log.info { "Mark execution with id = ${execution.requiredId()} as obsolete. Additionally delete link to test suites and files" }
-        lnkExecutionTestSuiteService.deleteByExecution(execution.requiredId())
-        lnkExecutionFileRepository.deleteAll(lnkExecutionFileRepository.findAllByExecution(execution))
-        updateExecutionStatus(execution, ExecutionStatus.OBSOLETE)
-        // Delete agents, which related to the test suites
-        agentStatusService.deleteAgentStatusWithExecutionId(execution.requiredId())
-        agentService.deleteAgentByExecutionId(execution.requiredId())
-    }
-
-    /**
      * @param execution
      * @return all [File]s are assigned to provided [Execution]
      */
@@ -358,7 +316,7 @@
      */
     fun getFiles(executionId: Long): List<File> = getFiles(getExecution(executionId))
 
-=======
+    /**
      * Delete [Execution] and links to TestSuite, TestExecution and related Agent with AgentStatus
      *
      * @param executionIds
@@ -382,7 +340,6 @@
         agentService.deleteAgentByExecutionIds(executionIds)
     }
 
->>>>>>> a4eaa2b4
     companion object {
         private fun Collection<TestSuite>.singleSourceName(): String = map { it.source }
             .distinctBy { it.requiredId() }
