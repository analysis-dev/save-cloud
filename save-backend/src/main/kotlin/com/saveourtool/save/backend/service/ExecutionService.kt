--- conflicted
+++ resolved
@@ -111,17 +111,12 @@
             )?.let { execution ->
                 require(execution.version == null) { "Execution was already updated" }
                 execution.version = executionInitializationDto.version
-<<<<<<< HEAD
-                execution.testSuiteIds = executionInitializationDto.testSuiteIds
-                execution.resourcesRootPath = FilenameUtils.separatorsToUnix(executionInitializationDto.resourcesRootPath)
-=======
                 execution.formatAndSetTestSuiteIds(executionInitializationDto.testSuiteIds)
                 execution.allTests = executionInitializationDto.testSuiteIds
                     .flatMap { testRepository.findAllByTestSuiteId(it) }
                     .count()
                     .toLong()
-                execution.resourcesRootPath = executionInitializationDto.resourcesRootPath
->>>>>>> 2af6e565
+                execution.resourcesRootPath = FilenameUtils.separatorsToUnix(executionInitializationDto.resourcesRootPath)
                 execution.execCmd = executionInitializationDto.execCmd
                 execution.batchSizeForAnalyzer = executionInitializationDto.batchSizeForAnalyzer
                 executionRepository.save(execution)
