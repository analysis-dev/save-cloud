--- conflicted
+++ resolved
@@ -351,10 +351,6 @@
     @Transactional
     fun unlinkTestSuiteFromAllExecution(testSuites: List<TestSuite>) {
         lnkExecutionTestSuiteRepository.findAllByTestSuiteIn(testSuites)
-<<<<<<< HEAD
-            .also {
-                lnkExecutionTestSuiteRepository.deleteAll(it)
-=======
             .also { links ->
                 val linksByExecutions = lnkExecutionTestSuiteRepository.findByExecutionIdIn(links.map { it.execution.requiredId() })
                 require(
@@ -363,7 +359,6 @@
                     "Expected that we remove all test suites related to a single execution at once"
                 }
                 lnkExecutionTestSuiteRepository.deleteAll(links)
->>>>>>> e6b9ebe9
             }
             .map { it.execution }
             .forEach {
