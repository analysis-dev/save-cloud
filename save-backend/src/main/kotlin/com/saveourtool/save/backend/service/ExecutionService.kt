package com.saveourtool.save.backend.service

import com.saveourtool.save.backend.configs.ConfigProperties
import com.saveourtool.save.backend.repository.*
import com.saveourtool.save.backend.utils.ErrorMessage
import com.saveourtool.save.backend.utils.getOrThrowBadRequest
import com.saveourtool.save.domain.*
import com.saveourtool.save.entities.*
import com.saveourtool.save.execution.ExecutionStatus
import com.saveourtool.save.execution.TestingType
import com.saveourtool.save.test.TestsSourceSnapshotDto
import com.saveourtool.save.utils.*

import arrow.core.Either
import arrow.core.left
import arrow.core.right
import org.slf4j.LoggerFactory
import org.springframework.context.annotation.Lazy
import org.springframework.data.repository.findByIdOrNull
import org.springframework.http.HttpStatus
import org.springframework.stereotype.Service
import org.springframework.transaction.annotation.Transactional
import org.springframework.web.server.ResponseStatusException

import java.time.LocalDateTime
import java.util.Optional

/**
 * Service that is used to manipulate executions
 */
@Suppress("LongParameterList")
@Service
class ExecutionService(
    private val executionRepository: ExecutionRepository,
    private val projectService: ProjectService,
    private val userRepository: UserRepository,
    private val testRepository: TestRepository,
    private val testExecutionRepository: TestExecutionRepository,
    @Lazy private val testSuitesService: TestSuitesService,
    private val configProperties: ConfigProperties,
    private val lnkContestProjectService: LnkContestProjectService,
    private val lnkContestExecutionService: LnkContestExecutionService,
    private val lnkExecutionTestSuiteService: LnkExecutionTestSuiteService,
    private val fileRepository: FileRepository,
    private val lnkExecutionFileRepository: LnkExecutionFileRepository,
    private val lnkExecutionTestSuiteRepository: LnkExecutionTestSuiteRepository,
    @Lazy private val agentService: AgentService,
    private val agentStatusService: AgentStatusService,
    private val testAnalysisService: TestAnalysisService,
    @Lazy private val testsSourceVersionService: TestsSourceVersionService,
) {
    private val log = LoggerFactory.getLogger(ExecutionService::class.java)

    /**
     * Find execution by id
     *
     * @param id id of execution
     * @return execution if it has been found
     */
    fun findExecution(id: Long): Execution? = executionRepository.findByIdOrNull(id)

    /**
     * Get execution by id
     *
     * @param id id of [Execution]
     * @return [Execution] or exception
     */
    fun getExecution(id: Long): Execution = findExecution(id).orNotFound {
        "Not found execution with id $id"
    }

    /**
     * @param execution execution that is connected to testSuite
     * @param testSuites list of manageable [TestSuite]
     * @param files list of manageable [File]
     */
    @Transactional
    fun save(execution: Execution, testSuites: Collection<TestSuite>, files: Collection<File> = emptyList()): Execution {
        val newExecution = executionRepository.save(execution)
        testSuites.map { LnkExecutionTestSuite(newExecution, it) }.let { lnkExecutionTestSuiteService.saveAll(it) }
        files.map { LnkExecutionFile(newExecution, it) }.let { lnkExecutionFileRepository.saveAll(it) }
        return newExecution
    }

    /**
     * @param srcExecution [Execution]
     * @param newStatus [Execution.status]
     * @throws ResponseStatusException
     */
    @Transactional
    fun updateExecutionStatus(srcExecution: Execution, newStatus: ExecutionStatus) {
        val executionId = srcExecution.requiredId()
        log.debug("Updating status to $newStatus on execution id = $executionId")
        if (newStatus == ExecutionStatus.OBSOLETE) {
            log.info {
                "Marking execution with id $executionId as obsolete. Additionally cleanup dependencies to this execution"
            }
            doDeleteDependencies(listOf(executionId))
        }
        val execution = executionRepository.findWithLockingById(executionId).orNotFound()
        val updatedExecution = execution.apply {
            status = newStatus
        }
        if (updatedExecution.status == ExecutionStatus.FINISHED || updatedExecution.status == ExecutionStatus.ERROR) {
            // execution is completed, we can update end time
            updatedExecution.endTime = LocalDateTime.now()

            if (execution.type == TestingType.CONTEST_MODE && updatedExecution.status == ExecutionStatus.FINISHED) {
                // maybe this execution is the new best execution under a certain contest
                lnkContestProjectService.updateBestExecution(execution)
            }

            // if the tests are stuck in the READY_FOR_TESTING or RUNNING status
            testExecutionRepository.findByStatusListAndExecutionId(listOf(TestResultStatus.READY_FOR_TESTING, TestResultStatus.RUNNING), execution.requiredId()).map { testExec ->
                log.debug {
                    "Test execution id=${testExec.id} has status ${testExec.status} while execution id=${updatedExecution.id} has status ${updatedExecution.status}. " +
                            "Will mark it ${TestResultStatus.INTERNAL_ERROR}"
                }
                testExec.status = TestResultStatus.INTERNAL_ERROR
                testExecutionRepository.save(testExec)
            }
        }
        executionRepository.save(updatedExecution)

        /*
         * Test analysis: update the in-memory statistics.
         */
        if (updatedExecution.status == ExecutionStatus.FINISHED) {
            testAnalysisService.updateStatistics(updatedExecution)
        }
    }

    /**
     * @param name name of project
     * @param organization organization of project
     * @return list of execution
     */
    fun getExecutionByNameAndOrganization(name: String, organization: Organization) =
            executionRepository.getAllByProjectNameAndProjectOrganization(name, organization)

    /**
     * @param name name of project
     * @param organization organization of project
     * @param start start date
     * @param end end date
     * @return list of executions
     */
    fun getExecutionByNameAndOrganizationAndStartTimeBetween(
        name: String,
        organization: Organization,
        start: LocalDateTime,
        end: LocalDateTime
    ) =
            executionRepository.findByProjectNameAndProjectOrganizationAndStartTimeBetween(name, organization, start, end)

    /**
     * Get latest (by start time an) execution by project name and organization
     *
     * @param name name of project
     * @param organizationName name of organization of project
     * @return execution or null if it was not found
     */
    fun getLatestExecutionByProjectNameAndProjectOrganizationName(name: String, organizationName: String): Optional<Execution> =
            executionRepository.findTopByProjectNameAndProjectOrganizationNameOrderByStartTimeDesc(name, organizationName)

    /**
     * Delete executions, except participating in contests, by project name and organization
     *
     * @param name name of project
     * @param organization organization of project
     * @return Unit
     */
    @Suppress("IDENTIFIER_LENGTH")
    @Transactional
    fun deleteExecutionExceptParticipatingInContestsByProjectNameAndProjectOrganization(name: String, organization: Organization) {
        executionRepository.getAllByProjectNameAndProjectOrganization(name, organization)
            .filter {
                lnkContestExecutionService.findContestByExecution(it) == null
            }
            .map { it.requiredId() }
            .let { deleteByIds(it) }
    }

    /**
     * @param projectCoordinates
     * @param testSuiteIds
     * @param testsVersion
     * @param fileIds
     * @param username
     * @param sdk
     * @param execCmd
     * @param batchSizeForAnalyzer
     * @param testingType
     * @param contestName
     * @return new [Execution] with provided values
     */
    @Suppress("LongParameterList", "TOO_MANY_PARAMETERS")
    @Transactional
    fun createNew(
        projectCoordinates: ProjectCoordinates,
        testSuiteIds: List<Long>,
        testsVersion: String?,
        fileIds: List<Long>,
        username: String,
        sdk: Sdk,
        execCmd: String?,
        batchSizeForAnalyzer: String?,
        testingType: TestingType,
        contestName: String?,
    ): Execution {
        val project = with(projectCoordinates) {
            projectService.findByNameAndOrganizationNameAndCreatedStatus(projectName, organizationName).orNotFound {
                "Not found project $projectName in $organizationName"
            }
        }
        val testSuites = testSuiteIds.map { testSuitesService.getById(it) }
        return doCreateNew(
            project = project,
            testSuites = testSuites,
<<<<<<< HEAD
            testsVersion = testsVersion,
=======
            testsVersion = testsVersion?.validateTestsVersion(testSuites),
>>>>>>> 073abde4
            allTests = testSuiteIds.flatMap { testRepository.findAllByTestSuiteId(it) }
                .count()
                .toLong(),
            files = fileIds.map { fileRepository.getByIdOrNotFound(it) },
            username = username,
            sdk = sdk.toString(),
            execCmd = execCmd,
            batchSizeForAnalyzer = batchSizeForAnalyzer,
            testingType = testingType,
            contestName,
        )
    }

<<<<<<< HEAD
    private fun String.validateTestsVersion(snapshot: TestsSourceSnapshot): String {
        testsSourceVersionService.doesVersionExist(snapshot.source.requiredId(), this)
            .takeIf { it }
            .orResponseStatusException(HttpStatus.BAD_REQUEST) {
                "Provided tests version $this doesn't belong to tests snapshot $snapshot"
            }
=======
    private fun String.validateTestsVersion(testSuites: Collection<TestSuite>): String {
        require(testSuites.singleVersion().getOrThrowBadRequest() == this) {
            "Provided tests version $this doesn't match to calculated version from test suties"
        }
>>>>>>> 073abde4
        return this
    }

    /**
     * @param execution
     * @param username
     * @return new [Execution] with values taken from [execution]
     */
    @Transactional
    fun createNewCopy(
        execution: Execution,
        username: String,
    ): Execution {
        val testSuites = lnkExecutionTestSuiteService.getAllTestSuitesByExecution(execution)
        val files = lnkExecutionFileRepository.findAllByExecution(execution).map { it.file }
        return doCreateNew(
            project = execution.project,
            testSuites = testSuites,
<<<<<<< HEAD
            testsVersion = execution.version.orEmpty(),
=======
            testsVersion = execution.version,
>>>>>>> 073abde4
            allTests = execution.allTests,
            files = files,
            username = username,
            sdk = execution.sdk,
            execCmd = execution.execCmd,
            batchSizeForAnalyzer = execution.batchSizeForAnalyzer,
            testingType = execution.type,
            contestName = lnkContestExecutionService.takeIf { execution.type == TestingType.CONTEST_MODE }
                ?.findContestByExecution(execution)?.name,
        )
    }

    @Suppress("LongParameterList", "TOO_MANY_PARAMETERS", "UnsafeCallOnNullableType")
    private fun doCreateNew(
        project: Project,
        testSuites: List<TestSuite>,
        testsVersion: String?,
        allTests: Long,
        files: List<File>,
        username: String,
        sdk: String,
        execCmd: String?,
        batchSizeForAnalyzer: String?,
        testingType: TestingType,
        contestName: String?,
    ): Execution {
        val user = userRepository.findByName(username).orNotFound {
            "Not found user $username"
        }
        val snapshot = testSuites.singleSnapshot().getOrThrowBadRequest()
        val execution = Execution(
            project = project,
            startTime = LocalDateTime.now(),
            endTime = null,
            status = ExecutionStatus.PENDING,
            batchSize = configProperties.initialBatchSize,
            type = testingType,
<<<<<<< HEAD
            version = testsVersion?.validateTestsVersion(snapshot) ?: snapshot.commitId,
=======
            version = testsVersion ?: testSuites.singleVersion().getOrThrowBadRequest(),
>>>>>>> 073abde4
            allTests = allTests,
            runningTests = 0,
            passedTests = 0,
            failedTests = 0,
            skippedTests = 0,
            unmatchedChecks = 0,
            matchedChecks = 0,
            expectedChecks = 0,
            unexpectedChecks = 0,
            sdk = sdk,
            user = user,
            execCmd = execCmd,
            batchSizeForAnalyzer = batchSizeForAnalyzer,
            testSuiteSourceName = snapshot.source.name,
            score = null,
        )

        val savedExecution = executionRepository.save(execution)
        testSuites.map { LnkExecutionTestSuite(savedExecution, it) }.let { lnkExecutionTestSuiteService.saveAll(it) }
        files.map { LnkExecutionFile(savedExecution, it) }.let { lnkExecutionFileRepository.saveAll(it) }
        if (testingType == TestingType.CONTEST_MODE) {
            lnkContestExecutionService.createLink(
                savedExecution, requireNotNull(contestName) {
                    "Requested execution type is ${TestingType.CONTEST_MODE} but no contest name has been specified"
                }
            )
        }
        log.info("Created a new execution id=${savedExecution.id} for project id=${project.id}")
        return savedExecution
    }

    /**
     * Unlink provided [File] from all [Execution]s
     *
     * @param file
     */
    @Transactional
    fun unlinkFileFromAllExecution(file: File) {
        lnkExecutionFileRepository.findAllByFile(file)
            .also {
                lnkExecutionFileRepository.deleteAll(it)
            }
            .map { it.execution }
            .forEach {
                updateExecutionStatus(it, ExecutionStatus.OBSOLETE)
            }
    }

    /**
     * Unlink provided list of [TestSuite]s from all [Execution]s
     *
     * @param testSuites
     */
    @Transactional
    fun unlinkTestSuitesFromAllExecution(testSuites: List<TestSuite>) {
        lnkExecutionTestSuiteRepository.findAllByTestSuiteIn(testSuites)
            .also { links ->
                val linksByExecutions = lnkExecutionTestSuiteRepository.findByExecutionIdIn(links.map { it.execution.requiredId() })
                require(
                    linksByExecutions.isEmpty() || linksByExecutions.size == links.size
                ) {
                    "Expected that we remove all test suites related to a single execution at once"
                }
                lnkExecutionTestSuiteRepository.deleteAll(links)
            }
            .map { it.execution }
            .forEach {
                updateExecutionStatus(it, ExecutionStatus.OBSOLETE)
            }
    }

    /**
     * @param execution
     * @return all [FileDto]s are assigned to provided [Execution]
     */
    fun getAssignedFiles(execution: Execution): List<FileDto> = lnkExecutionFileRepository.findAllByExecution(execution)
        .map { it.file.toDto() }

    /**
     * Delete [Execution] and links to TestSuite, TestExecution and related Agent with AgentStatus
     *
     * @param executionIds
     */
    @Transactional
    fun deleteByIds(executionIds: List<Long>) {
        log.info {
            "Deleting executions with id in $executionIds. Additionally cleanup dependencies to these executions"
        }
        // dependencies will be cleanup by cascade constrains
        executionRepository.deleteAllById(executionIds)
    }

    private fun doDeleteDependencies(executionIds: List<Long>) {
        log.info {
            "Delete dependencies to executions ($executionIds): links to test suites and files, agents with their statuses and test executions"
        }
        lnkExecutionTestSuiteService.deleteByExecutionIds(executionIds)
        lnkExecutionFileRepository.deleteAllByExecutionIdIn(executionIds)
        testExecutionRepository.deleteByExecutionIdIn(executionIds)
        agentStatusService.deleteAgentStatusWithExecutionIds(executionIds)
        agentService.deleteAgentByExecutionIds(executionIds)
    }

    companion object {
        private fun Collection<TestSuite>.singleSnapshot(): Either<ErrorMessage, TestsSourceSnapshot> = map { it.sourceSnapshot }
            .distinct()
            .let { snapshots ->
                when (snapshots.size) {
                    1 -> snapshots[0]
                        .right()

                    else -> ErrorMessage("Only a single tests snapshot is supported, but got: $snapshots")
                        .left()
                }
            }
    }
}<|MERGE_RESOLUTION|>--- conflicted
+++ resolved
@@ -217,11 +217,7 @@
         return doCreateNew(
             project = project,
             testSuites = testSuites,
-<<<<<<< HEAD
             testsVersion = testsVersion,
-=======
-            testsVersion = testsVersion?.validateTestsVersion(testSuites),
->>>>>>> 073abde4
             allTests = testSuiteIds.flatMap { testRepository.findAllByTestSuiteId(it) }
                 .count()
                 .toLong(),
@@ -235,22 +231,6 @@
         )
     }
 
-<<<<<<< HEAD
-    private fun String.validateTestsVersion(snapshot: TestsSourceSnapshot): String {
-        testsSourceVersionService.doesVersionExist(snapshot.source.requiredId(), this)
-            .takeIf { it }
-            .orResponseStatusException(HttpStatus.BAD_REQUEST) {
-                "Provided tests version $this doesn't belong to tests snapshot $snapshot"
-            }
-=======
-    private fun String.validateTestsVersion(testSuites: Collection<TestSuite>): String {
-        require(testSuites.singleVersion().getOrThrowBadRequest() == this) {
-            "Provided tests version $this doesn't match to calculated version from test suties"
-        }
->>>>>>> 073abde4
-        return this
-    }
-
     /**
      * @param execution
      * @param username
@@ -266,11 +246,7 @@
         return doCreateNew(
             project = execution.project,
             testSuites = testSuites,
-<<<<<<< HEAD
-            testsVersion = execution.version.orEmpty(),
-=======
             testsVersion = execution.version,
->>>>>>> 073abde4
             allTests = execution.allTests,
             files = files,
             username = username,
@@ -308,11 +284,7 @@
             status = ExecutionStatus.PENDING,
             batchSize = configProperties.initialBatchSize,
             type = testingType,
-<<<<<<< HEAD
             version = testsVersion?.validateTestsVersion(snapshot) ?: snapshot.commitId,
-=======
-            version = testsVersion ?: testSuites.singleVersion().getOrThrowBadRequest(),
->>>>>>> 073abde4
             allTests = allTests,
             runningTests = 0,
             passedTests = 0,
@@ -344,6 +316,15 @@
         return savedExecution
     }
 
+    private fun String.validateTestsVersion(snapshot: TestsSourceSnapshot): String {
+        testsSourceVersionService.doesVersionExist(snapshot.source.requiredId(), this)
+            .takeIf { it }
+            .orResponseStatusException(HttpStatus.BAD_REQUEST) {
+                "Provided tests version $this doesn't belong to tests snapshot $snapshot"
+            }
+        return this
+    }
+
     /**
      * Unlink provided [File] from all [Execution]s
      *
