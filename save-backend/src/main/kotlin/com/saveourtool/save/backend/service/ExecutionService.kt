--- conflicted
+++ resolved
@@ -8,10 +8,6 @@
 import com.saveourtool.save.execution.ExecutionStatus
 import com.saveourtool.save.execution.TestingType
 import com.saveourtool.save.utils.*
-<<<<<<< HEAD
-
-=======
->>>>>>> 5ea1a528
 
 import org.slf4j.LoggerFactory
 import org.springframework.context.annotation.Lazy
@@ -39,10 +35,7 @@
     private val lnkContestProjectService: LnkContestProjectService,
     private val lnkContestExecutionService: LnkContestExecutionService,
     private val lnkExecutionTestSuiteService: LnkExecutionTestSuiteService,
-<<<<<<< HEAD
     @Lazy private val fileService: FileService,
-=======
->>>>>>> 5ea1a528
     private val lnkExecutionFileRepository: LnkExecutionFileRepository,
     @Lazy private val agentService: AgentService,
     private val agentStatusService: AgentStatusService,
@@ -185,11 +178,7 @@
     /**
      * @param projectCoordinates
      * @param testSuiteIds
-<<<<<<< HEAD
      * @param fileIds
-=======
-     * @param fileKeys
->>>>>>> 5ea1a528
      * @param username
      * @param sdk
      * @param execCmd
@@ -203,11 +192,7 @@
     fun createNew(
         projectCoordinates: ProjectCoordinates,
         testSuiteIds: List<Long>,
-<<<<<<< HEAD
         fileIds: List<Long>,
-=======
-        fileKeys: List<FileKey>,
->>>>>>> 5ea1a528
         username: String,
         sdk: Sdk,
         execCmd: String?,
@@ -215,28 +200,18 @@
         testingType: TestingType,
         contestName: String?,
     ): Execution {
-    ): Mono<Execution> = blockingToMono {
         val project = with(projectCoordinates) {
             projectService.findByNameAndOrganizationNameAndCreatedStatus(projectName, organizationName).orNotFound {
                 "Not found project $projectName in $organizationName"
             }
         }
-<<<<<<< HEAD
-        doCreateNew(
-=======
-        val files = fileKeys.map { newFileStorage.getFileEntityByFileKey(it) }
         return doCreateNew(
->>>>>>> 5ea1a528
             project = project,
             testSuites = testSuiteIds.map { testSuitesService.getById(it) },
             allTests = testSuiteIds.flatMap { testRepository.findAllByTestSuiteId(it) }
                 .count()
                 .toLong(),
-<<<<<<< HEAD
             files = fileIds.map { fileService.get(it) },
-=======
-            files = files,
->>>>>>> 5ea1a528
             username = username,
             sdk = sdk.toString(),
             execCmd = execCmd,
@@ -255,17 +230,10 @@
     fun createNewCopy(
         execution: Execution,
         username: String,
-<<<<<<< HEAD
-    ): Mono<Execution> = blockingToMono {
-        val testSuites = lnkExecutionTestSuiteService.getAllTestSuitesByExecution(execution)
-        val files = lnkExecutionFileRepository.findAllByExecutionId(execution.requiredId()).map { it.file }
-        doCreateNew(
-=======
     ): Execution {
         val testSuites = lnkExecutionTestSuiteService.getAllTestSuitesByExecution(execution)
         val files = lnkExecutionFileRepository.findAllByExecution(execution).map { it.file }
         return doCreateNew(
->>>>>>> 5ea1a528
             project = execution.project,
             testSuites = testSuites,
             allTests = execution.allTests,
@@ -336,19 +304,6 @@
     }
 
     /**
-<<<<<<< HEAD
-     * @param execution
-     * @return all [File]s are assigned to provided [Execution]
-     */
-    fun getFiles(execution: Execution): List<File> = execution
-        .let { lnkExecutionFileRepository.findAllByExecution(it) }
-        .map { it.file }
-
-    /**
-     * @param executionId
-     */
-    fun getFiles(executionId: Long): List<File> = getFiles(getExecution(executionId))
-=======
      * Unlink provided [File] from all [Execution]s
      *
      * @param file
@@ -371,7 +326,6 @@
      */
     fun getAssignedFiles(execution: Execution): List<FileDto> = lnkExecutionFileRepository.findAllByExecution(execution)
         .map { it.file.toDto() }
->>>>>>> 5ea1a528
 
     /**
      * Delete [Execution] and links to TestSuite, TestExecution and related Agent with AgentStatus
