--- conflicted
+++ resolved
@@ -26,14 +26,10 @@
 class TestSuitesSourceInternalController(
     private val testsSourceVersionService: TestsSourceVersionService,
     @Lazy
-<<<<<<< HEAD
     private val migrationStorage: MigrationTestsSourceSnapshotStorage,
     private val snapshotStorage: TestsSourceSnapshotStorage,
-=======
-    private val snapshotStorage: MigrationTestsSourceSnapshotStorage,
     private val testSuitesService: TestSuitesService,
     private val testSuitesSourceRepository: TestSuitesSourceRepository,
->>>>>>> 434de19f
     private val executionService: ExecutionService,
     private val lnkExecutionTestSuiteService: LnkExecutionTestSuiteService,
 ) {
@@ -46,18 +42,9 @@
     fun uploadSnapshot(
         @RequestPart("snapshot") snapshotDto: TestsSourceSnapshotDto,
         @RequestPart("content") contentAsMonoPart: Mono<Part>,
-<<<<<<< HEAD
-    ): Mono<Unit> {
-        require(migrationStorage.isMigrated())
-        return contentAsMonoPart.flatMap { part ->
-            val content = part.content().map { it.asByteBuffer() }
-            snapshotStorage.upload(snapshotInfo, content).thenReturn(Unit)
-        }
-=======
     ): Mono<Unit> = contentAsMonoPart.flatMap { part ->
         val content = part.content().map { it.asByteBuffer() }
         snapshotStorage.upload(snapshotDto.toKey(), content).thenReturn(Unit)
->>>>>>> 434de19f
     }
 
     /**
@@ -67,14 +54,9 @@
     @PostMapping("/save-version")
     fun saveVersion(
         @RequestBody versionInfo: TestsSourceVersionInfo,
-<<<<<<< HEAD
     ): Mono<Unit> = blockingToMono {
         testsSourceVersionService.save(versionInfo)
-=======
-    ): Mono<Unit> = snapshotStorage.copy(
-        source = versionInfo.toKeyForSnapshot(),
-        target = versionInfo.toKey(),
-    ).flatMap {
+    }.flatMap {
         blockingToMono {
             testSuitesService.copyToNewVersion(
                 organizationName = versionInfo.organizationName,
@@ -83,7 +65,6 @@
                 newVersion = versionInfo.version,
             )
         }
->>>>>>> 434de19f
     }
 
     /**
@@ -92,13 +73,8 @@
      */
     @PostMapping("/contains-snapshot")
     fun containsSnapshot(
-<<<<<<< HEAD
-        @RequestBody snapshotInfo: TestsSourceSnapshotInfo,
-    ): Mono<Boolean> = snapshotStorage.doesContain(snapshotInfo)
-=======
         @RequestBody snapshotDto: TestsSourceSnapshotDto,
     ): Mono<Boolean> = snapshotStorage.doesExist(snapshotDto.toKey())
->>>>>>> 434de19f
 
     /**
      * @param executionId
@@ -132,8 +108,6 @@
                 .contentType(MediaType.APPLICATION_OCTET_STREAM)
                 .body(testsSourceVersionService.download(organizationName, name, version))
         }
-<<<<<<< HEAD
-=======
 
     private fun TestsSourceSnapshotDto.toKey() = testSuitesSourceRepository.getByIdOrNotFound(sourceId)
         .let { source ->
@@ -160,5 +134,4 @@
             creationTime = commitTime,
         )
     }
->>>>>>> 434de19f
 }