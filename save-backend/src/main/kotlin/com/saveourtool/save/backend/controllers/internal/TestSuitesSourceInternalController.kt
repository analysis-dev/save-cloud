package com.saveourtool.save.backend.controllers.internal

import com.saveourtool.save.backend.ByteBufferFluxResponse
import com.saveourtool.save.backend.service.*
import com.saveourtool.save.backend.storage.TestsSourceSnapshotStorage
import com.saveourtool.save.entities.TestSuitesSource
import com.saveourtool.save.test.TestsSourceSnapshotDto
import com.saveourtool.save.test.TestsSourceVersionDto
import com.saveourtool.save.testsuite.*
import com.saveourtool.save.utils.*

import org.springframework.http.MediaType
import org.springframework.http.ResponseEntity
import org.springframework.http.codec.multipart.Part
import org.springframework.web.bind.annotation.*
import reactor.core.publisher.Mono

/**
 * Controller for [TestSuitesSource]
 */
@RestController
@RequestMapping("/internal/test-suites-sources")
class TestSuitesSourceInternalController(
    private val testsSourceVersionService: TestsSourceVersionService,
    private val snapshotStorage: TestsSourceSnapshotStorage,
    private val executionService: ExecutionService,
    private val lnkExecutionTestSuiteService: LnkExecutionTestSuiteService,
) {
    /**
     * @param snapshotDto
     * @param contentAsMonoPart
     * @return [Mono] with updated [snapshotDto]
     */
    @PostMapping("/upload-snapshot", consumes = [MediaType.MULTIPART_FORM_DATA_VALUE])
    fun uploadSnapshot(
        @RequestPart("snapshot") snapshotDto: TestsSourceSnapshotDto,
        @RequestPart("content") contentAsMonoPart: Mono<Part>,
    ): Mono<TestsSourceSnapshotDto> = contentAsMonoPart.flatMap { part ->
        val content = part.content().map { it.asByteBuffer() }
        snapshotStorage.uploadAndReturnUpdatedKey(snapshotDto, content)
    }

    /**
     * @param versionDto
     * @return [Mono] without value
     */
    @PostMapping("/save-version")
    fun saveVersion(
        @RequestBody versionDto: TestsSourceVersionDto,
    ): Mono<Boolean> = blockingToMono {
        testsSourceVersionService.save(versionDto)
    }

    /**
     * @param sourceId
     * @param commitId
     * @return [Mono] with result or empty
     */
    @GetMapping("/find-snapshot")
    fun findSnapshot(
        @RequestParam sourceId: Long,
        @RequestParam commitId: String,
    ): Mono<TestsSourceSnapshotDto> = blockingToMono {
        testsSourceVersionService.findSnapshot(sourceId, commitId)
    }

    /**
     * @param executionId
     * @return content of tests related to provided values
     */
    @PostMapping("/download-snapshot-by-execution-id", produces = [MediaType.APPLICATION_OCTET_STREAM_VALUE])
    fun downloadByExecutionId(
        @RequestParam executionId: Long
    ): Mono<ByteBufferFluxResponse> = blockingToMono {
        val execution = executionService.findExecution(executionId)
            .orNotFound { "Execution (id=$executionId) not found" }
        val testSuite = lnkExecutionTestSuiteService.getAllTestSuitesByExecution(execution).firstOrNull().orNotFound {
            "Execution (id=$executionId) doesn't have any testSuites"
        }
        testSuite
            .toDto()
            .sourceSnapshot
    }.map { snapshot ->
        ResponseEntity.ok()
            .contentType(MediaType.APPLICATION_OCTET_STREAM)
            .body(snapshotStorage.download(snapshot))
    }
<<<<<<< HEAD

    private fun TestSuitesSourceDto.downloadSnapshot(
        version: String
    ): Mono<ByteBufferFluxResponse> = blockingToMono {
        testsSourceVersionService.findSnapshot(organizationName, name, version)
    }
        .switchIfEmptyToNotFound {
            "Not found a snapshot of $name in $organizationName with version=$version"
        }
        .map { snapshot ->
            ResponseEntity.ok()
                .contentType(MediaType.APPLICATION_OCTET_STREAM)
                .body(snapshotStorage.download(snapshot))
        }
=======
>>>>>>> af22553c
}<|MERGE_RESOLUTION|>--- conflicted
+++ resolved
@@ -85,21 +85,4 @@
             .contentType(MediaType.APPLICATION_OCTET_STREAM)
             .body(snapshotStorage.download(snapshot))
     }
-<<<<<<< HEAD
-
-    private fun TestSuitesSourceDto.downloadSnapshot(
-        version: String
-    ): Mono<ByteBufferFluxResponse> = blockingToMono {
-        testsSourceVersionService.findSnapshot(organizationName, name, version)
-    }
-        .switchIfEmptyToNotFound {
-            "Not found a snapshot of $name in $organizationName with version=$version"
-        }
-        .map { snapshot ->
-            ResponseEntity.ok()
-                .contentType(MediaType.APPLICATION_OCTET_STREAM)
-                .body(snapshotStorage.download(snapshot))
-        }
-=======
->>>>>>> af22553c
 }