--- conflicted
+++ resolved
@@ -22,15 +22,9 @@
 @RequestMapping("/internal/test-suites-sources")
 class TestSuitesSourceInternalController(
     private val testsSourceVersionService: TestsSourceVersionService,
-<<<<<<< HEAD
-    @Lazy
-    private val snapshotStorage: MigrationTestsSourceSnapshotStorage,
-    private val testSuitesSourceRepository: TestSuitesSourceRepository,
-=======
     private val snapshotStorage: TestsSourceSnapshotStorage,
     private val testSuitesService: TestSuitesService,
     private val testSuitesSourceService: TestSuitesSourceService,
->>>>>>> 996435ca
     private val executionService: ExecutionService,
     private val lnkExecutionTestSuiteService: LnkExecutionTestSuiteService,
 ) {
@@ -54,25 +48,9 @@
      */
     @PostMapping("/save-version")
     fun saveVersion(
-<<<<<<< HEAD
         @RequestBody versionDto: TestsSourceVersionDto,
     ): Mono<Unit> = blockingToMono {
         testsSourceVersionService.save(versionDto)
-=======
-        @RequestBody versionInfo: TestsSourceVersionInfo,
-    ): Mono<Unit> = snapshotStorage.copy(
-        source = versionInfo.toOriginSnapshot(),
-        target = versionInfo.toSnapshot(),
-    ).flatMap {
-        blockingToMono {
-            testSuitesService.copyToNewVersion(
-                organizationName = versionInfo.organizationName,
-                sourceName = versionInfo.sourceName,
-                originalVersion = versionInfo.commitId,
-                newVersion = versionInfo.version,
-            )
-        }
->>>>>>> 996435ca
     }
 
     /**
@@ -117,19 +95,4 @@
                 .contentType(MediaType.APPLICATION_OCTET_STREAM)
                 .body(snapshotStorage.download(snapshot))
         }
-<<<<<<< HEAD
-=======
-
-    private fun TestsSourceVersionInfo.toSnapshot() = TestsSourceSnapshotDto(
-        sourceId = testSuitesSourceService.getByName(organizationName, sourceName).requiredId(),
-        commitId = version,
-        commitTime = creationTime,
-    )
-
-    private fun TestsSourceVersionInfo.toOriginSnapshot() = TestsSourceSnapshotDto(
-        sourceId = testSuitesSourceService.getByName(organizationName, sourceName).requiredId(),
-        commitId = commitId,
-        commitTime = commitTime,
-    )
->>>>>>> 996435ca
 }