package com.saveourtool.save.backend.controllers

import com.saveourtool.save.backend.ByteBufferFluxResponse
import com.saveourtool.save.backend.configs.ApiSwaggerSupport
import com.saveourtool.save.backend.configs.RequiresAuthorizationSourceHeader
import com.saveourtool.save.backend.service.*
import com.saveourtool.save.backend.storage.TestSuitesSourceSnapshotStorage
<<<<<<< HEAD
import com.saveourtool.save.entities.*
=======
import com.saveourtool.save.backend.utils.blockingToMono
import com.saveourtool.save.entities.Organization
import com.saveourtool.save.entities.TestSuite
import com.saveourtool.save.entities.TestSuitesSource
>>>>>>> 6e2eb7d6
import com.saveourtool.save.testsuite.*
import com.saveourtool.save.utils.*
import com.saveourtool.save.v1
import io.swagger.v3.oas.annotations.Operation
import io.swagger.v3.oas.annotations.Parameter
import io.swagger.v3.oas.annotations.Parameters
import io.swagger.v3.oas.annotations.enums.ParameterIn
import io.swagger.v3.oas.annotations.responses.ApiResponse
import io.swagger.v3.oas.annotations.tags.Tag
import io.swagger.v3.oas.annotations.tags.Tags
import org.slf4j.Logger
import org.springframework.http.HttpStatus
import org.springframework.http.MediaType
import org.springframework.http.ResponseEntity
import org.springframework.http.codec.multipart.Part
import org.springframework.security.access.prepost.PreAuthorize
import org.springframework.security.core.Authentication
import org.springframework.web.bind.annotation.*
import reactor.core.publisher.Mono
import reactor.kotlin.core.publisher.toMono
import reactor.kotlin.core.util.function.component1
import reactor.kotlin.core.util.function.component2

typealias TestSuiteList = List<TestSuite>

/**
 * Controller for [TestSuitesSource]
 */
@ApiSwaggerSupport
@RestController
@Tags(
    Tag(name = "test-suites-source"),
)
@Suppress("LongParameterList")
class TestSuitesSourceController(
    private val testSuitesSourceService: TestSuitesSourceService,
    private val testSuitesSourceSnapshotStorage: TestSuitesSourceSnapshotStorage,
    private val testSuitesService: TestSuitesService,
    private val organizationService: OrganizationService,
    private val gitService: GitService,
    private val executionService: ExecutionService,
) {
    /**
     * @param organizationName
     * @return list of [TestSuitesSourceDto] found by provided values or empty response
     */
    @GetMapping(
        path = [
            "/internal/test-suites-sources/{organizationName}/list",
            "/api/$v1/test-suites-sources/{organizationName}/list",
        ],
    )
    @RequiresAuthorizationSourceHeader
    @PreAuthorize("permitAll()")
    @Operation(
        method = "GET",
        summary = "List test suites source by organization name.",
        description = "List test suites source by organization name.",
    )
    @Parameters(
        Parameter(name = "organizationName", `in` = ParameterIn.PATH, description = "name of organization", required = true)
    )
    @ApiResponse(responseCode = "200", description = "Successfully fetched list of test suites sources by organization name.")
    @ApiResponse(responseCode = "409", description = "Organization was not found by provided name.")
    fun list(
        @PathVariable organizationName: String,
    ): Mono<TestSuitesSourceDtoList> = Mono.just(organizationName)
        .flatMap {
            organizationService.findByName(it).toMono()
        }
        .switchIfEmptyToResponseException(HttpStatus.CONFLICT) {
            "Organization not found by name $organizationName"
        }
        .map { organization ->
            testSuitesSourceService.getAllByOrganization(organization)
                .map { it.toDto().copy(gitDto = GitDto.empty) }
        }

    /**
     * @param organizationName
     * @param name
     * @return [TestSuitesSourceDto] found by provided values or not found exception
     */
    @GetMapping(
        path = [
            "/internal/test-suites-sources/{organizationName}/{name}",
            "/api/$v1/test-suites-sources/{organizationName}/{name}",
        ],
    )
    @RequiresAuthorizationSourceHeader
    @PreAuthorize("permitAll()")
    @Operation(
        method = "GET",
        summary = "Get test suites source by organization name and it's name.",
        description = "Get test suites source by organization name and it's name.",
    )
    @Parameters(
        Parameter(name = "organizationName", `in` = ParameterIn.PATH, description = "name of organization", required = true),
        Parameter(name = "name", `in` = ParameterIn.PATH, description = "name of test suites source", required = true),
    )
    @ApiResponse(responseCode = "200", description = "Successfully fetched list of test suites sources by organization name.")
    @ApiResponse(responseCode = "404", description = "Test suites source with such name in organization name was not found.")
    @ApiResponse(responseCode = "409", description = "Organization was not found by provided name.")
    fun findAsDtoByName(
        @PathVariable organizationName: String,
        @PathVariable name: String
    ): Mono<TestSuitesSourceDto> = getTestSuitesSource(organizationName, name)
        .map { it.toDto() }

    /**
     * Upload snapshot of [TestSuitesSource] with [version]
     *
     * @param organizationName
     * @param name
     * @param version
     * @param creationTime
     * @param contentAsMonoPart
     * @return empty response
     */
    @PostMapping(
        path = [
            "/internal/test-suites-sources/{organizationName}/{name}/upload-snapshot",
            "/api/$v1/test-suites-sources/{organizationName}/{name}/upload-snapshot",
        ],
        consumes = [MediaType.MULTIPART_FORM_DATA_VALUE],
    )
    @RequiresAuthorizationSourceHeader
    @PreAuthorize("permitAll()")
    @Operation(
        method = "POST",
        summary = "Upload a snapshot of test suites source.",
        description = "Upload a snapshot of test suites source.",
    )
    @Parameters(
        Parameter(name = "organizationName", `in` = ParameterIn.PATH, description = "name of organization", required = true),
        Parameter(name = "name", `in` = ParameterIn.PATH, description = "name of test suites source", required = true),
        Parameter(name = "version", `in` = ParameterIn.QUERY, description = "version of uploading snapshot", required = true),
        Parameter(name = "creationTime", `in` = ParameterIn.QUERY, description = "creationTime of uploading snapshot", required = true),
        Parameter(name = "content", `in` = ParameterIn.DEFAULT, description = "content of uploading snapshot", required = true),
    )
    @ApiResponse(responseCode = "200", description = "Successfully uploaded provided snapshot.")
    @ApiResponse(responseCode = "404", description = "Test suites source with such name in organization name was not found.")
    @ApiResponse(responseCode = "409", description = "Organization was not found by provided name.")
    fun uploadSnapshot(
        @PathVariable organizationName: String,
        @PathVariable name: String,
        @RequestParam version: String,
        @RequestParam creationTime: Long,
        @RequestPart("content") contentAsMonoPart: Mono<Part>
    ): Mono<Unit> = findAsDtoByName(organizationName, name)
        .map { TestSuitesSourceSnapshotKey(it, version, creationTime) }
        .flatMap { key ->
            contentAsMonoPart.flatMap { part ->
                val content = part.content().map { it.asByteBuffer() }
                testSuitesSourceSnapshotStorage.upload(key, content).map { writtenBytes ->
                    log.info { "Saved ($writtenBytes bytes) snapshot of ${key.testSuitesSourceName} in ${key.organizationName} with version $version" }
                }
            }
        }

    /**
     * Download snapshot of [TestSuitesSource] with [version]
     *
     * @param organizationName
     * @param name
     * @param version
     * @return resource response
     */
    @PostMapping(
        path = [
            "/internal/test-suites-sources/{organizationName}/{name}/download-snapshot",
            "/api/$v1/test-suites-sources/{organizationName}/{name}/download-snapshot",
        ],
        produces = [MediaType.APPLICATION_OCTET_STREAM_VALUE],
    )
    @RequiresAuthorizationSourceHeader
    @PreAuthorize("permitAll()")
    @Operation(
        method = "POST",
        summary = "Download a snapshot of test suites source.",
        description = "Download a snapshot of test suites source.",
    )
    @Parameters(
        Parameter(name = "organizationName", `in` = ParameterIn.PATH, description = "name of organization", required = true),
        Parameter(name = "name", `in` = ParameterIn.PATH, description = "name of test suites source", required = true),
        Parameter(name = "version", `in` = ParameterIn.QUERY, description = "version of downloading snapshot", required = true),
    )
    @ApiResponse(responseCode = "200", description = "Successfully downloaded snapshot with provided version.")
    @ApiResponse(responseCode = "404", description = "Test suites source with such name in organization name was not found.")
    @ApiResponse(responseCode = "409", description = "Organization was not found by provided name.")
    fun downloadSnapshot(
        @PathVariable organizationName: String,
        @PathVariable name: String,
        @RequestParam version: String,
    ): Mono<ByteBufferFluxResponse> = findAsDtoByName(organizationName, name)
        .flatMap {
            it.downloadSnapshot(version)
        }

    /**
     * @param organizationName
     * @param name
     * @param version
     * @return true if storage contains [version] of [TestSuitesSource] identified by provided values
     */
    @GetMapping(
        path = [
            "/internal/test-suites-sources/{organizationName}/{name}/contains-snapshot",
            "/api/$v1/test-suites-sources/{organizationName}/{name}/contains-snapshot",
        ],
    )
    @RequiresAuthorizationSourceHeader
    @PreAuthorize("permitAll()")
    @Operation(
        method = "GET",
        summary = "Check that test suites source contains provided version.",
        description = "Check that test suites source contains provided version.",
    )
    @Parameters(
        Parameter(name = "organizationName", `in` = ParameterIn.PATH, description = "name of organization", required = true),
        Parameter(name = "name", `in` = ParameterIn.PATH, description = "name of test suites source", required = true),
        Parameter(name = "version", `in` = ParameterIn.QUERY, description = "version of checking snapshot", required = true),
    )
    @ApiResponse(responseCode = "200", description = "Successfully checked snapshot with provided values.")
    @ApiResponse(responseCode = "404", description = "Test suites source with such name in organization name was not found.")
    @ApiResponse(responseCode = "409", description = "Organization was not found by provided name.")
    fun containsSnapshot(
        @PathVariable organizationName: String,
        @PathVariable name: String,
        @RequestParam version: String,
    ): Mono<Boolean> = findAsDtoByName(organizationName, name)
        .flatMap {
            testSuitesSourceSnapshotStorage.doesContain(it.organizationName, it.name, version)
        }

    /**
     * @param organizationName
     * @param name
     * @return list of [TestSuitesSourceSnapshotKey] are found by [organizationName] and [name]
     */
    @GetMapping(
        path = [
            "/internal/test-suites-sources/{organizationName}/{name}/list-snapshot",
            "/api/$v1/test-suites-sources/{organizationName}/{name}/list-snapshot",
        ],
    )
    @RequiresAuthorizationSourceHeader
    @PreAuthorize("permitAll()")
    @Operation(
        method = "GET",
        summary = "List of snapshot for test suites source.",
        description = "List of snapshot for test suites source.",
    )
    @Parameters(
        Parameter(name = "organizationName", `in` = ParameterIn.PATH, description = "name of organization", required = true),
        Parameter(name = "name", `in` = ParameterIn.PATH, description = "name of test suites source", required = true),
    )
    @ApiResponse(responseCode = "200", description = "Successfully listed snapshots for requested test suites source.")
    @ApiResponse(responseCode = "404", description = "Test suites source with such name in organization name was not found.")
    @ApiResponse(responseCode = "409", description = "Organization was not found by provided name.")
    fun listSnapshotVersions(
        @PathVariable organizationName: String,
        @PathVariable name: String,
    ): Mono<TestSuitesSourceSnapshotKeyList> = findAsDtoByName(organizationName, name)
        .flatMap {
            testSuitesSourceSnapshotStorage.list(it.organizationName, it.name)
                .collectList()
        }

    /**
     * @param organizationName
     * @return list of [TestSuitesSourceSnapshotKey] are found by [organizationName]
     */
    @GetMapping(path = [
        "/internal/test-suites-sources/{organizationName}/list-snapshot",
        "/api/$v1/test-suites-sources/{organizationName}/list-snapshot",
    ],
    )
    @RequiresAuthorizationSourceHeader
    @PreAuthorize("permitAll()")
    @Operation(
        method = "GET",
        summary = "List of snapshot for all test suites sources in requested organization.",
        description = "List of snapshot for all test suites sources in requested organization.",
    )
    @Parameters(
        Parameter(name = "organizationName", `in` = ParameterIn.PATH, description = "name of organization", required = true),
    )
    @ApiResponse(responseCode = "200", description = "Successfully listed snapshots for all test suites sources in requested organization.")
    @ApiResponse(responseCode = "409", description = "Organization was not found by provided name.")
    fun listSnapshots(
        @PathVariable organizationName: String,
    ): Mono<TestSuitesSourceSnapshotKeyList> = getOrganization(organizationName)
        .flatMap { organization ->
            testSuitesSourceSnapshotStorage.list()
                .filter { it.organizationName == organization.name }
                .collectList()
        }

    /**
     * @param organizationName
     * @param gitUrl
     * @param testRootPath
     * @param branch
     * @return existed [TestSuitesSourceDto] is found by provided values or a new one
     */
    @PostMapping(path = [
        "/internal/test-suites-sources/{organizationName}/get-or-create",
        "/api/$v1/test-suites-sources/{organizationName}/get-or-create",
    ],
    )
    @RequiresAuthorizationSourceHeader
    @PreAuthorize("permitAll()")
    @Operation(
        method = "POST",
        summary = "Get or create a new test suite source by provided values.",
        description = "Get or create a new test suite source by provided values.",
    )
    @Parameters(
        Parameter(name = "organizationName", `in` = ParameterIn.QUERY, description = "name of organization", required = true),
        Parameter(name = "gitUrl", `in` = ParameterIn.QUERY, description = "git url of test suites source", required = true),
        Parameter(name = "testRootPath", `in` = ParameterIn.QUERY, description = "test root path of test suites source", required = true),
        Parameter(name = "branch", `in` = ParameterIn.QUERY, description = "branch of test suites source", required = true),
    )
    @ApiResponse(responseCode = "200", description = "Successfully get or create test suites source with requested values.")
    @ApiResponse(responseCode = "409", description = "Organization was not found by provided name.")
    @ApiResponse(responseCode = "409", description = "Git credentials was not found by provided url.")
    fun getOrCreate(
        @PathVariable organizationName: String,
        @RequestParam gitUrl: String,
        @RequestParam testRootPath: String,
        @RequestParam branch: String,
    ): Mono<TestSuitesSourceDto> = getOrganization(organizationName)
        .zipWhen { organization ->
            gitService.findByOrganizationAndUrl(organization, gitUrl)
                .toMono()
                .switchIfEmptyToResponseException(HttpStatus.CONFLICT) {
                    "There is no git credential with url $gitUrl in $organizationName"
                }
        }
        .map { (organization, git) ->
            testSuitesSourceService.getOrCreate(organization, git, testRootPath, branch)
        }
        .map { it.toDto() }

    /**
     * @param executionId
     * @return selected [TestSuitesSourceDto] with versions for [com.saveourtool.save.entities.Execution] found by provided values
     */
    @PostMapping("/download-snapshot-by-execution-id", produces = [MediaType.APPLICATION_OCTET_STREAM_VALUE])
    @RequiresAuthorizationSourceHeader
    @PreAuthorize("permitAll()")
    @Operation(
        method = "POST",
        summary = "Download a snapshot of test suites source which is assigned to execution.",
        description = "Download a snapshot of test suites source which is assigned to execution.",
    )
    @Parameters(
        Parameter(name = "executionId", `in` = ParameterIn.QUERY, description = "ID of execution", required = true),
    )
    @ApiResponse(responseCode = "200", description = "Successfully downloaded snapshot of test suites source for requested execution.")
    @ApiResponse(responseCode = "404", description = "Execution was not found by provided ID.")
    @ApiResponse(responseCode = "409", description = "IDs of test suites were not set on requested execution or weren't found by ID.")
    @ApiResponse(responseCode = "404", description = "Test suites source with such name in organization name was not found.")
    @ApiResponse(responseCode = "409", description = "Organization was not found by provided name.")
    fun downloadByExecutionId(
        @RequestParam executionId: Long
    ): Mono<ByteBufferFluxResponse> = blockingToMono {
        val execution = executionService.findExecution(executionId)
            .orNotFound { "Execution (id=$executionId) not found" }
        val testSuiteId = execution.parseAndGetTestSuiteIds()?.firstOrNull()
            .orConflict { "Execution (id=$executionId) doesn't contain testSuiteIds" }
        testSuitesService.findTestSuiteById(testSuiteId)
            .orConflict { "TestSuite (id=$testSuiteId) not found" }
            .toDto()
            .let { it.source to it.version }
    }.flatMap { (source, version) ->
        source.downloadSnapshot(version)
    }

    /**
     * @param organizationName
     * @param name
     * @param version
     * @return list of test suites from snapshot with [version] of [TestSuitesSource] found by [organizationName] and [name]
     */
    @GetMapping("/internal/test-suites-sources/{organizationName}/{name}/get-test-suites")
    @RequiresAuthorizationSourceHeader
    @PreAuthorize("permitAll()")
    @Operation(
        method = "GET",
        summary = "List of test suites in requested test suites source.",
        description = "List of test suites in requested test suites source.",
    )
    @Parameters(
        Parameter(name = "organizationName", `in` = ParameterIn.PATH, description = "name of organization", required = true),
        Parameter(name = "name", `in` = ParameterIn.PATH, description = "name of test suites source", required = true),
    )
    @ApiResponse(responseCode = "200", description = "Successfully listed snapshots for requested test suites source.")
    @ApiResponse(responseCode = "404", description = "Test suites source with such name in organization name was not found.")
    @ApiResponse(responseCode = "409", description = "Organization was not found by provided name.")
    fun getTestSuites(
        @PathVariable organizationName: String,
        @PathVariable name: String,
        @RequestParam version: String,
    ): Mono<TestSuiteList> = getTestSuitesSource(organizationName, name)
        .map { testSuitesSource ->
            testSuitesService.getBySourceAndVersion(
                testSuitesSource,
                version
            )
        }

    @GetMapping("/api/$v1/test-suites-sources/{organizationName}/{name}/get-test-suites")
    @RequiresAuthorizationSourceHeader
    @PreAuthorize("permitAll()")
    @Operation(
        method = "GET",
        summary = "List of test suites in requested test suites source.",
        description = "List of test suites in requested test suites source.",
    )
    @Parameters(
        Parameter(name = "organizationName", `in` = ParameterIn.PATH, description = "name of organization", required = true),
        Parameter(name = "name", `in` = ParameterIn.PATH, description = "name of test suites source", required = true),
    )
    @ApiResponse(responseCode = "200", description = "Successfully listed snapshots for requested test suites source.")
    @ApiResponse(responseCode = "404", description = "Test suites source with such name in organization name was not found.")
    @ApiResponse(responseCode = "409", description = "Organization was not found by provided name.")
    fun getTestSuiteDtos(
        @PathVariable organizationName: String,
        @PathVariable name: String,
        @RequestParam version: String,
    ): Mono<List<TestSuiteDto>> = getTestSuitesSource(organizationName, name)
        .map { testSuitesSource ->
            testSuitesService.getBySourceAndVersion(
                testSuitesSource,
                version
            ).map {
                it.toDto(it.requiredId())
            }
        }

    /**
<<<<<<< HEAD
     * @param executionId
     * @return selected [TestSuitesSourceDto] with versions for [com.saveourtool.save.entities.Execution] found by provided values
     */
    @GetMapping(
        path = [
            "/internal/test-suites-sources/list-snapshot-by-execution-id",
            "/api/$v1/test-suites-sources/list-snapshot-by-execution-id",
        ],
    )
    @RequiresAuthorizationSourceHeader
    @PreAuthorize("permitAll()")
    @Operation(
        method = "GET",
        summary = "List of snapshots of test suites sources which are assigned to execution.",
        description = "List of snapshots of test suites sources which are assigned to execution.",
    )
    @Parameters(
        Parameter(name = "executionId", `in` = ParameterIn.QUERY, description = "ID of execution", required = true),
    )
    @ApiResponse(responseCode = "200", description = "Successfully listed snapshots of test suites sources for requested execution.")
    @ApiResponse(responseCode = "404", description = "Execution was not found by provided ID.")
    @ApiResponse(responseCode = "404", description = "Snapshot of test suites source is not found by storage key.")
    fun getByExecutionId(
        @RequestParam executionId: Long
    ): Mono<TestSuitesSourceSnapshotKeyList> = executionService.findExecution(executionId)
        .toMono()
        .switchIfEmptyToNotFound { "Execution (id=$executionId) not found" }
        .flatMap { execution ->
            execution.parseAndGetTestSuiteIds()
                .toMono()
                .switchIfEmptyToResponseException(HttpStatus.CONFLICT) {
                    "Execution (id=$executionId) doesn't contain testSuiteIds"
                }
        }
        .flatMapMany { testSuitesIds ->
            testSuitesIds.asSequence()
                .map { testSuiteId ->
                    testSuitesService.findTestSuiteById(testSuiteId)
                        .orNotFound { "TestSuite (id=$testSuiteId) not found" }
                        .toDto()
                }
                .map {
                    Triple(it.source.organizationName, it.source.name, it.version)
                }
                .distinct()
                .toFlux()
                .flatMap { (organizationName, sourceName, version) ->
                    testSuitesSourceSnapshotStorage.findKey(organizationName, sourceName, version)
                        .switchIfEmptyToNotFound {
                            "Not found snapshot key for test suites source $sourceName in $organizationName with version $version"
                        }
                }
        }
        .collectList()

    /**
=======
>>>>>>> 6e2eb7d6
     * Will be removed in phase 3
     *
     * @return list of standard test suites sources
     */
    @GetMapping(
        path = [
            "/internal/test-suites-sources/get-standard",
            "/api/$v1/test-suites-sources/get-standard",
        ],
    )
    @RequiresAuthorizationSourceHeader
    @PreAuthorize("permitAll()")
    @Operation(
        method = "GET",
        summary = "List of standard test suites sources.",
        description = "List of standard test suites sources.",
    )
    @ApiResponse(responseCode = "200", description = "Successfully listed standard test suites sources.")
    fun getStandardTestSuitesSources(): Mono<TestSuitesSourceDtoList> = Mono.fromCallable {
        testSuitesSourceService.getStandardTestSuitesSources()
            .map { it.toDto() }
    }

<<<<<<< HEAD
    /**
     * @param organizationName
     * @param name
     * @return ID of [TestSuitesSource] found by [organizationName] and [name]
     */
    @GetMapping(
        path = [
            "/internal/test-suites-sources/{organizationName}/{name}/id",
            "/api/$v1/test-suites-sources/{organizationName}/{name}/id",
        ],
    )
    @RequiresAuthorizationSourceHeader
    @PreAuthorize("permitAll()")
    @Operation(
        method = "GET",
        summary = "ID of requested test suites source.",
        description = "ID of requested test suites source.",
    )
    @Parameters(
        Parameter(name = "organizationName", `in` = ParameterIn.PATH, description = "name of organization", required = true),
        Parameter(name = "name", `in` = ParameterIn.PATH, description = "name of test suites source", required = true),
    )
    @ApiResponse(responseCode = "200", description = "Successfully resolved ID for requested test suites source.")
    @ApiResponse(responseCode = "404", description = "Test suites source with such name in organization name was not found.")
    @ApiResponse(responseCode = "409", description = "Organization was not found by provided name.")
    fun getId(
        @PathVariable organizationName: String,
        @PathVariable name: String,
    ): Mono<Long> = getTestSuitesSource(organizationName, name).map { it.requiredId() }

=======
>>>>>>> 6e2eb7d6
    private fun getOrganization(organizationName: String): Mono<Organization> = Mono.just(organizationName)
        .flatMap {
            organizationService.findByName(it).toMono()
        }
        .switchIfEmptyToResponseException(HttpStatus.CONFLICT) {
            "Organization not found by name $organizationName"
        }

    private fun getTestSuitesSource(organizationName: String, name: String): Mono<TestSuitesSource> =
            getOrganization(organizationName)
                .flatMap { organization ->
                    testSuitesSourceService.findByName(organization, name).toMono()
                }
                .switchIfEmptyToNotFound {
                    "TestSuitesSource not found by name $name for organization $organizationName"
                }

<<<<<<< HEAD
    @GetMapping("/api/$v1/test-suites-sources/organizations-list")
    @RequiresAuthorizationSourceHeader
    @PreAuthorize("permitAll()")
    @Operation(
        method = "GET",
        summary = "Get organizations with public test suite sources.",
        description = "Get list of organizations with public test suite sources",
    )
    @ApiResponse(responseCode = "200", description = "Successfully fetched organizations with public test suite sources.")
    fun getOrganizationNamesWithPublicTestSuiteSources(
        authentication: Authentication,
    ): Mono<List<String>> = testSuitesSourceService.getOrganizationsWithPublicTestSuiteSources().toMono()
=======
    private fun TestSuitesSourceDto.downloadSnapshot(
        version: String
    ): Mono<ByteBufferFluxResponse> = testSuitesSourceSnapshotStorage.findKey(organizationName, name, version)
        .switchIfEmptyToNotFound {
            "Not found a snapshot of $name in $organizationName with version=$version"
        }
        .map {
            ResponseEntity.ok()
                .contentType(MediaType.APPLICATION_OCTET_STREAM)
                .body(testSuitesSourceSnapshotStorage.download(it))
        }
        .onErrorReturn(
            ResponseEntity
                .status(HttpStatus.NOT_FOUND)
                .contentType(MediaType.APPLICATION_OCTET_STREAM)
                .build()
        )
>>>>>>> 6e2eb7d6

    companion object {
        private val log: Logger = getLogger<TestSuitesSourceService>()
    }
}<|MERGE_RESOLUTION|>--- conflicted
+++ resolved
@@ -5,14 +5,8 @@
 import com.saveourtool.save.backend.configs.RequiresAuthorizationSourceHeader
 import com.saveourtool.save.backend.service.*
 import com.saveourtool.save.backend.storage.TestSuitesSourceSnapshotStorage
-<<<<<<< HEAD
+import com.saveourtool.save.backend.utils.blockingToMono
 import com.saveourtool.save.entities.*
-=======
-import com.saveourtool.save.backend.utils.blockingToMono
-import com.saveourtool.save.entities.Organization
-import com.saveourtool.save.entities.TestSuite
-import com.saveourtool.save.entities.TestSuitesSource
->>>>>>> 6e2eb7d6
 import com.saveourtool.save.testsuite.*
 import com.saveourtool.save.utils.*
 import com.saveourtool.save.v1
@@ -88,7 +82,7 @@
         }
         .map { organization ->
             testSuitesSourceService.getAllByOrganization(organization)
-                .map { it.toDto().copy(gitDto = GitDto.empty) }
+                .map { it.toDto() }
         }
 
     /**
@@ -362,7 +356,7 @@
      * @param executionId
      * @return selected [TestSuitesSourceDto] with versions for [com.saveourtool.save.entities.Execution] found by provided values
      */
-    @PostMapping("/download-snapshot-by-execution-id", produces = [MediaType.APPLICATION_OCTET_STREAM_VALUE])
+    @PostMapping("/internal/test-suites-sources/download-snapshot-by-execution-id", produces = [MediaType.APPLICATION_OCTET_STREAM_VALUE])
     @RequiresAuthorizationSourceHeader
     @PreAuthorize("permitAll()")
     @Operation(
@@ -456,65 +450,6 @@
         }
 
     /**
-<<<<<<< HEAD
-     * @param executionId
-     * @return selected [TestSuitesSourceDto] with versions for [com.saveourtool.save.entities.Execution] found by provided values
-     */
-    @GetMapping(
-        path = [
-            "/internal/test-suites-sources/list-snapshot-by-execution-id",
-            "/api/$v1/test-suites-sources/list-snapshot-by-execution-id",
-        ],
-    )
-    @RequiresAuthorizationSourceHeader
-    @PreAuthorize("permitAll()")
-    @Operation(
-        method = "GET",
-        summary = "List of snapshots of test suites sources which are assigned to execution.",
-        description = "List of snapshots of test suites sources which are assigned to execution.",
-    )
-    @Parameters(
-        Parameter(name = "executionId", `in` = ParameterIn.QUERY, description = "ID of execution", required = true),
-    )
-    @ApiResponse(responseCode = "200", description = "Successfully listed snapshots of test suites sources for requested execution.")
-    @ApiResponse(responseCode = "404", description = "Execution was not found by provided ID.")
-    @ApiResponse(responseCode = "404", description = "Snapshot of test suites source is not found by storage key.")
-    fun getByExecutionId(
-        @RequestParam executionId: Long
-    ): Mono<TestSuitesSourceSnapshotKeyList> = executionService.findExecution(executionId)
-        .toMono()
-        .switchIfEmptyToNotFound { "Execution (id=$executionId) not found" }
-        .flatMap { execution ->
-            execution.parseAndGetTestSuiteIds()
-                .toMono()
-                .switchIfEmptyToResponseException(HttpStatus.CONFLICT) {
-                    "Execution (id=$executionId) doesn't contain testSuiteIds"
-                }
-        }
-        .flatMapMany { testSuitesIds ->
-            testSuitesIds.asSequence()
-                .map { testSuiteId ->
-                    testSuitesService.findTestSuiteById(testSuiteId)
-                        .orNotFound { "TestSuite (id=$testSuiteId) not found" }
-                        .toDto()
-                }
-                .map {
-                    Triple(it.source.organizationName, it.source.name, it.version)
-                }
-                .distinct()
-                .toFlux()
-                .flatMap { (organizationName, sourceName, version) ->
-                    testSuitesSourceSnapshotStorage.findKey(organizationName, sourceName, version)
-                        .switchIfEmptyToNotFound {
-                            "Not found snapshot key for test suites source $sourceName in $organizationName with version $version"
-                        }
-                }
-        }
-        .collectList()
-
-    /**
-=======
->>>>>>> 6e2eb7d6
      * Will be removed in phase 3
      *
      * @return list of standard test suites sources
@@ -538,39 +473,6 @@
             .map { it.toDto() }
     }
 
-<<<<<<< HEAD
-    /**
-     * @param organizationName
-     * @param name
-     * @return ID of [TestSuitesSource] found by [organizationName] and [name]
-     */
-    @GetMapping(
-        path = [
-            "/internal/test-suites-sources/{organizationName}/{name}/id",
-            "/api/$v1/test-suites-sources/{organizationName}/{name}/id",
-        ],
-    )
-    @RequiresAuthorizationSourceHeader
-    @PreAuthorize("permitAll()")
-    @Operation(
-        method = "GET",
-        summary = "ID of requested test suites source.",
-        description = "ID of requested test suites source.",
-    )
-    @Parameters(
-        Parameter(name = "organizationName", `in` = ParameterIn.PATH, description = "name of organization", required = true),
-        Parameter(name = "name", `in` = ParameterIn.PATH, description = "name of test suites source", required = true),
-    )
-    @ApiResponse(responseCode = "200", description = "Successfully resolved ID for requested test suites source.")
-    @ApiResponse(responseCode = "404", description = "Test suites source with such name in organization name was not found.")
-    @ApiResponse(responseCode = "409", description = "Organization was not found by provided name.")
-    fun getId(
-        @PathVariable organizationName: String,
-        @PathVariable name: String,
-    ): Mono<Long> = getTestSuitesSource(organizationName, name).map { it.requiredId() }
-
-=======
->>>>>>> 6e2eb7d6
     private fun getOrganization(organizationName: String): Mono<Organization> = Mono.just(organizationName)
         .flatMap {
             organizationService.findByName(it).toMono()
@@ -588,7 +490,6 @@
                     "TestSuitesSource not found by name $name for organization $organizationName"
                 }
 
-<<<<<<< HEAD
     @GetMapping("/api/$v1/test-suites-sources/organizations-list")
     @RequiresAuthorizationSourceHeader
     @PreAuthorize("permitAll()")
@@ -601,7 +502,7 @@
     fun getOrganizationNamesWithPublicTestSuiteSources(
         authentication: Authentication,
     ): Mono<List<String>> = testSuitesSourceService.getOrganizationsWithPublicTestSuiteSources().toMono()
-=======
+
     private fun TestSuitesSourceDto.downloadSnapshot(
         version: String
     ): Mono<ByteBufferFluxResponse> = testSuitesSourceSnapshotStorage.findKey(organizationName, name, version)
@@ -619,7 +520,6 @@
                 .contentType(MediaType.APPLICATION_OCTET_STREAM)
                 .build()
         )
->>>>>>> 6e2eb7d6
 
     companion object {
         private val log: Logger = getLogger<TestSuitesSourceService>()
