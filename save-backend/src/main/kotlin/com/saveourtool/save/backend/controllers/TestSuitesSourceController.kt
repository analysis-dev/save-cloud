package com.saveourtool.save.backend.controllers

import com.saveourtool.save.backend.StringResponse
import com.saveourtool.save.backend.service.*
<<<<<<< HEAD
import com.saveourtool.save.backend.storage.MigrationTestSuitesSourceSnapshotStorage
=======
>>>>>>> fc2979bc
import com.saveourtool.save.backend.utils.toResponseEntity
import com.saveourtool.save.configs.ApiSwaggerSupport
import com.saveourtool.save.configs.RequiresAuthorizationSourceHeader
import com.saveourtool.save.domain.EntitySaveStatus
import com.saveourtool.save.entities.*
import com.saveourtool.save.entities.TestSuitesSource.Companion.toTestSuiteSource
import com.saveourtool.save.test.TestsSourceVersionInfoList
import com.saveourtool.save.testsuite.*
import com.saveourtool.save.utils.*
import com.saveourtool.save.v1

import io.swagger.v3.oas.annotations.Operation
import io.swagger.v3.oas.annotations.Parameter
import io.swagger.v3.oas.annotations.Parameters
import io.swagger.v3.oas.annotations.enums.ParameterIn
import io.swagger.v3.oas.annotations.responses.ApiResponse
import io.swagger.v3.oas.annotations.tags.Tag
import io.swagger.v3.oas.annotations.tags.Tags
import org.springframework.http.HttpStatus
import org.springframework.http.ResponseEntity
import org.springframework.security.access.prepost.PreAuthorize
import org.springframework.security.core.Authentication
import org.springframework.web.bind.annotation.*
import reactor.core.publisher.Mono
import reactor.core.scheduler.Schedulers
import reactor.kotlin.core.publisher.toMono
import reactor.kotlin.core.util.function.component1
import reactor.kotlin.core.util.function.component2

typealias EntitySaveStatusResponse = ResponseEntity<EntitySaveStatus>
typealias StringListResponse = ResponseEntity<List<String>>

/**
 * Controller for [TestSuitesSource]
 */
@ApiSwaggerSupport
@RestController
@Tags(
    Tag(name = "test-suites-source"),
)
@RequestMapping("/api/$v1/test-suites-sources")
class TestSuitesSourceController(
    private val testSuitesSourceService: TestSuitesSourceService,
<<<<<<< HEAD
    private val testSuitesSourceSnapshotStorage: MigrationTestSuitesSourceSnapshotStorage,
=======
    private val testsSourceVersionService: TestsSourceVersionService,
>>>>>>> fc2979bc
    private val testSuitesService: TestSuitesService,
    private val organizationService: OrganizationService,
    private val gitService: GitService,
) {
    @GetMapping("/{organizationName}/list")
    @RequiresAuthorizationSourceHeader
    @PreAuthorize("permitAll()")
    @Operation(
        method = "GET",
        summary = "List test suites source by organization name.",
        description = "List test suites source by organization name.",
    )
    @Parameters(
        Parameter(name = "organizationName", `in` = ParameterIn.PATH, description = "name of organization", required = true)
    )
    @ApiResponse(responseCode = "200", description = "Successfully fetched list of test suites sources by organization name.")
    @ApiResponse(responseCode = "404", description = "Organization was not found by provided name.")
    fun list(
        @PathVariable organizationName: String,
    ): Mono<TestSuitesSourceDtoList> = getOrganization(organizationName)
        .map { organization ->
            testSuitesSourceService.getAllByOrganization(organization)
                .map { it.toDto() }
        }

    @GetMapping("/{organizationName}/{sourceName}")
    @RequiresAuthorizationSourceHeader
    @PreAuthorize("permitAll()")
    @Operation(
        method = "GET",
        summary = "Get test suites source by organization name and source name.",
        description = "Get test suites source by organization name and test suites source name.",
    )
    @Parameters(
        Parameter(name = "organizationName", `in` = ParameterIn.PATH, description = "name of organization", required = true),
        Parameter(name = "sourceName", `in` = ParameterIn.PATH, description = "name of test suites source", required = true),
    )
    @ApiResponse(responseCode = "200", description = "Successfully fetched list of test suites sources by organization name.")
    @ApiResponse(
        responseCode = "404",
        description = "Either organization was not found by provided name or test suites source with such name in organization name was not found.",
    )
    fun findAsDtoByName(
        @PathVariable organizationName: String,
        @PathVariable sourceName: String
    ): Mono<TestSuitesSourceDto> = getTestSuitesSource(organizationName, sourceName)
        .map { it.toDto() }

    @GetMapping("/{organizationName}/{sourceName}/list-snapshot")
    @RequiresAuthorizationSourceHeader
    @PreAuthorize("permitAll()")
    @Operation(
        method = "GET",
        summary = "List of snapshot for test suites source.",
        description = "List of snapshot for test suites source.",
    )
    @Parameters(
        Parameter(name = "organizationName", `in` = ParameterIn.PATH, description = "name of organization", required = true),
        Parameter(name = "sourceName", `in` = ParameterIn.PATH, description = "name of test suites source", required = true),
    )
    @ApiResponse(responseCode = "200", description = "Successfully listed snapshots for requested test suites source.")
    @ApiResponse(
        responseCode = "404",
        description = "Either organization was not found by provided name or test suites source with such name in organization name was not found.",
    )
    @ApiResponse(responseCode = "404", description = ".")
    fun listSnapshotVersions(
        @PathVariable organizationName: String,
        @PathVariable sourceName: String,
    ): Mono<TestsSourceVersionInfoList> = findAsDtoByName(organizationName, sourceName)
        .flatMap {
            testsSourceVersionService.list(it.organizationName, it.name)
                .collectList()
        }

    @GetMapping("/{organizationName}/list-snapshot")
    @RequiresAuthorizationSourceHeader
    @PreAuthorize("permitAll()")
    @Operation(
        method = "GET",
        summary = "List of snapshot for all test suites sources in requested organization.",
        description = "List of snapshot for all test suites sources in requested organization.",
    )
    @Parameters(
        Parameter(name = "organizationName", `in` = ParameterIn.PATH, description = "name of organization", required = true),
    )
    @ApiResponse(responseCode = "200", description = "Successfully listed snapshots for all test suites sources in requested organization.")
    @ApiResponse(responseCode = "404", description = "Organization was not found by provided name.")
    fun listSnapshots(
        @PathVariable organizationName: String,
    ): Mono<TestsSourceVersionInfoList> = getOrganization(organizationName)
        .flatMap { organization ->
            testsSourceVersionService.list(organization.name)
                .collectList()
        }

    @PostMapping("/create")
    @RequiresAuthorizationSourceHeader
    @PreAuthorize("permitAll()")
    @Operation(
        method = "POST",
        summary = "Get or create a new test suite source by provided values.",
        description = "Get or create a new test suite source by provided values.",
    )
    @ApiResponse(responseCode = "200", description = "Successfully get or create test suites source with requested values.")
    @ApiResponse(responseCode = "404", description = "Either git credentials were not found by provided url or organization was not found by provided name.")
    @ApiResponse(responseCode = "409", description = "Test suite name is already taken.")
    fun createTestSuitesSource(
        @RequestBody testSuiteRequest: TestSuitesSourceDto,
    ): Mono<EntitySaveStatusResponse> = getOrganization(testSuiteRequest.organizationName)
        .zipWhen { getGit(it, testSuiteRequest.gitDto.url) }
        .map { (organization, git) ->
            testSuiteRequest.toTestSuiteSource(organization, git)
        }
        .flatMap { testSuitesSource ->
            when (val saveStatus = testSuitesSourceService.createSourceIfNotPresent(testSuitesSource)) {
                EntitySaveStatus.EXIST, EntitySaveStatus.CONFLICT, EntitySaveStatus.NEW -> Mono.just(saveStatus.toResponseEntity())
                else -> Mono.error(IllegalStateException("Not expected status for creating a new entity"))
            }
        }

    @PostMapping("/update")
    @RequiresAuthorizationSourceHeader
    @PreAuthorize("permitAll()")
    @Operation(
        method = "POST",
        summary = "Get or create a new test suite source by provided values.",
        description = "Get or create a new test suite source by provided values.",
    )
    @Parameters(
        Parameter(name = "id", `in` = ParameterIn.QUERY, description = "ID of test suites source", required = true),
    )
    @ApiResponse(responseCode = "200", description = "Successfully get or create test suites source with requested values.")
    @ApiResponse(responseCode = "400", description = "Try to change organization or git by this request.")
    @ApiResponse(responseCode = "404", description = "Test suites source was not found by provided ID.")
    @ApiResponse(responseCode = "409", description = "Test suite name is already taken.")
    fun update(
        @RequestParam("id") id: Long,
        @RequestBody dtoToUpdate: TestSuitesSourceDto
    ): Mono<EntitySaveStatusResponse> = getTestSuitesSource(id)
        .requireOrSwitchToResponseException({ organization.name == dtoToUpdate.organizationName }, HttpStatus.BAD_REQUEST) {
            "Organization cannot be changed in TestSuitesSource"
        }
        .requireOrSwitchToResponseException({ git.url == dtoToUpdate.gitDto.url }, HttpStatus.BAD_REQUEST) {
            "Git cannot be changed in TestSuitesSource"
        }
        .map { originalEntity ->
            originalEntity.name to originalEntity.apply {
                name = dtoToUpdate.name
                description = dtoToUpdate.description
                testRootPath = dtoToUpdate.testRootPath
                latestFetchedVersion = dtoToUpdate.latestFetchedVersion
            }
        }
        .flatMap { (originalName, updatedEntity) ->
            when (val saveStatus = testSuitesSourceService.update(updatedEntity)) {
                EntitySaveStatus.EXIST, EntitySaveStatus.CONFLICT -> Mono.just(saveStatus.toResponseEntity())
                EntitySaveStatus.UPDATED -> {
                    val newName = updatedEntity.name
                    val movingSnapshots = if (originalName != newName) {
                        testsSourceVersionService.updateSourceName(updatedEntity.organization.name, originalName, newName)
                    } else {
                        Mono.just(Unit)
                    }
                    movingSnapshots.then(Mono.just(saveStatus.toResponseEntity()))
                }
                else -> Mono.error(IllegalStateException("Not expected status for creating a new entity"))
            }
        }

<<<<<<< HEAD
    @PostMapping("/internal/test-suites-sources/download-snapshot-by-execution-id", produces = [MediaType.APPLICATION_OCTET_STREAM_VALUE])
    @RequiresAuthorizationSourceHeader
    @PreAuthorize("permitAll()")
    @Operation(
        method = "POST",
        summary = "Download a snapshot of test suites source which is assigned to execution.",
        description = "Download a snapshot of test suites source which is assigned to execution.",
    )
    @Parameters(
        Parameter(name = "executionId", `in` = ParameterIn.QUERY, description = "ID of execution", required = true),
    )
    @ApiResponse(responseCode = "200", description = "Successfully downloaded snapshot of test suites source for requested execution.")
    @ApiResponse(
        responseCode = "404",
        description = "Either organization was not found by provided name or test suites source with such name in organization name was not found" +
                " or test suites were not found by execution's ids.",
    )
    @ApiResponse(responseCode = "409", description = "IDs of test suites were not set on requested execution.")
    fun downloadByExecutionId(
        @RequestParam executionId: Long
    ): Mono<ByteBufferFluxResponse> = blockingToMono {
        val execution = executionService.findExecution(executionId)
            .orNotFound { "Execution (id=$executionId) not found" }
        val testSuite = lnkExecutionTestSuiteService.getAllTestSuitesByExecution(execution).firstOrNull().orNotFound {
            "Execution (id=$executionId) doesn't have any testSuites"
        }
        testSuite.sourceVersion
            .let { it.snapshot.source.toDto() to it.name }
    }.flatMap { (source, version) ->
        source.downloadSnapshot(version)
    }

    @GetMapping("/api/$v1/test-suites-sources/{organizationName}/{sourceName}/get-test-suites")
=======
    @GetMapping("/{organizationName}/{sourceName}/get-test-suites")
>>>>>>> fc2979bc
    @RequiresAuthorizationSourceHeader
    @PreAuthorize("permitAll()")
    @Operation(
        method = "GET",
        summary = "List of test suites in requested test suites source.",
        description = "List of test suites in requested test suites source.",
    )
    @Parameters(
        Parameter(name = "organizationName", `in` = ParameterIn.PATH, description = "name of organization", required = true),
        Parameter(name = "sourceName", `in` = ParameterIn.PATH, description = "name of test suites source", required = true),
    )
    @ApiResponse(responseCode = "200", description = "Successfully listed snapshots for requested test suites source.")
    @ApiResponse(
        responseCode = "404",
        description = "Either organization was not found by provided name or test suites source with such name in organization name was not found.",
    )
    fun getTestSuiteDtos(
        @PathVariable organizationName: String,
        @PathVariable sourceName: String,
        @RequestParam version: String,
    ): Mono<List<TestSuiteDto>> = getTestSuitesSource(organizationName, sourceName)
        .map { testSuitesSource ->
            testSuitesService.getBySourceAndVersion(
                testSuitesSource,
                version
            ).map {
                it.toDto()
            }
        }

    @DeleteMapping("/{organizationName}/{sourceName}/delete-test-suites-and-snapshot")
    @RequiresAuthorizationSourceHeader
    @PreAuthorize("permitAll()")
    @Operation(
        method = "DELETE",
        summary = "Delete test suites and snapshot for requested version from provided test suites source.",
        description = "Delete test suites and snapshot for requested version from provided test suites source.",
    )
    @Parameters(
        Parameter(name = "organizationName", `in` = ParameterIn.PATH, description = "name of organization", required = true),
        Parameter(name = "sourceName", `in` = ParameterIn.PATH, description = "name of test suites source", required = true),
    )
    @ApiResponse(responseCode = "200", description = "Successfully deleted test suites and snapshot for requested version from provided source.")
    @ApiResponse(
        responseCode = "404",
        description = "Either organization was not found by provided name or test suites source with such name in organization name was not found.",
    )
    fun deleteTestSuitesAndSnapshot(
        @PathVariable organizationName: String,
        @PathVariable sourceName: String,
        @RequestParam version: String,
    ): Mono<Boolean> = getTestSuitesSource(organizationName, sourceName)
        .map {
            testSuitesService.deleteTestSuite(it, version)
        }
<<<<<<< HEAD
        .then(testSuitesSourceSnapshotStorage.deleteByVersion(organizationName, sourceName, version))
=======
        .then(testsSourceVersionService.delete(organizationName, sourceName, version))
>>>>>>> fc2979bc

    private fun getOrganization(organizationName: String): Mono<Organization> = blockingToMono {
        organizationService.findByNameAndCreatedStatus(organizationName)
    }.switchIfEmptyToNotFound {
        "Organization not found by name $organizationName"
    }

    private fun getGit(organization: Organization, gitUrl: String): Mono<Git> = blockingToMono {
        gitService.findByOrganizationAndUrl(organization, gitUrl)
    }.switchIfEmptyToNotFound {
        "There is no git credential with url $gitUrl in ${organization.name}"
    }

    private fun getTestSuitesSource(organizationName: String, name: String): Mono<TestSuitesSource> =
            getOrganization(organizationName)
                .flatMap { organization ->
                    testSuitesSourceService.findByName(organization, name).toMono()
                }
                .switchIfEmptyToNotFound {
                    "TestSuitesSource not found by name $name for organization $organizationName"
                }

    private fun getTestSuitesSource(id: Long): Mono<TestSuitesSource> =
            blockingToMono {
                testSuitesSourceService.findById(id)
            }
                .switchIfEmptyToNotFound {
                    "TestSuiteSource not found by ID $id"
                }

    @PostMapping("/{organizationName}/{sourceName}/fetch")
    @RequiresAuthorizationSourceHeader
    @PreAuthorize("permitAll()")
    @Operation(
        method = "POST",
        summary = "Post fetching of new tests from test suites source.",
        description = "Post fetching of new tests from test suites source.",
    )
    @Parameters(
        Parameter(name = "organizationName", `in` = ParameterIn.PATH, description = "name of organization", required = true),
        Parameter(name = "sourceName", `in` = ParameterIn.PATH, description = "name of test suites source", required = true),
        Parameter(name = "mode", `in` = ParameterIn.QUERY, description = "fetch mode", required = true),
        Parameter(name = "version", `in` = ParameterIn.QUERY, description = "version to be fetched: tag, branch or commit id", required = true),
    )
    @ApiResponse(responseCode = "202", description = "Successfully trigger fetching new tests from requested test suites source.")
    fun triggerFetch(
        @PathVariable organizationName: String,
        @PathVariable sourceName: String,
        @RequestParam mode: TestSuitesSourceFetchMode,
        @RequestParam version: String,
        authentication: Authentication,
    ): Mono<StringResponse> = blockingToMono { testSuitesSourceService.findByName(organizationName, sourceName) }
        .flatMap { testSuitesSource ->
            Mono.just(
                ResponseEntity.accepted()
                    .body("Trigger fetching new tests from $sourceName in $organizationName")
            ).doOnSuccess {
                testSuitesSourceService.fetch(testSuitesSource.toDto(), mode, version)
                    .subscribeOn(Schedulers.boundedElastic())
                    .subscribe()
            }
        }

    @GetMapping("/{organizationName}/{sourceName}/tag-list-to-fetch")
    @RequiresAuthorizationSourceHeader
    @PreAuthorize("permitAll()")
    @Operation(
        method = "GET",
        summary = "Get list of tags which can be fetched from test suites source.",
        description = "Get list of tags which can be fetched from test suites source.",
    )
    @ApiResponse(responseCode = "200", description = "Successfully listed tags which can be fetched from requested test suites source.")
    fun tagListToFetch(
        @PathVariable organizationName: String,
        @PathVariable sourceName: String,
        authentication: Authentication,
    ): Mono<StringListResponse> = blockingToMono { testSuitesSourceService.findByName(organizationName, sourceName) }
        .flatMap { testSuitesSourceService.tagList(it.toDto()) }
        .zipWith(testsSourceVersionService.list(organizationName, sourceName)
            .map { it.version }
            .collectList())
        .map { (tags, versions) ->
            ResponseEntity.ok()
                .body(tags.filterNot { it in versions })
        }

    @GetMapping("/{organizationName}/{sourceName}/branch-list-to-fetch")
    @RequiresAuthorizationSourceHeader
    @PreAuthorize("permitAll()")
    @Operation(
        method = "GET",
        summary = "Get list of branches which can be fetched from test suites source.",
        description = "Get list of branches which can be fetched from test suites source.",
    )
    @ApiResponse(responseCode = "200", description = "Successfully listed branches which can be fetched from requested test suites source.")
    fun branchListToFetch(
        @PathVariable organizationName: String,
        @PathVariable sourceName: String,
        authentication: Authentication,
    ): Mono<StringListResponse> = blockingToMono { testSuitesSourceService.findByName(organizationName, sourceName) }
        .flatMap { testSuitesSourceService.branchList(it.toDto()) }
        .map { ResponseEntity.ok().body(it) }

    @GetMapping("/available")
    @RequiresAuthorizationSourceHeader
    @PreAuthorize("permitAll()")
    @Operation(
        method = "GET",
        summary = "Get organizations with public test suite sources.",
        description = "Get list of organizations with public test suite sources",
    )
    @ApiResponse(responseCode = "200", description = "Successfully fetched organizations with public test suite sources.")
    fun getOrganizationNamesWithPublicTestSuiteSources(
        authentication: Authentication,
    ): Mono<TestSuitesSourceDtoList> = testSuitesSourceService.getAvailableTestSuiteSources().toMono()
        .map {testSuitesSourceList ->
            testSuitesSourceList.map { it.toDto() }
        }
<<<<<<< HEAD

    private fun TestSuitesSourceDto.downloadSnapshot(
        version: String
    ): Mono<ByteBufferFluxResponse> = testSuitesSourceSnapshotStorage.doesContain(organizationName, name, version)
        .filter { it }
        .switchIfEmptyToNotFound {
            "Not found a snapshot of $name in $organizationName with version=$version"
        }
        .map {
            ResponseEntity.ok()
                .contentType(MediaType.APPLICATION_OCTET_STREAM)
                .body(testSuitesSourceSnapshotStorage.downloadByVersion(organizationName, name, version))
        }

    companion object {
        private val log: Logger = getLogger<TestSuitesSourceService>()
    }
=======
>>>>>>> fc2979bc
}<|MERGE_RESOLUTION|>--- conflicted
+++ resolved
@@ -2,10 +2,7 @@
 
 import com.saveourtool.save.backend.StringResponse
 import com.saveourtool.save.backend.service.*
-<<<<<<< HEAD
 import com.saveourtool.save.backend.storage.MigrationTestSuitesSourceSnapshotStorage
-=======
->>>>>>> fc2979bc
 import com.saveourtool.save.backend.utils.toResponseEntity
 import com.saveourtool.save.configs.ApiSwaggerSupport
 import com.saveourtool.save.configs.RequiresAuthorizationSourceHeader
@@ -49,11 +46,8 @@
 @RequestMapping("/api/$v1/test-suites-sources")
 class TestSuitesSourceController(
     private val testSuitesSourceService: TestSuitesSourceService,
-<<<<<<< HEAD
+    private val testsSourceVersionService: TestsSourceVersionService,
     private val testSuitesSourceSnapshotStorage: MigrationTestSuitesSourceSnapshotStorage,
-=======
-    private val testsSourceVersionService: TestsSourceVersionService,
->>>>>>> fc2979bc
     private val testSuitesService: TestSuitesService,
     private val organizationService: OrganizationService,
     private val gitService: GitService,
@@ -224,43 +218,7 @@
             }
         }
 
-<<<<<<< HEAD
-    @PostMapping("/internal/test-suites-sources/download-snapshot-by-execution-id", produces = [MediaType.APPLICATION_OCTET_STREAM_VALUE])
-    @RequiresAuthorizationSourceHeader
-    @PreAuthorize("permitAll()")
-    @Operation(
-        method = "POST",
-        summary = "Download a snapshot of test suites source which is assigned to execution.",
-        description = "Download a snapshot of test suites source which is assigned to execution.",
-    )
-    @Parameters(
-        Parameter(name = "executionId", `in` = ParameterIn.QUERY, description = "ID of execution", required = true),
-    )
-    @ApiResponse(responseCode = "200", description = "Successfully downloaded snapshot of test suites source for requested execution.")
-    @ApiResponse(
-        responseCode = "404",
-        description = "Either organization was not found by provided name or test suites source with such name in organization name was not found" +
-                " or test suites were not found by execution's ids.",
-    )
-    @ApiResponse(responseCode = "409", description = "IDs of test suites were not set on requested execution.")
-    fun downloadByExecutionId(
-        @RequestParam executionId: Long
-    ): Mono<ByteBufferFluxResponse> = blockingToMono {
-        val execution = executionService.findExecution(executionId)
-            .orNotFound { "Execution (id=$executionId) not found" }
-        val testSuite = lnkExecutionTestSuiteService.getAllTestSuitesByExecution(execution).firstOrNull().orNotFound {
-            "Execution (id=$executionId) doesn't have any testSuites"
-        }
-        testSuite.sourceVersion
-            .let { it.snapshot.source.toDto() to it.name }
-    }.flatMap { (source, version) ->
-        source.downloadSnapshot(version)
-    }
-
-    @GetMapping("/api/$v1/test-suites-sources/{organizationName}/{sourceName}/get-test-suites")
-=======
     @GetMapping("/{organizationName}/{sourceName}/get-test-suites")
->>>>>>> fc2979bc
     @RequiresAuthorizationSourceHeader
     @PreAuthorize("permitAll()")
     @Operation(
@@ -316,11 +274,7 @@
         .map {
             testSuitesService.deleteTestSuite(it, version)
         }
-<<<<<<< HEAD
-        .then(testSuitesSourceSnapshotStorage.deleteByVersion(organizationName, sourceName, version))
-=======
         .then(testsSourceVersionService.delete(organizationName, sourceName, version))
->>>>>>> fc2979bc
 
     private fun getOrganization(organizationName: String): Mono<Organization> = blockingToMono {
         organizationService.findByNameAndCreatedStatus(organizationName)
@@ -439,24 +393,4 @@
         .map {testSuitesSourceList ->
             testSuitesSourceList.map { it.toDto() }
         }
-<<<<<<< HEAD
-
-    private fun TestSuitesSourceDto.downloadSnapshot(
-        version: String
-    ): Mono<ByteBufferFluxResponse> = testSuitesSourceSnapshotStorage.doesContain(organizationName, name, version)
-        .filter { it }
-        .switchIfEmptyToNotFound {
-            "Not found a snapshot of $name in $organizationName with version=$version"
-        }
-        .map {
-            ResponseEntity.ok()
-                .contentType(MediaType.APPLICATION_OCTET_STREAM)
-                .body(testSuitesSourceSnapshotStorage.downloadByVersion(organizationName, name, version))
-        }
-
-    companion object {
-        private val log: Logger = getLogger<TestSuitesSourceService>()
-    }
-=======
->>>>>>> fc2979bc
 }