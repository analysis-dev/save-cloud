package com.saveourtool.save.backend.controllers

import com.saveourtool.save.authservice.utils.userId
import com.saveourtool.save.backend.StringResponse
import com.saveourtool.save.backend.service.*
import com.saveourtool.save.backend.storage.TestsSourceSnapshotStorage
import com.saveourtool.save.backend.utils.toResponseEntity
import com.saveourtool.save.configs.ApiSwaggerSupport
import com.saveourtool.save.configs.RequiresAuthorizationSourceHeader
import com.saveourtool.save.domain.EntitySaveStatus
import com.saveourtool.save.entities.*
import com.saveourtool.save.entities.TestSuitesSource.Companion.toTestSuiteSource
import com.saveourtool.save.test.TestsSourceVersionInfoList
import com.saveourtool.save.testsuite.*
import com.saveourtool.save.utils.*
import com.saveourtool.save.v1

import io.swagger.v3.oas.annotations.Operation
import io.swagger.v3.oas.annotations.Parameter
import io.swagger.v3.oas.annotations.Parameters
import io.swagger.v3.oas.annotations.enums.ParameterIn
import io.swagger.v3.oas.annotations.responses.ApiResponse
import io.swagger.v3.oas.annotations.tags.Tag
import io.swagger.v3.oas.annotations.tags.Tags
import org.springframework.http.HttpStatus
import org.springframework.http.ResponseEntity
import org.springframework.security.access.prepost.PreAuthorize
import org.springframework.security.core.Authentication
import org.springframework.web.bind.annotation.*
import reactor.core.publisher.Mono
import reactor.core.scheduler.Schedulers
import reactor.kotlin.core.publisher.toMono
import reactor.kotlin.core.util.function.component1
import reactor.kotlin.core.util.function.component2

typealias EntitySaveStatusResponse = ResponseEntity<EntitySaveStatus>
typealias StringListResponse = ResponseEntity<List<String>>

/**
 * Controller for [TestSuitesSource]
 */
@ApiSwaggerSupport
@RestController
@Tags(
    Tag(name = "test-suites-source"),
)
@RequestMapping("/api/$v1/test-suites-sources")
class TestSuitesSourceController(
    private val testSuitesSourceService: TestSuitesSourceService,
    private val testsSourceVersionService: TestsSourceVersionService,
    private val testsSourceSnapshotStorage: TestsSourceSnapshotStorage,
    private val testSuitesService: TestSuitesService,
    private val organizationService: OrganizationService,
    private val gitService: GitService,
) {
    @GetMapping("/{organizationName}/list")
    @RequiresAuthorizationSourceHeader
    @PreAuthorize("permitAll()")
    @Operation(
        method = "GET",
        summary = "List test suites source by organization name.",
        description = "List test suites source by organization name.",
    )
    @Parameters(
        Parameter(name = "organizationName", `in` = ParameterIn.PATH, description = "name of organization", required = true)
    )
    @ApiResponse(responseCode = "200", description = "Successfully fetched list of test suites sources by organization name.")
    @ApiResponse(responseCode = "404", description = "Organization was not found by provided name.")
    fun list(
        @PathVariable organizationName: String,
    ): Mono<TestSuitesSourceDtoList> = getOrganization(organizationName)
        .map { organization ->
            testSuitesSourceService.getAllByOrganization(organization)
                .map { it.toDto() }
        }

    @GetMapping("/{organizationName}/{sourceName}")
    @RequiresAuthorizationSourceHeader
    @PreAuthorize("permitAll()")
    @Operation(
        method = "GET",
        summary = "Get test suites source by organization name and source name.",
        description = "Get test suites source by organization name and test suites source name.",
    )
    @Parameters(
        Parameter(name = "organizationName", `in` = ParameterIn.PATH, description = "name of organization", required = true),
        Parameter(name = "sourceName", `in` = ParameterIn.PATH, description = "name of test suites source", required = true),
    )
    @ApiResponse(responseCode = "200", description = "Successfully fetched list of test suites sources by organization name.")
    @ApiResponse(
        responseCode = "404",
        description = "Either organization was not found by provided name or test suites source with such name in organization name was not found.",
    )
    fun findAsDtoByName(
        @PathVariable organizationName: String,
        @PathVariable sourceName: String
    ): Mono<TestSuitesSourceDto> = getTestSuitesSource(organizationName, sourceName)
        .map { it.toDto() }

    @GetMapping("/{organizationName}/{sourceName}/list-version")
    @RequiresAuthorizationSourceHeader
    @PreAuthorize("permitAll()")
    @Operation(
        method = "GET",
        summary = "List of snapshot for test suites source.",
        description = "List of snapshot for test suites source.",
    )
    @Parameters(
        Parameter(name = "organizationName", `in` = ParameterIn.PATH, description = "name of organization", required = true),
        Parameter(name = "sourceName", `in` = ParameterIn.PATH, description = "name of test suites source", required = true),
    )
    @ApiResponse(responseCode = "200", description = "Successfully listed snapshots for requested test suites source.")
    @ApiResponse(
        responseCode = "404",
        description = "Either organization was not found by provided name or test suites source with such name in organization name was not found.",
    )
    @ApiResponse(responseCode = "404", description = ".")
    fun listVersions(
        @PathVariable organizationName: String,
        @PathVariable sourceName: String,
    ): Mono<TestsSourceVersionInfoList> = findAsDtoByName(organizationName, sourceName)
        .flatMap {
            blockingToMono { testsSourceVersionService.getAllAsInfo(it.organizationName, it.name) }
        }

    @GetMapping("/{organizationName}/list-version")
    @RequiresAuthorizationSourceHeader
    @PreAuthorize("permitAll()")
    @Operation(
        method = "GET",
        summary = "List of snapshot for all test suites sources in requested organization.",
        description = "List of snapshot for all test suites sources in requested organization.",
    )
    @Parameters(
        Parameter(name = "organizationName", `in` = ParameterIn.PATH, description = "name of organization", required = true),
    )
    @ApiResponse(responseCode = "200", description = "Successfully listed snapshots for all test suites sources in requested organization.")
    @ApiResponse(responseCode = "404", description = "Organization was not found by provided name.")
    fun listVersions(
        @PathVariable organizationName: String,
    ): Mono<TestsSourceVersionInfoList> = getOrganization(organizationName)
        .flatMap { organization ->
            blockingToMono { testsSourceVersionService.getAllAsInfo(organization.name) }
        }

    @PostMapping("/create")
    @RequiresAuthorizationSourceHeader
    @PreAuthorize("permitAll()")
    @Operation(
        method = "POST",
        summary = "Get or create a new test suite source by provided values.",
        description = "Get or create a new test suite source by provided values.",
    )
    @ApiResponse(responseCode = "200", description = "Successfully get or create test suites source with requested values.")
    @ApiResponse(responseCode = "404", description = "Either git credentials were not found by provided url or organization was not found by provided name.")
    @ApiResponse(responseCode = "409", description = "Test suite name is already taken.")
    fun createTestSuitesSource(
        @RequestBody testSuiteRequest: TestSuitesSourceDto,
    ): Mono<EntitySaveStatusResponse> = getOrganization(testSuiteRequest.organizationName)
        .zipWhen { getGit(it, testSuiteRequest.gitDto.url) }
        .map { (organization, git) ->
            testSuiteRequest.toTestSuiteSource(organization, git)
        }
        .flatMap { testSuitesSource ->
            when (val saveStatus = testSuitesSourceService.createSourceIfNotPresent(testSuitesSource)) {
                EntitySaveStatus.EXIST, EntitySaveStatus.CONFLICT, EntitySaveStatus.NEW -> Mono.fromCallable { saveStatus.toResponseEntity() }
                else -> Mono.error(IllegalStateException("Not expected status for creating a new entity"))
            }
        }

    @PostMapping("/update")
    @RequiresAuthorizationSourceHeader
    @PreAuthorize("permitAll()")
    @Operation(
        method = "POST",
        summary = "Get or create a new test suite source by provided values.",
        description = "Get or create a new test suite source by provided values.",
    )
    @Parameters(
        Parameter(name = "id", `in` = ParameterIn.QUERY, description = "ID of test suites source", required = true),
    )
    @ApiResponse(responseCode = "200", description = "Successfully get or create test suites source with requested values.")
    @ApiResponse(responseCode = "400", description = "Try to change organization or git by this request.")
    @ApiResponse(responseCode = "404", description = "Test suites source was not found by provided ID.")
    @ApiResponse(responseCode = "409", description = "Test suite name is already taken.")
    fun update(
        @RequestParam("id") id: Long,
        @RequestBody dtoToUpdate: TestSuitesSourceDto
    ): Mono<EntitySaveStatusResponse> = getTestSuitesSource(id)
        .requireOrSwitchToResponseException({ organization.name == dtoToUpdate.organizationName }, HttpStatus.BAD_REQUEST) {
            "Organization cannot be changed in TestSuitesSource"
        }
        .requireOrSwitchToResponseException({ git.url == dtoToUpdate.gitDto.url }, HttpStatus.BAD_REQUEST) {
            "Git cannot be changed in TestSuitesSource"
        }
        .map { originalEntity ->
            originalEntity.apply {
                name = dtoToUpdate.name
                description = dtoToUpdate.description
                testRootPath = dtoToUpdate.testRootPath
                latestFetchedVersion = dtoToUpdate.latestFetchedVersion
            }
        }
        .flatMap { updatedEntity ->
            when (val saveStatus = testSuitesSourceService.update(updatedEntity)) {
                EntitySaveStatus.EXIST, EntitySaveStatus.CONFLICT, EntitySaveStatus.UPDATED -> Mono.just(saveStatus.toResponseEntity())
                else -> Mono.error(IllegalStateException("Not expected status for creating a new entity"))
            }
        }

    @DeleteMapping("/{organizationName}/{sourceName}/delete-version")
    @RequiresAuthorizationSourceHeader
    @PreAuthorize("permitAll()")
    @Operation(
        method = "DELETE",
        summary = "Delete test suites and snapshot for requested version from provided test suites source.",
        description = "Delete test suites and snapshot for requested version from provided test suites source.",
    )
    @Parameters(
        Parameter(name = "organizationName", `in` = ParameterIn.PATH, description = "name of organization", required = true),
        Parameter(name = "sourceName", `in` = ParameterIn.PATH, description = "name of test suites source", required = true),
    )
    @ApiResponse(responseCode = "200", description = "Successfully deleted test suites and snapshot for requested version from provided source.")
    @ApiResponse(
        responseCode = "404",
        description = "Either organization was not found by provided name or test suites source with such name in organization name was not found.",
    )
    fun deleteVersion(
        @PathVariable organizationName: String,
        @PathVariable sourceName: String,
        @RequestParam version: String,
<<<<<<< HEAD
    ): Mono<Boolean> = getTestSuitesSource(organizationName, sourceName)
        .map {
            testSuitesService.deleteTestSuite(it, version)
        }
        .then(
            blockingToMono { testsSourceVersionService.delete(organizationName, sourceName, version) }
                .thenReturn(true)
        )
=======
    ): Mono<Unit> = blockingToMono {
        testsSourceVersionService.delete(organizationName, sourceName, version)
    }
>>>>>>> af22553c

    private fun getOrganization(organizationName: String): Mono<Organization> = blockingToMono {
        organizationService.findByNameAndCreatedStatus(organizationName)
    }.switchIfEmptyToNotFound {
        "Organization not found by name $organizationName"
    }

    private fun getGit(organization: Organization, gitUrl: String): Mono<Git> = blockingToMono {
        gitService.findByOrganizationAndUrl(organization, gitUrl)
    }.switchIfEmptyToNotFound {
        "There is no git credential with url $gitUrl in ${organization.name}"
    }

    private fun getTestSuitesSource(organizationName: String, name: String): Mono<TestSuitesSource> =
            getOrganization(organizationName)
                .flatMap { organization ->
                    testSuitesSourceService.findByName(organization, name).toMono()
                }
                .switchIfEmptyToNotFound {
                    "TestSuitesSource not found by name $name for organization $organizationName"
                }

    private fun getTestSuitesSource(id: Long): Mono<TestSuitesSource> =
            blockingToMono {
                testSuitesSourceService.findById(id)
            }
                .switchIfEmptyToNotFound {
                    "TestSuiteSource not found by ID $id"
                }

    @PostMapping("/{organizationName}/{sourceName}/fetch")
    @RequiresAuthorizationSourceHeader
    @PreAuthorize("permitAll()")
    @Operation(
        method = "POST",
        summary = "Post fetching of new tests from test suites source.",
        description = "Post fetching of new tests from test suites source.",
    )
    @Parameters(
        Parameter(name = "organizationName", `in` = ParameterIn.PATH, description = "name of organization", required = true),
        Parameter(name = "sourceName", `in` = ParameterIn.PATH, description = "name of test suites source", required = true),
        Parameter(name = "mode", `in` = ParameterIn.QUERY, description = "fetch mode", required = true),
        Parameter(name = "version", `in` = ParameterIn.QUERY, description = "version to be fetched: tag, branch or commit id", required = true),
    )
    @ApiResponse(responseCode = "202", description = "Successfully trigger fetching new tests from requested test suites source.")
    fun triggerFetch(
        @PathVariable organizationName: String,
        @PathVariable sourceName: String,
        @RequestParam mode: TestSuitesSourceFetchMode,
        @RequestParam version: String,
        authentication: Authentication,
    ): Mono<StringResponse> = blockingToMono { testSuitesSourceService.findByName(organizationName, sourceName) }
        .flatMap { testSuitesSource ->
            Mono.just(
                ResponseEntity.accepted()
                    .body("Trigger fetching new tests from $sourceName in $organizationName")
            ).doOnSuccess {
                testSuitesSourceService.fetch(testSuitesSource.toDto(), mode, version, authentication.userId())
                    .subscribeOn(Schedulers.boundedElastic())
                    .subscribe()
            }
        }

    @GetMapping("/{organizationName}/{sourceName}/tag-list-to-fetch")
    @RequiresAuthorizationSourceHeader
    @PreAuthorize("permitAll()")
    @Operation(
        method = "GET",
        summary = "Get list of tags which can be fetched from test suites source.",
        description = "Get list of tags which can be fetched from test suites source.",
    )
    @ApiResponse(responseCode = "200", description = "Successfully listed tags which can be fetched from requested test suites source.")
    fun tagListToFetch(
        @PathVariable organizationName: String,
        @PathVariable sourceName: String,
        authentication: Authentication,
    ): Mono<StringListResponse> = blockingToMono { testSuitesSourceService.findByName(organizationName, sourceName) }
        .flatMap { testSuitesSourceService.tagList(it.toDto()) }
        .map { tags ->
            val versions = testsSourceVersionService.getAllVersions(organizationName, sourceName)
            ResponseEntity.ok()
                .body(tags.filterNot { it in versions })
        }

    @GetMapping("/{organizationName}/{sourceName}/branch-list-to-fetch")
    @RequiresAuthorizationSourceHeader
    @PreAuthorize("permitAll()")
    @Operation(
        method = "GET",
        summary = "Get list of branches which can be fetched from test suites source.",
        description = "Get list of branches which can be fetched from test suites source.",
    )
    @ApiResponse(responseCode = "200", description = "Successfully listed branches which can be fetched from requested test suites source.")
    fun branchListToFetch(
        @PathVariable organizationName: String,
        @PathVariable sourceName: String,
        authentication: Authentication,
    ): Mono<StringListResponse> = blockingToMono { testSuitesSourceService.findByName(organizationName, sourceName) }
        .flatMap { testSuitesSourceService.branchList(it.toDto()) }
        .map { ResponseEntity.ok().body(it) }

    @GetMapping("/available")
    @RequiresAuthorizationSourceHeader
    @PreAuthorize("permitAll()")
    @Operation(
        method = "GET",
        summary = "Get organizations with public test suite sources.",
        description = "Get list of organizations with public test suite sources",
    )
    @ApiResponse(responseCode = "200", description = "Successfully fetched organizations with public test suite sources.")
    fun getOrganizationNamesWithPublicTestSuiteSources(
        authentication: Authentication,
    ): Mono<TestSuitesSourceDtoList> = testSuitesSourceService.getAvailableTestSuiteSources().toMono()
        .map {testSuitesSourceList ->
            testSuitesSourceList.map { it.toDto() }
        }
}<|MERGE_RESOLUTION|>--- conflicted
+++ resolved
@@ -229,20 +229,9 @@
         @PathVariable organizationName: String,
         @PathVariable sourceName: String,
         @RequestParam version: String,
-<<<<<<< HEAD
-    ): Mono<Boolean> = getTestSuitesSource(organizationName, sourceName)
-        .map {
-            testSuitesService.deleteTestSuite(it, version)
-        }
-        .then(
-            blockingToMono { testsSourceVersionService.delete(organizationName, sourceName, version) }
-                .thenReturn(true)
-        )
-=======
     ): Mono<Unit> = blockingToMono {
         testsSourceVersionService.delete(organizationName, sourceName, version)
     }
->>>>>>> af22553c
 
     private fun getOrganization(organizationName: String): Mono<Organization> = blockingToMono {
         organizationService.findByNameAndCreatedStatus(organizationName)
