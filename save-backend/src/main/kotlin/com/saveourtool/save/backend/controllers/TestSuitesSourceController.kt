--- conflicted
+++ resolved
@@ -3,11 +3,7 @@
 import com.saveourtool.save.authservice.utils.userId
 import com.saveourtool.save.backend.StringResponse
 import com.saveourtool.save.backend.service.*
-<<<<<<< HEAD
-import com.saveourtool.save.backend.storage.MigrationTestsSourceSnapshotStorage
-=======
 import com.saveourtool.save.backend.storage.TestsSourceSnapshotStorage
->>>>>>> 996435ca
 import com.saveourtool.save.backend.utils.toResponseEntity
 import com.saveourtool.save.configs.ApiSwaggerSupport
 import com.saveourtool.save.configs.RequiresAuthorizationSourceHeader
@@ -51,7 +47,6 @@
 @RequestMapping("/api/$v1/test-suites-sources")
 class TestSuitesSourceController(
     private val testSuitesSourceService: TestSuitesSourceService,
-    private val testsSourceSnapshotStorage: MigrationTestsSourceSnapshotStorage,
     private val testsSourceVersionService: TestsSourceVersionService,
     private val testsSourceSnapshotStorage: TestsSourceSnapshotStorage,
     private val testSuitesService: TestSuitesService,
@@ -124,13 +119,8 @@
         @PathVariable organizationName: String,
         @PathVariable sourceName: String,
     ): Mono<TestsSourceVersionInfoList> = findAsDtoByName(organizationName, sourceName)
-<<<<<<< HEAD
-        .map {
-            testsSourceVersionService.getAllAsInfo(it.organizationName, it.name).toList()
-=======
         .flatMap {
             blockingToMono { testsSourceVersionService.getAllAsInfo(it.organizationName, it.name) }
->>>>>>> 996435ca
         }
 
     @GetMapping("/{organizationName}/list-snapshot")
@@ -150,13 +140,7 @@
         @PathVariable organizationName: String,
     ): Mono<TestsSourceVersionInfoList> = getOrganization(organizationName)
         .flatMap { organization ->
-<<<<<<< HEAD
-            blockingToMono {
-                testsSourceVersionService.getAllAsInfo(organization.name).toList()
-            }
-=======
             blockingToMono { testsSourceVersionService.getAllAsInfo(organization.name) }
->>>>>>> 996435ca
         }
 
     @PostMapping("/create")
