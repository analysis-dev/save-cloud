--- conflicted
+++ resolved
@@ -214,43 +214,6 @@
             testSuitesSourceSnapshotStorage.doesContain(it.organizationName, it.name, version)
         }
 
-<<<<<<< HEAD
-    @GetMapping(
-        path = [
-            "/internal/test-suites-sources/{organizationName}/{name}/remove-snapshot",
-        ],
-    )
-    @RequiresAuthorizationSourceHeader
-    @PreAuthorize("permitAll()")
-    @Operation(
-        method = "GET",
-        summary = "Remove test suites source, that contains provided version.",
-        description = "Remove test suites source, that contains provided version.",
-    )
-    @Parameters(
-        Parameter(name = "organizationName", `in` = ParameterIn.PATH, description = "name of organization", required = true),
-        Parameter(name = "name", `in` = ParameterIn.PATH, description = "name of test suites source", required = true),
-        Parameter(name = "version", `in` = ParameterIn.QUERY, description = "version of snapshot", required = true),
-    )
-    @ApiResponse(responseCode = "200", description = "Successfully removed snapshot with provided values.")
-    @ApiResponse(responseCode = "404", description = "Test suites source with such name in organization name was not found.")
-    @ApiResponse(responseCode = "409", description = "Organization was not found by provided name.")
-    fun removeSnapshot(
-        @PathVariable organizationName: String,
-        @PathVariable name: String,
-        @RequestParam version: String,
-    ): Mono<Boolean> = findAsDtoByName(organizationName, name)
-        .flatMap {
-            testSuitesSourceSnapshotStorage.removeKey(it.organizationName, it.name, version)
-        }
-
-    /**
-     * @param organizationName
-     * @param name
-     * @return list of [TestSuitesSourceSnapshotKey] are found by [organizationName] and [name]
-     */
-=======
->>>>>>> cb24360e
     @GetMapping(
         path = [
             "/internal/test-suites-sources/{organizationName}/{sourceName}/list-snapshot",
