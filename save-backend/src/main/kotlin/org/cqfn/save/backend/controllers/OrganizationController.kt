package org.cqfn.save.backend.controllers

import org.cqfn.save.backend.StringResponse
<<<<<<< HEAD
import org.cqfn.save.backend.security.OrganizationPermissionEvaluator
=======
import org.cqfn.save.backend.service.LnkUserOrganizationService
>>>>>>> 5c70bd44
import org.cqfn.save.backend.service.OrganizationService
import org.cqfn.save.backend.utils.AuthenticationDetails
import org.cqfn.save.domain.ImageInfo
import org.cqfn.save.domain.OrganizationSaveStatus
import org.cqfn.save.domain.Role
import org.cqfn.save.entities.Organization
import org.cqfn.save.permission.Permission
import org.cqfn.save.v1
import org.slf4j.LoggerFactory
import org.springframework.http.HttpStatus
import org.springframework.http.ResponseEntity
import org.springframework.security.access.prepost.PreAuthorize
import org.springframework.security.core.Authentication
import org.springframework.web.bind.annotation.*
import org.springframework.web.server.ResponseStatusException
import reactor.core.publisher.Flux
import reactor.core.publisher.Mono
import reactor.kotlin.core.publisher.switchIfEmpty
import java.time.LocalDateTime

/**
 * Controller for working with organizations.
 */
@RestController
@RequestMapping(path = ["/api/$v1/organization"])
internal class OrganizationController(
    private val organizationService: OrganizationService,
<<<<<<< HEAD
    private val organizationPermissionEvaluator: OrganizationPermissionEvaluator,
=======
    private val lnkUserOrganizationService: LnkUserOrganizationService,
>>>>>>> 5c70bd44
) {
    /**
     * @param organizationName
     * @return Organization
     */
    @GetMapping("/{organizationName}")
    @PreAuthorize("permitAll()")
    fun getOrganizationByName(@PathVariable organizationName: String) = Mono.fromCallable {
        organizationService.findByName(organizationName)
    }.switchIfEmpty {
        Mono.error(ResponseStatusException(HttpStatus.NOT_FOUND))
    }

    /**
     * @param authentication an [Authentication] representing an authenticated request
     * @return list of organization by owner id
     */
    @GetMapping("/get/list")
    @PreAuthorize("permitAll()")
    fun getOrganizationsByOwnerId(authentication: Authentication?): Flux<Organization> {
        authentication ?: return Flux.empty()
        val ownerId = (authentication.details as AuthenticationDetails).id
        return Flux.fromIterable(organizationService.findByOwnerId(ownerId))
    }

    /**
     * @param organizationName organization name
     * @return [ImageInfo] about organization's avatar
     */
    @GetMapping("/{organizationName}/avatar")
    @PreAuthorize("permitAll()")
    fun avatar(@PathVariable organizationName: String): Mono<ImageInfo> = Mono.fromCallable {
        organizationService.findByName(organizationName)?.avatar.let { ImageInfo(it) }
    }

    /**
     * @param newOrganization newOrganization
     * @param authentication an [Authentication] representing an authenticated request
     * @return response
     */
    @PostMapping("/save")
    @PreAuthorize("isAuthenticated()")
    fun saveOrganization(@RequestBody newOrganization: Organization, authentication: Authentication): Mono<StringResponse> {
        val ownerId = (authentication.details as AuthenticationDetails).id
        val (organizationId, organizationStatus) = organizationService.getOrSaveOrganization(
            newOrganization.apply {
                this.ownerId = ownerId
                this.dateCreated = LocalDateTime.now()
            }
        )

        val response = if (organizationStatus == OrganizationSaveStatus.EXIST) {
            logger.info("Attempt to save an organization with id = $organizationId, but it already exists.")
            ResponseEntity.badRequest().body(organizationStatus.message)
        } else {
            logger.info("Save new organization id = $organizationId")
            ResponseEntity.ok(organizationStatus.message)
        }
        return Mono.just(response)
    }

    /**
<<<<<<< HEAD
     * @param draftOrganization
     * @param authentication
     * @throws ResponseStatusException
     */
    @PostMapping("/update")
    fun updateOrganization(
        @RequestBody draftOrganization: Organization,
        authentication: Authentication,
    ): ResponseEntity<String> {
        val organizationFromDb = organizationService.findByName(draftOrganization.name)
            ?: throw ResponseStatusException(HttpStatus.NOT_FOUND)
        if (!organizationPermissionEvaluator.hasPermission(authentication, organizationFromDb, Permission.WRITE)) {
            throw ResponseStatusException(HttpStatus.FORBIDDEN)
        }
        val updatedOrganization = organizationFromDb.apply {
            name = draftOrganization.name
            avatar = draftOrganization.avatar
        }
        val (_, status) = organizationService.getOrSaveOrganization(updatedOrganization)
        return ResponseEntity.ok(status.message)
=======
     * @param organization updateOrganization
     * @param authentication an [Authentication] representing an authenticated request
     * @return response
     */
    @PostMapping("/{organizationName}/update")
    @PreAuthorize("isAuthenticated()")
    fun updateOrganization(@RequestBody organization: Organization, authentication: Authentication): Mono<StringResponse> {
        val userId = (authentication.details as AuthenticationDetails).id
        val role = lnkUserOrganizationService.findRoleByUserIdAndOrganizationName(userId, organization.name)
        val response = if (role.priority >= Role.ADMIN.priority) {
            organizationService.updateOrganization(organization)
            ResponseEntity.ok("Organization updated")
        } else {
            ResponseEntity.status(HttpStatus.FORBIDDEN).build()
        }
        return Mono.just(response)
    }

    /**
     * @param organizationName
     * @param authentication an [Authentication] representing an authenticated request
     * @return role
     */
    @GetMapping("/{organizationName}/role")
    @PreAuthorize("isAuthenticated()")
    fun getRoleOrganization(@PathVariable organizationName: String, authentication: Authentication): Mono<Role> {
        val userId = (authentication.details as AuthenticationDetails).id
        return Mono.fromCallable { lnkUserOrganizationService.findRoleByUserIdAndOrganizationName(userId, organizationName) }
>>>>>>> 5c70bd44
    }

    companion object {
        @JvmStatic
        private val logger = LoggerFactory.getLogger(OrganizationController::class.java)
    }
}<|MERGE_RESOLUTION|>--- conflicted
+++ resolved
@@ -1,18 +1,13 @@
 package org.cqfn.save.backend.controllers
 
 import org.cqfn.save.backend.StringResponse
-<<<<<<< HEAD
-import org.cqfn.save.backend.security.OrganizationPermissionEvaluator
-=======
 import org.cqfn.save.backend.service.LnkUserOrganizationService
->>>>>>> 5c70bd44
 import org.cqfn.save.backend.service.OrganizationService
 import org.cqfn.save.backend.utils.AuthenticationDetails
 import org.cqfn.save.domain.ImageInfo
 import org.cqfn.save.domain.OrganizationSaveStatus
 import org.cqfn.save.domain.Role
 import org.cqfn.save.entities.Organization
-import org.cqfn.save.permission.Permission
 import org.cqfn.save.v1
 import org.slf4j.LoggerFactory
 import org.springframework.http.HttpStatus
@@ -33,11 +28,7 @@
 @RequestMapping(path = ["/api/$v1/organization"])
 internal class OrganizationController(
     private val organizationService: OrganizationService,
-<<<<<<< HEAD
-    private val organizationPermissionEvaluator: OrganizationPermissionEvaluator,
-=======
     private val lnkUserOrganizationService: LnkUserOrganizationService,
->>>>>>> 5c70bd44
 ) {
     /**
      * @param organizationName
@@ -100,28 +91,6 @@
     }
 
     /**
-<<<<<<< HEAD
-     * @param draftOrganization
-     * @param authentication
-     * @throws ResponseStatusException
-     */
-    @PostMapping("/update")
-    fun updateOrganization(
-        @RequestBody draftOrganization: Organization,
-        authentication: Authentication,
-    ): ResponseEntity<String> {
-        val organizationFromDb = organizationService.findByName(draftOrganization.name)
-            ?: throw ResponseStatusException(HttpStatus.NOT_FOUND)
-        if (!organizationPermissionEvaluator.hasPermission(authentication, organizationFromDb, Permission.WRITE)) {
-            throw ResponseStatusException(HttpStatus.FORBIDDEN)
-        }
-        val updatedOrganization = organizationFromDb.apply {
-            name = draftOrganization.name
-            avatar = draftOrganization.avatar
-        }
-        val (_, status) = organizationService.getOrSaveOrganization(updatedOrganization)
-        return ResponseEntity.ok(status.message)
-=======
      * @param organization updateOrganization
      * @param authentication an [Authentication] representing an authenticated request
      * @return response
@@ -150,7 +119,6 @@
     fun getRoleOrganization(@PathVariable organizationName: String, authentication: Authentication): Mono<Role> {
         val userId = (authentication.details as AuthenticationDetails).id
         return Mono.fromCallable { lnkUserOrganizationService.findRoleByUserIdAndOrganizationName(userId, organizationName) }
->>>>>>> 5c70bd44
     }
 
     companion object {
