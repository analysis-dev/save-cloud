--- conflicted
+++ resolved
@@ -131,33 +131,11 @@
         batchSize: Int,
         sdk: Sdk,
     ): Execution {
-<<<<<<< HEAD
         val execution = Execution(project, LocalDateTime.now(), null, ExecutionStatus.PENDING, null,
             null, batchSize, type, null, 0, 0, 0, 0, sdk.toString(),
-            null, null, null
-        ).apply {
-            id = executionService.saveExecution(this)
-=======
-        val execution = Execution(
-            project,
-            LocalDateTime.now(),
-            null,
-            ExecutionStatus.PENDING,
-            null,
-            null,
-            batchSize,
-            type,
-            null,
-            0,
-            0,
-            0,
-            0,
-            sdk.toString(),
-            null,
-            null
+            null, null, null, null
         ).apply {
             id = executionService.saveExecution(this, username)
->>>>>>> 701fd170
         }
         log.info("Creating a new execution id=${execution.id} for project id=${project.id}")
         return execution
