--- conflicted
+++ resolved
@@ -24,9 +24,8 @@
      */
     @Suppress("UnsafeCallOnNullableType")
     fun saveTestSuite(testSuitesDto: List<TestSuiteDto>): List<TestSuite> {
-<<<<<<< HEAD
         val testSuites = testSuitesDto
-            .map { TestSuite(it.type, it.name, it.project, null, "save.properties") }
+            .map { TestSuite(it.type, it.name, it.project, null, it.propertiesRelativePath) }
             .map { testSuite ->
                 // try to find TestSuite in the DB based on all non-null properties of `testSuite`
                 // NB: that's why `dateAdded` is null in the mapping above
@@ -41,12 +40,5 @@
         testSuites.filter { it.id == null }
             .let { testSuiteRepository.saveAll(it) }
         return testSuites.toList()
-=======
-        val testSuites = testSuitesDto.map {
-            TestSuite(it.type, it.name, it.project, LocalDateTime.now(), it.propertiesRelativePath)
-        }
-        testSuiteRepository.saveAll(testSuites)
-        return testSuites
->>>>>>> 65a7a3c9
     }
 }