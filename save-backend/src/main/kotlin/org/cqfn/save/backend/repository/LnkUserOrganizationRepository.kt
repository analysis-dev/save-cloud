package org.cqfn.save.backend.repository

import org.cqfn.save.entities.LnkUserOrganization
import org.cqfn.save.entities.Organization
import org.springframework.data.jpa.repository.Modifying
import org.springframework.data.jpa.repository.Query
import org.springframework.data.repository.query.Param
import org.springframework.stereotype.Repository
import org.springframework.transaction.annotation.Transactional

/**
 * Repository of lnkUserProject
 */
@Repository
interface LnkUserOrganizationRepository : BaseEntityRepository<LnkUserOrganization> {
    /**
     * @param organization
     * @return lnkUserOrganization by organization
     */
    fun findByOrganization(organization: Organization): List<LnkUserOrganization>

    /**
     * @param userId
     * @param organizationName
     * @return lnkUserOrganization by user ID and organization
     */
    fun findByUserIdAndOrganizationName(userId: Long, organizationName: String): LnkUserOrganization?

    /**
     * @param userId
     * @param organization
     * @return [LnkUserOrganization] if user is connected to [organization] and `null` otherwise
     */
    fun findByUserIdAndOrganization(userId: Long, organization: Organization): LnkUserOrganization?

    /**
     * @param userId
<<<<<<< HEAD
     * @return List of [LnkUserOrganization] in which user with [userId] participates
     */
    fun findByUserId(userId: Long): List<LnkUserOrganization>

=======
     * @param organizationId
     * @return [LnkUserOrganization] if user is connected to organization with [organizationId] and `null` otherwise
     */
    fun findByUserIdAndOrganizationId(userId: Long, organizationId: Long): LnkUserOrganization?

    /**
     * Save [LnkUserOrganization] using only ids and role string.
     *
     * @param userId
     * @param organizationId
     * @param role
     */
    @Transactional
    @Modifying
    @Query(
        value = "insert into save_cloud.lnk_user_organization (organization_id, user_id, role) values (:organization_id, :user_id, :role)",
        nativeQuery = true,
    )
    fun save(
        @Param("organization_id") organizationId: Long,
        @Param("user_id") userId: Long,
        @Param("role") role: String
    )
>>>>>>> db8a17b2
}<|MERGE_RESOLUTION|>--- conflicted
+++ resolved
@@ -2,11 +2,7 @@
 
 import org.cqfn.save.entities.LnkUserOrganization
 import org.cqfn.save.entities.Organization
-import org.springframework.data.jpa.repository.Modifying
-import org.springframework.data.jpa.repository.Query
-import org.springframework.data.repository.query.Param
 import org.springframework.stereotype.Repository
-import org.springframework.transaction.annotation.Transactional
 
 /**
  * Repository of lnkUserProject
@@ -35,12 +31,6 @@
 
     /**
      * @param userId
-<<<<<<< HEAD
-     * @return List of [LnkUserOrganization] in which user with [userId] participates
-     */
-    fun findByUserId(userId: Long): List<LnkUserOrganization>
-
-=======
      * @param organizationId
      * @return [LnkUserOrganization] if user is connected to organization with [organizationId] and `null` otherwise
      */
@@ -64,5 +54,11 @@
         @Param("user_id") userId: Long,
         @Param("role") role: String
     )
->>>>>>> db8a17b2
+
+    /**
+     * @param userId
+     * @return List of [LnkUserOrganization] in which user with [userId] participates
+     */
+    fun findByUserId(userId: Long): List<LnkUserOrganization>
+
 }