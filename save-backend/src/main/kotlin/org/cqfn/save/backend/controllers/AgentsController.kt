--- conflicted
+++ resolved
@@ -2,10 +2,10 @@
 
 import org.cqfn.save.backend.repository.AgentRepository
 import org.cqfn.save.backend.repository.AgentStatusRepository
+import org.cqfn.save.backend.repository.ExecutionRepository
 import org.cqfn.save.entities.Agent
 import org.cqfn.save.entities.AgentStatus
 import org.cqfn.save.entities.AgentStatusDto
-import org.cqfn.save.entities.Execution
 import org.springframework.transaction.annotation.Transactional
 import org.springframework.web.bind.annotation.GetMapping
 import org.springframework.web.bind.annotation.PostMapping
@@ -18,6 +18,7 @@
 @RestController
 class AgentsController(private val agentStatusRepository: AgentStatusRepository,
                        private val agentRepository: AgentRepository,
+                       private val executionRepository: ExecutionRepository,
 ) {
     /**
      * @param agents list of [Agent]s to save into the DB
@@ -40,7 +41,6 @@
      */
     @PostMapping("/updateAgentStatusesWithDto")
     fun updateAgentStatusesWithDto(@RequestBody agentStates: List<AgentStatusDto>) {
-<<<<<<< HEAD
         agentStates.forEach { dto ->
             val agent = agentRepository.findByContainerId(dto.containerId)
                 ?: error("Agent with containerId=${dto.containerId} not found in the DB")
@@ -53,11 +53,6 @@
                 // insert new agent status
                 agentStatusRepository.save(AgentStatus(dto.time, dto.state, agent))
             }
-=======
-        agentStates.forEach {
-            val agent = getAgentByContainerId(it.containerId)
-            agentStatusRepository.save(AgentStatus(it.time, it.state, agent))
->>>>>>> a58051c7
         }
     }
 
@@ -87,6 +82,4 @@
         val agent = agentRepository.findOne { root, _, cb ->
             cb.equal(root.get<String>("containerId"), containerId)
         }
-        return agent.orElseThrow { IllegalStateException("Agent with containerId=$containerId not found in the DB") }
-    }
 }