--- conflicted
+++ resolved
@@ -84,29 +84,18 @@
                 testExecDto.pluginName,
                 testExecDto.filePath
             )
-<<<<<<< HEAD
-            foundTestExec
-                .filter {
-                    // update only those test executions, that haven't been updated before
-                    it.status == TestResultStatus.RUNNING
-                }
-=======
             foundTestExec.filter {
                 // update only those test executions, that haven't been updated before
                 it.status == TestResultStatus.RUNNING
             }
->>>>>>> b9c56dac
                 .ifPresentOrElse({
                     it.startTime = testExecDto.startTimeSeconds?.secondsToLocalDateTime()
                     it.endTime = testExecDto.endTimeSeconds?.secondsToLocalDateTime()
                     it.status = testExecDto.status
                     when (testExecDto.status) {
-                        TestResultStatus.PASSED -> execution.passedTests++
-                        TestResultStatus.FAILED -> execution.failedTests++
-                        else -> execution.skippedTests++
-                    }
-                    if (testExecDto.status != TestResultStatus.RUNNING) {
-                        execution.runningTests--
+                        TestResultStatus.PASSED -> execution.passedTests += 1
+                        TestResultStatus.FAILED -> execution.failedTests += 1
+                        else -> execution.skippedTests += 1
                     }
                     testExecutionRepository.save(it)
                 },
