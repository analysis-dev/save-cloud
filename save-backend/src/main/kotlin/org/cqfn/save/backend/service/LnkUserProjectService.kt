package org.cqfn.save.backend.service

import org.cqfn.save.backend.repository.LnkUserProjectRepository
import org.cqfn.save.backend.repository.UserRepository
import org.cqfn.save.domain.Role
import org.cqfn.save.entities.LnkUserProject
import org.cqfn.save.entities.Project
import org.cqfn.save.entities.User
<<<<<<< HEAD
import org.springframework.cache.annotation.Cacheable
=======
import org.springframework.data.domain.PageRequest
>>>>>>> 9c547e25
import org.springframework.stereotype.Service

/**
 * Service of lnkUserProjects
 */
@Service
class LnkUserProjectService(
    private val lnkUserProjectRepository: LnkUserProjectRepository,
    private val userRepository: UserRepository
) {
    /**
     * @param project
     * @return all users with role in project
     */
    fun getAllUsersAndRolesByProject(project: Project) =
            lnkUserProjectRepository.findByProject(project).associate { it.user to (it.role ?: Role.NONE) }

    /**
     * @param userId
     * @param project
     * @return role for user in [project] by user ID
     */
<<<<<<< HEAD
    @Cacheable("role")
    fun findRoleByUserIdAndProject(userId: Long, project: Project) = lnkUserProjectRepository.findByUserIdAndProject(userId, project)
        .map { it.role }
        .ifEmpty { listOf(Role.VIEWER) }
        .singleOrNull()
        ?: throw IllegalStateException("Multiple roles are set for userId=$userId and project=$project")
=======
    fun findRoleByUserIdAndProject(userId: Long, project: Project) = lnkUserProjectRepository
        .findByUserIdAndProject(userId, project)
        ?.role
        ?: Role.NONE
>>>>>>> 9c547e25

    /**
     * Set role of [user] on a project [project] to [role]
     *
     * @throws IllegalStateException if [role] is [Role.NONE]
     */
    @Suppress("KDOC_WITHOUT_PARAM_TAG", "UnsafeCallOnNullableType")
    fun setRole(user: User, project: Project, role: Role) {
        if (role == Role.NONE) {
            throw IllegalStateException("Role NONE should not be present in database!")
        }
        val lnkUserProject = lnkUserProjectRepository.findByUserIdAndProject(user.id!!, project)
            ?.apply { this.role = role }
            ?: LnkUserProject(project, user, role)
        lnkUserProjectRepository.save(lnkUserProject)
    }

    /**
     * @param user that should be deleted from [project]
     * @param project
     * @return none
     * @throws NoSuchElementException
     */
    @Suppress("UnsafeCallOnNullableType")
    fun removeRole(user: User, project: Project) = lnkUserProjectRepository.findByUserIdAndProject(user.id!!, project)
        ?.id
        ?.let {
            lnkUserProjectRepository.deleteById(it)
        }
        ?: run {
            throw NoSuchElementException("Cannot delete user ${user.name ?: user.id} from project ${project.organization.name}/${project.name}: no such link was found.")
        }

    /**
     * Get certain [pageSize] of platform users with names that start with [prefix]
     *
     * @param prefix
     * @param projectUserIds
     * @param pageSize
     * @return list of all save-cloud users
     */
    fun getNonProjectUsersByNamePrefix(prefix: String, projectUserIds: Set<Long>, pageSize: Int): List<User> = if (pageSize > 0) {
        userRepository.findByNameStartingWithAndIdNotIn(prefix, projectUserIds, PageRequest.of(0, pageSize)).content
    } else {
        emptyList()
    }

    /**
     * @param name
     * @param projectUserIds
     * @return list of [User]s not from project with names that exactly match [name]
     */
    fun getNonProjectUsersByName(name: String, projectUserIds: Set<Long>): List<User> = userRepository.findByNameAndIdNotIn(name, projectUserIds)

    /**
     * @param project
     * @return list of [User]s that are connected to [project]
     */
    fun getAllUsersByProject(project: Project): List<User> = lnkUserProjectRepository.findByProject(project).map { it.user }
}<|MERGE_RESOLUTION|>--- conflicted
+++ resolved
@@ -6,11 +6,8 @@
 import org.cqfn.save.entities.LnkUserProject
 import org.cqfn.save.entities.Project
 import org.cqfn.save.entities.User
-<<<<<<< HEAD
 import org.springframework.cache.annotation.Cacheable
-=======
 import org.springframework.data.domain.PageRequest
->>>>>>> 9c547e25
 import org.springframework.stereotype.Service
 
 /**
@@ -33,19 +30,11 @@
      * @param project
      * @return role for user in [project] by user ID
      */
-<<<<<<< HEAD
     @Cacheable("role")
-    fun findRoleByUserIdAndProject(userId: Long, project: Project) = lnkUserProjectRepository.findByUserIdAndProject(userId, project)
-        .map { it.role }
-        .ifEmpty { listOf(Role.VIEWER) }
-        .singleOrNull()
-        ?: throw IllegalStateException("Multiple roles are set for userId=$userId and project=$project")
-=======
     fun findRoleByUserIdAndProject(userId: Long, project: Project) = lnkUserProjectRepository
         .findByUserIdAndProject(userId, project)
         ?.role
         ?: Role.NONE
->>>>>>> 9c547e25
 
     /**
      * Set role of [user] on a project [project] to [role]
