package org.cqfn.save.backend.controllers

import org.cqfn.save.backend.configs.ConfigProperties
<<<<<<< HEAD
import org.cqfn.save.backend.security.Permission
import org.cqfn.save.backend.security.ProjectPermissionEvaluator
import org.cqfn.save.backend.service.AgentService
import org.cqfn.save.backend.service.AgentStatusService
import org.cqfn.save.backend.service.ExecutionService
import org.cqfn.save.backend.service.GitService
import org.cqfn.save.backend.service.ProjectService
import org.cqfn.save.backend.service.TestExecutionService
import org.cqfn.save.backend.service.TestSuitesService
import org.cqfn.save.backend.utils.filterAndInvoke
import org.cqfn.save.backend.utils.filterWhenAndInvoke
=======
import org.cqfn.save.backend.service.*
>>>>>>> 4858bcf8
import org.cqfn.save.backend.utils.username
import org.cqfn.save.backend.utils.justOrNotFound
import org.cqfn.save.core.utils.runIf
import org.cqfn.save.domain.toSdk
import org.cqfn.save.entities.Execution
import org.cqfn.save.entities.ExecutionRequest
import org.cqfn.save.execution.ExecutionDto
import org.cqfn.save.execution.ExecutionInitializationDto
import org.cqfn.save.execution.ExecutionType
import org.cqfn.save.execution.ExecutionUpdateDto
import org.slf4j.LoggerFactory

import org.springframework.http.HttpStatus
import org.springframework.http.ResponseEntity
import org.springframework.security.core.Authentication
import org.springframework.transaction.annotation.Transactional
import org.springframework.web.bind.annotation.GetMapping
import org.springframework.web.bind.annotation.PostMapping
import org.springframework.web.bind.annotation.RequestBody
import org.springframework.web.bind.annotation.RequestParam
import org.springframework.web.bind.annotation.RestController
import org.springframework.web.reactive.function.client.WebClient
import org.springframework.web.reactive.function.client.bodyToMono
import org.springframework.web.server.ResponseStatusException
import reactor.core.publisher.Flux
import reactor.core.publisher.Mono
import reactor.kotlin.core.publisher.switchIfEmpty
import java.util.Optional

typealias ExecutionDtoListResponse = ResponseEntity<List<ExecutionDto>>

/**
 * Controller that accepts executions
 */
@RestController
@Suppress("LongParameterList")
class ExecutionController(private val executionService: ExecutionService,
                          private val gitService: GitService,
                          private val testSuitesService: TestSuitesService,
                          private val projectService: ProjectService,
                          private val projectPermissionEvaluator: ProjectPermissionEvaluator,
                          private val testExecutionService: TestExecutionService,
                          private val agentService: AgentService,
                          private val agentStatusService: AgentStatusService,
                          private val organizationService: OrganizationService,
                          config: ConfigProperties,
) {
    private val log = LoggerFactory.getLogger(ExecutionController::class.java)
    private val preprocessorWebClient = WebClient.create(config.preprocessorUrl)

    /**
     * @param execution
     * @return id of created [Execution]
     */
    @PostMapping("/internal/createExecution")
    fun createExecution(@RequestBody execution: Execution): Long = executionService.saveExecution(execution)

    /**
     * @param executionUpdateDto
     */
    @PostMapping("/internal/updateExecutionByDto")
    fun updateExecution(@RequestBody executionUpdateDto: ExecutionUpdateDto) {
        executionService.updateExecution(executionUpdateDto)
    }

    /**
     * @param execution
     */
    @PostMapping("/internal/updateExecution")
    fun updateExecution(@RequestBody execution: Execution) {
        executionService.updateExecution(execution)
    }

    /**
     * Get execution by id
     *
     * @param id id of execution
     * @return execution if it has been found
     */
    @GetMapping(path = ["/api/execution", "/internal/execution"])
    @Transactional(readOnly = true)
    @Suppress("UnsafeCallOnNullableType")
    fun getExecution(@RequestParam id: Long, authentication: Authentication?): Mono<Execution> {
        return justOrNotFound(executionService.findExecution(id), "Execution with id=$id is not found")
            .runIf({ authentication != null }) {
                filterWhen { checkPermissions(authentication!!, it, Permission.READ) }
            }
    }

    /**
     * @param executionInitializationDto
     * @return execution
     */
    @PostMapping("/internal/updateNewExecution")
    fun updateNewExecution(@RequestBody executionInitializationDto: ExecutionInitializationDto): ResponseEntity<Execution> =
            executionService.updateNewExecution(executionInitializationDto)?.let {
                ResponseEntity.status(HttpStatus.OK).body(it)
            } ?: ResponseEntity.status(HttpStatus.NOT_FOUND).build()

    /**
     * @param executionId
     * @return execution dto
     */
    @GetMapping("/api/executionDto")
    fun getExecutionDto(@RequestParam executionId: Long, authentication: Authentication): Mono<ExecutionDto> =
        justOrNotFound(executionService.findExecution(executionId))
            .filterWhen { checkPermissions(authentication, it, Permission.READ) }
            .map { it.toDto() }

    /**
     * @param name
     * @param organizationId
     * @return list of execution dtos
     */
    @GetMapping("/api/executionDtoList")
<<<<<<< HEAD
    fun getExecutionByProject(authentication: Authentication, @RequestParam name: String, @RequestParam owner: String): Mono<List<ExecutionDto>> =
        projectService.findWithPermissionByNameAndOwner(authentication, name, owner, Permission.READ).map {
            executionService.getExecutionDtoByNameAndOwner(name, owner).reversed()
        }
=======
    fun getExecutionByProject(@RequestParam name: String, @RequestParam organizationId: Long): ExecutionDtoListResponse {
        val organization = organizationService.getOrganizationById(organizationId)
        return ResponseEntity
            .status(HttpStatus.OK)
            .body(executionService.getExecutionDtoByNameAndOrganization(name, organization).reversed())
    }
>>>>>>> 4858bcf8

    /**
     * Get latest (by start time an) execution by project name and project owner
     *
     * @param name project name
     * @param organizationId
     * @return Execution
     * @throws ResponseStatusException if execution is not found
     */
    @GetMapping("/api/latestExecution")
<<<<<<< HEAD
    fun getLatestExecutionForProject(@RequestParam name: String, @RequestParam owner: String, authentication: Authentication): Mono<ExecutionDto> =
            justOrNotFound(
                executionService.getLatestExecutionByProjectNameAndProjectOwner(name, owner),
                "Execution not found for project (name=$name, owner=$owner)"
            )
                .filterWhen { checkPermissions(authentication, it, Permission.READ) }
                .map { it.toDto() }
=======
    fun getLatestExecutionForProject(@RequestParam name: String, @RequestParam organizationId: Long): Mono<ExecutionDto> = Mono.fromCallable {
        val organization = organizationService.getOrganizationById(organizationId)
        executionService.getLatestExecutionByProjectNameAndProjectOrganization(name, organization)
    }
        .map { execOpt ->
            execOpt.map { it.toDto() }.orElseThrow {
                ResponseStatusException(HttpStatus.NOT_FOUND, "Execution not found for project (name=$name, owner=${execOpt.get().project.organization
                    .name})")
            }
        }
>>>>>>> 4858bcf8

    /**
     * Delete all executions by project name and project owner
     *
     * @param name name of project
     * @param organizationId organization of project
     * @return ResponseEntity
     * @throws ResponseStatusException
     */
    @PostMapping("/api/execution/deleteAll")
    @Suppress("UnsafeCallOnNullableType")
<<<<<<< HEAD
    fun deleteExecutionForProject(
        @RequestParam name: String,
        @RequestParam owner: String,
        authentication: Authentication,
    ): Mono<ResponseEntity<*>> {
        return projectService.findWithPermissionByNameAndOwner(
            authentication,
            name,
            owner,
            Permission.DELETE,
            messageIfNotFound = "Could not find the project with name: $name and owner: $owner or related objects",
        )
            .mapNotNull { it.id!! }
            .map { id ->
                testExecutionService.deleteTestExecutionWithProjectId(id)
                agentStatusService.deleteAgentStatusWithProjectId(id)
                agentService.deleteAgentWithProjectId(id)
                executionService.deleteExecutionByProjectNameAndProjectOwner(name, owner)
                ResponseEntity.ok().build<String>()
            }
=======
    fun deleteExecutionForProject(@RequestParam name: String, @RequestParam organizationId: Long): ResponseEntity<String> {
        val organization = organizationService.getOrganizationById(organizationId)
        try {
            requireNotNull(projectService.findByNameAndOrganization(name, organization)).id!!.let {
                testExecutionService.deleteTestExecutionWithProjectId(it)
                agentStatusService.deleteAgentStatusWithProjectId(it)
                agentService.deleteAgentWithProjectId(it)
                executionService.deleteExecutionByProjectNameAndProjectOrganization(name, organization)
            }
        } catch (e: IllegalArgumentException) {
            log.warn("Could not find the project with name: $name and owner: ${organization.name} or related objects", e)
            throw ResponseStatusException(HttpStatus.NOT_FOUND, "Failed to delete executions for the following reason: ${e.message}")
        }
        return ResponseEntity.status(HttpStatus.OK).build()
>>>>>>> 4858bcf8
    }

    /**
     * FixMe: do we need to add preconditions that only executions from a single project can be deleted in a single query?
     *
     * @param executionIds list of ids
     * @return ResponseEntity
     * @throws ResponseStatusException
     */
    @PostMapping("/api/execution/delete")
    fun deleteExecutionsByExecutionIds(@RequestParam executionIds: List<Long>, authentication: Authentication): Mono<ResponseEntity<*>> {
       return Flux.fromIterable(executionIds)
        .map { it to executionService.findExecution(it) }
            .filterAndInvoke({ (id, _) -> log.warn("Cannot delete execution id=$id because it's missing in the DB") }) { (_, execution) ->
                execution.isPresent
            }
            .map { (_, execution) -> execution.get() }
            .groupBy { it.project }
            .flatMap { groupedFlux ->
                val project = groupedFlux.key()
                groupedFlux.filterWhenAndInvoke({ log.warn("Cannot delete execution id=${it.id}, because operation is not allowed on project id=${project.id}") }) { execution ->
                    checkPermissions(authentication, execution, Permission.DELETE)
                }
            }
            .map { it.id!! }
            .collectList()
            .map { filteredExecutionIds ->
                testExecutionService.deleteTestExecutionByExecutionIds(filteredExecutionIds)
                agentStatusService.deleteAgentStatusWithExecutionIds(filteredExecutionIds)
                agentService.deleteAgentByExecutionIds(filteredExecutionIds)
                executionService.deleteExecutionByIds(filteredExecutionIds)
                ResponseEntity.ok().build<Void>()
            }
    }

    /**
     * Accepts a request to rerun an existing execution
     *
     * @param id id of an existing execution
     * @param authentication [Authentication] representing an authenticated request
     * @return bodiless response
     */
    @PostMapping("/api/rerunExecution")
    @Transactional
    @Suppress("UnsafeCallOnNullableType", "TOO_LONG_FUNCTION")
    fun rerunExecution(@RequestParam id: Long, authentication: Authentication): Mono<String> {
        val execution = executionService.findExecution(id).orElseThrow {
            IllegalArgumentException("Can't rerun execution $id, because it does not exist")
        }
        val executionType = execution.type
        val git = requireNotNull(gitService.getRepositoryDtoByProject(execution.project)) {
            "Can't rerun execution $id, project ${execution.project.name} has no associated git address"
        }
        val testRootPath = if (executionType == ExecutionType.GIT) {
            execution.getTestRootPathByTestSuites()
                .distinct()
                .single()
        } else {
            // for standard suites there is no need for a testRootPath
            "N/A"
        }

        executionService.resetMetrics(execution)
        executionService.updateExecutionWithUser(execution, authentication.username())
        val executionRequest = ExecutionRequest(
            project = execution.project,
            gitDto = git.copy(hash = execution.version),
            testRootPath = testRootPath,
            sdk = execution.sdk.toSdk(),
            executionId = execution.id
        )
        return preprocessorWebClient.post()
            .uri("/rerunExecution?executionType=$executionType")
            .bodyValue(executionRequest)
            .retrieve()
            .bodyToMono()
    }

    @Suppress("UnsafeCallOnNullableType")
    private fun Execution.getTestRootPathByTestSuites(): List<String> = this.testSuiteIds?.split(", ")?.map { testSuiteId ->
        testSuitesService.findTestSuiteById(testSuiteId.toLong()).orElseThrow {
            log.error("Can't find test suite with id=$testSuiteId for executionId=$id")
            NoSuchElementException()
        }
    }!!
        .map {
            it.testRootPath
        }

    /**
     * @param execution
     * @return the list of the testRootPaths for current execution; size of the list could be >1 only in standard mode
     */
    @PostMapping("/internal/findTestRootPathForExecutionByTestSuites")
    fun findTestRootPathByTestSuites(@RequestBody execution: Execution): List<String> = execution.getTestRootPathByTestSuites()

    private fun checkPermissions(authentication: Authentication, execution: Execution, permission: Permission): Mono<Boolean> =
        with (projectPermissionEvaluator) {
            Mono.justOrEmpty(execution.project)
                .filterByPermission(authentication, permission, HttpStatus.FORBIDDEN)
                .map { true }
                .defaultIfEmpty(false)
        }
}<|MERGE_RESOLUTION|>--- conflicted
+++ resolved
@@ -1,21 +1,18 @@
 package org.cqfn.save.backend.controllers
 
 import org.cqfn.save.backend.configs.ConfigProperties
-<<<<<<< HEAD
 import org.cqfn.save.backend.security.Permission
 import org.cqfn.save.backend.security.ProjectPermissionEvaluator
 import org.cqfn.save.backend.service.AgentService
 import org.cqfn.save.backend.service.AgentStatusService
 import org.cqfn.save.backend.service.ExecutionService
 import org.cqfn.save.backend.service.GitService
+import org.cqfn.save.backend.service.OrganizationService
 import org.cqfn.save.backend.service.ProjectService
 import org.cqfn.save.backend.service.TestExecutionService
 import org.cqfn.save.backend.service.TestSuitesService
 import org.cqfn.save.backend.utils.filterAndInvoke
 import org.cqfn.save.backend.utils.filterWhenAndInvoke
-=======
-import org.cqfn.save.backend.service.*
->>>>>>> 4858bcf8
 import org.cqfn.save.backend.utils.username
 import org.cqfn.save.backend.utils.justOrNotFound
 import org.cqfn.save.core.utils.runIf
@@ -131,19 +128,12 @@
      * @return list of execution dtos
      */
     @GetMapping("/api/executionDtoList")
-<<<<<<< HEAD
-    fun getExecutionByProject(authentication: Authentication, @RequestParam name: String, @RequestParam owner: String): Mono<List<ExecutionDto>> =
-        projectService.findWithPermissionByNameAndOwner(authentication, name, owner, Permission.READ).map {
-            executionService.getExecutionDtoByNameAndOwner(name, owner).reversed()
-        }
-=======
-    fun getExecutionByProject(@RequestParam name: String, @RequestParam organizationId: Long): ExecutionDtoListResponse {
+    fun getExecutionByProject(authentication: Authentication, @RequestParam name: String, @RequestParam organizationId: Long): Mono<List<ExecutionDto>> {
         val organization = organizationService.getOrganizationById(organizationId)
-        return ResponseEntity
-            .status(HttpStatus.OK)
-            .body(executionService.getExecutionDtoByNameAndOrganization(name, organization).reversed())
-    }
->>>>>>> 4858bcf8
+        return projectService.findWithPermissionByNameAndOrganization(authentication, name, organization, Permission.READ).map {
+                executionService.getExecutionDtoByNameAndOrganization(name, organization).reversed()
+            }
+    }
 
     /**
      * Get latest (by start time an) execution by project name and project owner
@@ -154,26 +144,13 @@
      * @throws ResponseStatusException if execution is not found
      */
     @GetMapping("/api/latestExecution")
-<<<<<<< HEAD
-    fun getLatestExecutionForProject(@RequestParam name: String, @RequestParam owner: String, authentication: Authentication): Mono<ExecutionDto> =
+    fun getLatestExecutionForProject(@RequestParam name: String, @RequestParam organizationId: Long, authentication: Authentication): Mono<ExecutionDto> =
             justOrNotFound(
-                executionService.getLatestExecutionByProjectNameAndProjectOwner(name, owner),
-                "Execution not found for project (name=$name, owner=$owner)"
+                executionService.getLatestExecutionByProjectNameAndProjectOrganizationId(name, organizationId),
+                "Execution not found for project (name=$name, organization id=$organizationId)"
             )
                 .filterWhen { checkPermissions(authentication, it, Permission.READ) }
                 .map { it.toDto() }
-=======
-    fun getLatestExecutionForProject(@RequestParam name: String, @RequestParam organizationId: Long): Mono<ExecutionDto> = Mono.fromCallable {
-        val organization = organizationService.getOrganizationById(organizationId)
-        executionService.getLatestExecutionByProjectNameAndProjectOrganization(name, organization)
-    }
-        .map { execOpt ->
-            execOpt.map { it.toDto() }.orElseThrow {
-                ResponseStatusException(HttpStatus.NOT_FOUND, "Execution not found for project (name=$name, owner=${execOpt.get().project.organization
-                    .name})")
-            }
-        }
->>>>>>> 4858bcf8
 
     /**
      * Delete all executions by project name and project owner
@@ -185,43 +162,27 @@
      */
     @PostMapping("/api/execution/deleteAll")
     @Suppress("UnsafeCallOnNullableType")
-<<<<<<< HEAD
     fun deleteExecutionForProject(
         @RequestParam name: String,
-        @RequestParam owner: String,
+        @RequestParam organizationId: Long,
         authentication: Authentication,
     ): Mono<ResponseEntity<*>> {
-        return projectService.findWithPermissionByNameAndOwner(
+        val organization = organizationService.getOrganizationById(organizationId)
+        return projectService.findWithPermissionByNameAndOrganization(
             authentication,
             name,
-            owner,
+            organization,
             Permission.DELETE,
-            messageIfNotFound = "Could not find the project with name: $name and owner: $owner or related objects",
+            messageIfNotFound = "Could not find the project with name: $name and owner: ${organization.name} or related objects",
         )
             .mapNotNull { it.id!! }
             .map { id ->
                 testExecutionService.deleteTestExecutionWithProjectId(id)
                 agentStatusService.deleteAgentStatusWithProjectId(id)
                 agentService.deleteAgentWithProjectId(id)
-                executionService.deleteExecutionByProjectNameAndProjectOwner(name, owner)
+                executionService.deleteExecutionByProjectNameAndProjectOrganization(name, organization)
                 ResponseEntity.ok().build<String>()
             }
-=======
-    fun deleteExecutionForProject(@RequestParam name: String, @RequestParam organizationId: Long): ResponseEntity<String> {
-        val organization = organizationService.getOrganizationById(organizationId)
-        try {
-            requireNotNull(projectService.findByNameAndOrganization(name, organization)).id!!.let {
-                testExecutionService.deleteTestExecutionWithProjectId(it)
-                agentStatusService.deleteAgentStatusWithProjectId(it)
-                agentService.deleteAgentWithProjectId(it)
-                executionService.deleteExecutionByProjectNameAndProjectOrganization(name, organization)
-            }
-        } catch (e: IllegalArgumentException) {
-            log.warn("Could not find the project with name: $name and owner: ${organization.name} or related objects", e)
-            throw ResponseStatusException(HttpStatus.NOT_FOUND, "Failed to delete executions for the following reason: ${e.message}")
-        }
-        return ResponseEntity.status(HttpStatus.OK).build()
->>>>>>> 4858bcf8
     }
 
     /**
