--- conflicted
+++ resolved
@@ -150,7 +150,6 @@
     }
 
     /**
-<<<<<<< HEAD
      * @param authentication
      * @param organizationName
      * @return the highest of two roles: the one in organization with name [organizationName] and global one.
@@ -161,12 +160,12 @@
         val selfOrganizationRole = findRoleByUserIdAndOrganizationName(selfId, organizationName)
         return getHighestRole(selfOrganizationRole, selfGlobalRole)
     }
-=======
+    
+    /**
      * @param user
      * @return [Organization]s that are connected to the [user]
      */
     @Suppress("UnsafeCallOnNullableType")
     fun getOrganizationsAndRolesByUser(user: User): List<LnkUserOrganization> =
             lnkUserOrganizationRepository.findByUserId(user.id!!)
->>>>>>> 1eadfbd8
 }