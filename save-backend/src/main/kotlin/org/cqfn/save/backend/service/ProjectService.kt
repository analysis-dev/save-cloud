package org.cqfn.save.backend.service

import org.cqfn.save.backend.repository.ProjectRepository
import org.cqfn.save.backend.repository.UserRepository
import org.cqfn.save.domain.ProjectSaveStatus
import org.cqfn.save.entities.Project
import org.cqfn.save.entities.ProjectStatus
import org.springframework.data.domain.Example
import org.springframework.data.domain.ExampleMatcher
import org.springframework.http.HttpStatus
import org.springframework.stereotype.Service
<<<<<<< HEAD
import org.springframework.transaction.annotation.Transactional
import reactor.core.publisher.Flux
import reactor.core.publisher.Mono
=======
import org.springframework.web.server.ResponseStatusException
>>>>>>> 701fd170

/**
 * Service for project
 *
 * @property projectRepository
 */
@Service
<<<<<<< HEAD
class ProjectService(
    private val projectRepository: ProjectRepository,
    private val userRepository: UserRepository,
=======
class ProjectService(private val projectRepository: ProjectRepository,
                     private val userRepository: UserRepository,
>>>>>>> 701fd170
) {
    /**
     * Store [project] in the database
     *
     * @param project a [Project] to store
     * @param username name of the user that should be associated as a creator of this project. If null, [project] should contain valid user id.
     * @return project's id, should never return null
     * @throws ResponseStatusException if project doesn't exist and no username has been provided
     */
    @Suppress("UnsafeCallOnNullableType")
    fun saveProject(project: Project, username: String?): Pair<Long, ProjectSaveStatus> {
        val exampleMatcher = ExampleMatcher.matchingAll()
            .withMatcher("name", ExampleMatcher.GenericPropertyMatchers.exact())
            .withMatcher("owner", ExampleMatcher.GenericPropertyMatchers.exact())
        val (projectId, projectSaveStatus) = projectRepository.findOne(Example.of(project, exampleMatcher)).map {
            Pair(it.id, ProjectSaveStatus.EXIST)
        }.orElseGet {
            // if project is not found, add mapping to a user and save it
            username?.let {
                userRepository.findByName(username)
                    .map {
                        project.userId = it.id!!
                        it
                    }
                    .orElseThrow {
                        ResponseStatusException(HttpStatus.BAD_REQUEST, "Attempt to create project for a non-existent user $username")
                    }
            }
            // if no username is provided, then we are trying to update the project. Then, if the project is not found,
            // this is an error. Todo: make this logic more obvious
                ?: throw ResponseStatusException(HttpStatus.BAD_REQUEST, "Attempt to update non-existent project")
            val savedProject = projectRepository.save(project)
            Pair(savedProject.id, ProjectSaveStatus.NEW)
        }
        requireNotNull(projectId) { "Should have gotten an ID for project from the database" }
        return Pair(projectId, projectSaveStatus)
    }

    @Transactional
    fun getProjects(username: String): Flux<Project> {
        return Mono.fromCallable {
            userRepository.findByName(username).get()
        }
            .flatMapIterable { user ->
                projectRepository.findAll().map { user to it }
            }
            .filter { (user, project) ->
                project.public || project.userId == user.id!!
            }
            .map { (_, project) -> project }
    }

    /**
     * @return list of all projects
     */
    fun getProjects(): List<Project> = projectRepository.findAll()

    /**
     * @param name
     * @param owner
     */
    @Suppress("KDOC_WITHOUT_RETURN_TAG")  // remove after new release of diktat
    fun findByNameAndOwner(name: String, owner: String) = projectRepository.findByNameAndOwner(name, owner)

    /**
     * @return project's without status
     */
    fun getNotDeletedProjects(): List<Project> {
        val projects = projectRepository.findAll { root, _, cb ->
            cb.notEqual(root.get<String>("status"), ProjectStatus.DELETED)
        }
        return projects
    }
}<|MERGE_RESOLUTION|>--- conflicted
+++ resolved
@@ -9,13 +9,10 @@
 import org.springframework.data.domain.ExampleMatcher
 import org.springframework.http.HttpStatus
 import org.springframework.stereotype.Service
-<<<<<<< HEAD
 import org.springframework.transaction.annotation.Transactional
+import org.springframework.web.server.ResponseStatusException
 import reactor.core.publisher.Flux
 import reactor.core.publisher.Mono
-=======
-import org.springframework.web.server.ResponseStatusException
->>>>>>> 701fd170
 
 /**
  * Service for project
@@ -23,14 +20,8 @@
  * @property projectRepository
  */
 @Service
-<<<<<<< HEAD
-class ProjectService(
-    private val projectRepository: ProjectRepository,
-    private val userRepository: UserRepository,
-=======
 class ProjectService(private val projectRepository: ProjectRepository,
                      private val userRepository: UserRepository,
->>>>>>> 701fd170
 ) {
     /**
      * Store [project] in the database
