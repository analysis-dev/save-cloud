--- conflicted
+++ resolved
@@ -85,11 +85,7 @@
         ++execution.page
         executionRepository.save(execution)
         return Mono.just(TestBatch(testDtos, tests.map { it.test.testSuite }.associate {
-<<<<<<< HEAD
-            it.id!! to File(it.propertiesRelativePath).parent
-=======
             it.id!! to "${File(it.propertiesRelativePath).parent}"
->>>>>>> 582e3da2
         }))
     }
 
