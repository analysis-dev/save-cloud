--- conflicted
+++ resolved
@@ -69,12 +69,8 @@
      * @return Test batches
      */
     @Transactional
-<<<<<<< HEAD
     @Suppress("UnsafeCallOnNullableType")
-    fun getTestBatches(agentId: String): Mono<TestDtoBatch> {
-=======
     fun getTestBatches(agentId: String): Mono<TestBatch> {
->>>>>>> 463b15da
         val agent = agentRepository.findByContainerId(agentId) ?: error("The specified agent does not exist")
         log.debug("Agent found: $agent")
         val execution = agent.execution
@@ -94,10 +90,4 @@
             it.id!! to "--properties-file ${it.propertiesRelativePath}"
         }))
     }
-<<<<<<< HEAD
-}
-
-typealias TestDtoBatch = List<TestDto>
-=======
-}
->>>>>>> 463b15da
+}