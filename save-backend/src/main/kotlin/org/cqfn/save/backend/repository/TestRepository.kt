package org.cqfn.save.backend.repository

import org.cqfn.save.entities.Test
import org.springframework.stereotype.Repository
import java.util.*

/**
 * Repository of tests
 */
@Repository
<<<<<<< HEAD
interface TestRepository : BaseEntityRepository<Test> {
    /**
     * Method to retrieve ready batches
     *
     * @param limit
     * @param offset
     * @return List of Tests
     */
    @Query(value = "select * from test inner join test_execution on test.id = test_execution.test_id and test_execution.status = 'READY' limit ?1 offset ?2", nativeQuery = true)
    fun retrieveBatches(limit: Int, offset: Int): List<Test>

    fun findByHash(hash: String): Optional<Test>
}
=======
interface TestRepository : BaseEntityRepository<Test>
>>>>>>> e8cfe46d
<|MERGE_RESOLUTION|>--- conflicted
+++ resolved
@@ -8,20 +8,6 @@
  * Repository of tests
  */
 @Repository
-<<<<<<< HEAD
 interface TestRepository : BaseEntityRepository<Test> {
-    /**
-     * Method to retrieve ready batches
-     *
-     * @param limit
-     * @param offset
-     * @return List of Tests
-     */
-    @Query(value = "select * from test inner join test_execution on test.id = test_execution.test_id and test_execution.status = 'READY' limit ?1 offset ?2", nativeQuery = true)
-    fun retrieveBatches(limit: Int, offset: Int): List<Test>
-
     fun findByHash(hash: String): Optional<Test>
-}
-=======
-interface TestRepository : BaseEntityRepository<Test>
->>>>>>> e8cfe46d
+}