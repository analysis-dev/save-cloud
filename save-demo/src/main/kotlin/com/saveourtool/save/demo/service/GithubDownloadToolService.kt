package com.saveourtool.save.demo.service

import com.saveourtool.save.demo.entity.GithubRepo
import com.saveourtool.save.demo.entity.ReleaseAsset
import com.saveourtool.save.demo.entity.ReleaseMetadata
import com.saveourtool.save.demo.storage.ToolKey
import com.saveourtool.save.demo.storage.ToolStorage
import com.saveourtool.save.demo.storage.toToolKey
import com.saveourtool.save.demo.utils.toByteBufferFlux
import com.saveourtool.save.utils.getLogger

import io.ktor.client.*
import io.ktor.client.plugins.contentnegotiation.*
import io.ktor.client.request.*
import io.ktor.client.statement.*
import io.ktor.serialization.kotlinx.json.*
import io.ktor.utils.io.*
import io.ktor.utils.io.CancellationException
import org.springframework.stereotype.Service
import reactor.core.publisher.Flux
import reactor.kotlin.core.publisher.toMono
import reactor.kotlin.core.util.function.component1
import reactor.kotlin.core.util.function.component2

import java.nio.ByteBuffer
import javax.annotation.PostConstruct

import kotlinx.coroutines.*
import kotlinx.coroutines.channels.Channel
import kotlinx.serialization.decodeFromString
import kotlinx.serialization.json.Json

/**
 * Service that downloads tools from GitHub when starting
 */
@Service
class GithubDownloadToolService(
    private val toolStorage: ToolStorage,
    private val toolService: ToolService,
) {
    private val jsonSerializer = Json { ignoreUnknownKeys = true }

    @Suppress("InjectDispatcher")
    private val scope: CoroutineScope = CoroutineScope(Dispatchers.IO)
    private val httpClient = httpClient()

    private fun getGithubMetadataUrl(repo: GithubRepo, vcsTagName: String) = if (vcsTagName == LATEST_VERSION) {
        vcsTagName
    } else {
        "tags/$vcsTagName"
    }
        .let { release ->
            "$GITHUB_API_URL/${repo.organizationName}/${repo.toolName}/releases/$release"
        }

    private fun getMetadata(repo: GithubRepo, vcsTagName: String): ReleaseMetadata {
        val channel: Channel<ReleaseMetadata> = Channel()
        scope.launch {
            httpClient.get(getGithubMetadataUrl(repo, vcsTagName))
                .bodyAsText()
                .let {
                    jsonSerializer.decodeFromString<ReleaseMetadata>(it)
                }
                .let {
                    channel.send(it)
                    channel.close()
                }
        }
        return runBlocking { channel.receive() }
    }

    @Suppress("ReactiveStreamsUnusedPublisher")
    private suspend fun downloadAsset(asset: ReleaseAsset): Flux<ByteBuffer> = httpClient.get {
        url(asset.downloadUrl)
        accept(asset.contentType())
    }
        .bodyAsChannel()
        .toByteBufferFlux()

<<<<<<< HEAD
    internal fun downloadFromGithubAndUploadToStorage(key: ToolKey) = getMetadata(key).assets
        .filterNot(ReleaseAsset::isDigest)
        .first()
=======
    /**
     * @param repo
     * @param vcsTagName
     * @return [DisposableHandle]
     */
    fun downloadFromGithubAndUploadToStorage(repo: GithubRepo, vcsTagName: String) = getExecutable(repo, vcsTagName)
>>>>>>> ebfdf279
        .let { asset ->
            scope.launch {
                toolStorage.upload(
                    ToolKey(repo.organizationName, repo.toolName, vcsTagName, asset.name),
                    downloadAsset(asset),
                ).subscribe()
            }
                .invokeOnCompletion { exception ->
                    exception?.let {
                        if (it is CancellationException) {
                            logger.debug("Download of ${repo.toPrettyString()} was cancelled.")
                        } else {
                            logger.error("Error while downloading ${repo.toPrettyString()}: ${it.message}")
                        }
                    } ?: logger.debug("${repo.toPrettyString()} was successfully downloaded.")
                }
        }

    @PostConstruct
    internal fun loadToStorage() = toolStorage.list()
        .collectList()
        .zipWith(toolService.getSupportedTools().toMono())
        .flatMapIterable { (availableFiles, supportedTools) ->
            supportedTools.map { it.toToolKey() }
                .filter { it !in availableFiles }
                .also { tools ->
                    if (tools.isEmpty()) {
                        logger.debug("All required tools are already present in storage.")
                    } else {
                        val toolsToBeDownloaded = tools.joinToString(", ") { it.toPrettyString() }
                        logger.info("Tools to be downloaded: [$toolsToBeDownloaded]")
                    }
                }
        }
        .flatMap { key ->
            downloadFromGithubAndUploadToStorage(
                GithubRepo(key.ownerName, key.toolName),
                key.vcsTagName,
            ).toMono()
        }
        .subscribe()

    private fun getExecutable(repo: GithubRepo, vcsTagName: String) = getMetadata(repo, vcsTagName).assets
        .filterNot(ReleaseAsset::isDigest)
        .first()

    /**
     * @param repo
     * @param vcsTagName
     * @return executable name
     */
    fun getExecutableName(repo: GithubRepo, vcsTagName: String) = getExecutable(repo, vcsTagName).name

    companion object {
        @Suppress("GENERIC_VARIABLE_WRONG_DECLARATION")
        private val logger = getLogger<GithubDownloadToolService>()
        private const val GITHUB_API_URL = "https://api.github.com/repos"
        private const val LATEST_VERSION = "latest"
        private fun httpClient(): HttpClient = HttpClient {
            install(ContentNegotiation) {
                val json = Json { ignoreUnknownKeys = true }
                json(json)
            }
        }
    }
}<|MERGE_RESOLUTION|>--- conflicted
+++ resolved
@@ -77,18 +77,12 @@
         .bodyAsChannel()
         .toByteBufferFlux()
 
-<<<<<<< HEAD
-    internal fun downloadFromGithubAndUploadToStorage(key: ToolKey) = getMetadata(key).assets
-        .filterNot(ReleaseAsset::isDigest)
-        .first()
-=======
     /**
      * @param repo
      * @param vcsTagName
      * @return [DisposableHandle]
      */
     fun downloadFromGithubAndUploadToStorage(repo: GithubRepo, vcsTagName: String) = getExecutable(repo, vcsTagName)
->>>>>>> ebfdf279
         .let { asset ->
             scope.launch {
                 toolStorage.upload(
@@ -108,7 +102,7 @@
         }
 
     @PostConstruct
-    internal fun loadToStorage() = toolStorage.list()
+    private fun loadToStorage() = toolStorage.list()
         .collectList()
         .zipWith(toolService.getSupportedTools().toMono())
         .flatMapIterable { (availableFiles, supportedTools) ->
