--- conflicted
+++ resolved
@@ -32,28 +32,17 @@
      * @param demoFileLines kotlin file to be checked
      * @param demoAdditionalParams instance of [DiktatDemoAdditionalParams]
      */
-<<<<<<< HEAD
-    override fun runDemo(demoFileLines: String, demoAdditionalParams: DiktatDemoAdditionalParams?): DiktatDemoResult {
-=======
     override fun runDemo(demoFileLines: List<String>, demoAdditionalParams: DiktatDemoAdditionalParams?): DiktatDemoResult {
-        val fileName = generateFileName()
+        val tool = demoAdditionalParams?.tool ?: DiktatDemoTool.DIKTAT
+        val demoMode = demoAdditionalParams?.mode ?: DiktatDemoMode.FIX
+        val demoConfigLines = demoAdditionalParams?.config.orEmpty()
 
->>>>>>> 4550237f
-        val tool = demoAdditionalParams?.tool ?: DiktatDemoTool.DIKTAT
-        val demoMode = demoAdditionalParams?.mode ?: DiktatDemoMode.WARN
-        val demoConfigLines = demoAdditionalParams?.config
-
-<<<<<<< HEAD
         val tempDir = File(generateFileName()).apply {
             mkdir()
         }
 
         val demoFile = prepareDemoFile(tempDir.absolutePath, demoFileLines)
         val demoConfig = prepareDemoConfig(tempDir.absolutePath, demoConfigLines)
-=======
-        val demoFile = prepareDemoFile(demoFileLines.joinToString("\n"), fileName)
-        val demoConfig = prepareDemoConfig(demoConfigLines, fileName)
->>>>>>> 4550237f
 
         return try {
             processDemo(tool, demoMode, demoConfig, demoFile)
@@ -69,13 +58,13 @@
         demoFile: File
     ): DiktatDemoResult {
         val ruleSets = when (tool) {
-            DiktatDemoTool.DIKTAT -> getDiktatRuleSets(demoConfig)
-            DiktatDemoTool.KTLINT -> getKtLintRuleSets()
+            DiktatDemoTool.DIKTAT -> listOf(DiktatRuleSetProvider(demoConfig.absolutePath).get())
+            DiktatDemoTool.KTLINT -> listOf(StandardRuleSetProvider().get())
             else -> throw IllegalStateException("Unknown ruleset was requested.")
         }
 
         return when (demoMode) {
-            // DiktatDemoMode.FIX -> runFixDemo(demoFile, ruleSets)
+            DiktatDemoMode.FIX -> runFixDemo(demoFile, ruleSets)
             DiktatDemoMode.WARN -> runCheckDemo(demoFile, ruleSets)
             else -> throw IllegalStateException("Unknown demoMode was requested.")
         }
@@ -118,15 +107,8 @@
         return DiktatDemoResult(warnings.toListOfStrings(), inputText)
     }
 
-<<<<<<< HEAD
     private fun prepareDemoConfig(tempDirPath: String, configLines: String) = generateDemoConfig(tempDirPath)
         .apply {
-=======
-    private fun prepareDemoConfig(configLines: String?, generatedName: String) = configLines?.let {
-        generateDemoConfig(generatedName)
-    }
-        ?.apply {
->>>>>>> 4550237f
             writeText(configLines)
         }
 
@@ -135,12 +117,5 @@
             writeText(fileLines)
         }
 
-<<<<<<< HEAD
-=======
-    private fun deleteTempFiles(files: List<File?>) = files.forEach {
-        it?.delete()
-    }
-
->>>>>>> 4550237f
     private fun ArrayList<LintError>.toListOfStrings() = map { "(${it.line}): ${it.detail}" }
 }