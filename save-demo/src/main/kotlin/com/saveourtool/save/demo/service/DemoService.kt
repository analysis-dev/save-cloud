--- conflicted
+++ resolved
@@ -28,11 +28,7 @@
 class DemoService(
     private val demoRepository: DemoRepository,
     private val kubernetesService: KubernetesService?,
-<<<<<<< HEAD
-    private val ioContext: CoroutineDispatcher = Dispatchers.IO,
-=======
-    private val dependencyStorage: DependencyStorage,
->>>>>>> 09e17bf3
+    private val blockingBridge: BlockingBridge,
 ) {
     /**
      * Get preferred [RunnerFactory.RunnerType] for demo runner.
@@ -112,12 +108,10 @@
         organizationName: String,
         projectName: String,
         lazyMessage: () -> String,
-    ): Demo = withContext(ioContext) {
+    ): Demo = blockingBridge.blockingToSuspend {
         findBySaveourtoolProject(organizationName, projectName)
-<<<<<<< HEAD
-    }.orNotFound(lazyMessage)
-=======
-    }.switchIfEmptyToNotFound(lazyMessage)
+            .orNotFound(lazyMessage)
+    }
 
     /**
      * @param demo [Demo] entity
@@ -131,5 +125,4 @@
         .publishOn(Schedulers.boundedElastic())
         .map { demoRepository.delete(demo) }
         .map { StringResponse.ok("Successfully deleted demo of ${demo.projectCoordinates()}.") }
->>>>>>> 09e17bf3
 }