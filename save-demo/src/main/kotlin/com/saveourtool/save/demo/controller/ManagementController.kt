package com.saveourtool.save.demo.controller

import com.saveourtool.save.demo.DemoDto
import com.saveourtool.save.demo.DemoInfo
import com.saveourtool.save.demo.DemoStatus
import com.saveourtool.save.demo.entity.*
import com.saveourtool.save.demo.service.*
<<<<<<< HEAD
import com.saveourtool.save.demo.storage.DependencyStorage
=======
import com.saveourtool.save.demo.storage.ToolStorage
>>>>>>> 0674c5c7
import com.saveourtool.save.domain.ProjectCoordinates
import com.saveourtool.save.entities.FileDto
import com.saveourtool.save.utils.*

import org.springframework.http.HttpStatus
import org.springframework.web.bind.annotation.*
import reactor.core.publisher.Flux
import reactor.core.publisher.Mono
import reactor.kotlin.core.publisher.toMono
import reactor.kotlin.core.util.function.component1
import reactor.kotlin.core.util.function.component2

import java.nio.ByteBuffer
import java.time.LocalDateTime

import kotlinx.datetime.toKotlinLocalDateTime

/**
 * Internal controller that allows to create demos
 */
@RestController
@RequestMapping("/demo/internal")
class ManagementController(
    private val toolService: ToolService,
    private val downloadToolService: DownloadToolService,
    private val demoService: DemoService,
<<<<<<< HEAD
    private val dependencyStorage: DependencyStorage,
=======
    private val dependencyService: DependencyService,
    private val toolStorage: ToolStorage,
>>>>>>> 0674c5c7
) {
    /**
     * @param demoDto
     * @return [Mono] of [DemoDto] entity
     */
    @PostMapping("/add-tool")
    fun addTool(@RequestBody demoDto: DemoDto): Mono<DemoDto> = demoDto.toMono()
        .asyncEffect { downloadToolService.initializeGithubDownload(it.githubProjectCoordinates, it.vcsTagName) }
        .requireOrSwitchToResponseException({ validate() }, HttpStatus.CONFLICT) {
            "Demo creation request is invalid: fill project coordinates, run command and file name."
        }
        .asyncEffect { blockingToMono { demoService.saveIfNotPresent(it.toDemo()) } }

    /**
     * @param organizationName saveourtool organization name
     * @param projectName saveourtool project name
     * @param version
     * @return [Flux] of files present in storage
     */
    @GetMapping("/{organizationName}/{projectName}/list-file")
    fun listFiles(
        @PathVariable organizationName: String,
        @PathVariable projectName: String,
        @RequestParam version: String,
    ): Flux<FileDto> = demoService.findBySaveourtoolProjectOrNotFound(organizationName, projectName) {
        "Could not find demo for $organizationName/$projectName."
    }
        .flatMapMany {
            dependencyStorage.list(it, version)
        }
        .map { dependency ->
            FileDto(
                ProjectCoordinates(dependency.demo.organizationName, dependency.demo.projectName),
                dependency.fileName,
                LocalDateTime.now().toKotlinLocalDateTime(),
            )
        }

    /**
     * @param organizationName saveourtool organization name
     * @param projectName saveourtool project name
     * @param version version of a file to be deleted
     * @param fileName name of a file to be deleted
     * @return true if file is successfully deleted, false otherwise
     */
    @DeleteMapping("/{organizationName}/{projectName}/delete-file")
    fun deleteFile(
        @PathVariable organizationName: String,
        @PathVariable projectName: String,
        @RequestParam version: String,
        @RequestParam fileName: String,
    ): Mono<Unit> = demoService.findBySaveourtoolProjectOrNotFound(organizationName, projectName) {
        "Could not find demo for $organizationName/$projectName."
    }
        .flatMap { dependencyStorage.delete(it, version, fileName) }

    /**
     * @param organizationName name of GitHub user/organization
     * @param projectName name of GitHub repository
     * @return [Mono] of [DemoStatus] of current demo
     */
    @GetMapping("/{organizationName}/{projectName}/status")
    fun getDemoStatus(
        @PathVariable organizationName: String,
        @PathVariable projectName: String,
    ): Mono<DemoStatus> = Mono.just(DemoStatus.STOPPED)

    /**
     * @param organizationName name of GitHub user/organization
     * @param projectName name of GitHub repository
     * @return [Mono] of [DemoStatus] of current demo
     */
    @GetMapping("/{organizationName}/{projectName}")
    fun getDemoInfo(
        @PathVariable organizationName: String,
        @PathVariable projectName: String,
    ): Mono<DemoInfo> = demoService.findBySaveourtoolProjectOrNotFound(organizationName, projectName) {
        "Could not find demo for $organizationName/$projectName."
    }
        .zipWith(getDemoStatus(organizationName, projectName))
        .map { (demo, status) ->
            DemoInfo(
                demo.toDto().copy(vcsTagName = ""),
                status,
            )
        }
        .zipWhen { demoInfo ->
            blockingToMono {
                demoInfo.demoDto
                    .githubProjectCoordinates
                    ?.let { repo ->
                        toolService.findCurrentVersion(repo)
                    }
                    .orEmpty()
            }
        }
        .map { (demoInfo, currentVersion) ->
            demoInfo.copy(
                demoDto = demoInfo.demoDto.copy(
                    vcsTagName = currentVersion
                )
            )
        }

    /**
     * @param organizationName saveourtool organization name
     * @param projectName saveourtool project name
     * @param version version to attach files to
     * @param fileDtos list of [FileDto] containing information required for file download
     * @return [StringResponse] with response
     */
    @PostMapping("/{organizationName}/{projectName}/upload-files")
    fun uploadFiles(
        @PathVariable organizationName: String,
        @PathVariable projectName: String,
        @RequestParam version: String,
        @RequestBody fileDtos: List<FileDto>,
    ): Mono<StringResponse> = demoService.findBySaveourtoolProjectOrNotFound(organizationName, projectName) {
        "Could not find demo for $organizationName/$projectName."
    }
        .flatMapIterable { demo ->
            fileDtos.map { Dependency(demo, version, it.name, it.requiredId()) }
        }
        .filterWhen {
            dependencyStorage.doesExist(it).map(Boolean::not)
        }
        .collectList()
        .map { dependencies ->
            downloadToolService.downloadToStorage(dependencies).let { size ->
                StringResponse("Successfully saved $size files to demo storage.", HttpStatus.OK)
            }
        }

    /**
     * @param organizationName saveourtool organization name
     * @param projectName saveourtool project name
     * @param version version to attach [zip] to
     * @return [Flux] of [ByteBuffer] - archive with files as content
     */
    @GetMapping("/{organizationName}/{projectName}/download-files-as-zip")
    fun downloadFiles(
        @PathVariable organizationName: String,
        @PathVariable projectName: String,
        @RequestParam version: String,
    ): Flux<ByteBuffer> = demoService.findBySaveourtoolProjectOrNotFound(organizationName, projectName) {
        "Could not find demo for $organizationName/$projectName."
    }
        .flatMapMany { toolStorage.archive(it.organizationName, it.projectName, version) }
}<|MERGE_RESOLUTION|>--- conflicted
+++ resolved
@@ -5,11 +5,7 @@
 import com.saveourtool.save.demo.DemoStatus
 import com.saveourtool.save.demo.entity.*
 import com.saveourtool.save.demo.service.*
-<<<<<<< HEAD
 import com.saveourtool.save.demo.storage.DependencyStorage
-=======
-import com.saveourtool.save.demo.storage.ToolStorage
->>>>>>> 0674c5c7
 import com.saveourtool.save.domain.ProjectCoordinates
 import com.saveourtool.save.entities.FileDto
 import com.saveourtool.save.utils.*
@@ -36,12 +32,7 @@
     private val toolService: ToolService,
     private val downloadToolService: DownloadToolService,
     private val demoService: DemoService,
-<<<<<<< HEAD
     private val dependencyStorage: DependencyStorage,
-=======
-    private val dependencyService: DependencyService,
-    private val toolStorage: ToolStorage,
->>>>>>> 0674c5c7
 ) {
     /**
      * @param demoDto
@@ -189,5 +180,5 @@
     ): Flux<ByteBuffer> = demoService.findBySaveourtoolProjectOrNotFound(organizationName, projectName) {
         "Could not find demo for $organizationName/$projectName."
     }
-        .flatMapMany { toolStorage.archive(it.organizationName, it.projectName, version) }
+        .flatMapMany { dependencyStorage.archive(it.organizationName, it.projectName, version) }
 }