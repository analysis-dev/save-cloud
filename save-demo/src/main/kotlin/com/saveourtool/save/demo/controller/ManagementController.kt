package com.saveourtool.save.demo.controller

import com.saveourtool.save.demo.DemoAgentConfig
import com.saveourtool.save.demo.DemoDto
import com.saveourtool.save.demo.entity.*
import com.saveourtool.save.demo.service.*
import com.saveourtool.save.utils.*

import org.springframework.web.bind.annotation.*
import reactor.core.publisher.Mono
import reactor.kotlin.core.util.function.component1
import reactor.kotlin.core.util.function.component2

/**
 * Internal controller that allows to create demos
 */
@RestController
@RequestMapping("/demo/internal/manager")
class ManagementController(
    private val downloadToolService: DownloadToolService,
    private val demoService: DemoService,
    private val blockingBridge: BlockingBridge,
) {
    /**
     * @param demoDto
     * @return [Mono] of [DemoDto] entity
     */
    @PostMapping("/add")
    suspend fun add(@RequestBody demoDto: DemoDto): DemoDto {
        downloadToolService.initializeGithubDownload(demoDto.githubProjectCoordinates, demoDto.vcsTagName)
        return demoDto.takeIf { it.validate() }
            .orConflict {
                "Demo creation request is invalid: fill project coordinates, run command and file name."
            }
            .let { validatedDemoDto ->
                blockingBridge.blockingToSuspend {
                    demoService.saveIfNotPresent(validatedDemoDto.toDemo())
                }
            }
            .toDto()
    }

    /**
     * @param organizationName saveourtool organization name
     * @param projectName saveourtool project name
     * @param version version of demo
     * @return [Mono] of [StringResponse]
     */
    @PostMapping("/{organizationName}/{projectName}/delete")
    suspend fun delete(
        @PathVariable organizationName: String,
        @PathVariable projectName: String,
        @RequestParam(required = false, defaultValue = "manual") version: String,
    ): StringResponse {
        val demo = demoService.findBySaveourtoolProjectOrNotFound(organizationName, projectName) {
            "Could not find demo for $organizationName/$projectName."
        }
        return demoService.delete(demo, version)
    }

    /**
     * @param organizationName saveourtool organization name
     * @param projectName saveourtool project name
     * @return [Mono] of [StringResponse]
     */
    @PostMapping("/{organizationName}/{projectName}/start")
    suspend fun start(
        @PathVariable organizationName: String,
        @PathVariable projectName: String,
    ): StringResponse {
        val demo = demoService.findBySaveourtoolProjectOrNotFound(organizationName, projectName) {
            "Could not find demo for $organizationName/$projectName."
        }
        return demoService.start(demo)
    }

    /**
     * @param organizationName saveourtool organization name
     * @param projectName saveourtool project name
     * @return [Mono] of [Unit]
     */
    @PostMapping("/{organizationName}/{projectName}/stop")
    suspend fun stop(
        @PathVariable organizationName: String,
        @PathVariable projectName: String,
    ) {
        val demo = demoService.findBySaveourtoolProjectOrNotFound(organizationName, projectName) {
            "Could not find demo for $organizationName/$projectName."
        }
        demoService.stop(demo)
    }
<<<<<<< HEAD
=======
        .map { demoService.stop(it) }

    /**
     * Get [DemoAgentConfig] of [organizationName]/[projectName] demo with [version]
     *
     * This endpoint makes sense only when kubernetes profile is on
     *
     * @param organizationName saveourtool organization name
     * @param projectName saveourtool project name
     * @param version version of demo
     * @return [DemoAgentConfig]
     */
    @GetMapping("/{organizationName}/{projectName}/configure-me")
    fun sendConfiguration(
        @PathVariable organizationName: String,
        @PathVariable projectName: String,
        @RequestParam(required = false, defaultValue = "manual") version: String,
    ): Mono<DemoAgentConfig> = demoService.findBySaveourtoolProjectOrNotFound(organizationName, projectName) {
        "Could not find demo for $organizationName/$projectName."
    }
        .map { demoService.getAgentConfiguration(it, version) }
>>>>>>> 52530400
}<|MERGE_RESOLUTION|>--- conflicted
+++ resolved
@@ -89,9 +89,6 @@
         }
         demoService.stop(demo)
     }
-<<<<<<< HEAD
-=======
-        .map { demoService.stop(it) }
 
     /**
      * Get [DemoAgentConfig] of [organizationName]/[projectName] demo with [version]
@@ -104,13 +101,14 @@
      * @return [DemoAgentConfig]
      */
     @GetMapping("/{organizationName}/{projectName}/configure-me")
-    fun sendConfiguration(
+    suspend fun sendConfiguration(
         @PathVariable organizationName: String,
         @PathVariable projectName: String,
         @RequestParam(required = false, defaultValue = "manual") version: String,
-    ): Mono<DemoAgentConfig> = demoService.findBySaveourtoolProjectOrNotFound(organizationName, projectName) {
-        "Could not find demo for $organizationName/$projectName."
+    ): DemoAgentConfig {
+        val demo = demoService.findBySaveourtoolProjectOrNotFound(organizationName, projectName) {
+            "Could not find demo for $organizationName/$projectName."
+        }
+        return demoService.getAgentConfiguration(demo, version)
     }
-        .map { demoService.getAgentConfiguration(it, version) }
->>>>>>> 52530400
 }