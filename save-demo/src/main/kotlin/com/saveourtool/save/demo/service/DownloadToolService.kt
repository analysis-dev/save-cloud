package com.saveourtool.save.demo.service

import com.saveourtool.save.demo.config.ConfigProperties
import com.saveourtool.save.demo.config.CustomCoroutineDispatchers
import com.saveourtool.save.demo.diktat.DiktatDemoTool
import com.saveourtool.save.demo.entity.*
import com.saveourtool.save.demo.storage.DependencyStorage
import com.saveourtool.save.demo.storage.toToolKey
import com.saveourtool.save.domain.ProjectCoordinates
import com.saveourtool.save.entities.FileDto
import com.saveourtool.save.utils.*
import com.saveourtool.save.utils.github.GitHubHelper.downloadAsset
import com.saveourtool.save.utils.github.GitHubHelper.queryMetadata
import com.saveourtool.save.utils.github.ReleaseAsset

import io.ktor.client.*
import io.ktor.client.plugins.contentnegotiation.*
import io.ktor.client.request.*
import io.ktor.client.statement.*
import io.ktor.http.*
import io.ktor.http.content.*
import io.ktor.serialization.kotlinx.json.*
import io.ktor.utils.io.*
import io.ktor.utils.io.CancellationException
import org.springframework.stereotype.Service
import reactor.core.publisher.Flux
import reactor.core.publisher.Mono
import reactor.kotlin.core.util.function.component1
import reactor.kotlin.core.util.function.component2

import java.nio.ByteBuffer
import javax.annotation.PostConstruct

import kotlinx.coroutines.*
import kotlinx.coroutines.channels.Channel
import kotlinx.coroutines.reactor.asFlux
<<<<<<< HEAD
import kotlinx.serialization.decodeFromString
=======
import kotlinx.coroutines.reactor.flux
>>>>>>> 09e17bf3
import kotlinx.serialization.json.Json

/**
 * Service that downloads tools from GitHub when starting
 */
@Service
class DownloadToolService(
    private val dependencyStorage: DependencyStorage,
    private val toolService: ToolService,
    private val githubRepoService: GithubRepoService,
    private val snapshotService: SnapshotService,
    private val configProperties: ConfigProperties,
    private val demoService: DemoService,
    private val coroutineDispatchers: CustomCoroutineDispatchers,
) {
    private val scope: CoroutineScope = CoroutineScope(coroutineDispatchers.io)
    private val httpClient = httpClient()

    private fun downloadFileByFileIdAsFlux(fileId: Long): Flux<ByteBuffer> = flux {
        httpClient.post {
            url("${configProperties.backendUrl}/files/download?fileId=$fileId")
            accept(ContentType.Application.OctetStream)
        }
            .bodyAsChannel()
            .toByteBufferFlow()
            .collect {
                channel.send(it)
            }
    }

    /**
     * @param repo
     * @param vcsTagName
     * @return [DisposableHandle]
     */
    fun downloadFromGithubAndUploadToStorage(repo: GithubRepo, vcsTagName: String) = scope.launch {
        val asset = getExecutable(repo, vcsTagName)
        val content = downloadAsset(asset)
        val dependency =
            dependencyStorage.findDependency(repo.organizationName, repo.projectName, vcsTagName, asset.name)
                ?: run {
                    withContext(coroutineDispatchers.io) {
                        demoService.findBySaveourtoolProjectOrNotFound(repo.organizationName, repo.projectName) {
                            "Not found demo for ${repo.toPrettyString()}"
                        }
                            .let {
                                Dependency(it, vcsTagName, asset.name, -1L)
                            }
                    }
                }
        dependencyStorage.overwrite(dependency, content)
    }
        .invokeOnCompletion { exception ->
            exception?.let {
                if (it is CancellationException) {
                    logger.debug("Download of ${repo.toPrettyString()} was cancelled.")
                } else {
                    logger.error("Error while downloading ${repo.toPrettyString()}: ${it.message}")
                }
            } ?: logger.debug("${repo.toPrettyString()} was successfully downloaded.")
        }

    @PostConstruct
    private fun loadToStorage() {
        scope.launch(coroutineDispatchers.io) {
            val tools = toolService.getSupportedTools()
                .map { it.toToolKey() }
                .plus(DiktatDemoTool.DIKTAT.toToolKey("diktat-1.2.3.jar"))
                .plus(DiktatDemoTool.KTLINT.toToolKey("ktlint"))
                .filterNot {
                    dependencyStorage.doesExist(it.organizationName, it.projectName, it.version, it.version)
                }
            if (tools.isEmpty()) {
                logger.debug("All required tools are already present in storage.")
            } else {
                val toolsToBeDownloaded = tools.joinToString(", ") { it.toPrettyString() }
                logger.info("Tools to be downloaded: [$toolsToBeDownloaded]")
            }
            tools.forEach { tool ->
                downloadFromGithubAndUploadToStorage(
                    GithubRepo(tool.organizationName, tool.projectName),
                    tool.version,
                )
            }
        }
    }

    private suspend fun getExecutable(repo: GithubRepo, vcsTagName: String) = getMetadata(repo, vcsTagName).assets
        .filterNot(ReleaseAsset::isDigest)
        .first()

    /**
     * Perform GitHub tool download if [githubProjectCoordinates] is not null
     *
     * @param githubProjectCoordinates
     * @param vcsTagName
     * @return [Tool] that has been downloaded
     */
    suspend fun initializeGithubDownload(githubProjectCoordinates: ProjectCoordinates?, vcsTagName: String): Tool? =
        githubProjectCoordinates?.toGithubRepo()?.let {githubRepo ->
            val tool = withContext(coroutineDispatchers.io) {
                val repo = githubRepoService.saveIfNotPresent(githubRepo)
                val snapshot = Snapshot(vcsTagName, getExecutableName(repo, vcsTagName))
                    .let { snapshotService.saveIfNotPresent(it) }
                toolService.saveIfNotPresent(repo, snapshot)
            }
            if (tool.id.isNotNull()) {
                downloadFromGithubAndUploadToStorage(tool.githubRepo, tool.snapshot.version)
            }
            tool
        }

    /**
     * Get name of GitHub downloaded asset
     *
     * @param repo GitHub repo coordinates
     * @param vcsTagName string that represents the version control system tag
     * @return executable name
     */
    fun getExecutableName(repo: GithubRepo, vcsTagName: String) = runBlocking(coroutineDispatchers.io) {
        getExecutable(repo, vcsTagName).name
    }

    /**
     * Upload [dependency] to storage (will be overwritten if already present)
     *
     * @param backendFile [FileDto] taken from backend
     * @param dependency that should be saved to [dependencyStorage]
     * @return updated [Dependency]
     */
<<<<<<< HEAD
    fun downloadToStorage(dependency: Dependency) = scope.launch {
        dependencyStorage.overwrite(dependency, downloadFileByFileId(dependency.fileId))
        with(dependency) {
            logger.debug("Successfully downloaded $fileName for ${demo.organizationName}/${demo.projectName}.")
=======
    fun downloadToStorage(backendFile: FileDto, dependency: Dependency): Mono<Dependency> = run {
        require(backendFile.requiredId() == dependency.fileId) {
            "Invalid link between backend file $backendFile and dependency $dependency"
        }
        require(backendFile.sizeBytes > 0) {
            "Invalid content length of backend file $backendFile"
        }
        with(dependency) {
            dependencyStorage.overwrite(dependency, backendFile.sizeBytes, downloadFileByFileIdAsFlux(backendFile.requiredId()))
                .doOnSuccess { logger.debug("Successfully downloaded $fileName for ${demo.organizationName}/${demo.projectName}.") }
>>>>>>> 09e17bf3
        }
    }

    companion object {
        @Suppress("GENERIC_VARIABLE_WRONG_DECLARATION")
        private val logger = getLogger<DownloadToolService>()
        private fun httpClient(): HttpClient = HttpClient {
            install(ContentNegotiation) {
                val json = Json { ignoreUnknownKeys = true }
                json(json)
            }
        }
    }
}<|MERGE_RESOLUTION|>--- conflicted
+++ resolved
@@ -34,11 +34,8 @@
 import kotlinx.coroutines.*
 import kotlinx.coroutines.channels.Channel
 import kotlinx.coroutines.reactor.asFlux
-<<<<<<< HEAD
+import kotlinx.coroutines.reactor.flux
 import kotlinx.serialization.decodeFromString
-=======
-import kotlinx.coroutines.reactor.flux
->>>>>>> 09e17bf3
 import kotlinx.serialization.json.Json
 
 /**
@@ -169,23 +166,16 @@
      * @param dependency that should be saved to [dependencyStorage]
      * @return updated [Dependency]
      */
-<<<<<<< HEAD
-    fun downloadToStorage(dependency: Dependency) = scope.launch {
-        dependencyStorage.overwrite(dependency, downloadFileByFileId(dependency.fileId))
-        with(dependency) {
-            logger.debug("Successfully downloaded $fileName for ${demo.organizationName}/${demo.projectName}.")
-=======
-    fun downloadToStorage(backendFile: FileDto, dependency: Dependency): Mono<Dependency> = run {
+    fun suspend downloadToStorage(backendFile: FileDto, dependency: Dependency): Dependency = run {
         require(backendFile.requiredId() == dependency.fileId) {
             "Invalid link between backend file $backendFile and dependency $dependency"
         }
         require(backendFile.sizeBytes > 0) {
             "Invalid content length of backend file $backendFile"
         }
+        dependencyStorage.overwrite(dependency, backendFile.sizeBytes, downloadFileByFileIdAsFlux(backendFile.requiredId()))
         with(dependency) {
-            dependencyStorage.overwrite(dependency, backendFile.sizeBytes, downloadFileByFileIdAsFlux(backendFile.requiredId()))
-                .doOnSuccess { logger.debug("Successfully downloaded $fileName for ${demo.organizationName}/${demo.projectName}.") }
->>>>>>> 09e17bf3
+            logger.debug("Successfully downloaded $fileName for ${demo.organizationName}/${demo.projectName}.")
         }
     }
 
