--- conflicted
+++ resolved
@@ -8,12 +8,9 @@
 import com.saveourtool.save.demo.storage.toToolKey
 import com.saveourtool.save.domain.ProjectCoordinates
 import com.saveourtool.save.utils.*
-<<<<<<< HEAD
-=======
 import com.saveourtool.save.utils.github.GitHubHelper.downloadAsset
 import com.saveourtool.save.utils.github.GitHubHelper.queryMetadata
 import com.saveourtool.save.utils.github.ReleaseAsset
->>>>>>> e73603b1
 
 import io.ktor.client.*
 import io.ktor.client.plugins.contentnegotiation.*
@@ -33,14 +30,10 @@
 import javax.annotation.PostConstruct
 
 import kotlinx.coroutines.*
-<<<<<<< HEAD
-import kotlinx.coroutines.flow.Flow
-import kotlinx.serialization.decodeFromString
-=======
 import kotlinx.coroutines.channels.Channel
 import kotlinx.coroutines.flow.Flow
 import kotlinx.coroutines.reactor.asFlux
->>>>>>> e73603b1
+import kotlinx.serialization.decodeFromString
 import kotlinx.serialization.json.Json
 
 /**
@@ -56,41 +49,9 @@
     private val demoService: DemoService,
     private val coroutineDispatchers: CustomCoroutineDispatchers,
 ) {
-<<<<<<< HEAD
-    private val jsonSerializer = Json { ignoreUnknownKeys = true }
-
     private val scope: CoroutineScope = CoroutineScope(coroutineDispatchers.io)
     private val httpClient = httpClient()
 
-    private fun getGithubMetadataUrl(repo: GithubRepo, vcsTagName: String) = if (vcsTagName == LATEST_VERSION) {
-        vcsTagName
-    } else {
-        "tags/$vcsTagName"
-    }
-        .let { release ->
-            "$GITHUB_API_URL/${repo.organizationName}/${repo.projectName}/releases/$release"
-        }
-
-    private suspend fun getMetadata(repo: GithubRepo, vcsTagName: String): ReleaseMetadata =
-            httpClient.get(getGithubMetadataUrl(repo, vcsTagName))
-                .bodyAsText()
-                .let {
-                    jsonSerializer.decodeFromString(it)
-                }
-
-    private suspend fun downloadAsset(asset: ReleaseAsset): Flow<ByteBuffer> = httpClient.get {
-        url(asset.downloadUrl)
-        accept(asset.contentType())
-    }
-        .bodyAsChannel()
-        .toByteBufferFlow()
-
-=======
-    @Suppress("InjectDispatcher")
-    private val scope: CoroutineScope = CoroutineScope(Dispatchers.IO)
-    private val httpClient = httpClient()
-
->>>>>>> e73603b1
     private suspend fun downloadFileByFileId(fileId: Long): Flow<ByteBuffer> = httpClient.post {
         url("${configProperties.backendUrl}/files/download?fileId=$fileId")
         accept(ContentType.Application.OctetStream)
@@ -103,7 +64,6 @@
      * @param vcsTagName
      * @return [DisposableHandle]
      */
-<<<<<<< HEAD
     fun downloadFromGithubAndUploadToStorage(repo: GithubRepo, vcsTagName: String) = scope.launch {
         val asset = getExecutable(repo, vcsTagName)
         val content = downloadAsset(asset)
@@ -118,33 +78,6 @@
                                 Dependency(it, vcsTagName, asset.name, -1L)
                             }
                     }
-=======
-    fun downloadFromGithubAndUploadToStorage(repo: GithubRepo, vcsTagName: String) = getExecutable(repo, vcsTagName)
-        .let { asset ->
-            scope.launch {
-                downloadAsset(asset) { content ->
-                    dependencyStorage.findDependency(repo.organizationName, repo.projectName, vcsTagName, asset.name)
-                        .switchIfEmpty {
-                            demoService.findBySaveourtoolProjectOrNotFound(repo.organizationName, repo.projectName) {
-                                "Not found demo for ${repo.toPrettyString()}"
-                            }
-                                .map {
-                                    Dependency(it, vcsTagName, asset.name, -1L)
-                                }
-                        }
-                        .flatMap { dependencyStorage.overwrite(it, asset.size, content.toByteBufferFlow().asFlux()) }
-                        .subscribe()
-                }
-            }
-                .invokeOnCompletion { exception ->
-                    exception?.let {
-                        if (it is CancellationException) {
-                            logger.debug("Download of ${repo.toPrettyString()} was cancelled.")
-                        } else {
-                            logger.error("Error while downloading ${repo.toPrettyString()}: ${it.message}")
-                        }
-                    } ?: logger.debug("${repo.toPrettyString()} was successfully downloaded.")
->>>>>>> e73603b1
                 }
         dependencyStorage.overwrite(dependency, content)
     }
@@ -159,7 +92,6 @@
         }
 
     @PostConstruct
-<<<<<<< HEAD
     private fun loadToStorage() {
         scope.launch(coroutineDispatchers.io) {
             val tools = toolService.getSupportedTools()
@@ -169,18 +101,6 @@
                 .filterNot {
                     dependencyStorage.doesExist(it.organizationName, it.projectName, it.version, it.version)
                 }
-=======
-    private fun loadToStorage() = toolService.getSupportedTools()
-        .map { it.toToolKey() }
-        .plus(DiktatDemoTool.DIKTAT.toToolKey("diktat-1.2.3.jar"))
-        .plus(DiktatDemoTool.KTLINT.toToolKey("ktlint"))
-        .toFlux()
-        .filterWhen {
-            dependencyStorage.doesExist(it.organizationName, it.projectName, it.version, it.fileName).map(Boolean::not)
-        }
-        .collectList()
-        .doOnNext { tools ->
->>>>>>> e73603b1
             if (tools.isEmpty()) {
                 logger.debug("All required tools are already present in storage.")
             } else {
@@ -196,25 +116,9 @@
         }
     }
 
-<<<<<<< HEAD
     private suspend fun getExecutable(repo: GithubRepo, vcsTagName: String) = getMetadata(repo, vcsTagName).assets
         .filterNot(ReleaseAsset::isDigest)
         .first()
-=======
-    private fun getExecutable(repo: GithubRepo, vcsTagName: String): ReleaseAsset {
-        val channel: Channel<ReleaseAsset> = Channel()
-        scope.launch {
-            queryMetadata(repo, vcsTagName).assets
-                .filterNot(ReleaseAsset::isDigest)
-                .first()
-                .let {
-                    channel.send(it)
-                    channel.close()
-                }
-        }
-        return runBlocking { channel.receive() }
-    }
->>>>>>> e73603b1
 
     /**
      * Perform GitHub tool download if [githubProjectCoordinates] is not null
@@ -265,21 +169,10 @@
      * @return [Job]
      */
     fun downloadToStorage(dependency: Dependency) = scope.launch {
-<<<<<<< HEAD
         dependencyStorage.overwrite(dependency, downloadFileByFileId(dependency.fileId))
         with(dependency) {
             logger.debug("Successfully downloaded $fileName for ${demo.organizationName}/${demo.projectName}.")
         }
-=======
-        downloadFileByFileId(dependency.fileId)
-            .let { byteBuffers ->
-                with(dependency) {
-                    dependencyStorage.overwrite(dependency, byteBuffers.asFlux())
-                        .subscribe()
-                        .also { logger.debug("Successfully downloaded $fileName for ${demo.organizationName}/${demo.projectName}.") }
-                }
-            }
->>>>>>> e73603b1
     }
 
     companion object {
