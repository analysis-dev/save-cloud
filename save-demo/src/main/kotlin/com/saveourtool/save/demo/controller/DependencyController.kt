package com.saveourtool.save.demo.controller

import com.saveourtool.save.demo.entity.Dependency
import com.saveourtool.save.demo.service.DemoService
import com.saveourtool.save.demo.service.DownloadToolService
import com.saveourtool.save.demo.storage.DependencyStorage
import com.saveourtool.save.domain.ProjectCoordinates
import com.saveourtool.save.entities.FileDto
import com.saveourtool.save.utils.StringResponse
<<<<<<< HEAD
import kotlinx.coroutines.flow.Flow
import kotlinx.coroutines.flow.asFlow
import kotlinx.coroutines.flow.map
=======
import com.saveourtool.save.utils.getLogger
import com.saveourtool.save.utils.info
>>>>>>> 09e17bf3

import org.slf4j.Logger
import org.springframework.http.HttpStatus
import org.springframework.web.bind.annotation.*
import reactor.core.publisher.Flux

import java.nio.ByteBuffer
import java.time.LocalDateTime

import kotlinx.datetime.toKotlinLocalDateTime

/**
 * Internal controller that allows to upload files to save-demo
 */
@RestController
@RequestMapping("/demo/internal/files")
class DependencyController(
    private val demoService: DemoService,
    private val downloadToolService: DownloadToolService,
    private val dependencyStorage: DependencyStorage,
) {
    /**
     * @param organizationName saveourtool organization name
     * @param projectName saveourtool project name
     * @param version version that the file should be marked with
     * @return [Flux] of [FileDto]s present in storage
     */
    @GetMapping("/{organizationName}/{projectName}/list-file")
    suspend fun listFiles(
        @PathVariable organizationName: String,
        @PathVariable projectName: String,
        @RequestParam version: String,
    ): Flow<FileDto> {
        val demo = demoService.findBySaveourtoolProjectOrNotFound(organizationName, projectName) {
            "Could not find demo for $organizationName/$projectName."
        }
        return dependencyStorage.list(demo, version)
            .asFlow()
            .map { dependency ->
                FileDto(
                    ProjectCoordinates(dependency.demo.organizationName, dependency.demo.projectName),
                    dependency.fileName,
                    LocalDateTime.now().toKotlinLocalDateTime(),
                )
            }
    }

    /**
     * @param organizationName saveourtool organization name
     * @param projectName saveourtool project name
     * @param version version of a file to be deleted
     * @param fileName name of a file to be deleted
     */
    @DeleteMapping("/{organizationName}/{projectName}/delete-file")
    suspend fun deleteFile(
        @PathVariable organizationName: String,
        @PathVariable projectName: String,
        @RequestParam version: String,
        @RequestParam fileName: String,
    ) {
        val demo = demoService.findBySaveourtoolProjectOrNotFound(organizationName, projectName) {
            "Could not find demo for $organizationName/$projectName."
        }
        dependencyStorage.delete(demo, version, fileName)
    }

    /**
     * @param organizationName saveourtool organization name
     * @param projectName saveourtool project name
     * @param version version to attach files to
     * @param fileDtos list of [FileDto] containing information required for file download
     * @return [StringResponse] with response
     */
    @PostMapping("/{organizationName}/{projectName}/upload")
    suspend fun uploadFiles(
        @PathVariable organizationName: String,
        @PathVariable projectName: String,
        @RequestParam version: String,
        @RequestBody fileDtos: List<FileDto>,
<<<<<<< HEAD
    ): StringResponse {
        val demo = demoService.findBySaveourtoolProjectOrNotFound(organizationName, projectName) {
            "Could not find demo for $organizationName/$projectName."
        }
        val dependencies = fileDtos.map { Dependency(demo, version, it.name, it.requiredId()) }
            .filterNot {
                dependencyStorage.doesExist(it)
            }
        return downloadToolService.downloadToStorage(dependencies).let { size ->
=======
    ): Mono<StringResponse> = demoService.findBySaveourtoolProjectOrNotFound(organizationName, projectName) {
        "Could not find demo for $organizationName/$projectName."
    }
        .flatMapIterable { demo ->
            fileDtos.map { Dependency(demo, version, it.name, it.requiredId()) to it }
        }
        .filterWhen { (dependency, _) ->
            dependencyStorage.doesExist(dependency).map(Boolean::not)
        }
        .flatMap { (dependency, fileDto) ->
            downloadToolService.downloadToStorage(fileDto, dependency)
        }
        .collectList()
        .map {
            it.size
        }
        .map { size ->
            log.info { "Successfully downloaded $size files from file storage." }
>>>>>>> 09e17bf3
            StringResponse(
                if (size == 0) {
                    "All files are already present in demo storage."
                } else {
                    "Successfully saved $size files to demo storage."
                },
                HttpStatus.OK,
            )
        }
    }

    /**
     * @param organizationName saveourtool organization name
     * @param projectName saveourtool project name
     * @param version version to attach [zip] to
     * @return [Flow] of [ByteBuffer] - archive with files as content
     */
    @GetMapping("/{organizationName}/{projectName}/download-as-zip")
    suspend fun downloadFiles(
        @PathVariable organizationName: String,
        @PathVariable projectName: String,
        @RequestParam version: String,
    ): Flow<ByteBuffer> {
        val demo = demoService.findBySaveourtoolProjectOrNotFound(organizationName, projectName) {
            "Could not find demo for $organizationName/$projectName."
        }
        return dependencyStorage.archive(demo.organizationName, demo.projectName, version)
    }
<<<<<<< HEAD
=======
        .flatMapMany { dependencyStorage.archive(it.organizationName, it.projectName, version) }

    companion object {
        private val log: Logger = getLogger<DependencyController>()
    }
>>>>>>> 09e17bf3
}<|MERGE_RESOLUTION|>--- conflicted
+++ resolved
@@ -7,14 +7,11 @@
 import com.saveourtool.save.domain.ProjectCoordinates
 import com.saveourtool.save.entities.FileDto
 import com.saveourtool.save.utils.StringResponse
-<<<<<<< HEAD
+import com.saveourtool.save.utils.getLogger
+import com.saveourtool.save.utils.info
 import kotlinx.coroutines.flow.Flow
 import kotlinx.coroutines.flow.asFlow
 import kotlinx.coroutines.flow.map
-=======
-import com.saveourtool.save.utils.getLogger
-import com.saveourtool.save.utils.info
->>>>>>> 09e17bf3
 
 import org.slf4j.Logger
 import org.springframework.http.HttpStatus
@@ -94,45 +91,31 @@
         @PathVariable projectName: String,
         @RequestParam version: String,
         @RequestBody fileDtos: List<FileDto>,
-<<<<<<< HEAD
     ): StringResponse {
         val demo = demoService.findBySaveourtoolProjectOrNotFound(organizationName, projectName) {
             "Could not find demo for $organizationName/$projectName."
         }
-        val dependencies = fileDtos.map { Dependency(demo, version, it.name, it.requiredId()) }
-            .filterNot {
-                dependencyStorage.doesExist(it)
+        return fileDtos.map { Dependency(demo, version, it.name, it.requiredId()) to it }
+            .filterNot { (dependency, _) ->
+                dependencyStorage.doesExist(dependency)
             }
-        return downloadToolService.downloadToStorage(dependencies).let { size ->
-=======
-    ): Mono<StringResponse> = demoService.findBySaveourtoolProjectOrNotFound(organizationName, projectName) {
-        "Could not find demo for $organizationName/$projectName."
-    }
-        .flatMapIterable { demo ->
-            fileDtos.map { Dependency(demo, version, it.name, it.requiredId()) to it }
-        }
-        .filterWhen { (dependency, _) ->
-            dependencyStorage.doesExist(dependency).map(Boolean::not)
-        }
-        .flatMap { (dependency, fileDto) ->
-            downloadToolService.downloadToStorage(fileDto, dependency)
-        }
-        .collectList()
-        .map {
-            it.size
-        }
-        .map { size ->
-            log.info { "Successfully downloaded $size files from file storage." }
->>>>>>> 09e17bf3
-            StringResponse(
-                if (size == 0) {
-                    "All files are already present in demo storage."
-                } else {
-                    "Successfully saved $size files to demo storage."
-                },
-                HttpStatus.OK,
-            )
-        }
+            .map { (dependency, fileDto) ->
+                downloadToolService.downloadToStorage(fileDto, dependency)
+            }
+            .toList()
+            .let {
+                it.size
+            }
+            .let { size ->
+                StringResponse(
+                    if (size == 0) {
+                        "All files are already present in demo storage."
+                    } else {
+                        "Successfully saved $size files to demo storage."
+                    },
+                    HttpStatus.OK,
+                )
+            }
     }
 
     /**
@@ -152,12 +135,9 @@
         }
         return dependencyStorage.archive(demo.organizationName, demo.projectName, version)
     }
-<<<<<<< HEAD
-=======
         .flatMapMany { dependencyStorage.archive(it.organizationName, it.projectName, version) }
 
     companion object {
         private val log: Logger = getLogger<DependencyController>()
     }
->>>>>>> 09e17bf3
 }