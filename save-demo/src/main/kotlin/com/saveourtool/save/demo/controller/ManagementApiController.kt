package com.saveourtool.save.demo.controller

import com.saveourtool.save.demo.DemoDto
import com.saveourtool.save.demo.DemoStatus
import com.saveourtool.save.demo.entity.*
import com.saveourtool.save.demo.service.*
import com.saveourtool.save.utils.*

import io.swagger.v3.oas.annotations.tags.Tag
import io.swagger.v3.oas.annotations.tags.Tags
import org.springframework.web.bind.annotation.*
import reactor.core.publisher.Mono
import reactor.kotlin.core.util.function.component1
import reactor.kotlin.core.util.function.component2

/**
 * Controller that allows to query management's api
 */
@Tags(
    Tag(name = "demo"),
    Tag(name = "management"),
)
@RestController
@RequestMapping("/demo/api/manager")
class ManagementApiController(
    private val toolService: ToolService,
    private val demoService: DemoService,
    private val blockingBridge: BlockingBridge,
) {
    /**
     * @param organizationName name of GitHub user/organization
     * @param projectName name of GitHub repository
     * @return [Mono] of [DemoStatus] of current demo
     */
    @GetMapping("/{organizationName}/{projectName}/status")
    suspend fun getDemoStatus(
        @PathVariable organizationName: String,
        @PathVariable projectName: String,
    ): DemoStatus {
        val demo = blockingBridge.blockingToSuspend {
            demoService.findBySaveourtoolProject(organizationName, projectName)
        }
        return demo?.let { demoService.getStatus(it) } ?: DemoStatus.NOT_CREATED
    }

    /**
     * @param organizationName name of GitHub user/organization
     * @param projectName name of GitHub repository
     * @return [Mono] of [DemoDto] for [organizationName]/[projectName]
     */
    @GetMapping("/{organizationName}/{projectName}")
<<<<<<< HEAD
    suspend fun getDemoInfo(
        @PathVariable organizationName: String,
        @PathVariable projectName: String,
    ): DemoInfo {
        val demo = demoService.findBySaveourtoolProjectOrNotFound(organizationName, projectName) {
            "Could not find demo for $organizationName/$projectName."
        }
        val status = getDemoStatus(organizationName, projectName)
        val demoInfo = DemoInfo(
            demo.toDto().copy(vcsTagName = ""),
            status,
        )
        val currentVersion = blockingBridge.blockingToSuspend {
            demoInfo.demoDto
                .githubProjectCoordinates
                ?.let { repo ->
                    toolService.findCurrentVersion(repo)
                } ?: "manual"
        }
        return demoInfo.copy(
            demoDto = demoInfo.demoDto.copy(
                vcsTagName = currentVersion
            )
        )
    }
=======
    fun getDemoDto(
        @PathVariable organizationName: String,
        @PathVariable projectName: String,
    ): Mono<DemoDto> = demoService.findBySaveourtoolProjectOrNotFound(organizationName, projectName) {
        "Could not find demo for $organizationName/$projectName."
    }
        .map { demo ->
            demo.toDto().copy(vcsTagName = "")
        }
        .zipWhen { demoDto ->
            blockingToMono {
                demoDto.githubProjectCoordinates?.let { repo ->
                    toolService.findCurrentVersion(repo)
                } ?: "manual"
            }
        }
        .map { (demoDto, currentVersion) ->
            demoDto.copy(vcsTagName = currentVersion)
        }
>>>>>>> 52530400
}<|MERGE_RESOLUTION|>--- conflicted
+++ resolved
@@ -49,51 +49,19 @@
      * @return [Mono] of [DemoDto] for [organizationName]/[projectName]
      */
     @GetMapping("/{organizationName}/{projectName}")
-<<<<<<< HEAD
-    suspend fun getDemoInfo(
+    suspend fun getDemoDto(
         @PathVariable organizationName: String,
         @PathVariable projectName: String,
-    ): DemoInfo {
+    ): DemoDto {
         val demo = demoService.findBySaveourtoolProjectOrNotFound(organizationName, projectName) {
             "Could not find demo for $organizationName/$projectName."
         }
-        val status = getDemoStatus(organizationName, projectName)
-        val demoInfo = DemoInfo(
-            demo.toDto().copy(vcsTagName = ""),
-            status,
-        )
+        val demoDto = demo.toDto().copy(vcsTagName = "")
         val currentVersion = blockingBridge.blockingToSuspend {
-            demoInfo.demoDto
-                .githubProjectCoordinates
-                ?.let { repo ->
-                    toolService.findCurrentVersion(repo)
-                } ?: "manual"
+            demoDto.githubProjectCoordinates?.let { repo ->
+                toolService.findCurrentVersion(repo)
+            } ?: "manual"
         }
-        return demoInfo.copy(
-            demoDto = demoInfo.demoDto.copy(
-                vcsTagName = currentVersion
-            )
-        )
+        return demoDto.copy(vcsTagName = currentVersion)
     }
-=======
-    fun getDemoDto(
-        @PathVariable organizationName: String,
-        @PathVariable projectName: String,
-    ): Mono<DemoDto> = demoService.findBySaveourtoolProjectOrNotFound(organizationName, projectName) {
-        "Could not find demo for $organizationName/$projectName."
-    }
-        .map { demo ->
-            demo.toDto().copy(vcsTagName = "")
-        }
-        .zipWhen { demoDto ->
-            blockingToMono {
-                demoDto.githubProjectCoordinates?.let { repo ->
-                    toolService.findCurrentVersion(repo)
-                } ?: "manual"
-            }
-        }
-        .map { (demoDto, currentVersion) ->
-            demoDto.copy(vcsTagName = currentVersion)
-        }
->>>>>>> 52530400
 }