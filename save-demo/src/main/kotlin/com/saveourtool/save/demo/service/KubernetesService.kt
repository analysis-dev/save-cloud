--- conflicted
+++ resolved
@@ -58,17 +58,10 @@
     suspend fun start(demo: Demo, version: String = "manual"): StringResponse = run {
         logger.info("Creating job ${jobNameForDemo(demo)}...")
         try {
-<<<<<<< HEAD
-            val downloadAgentUrl = internalFileStorage.generateRequiredUrlToDownload(DemoInternalFileStorage.saveDemoAgent)
-                .toString()
-            kc.startJob(demo, downloadAgentUrl, kubernetesSettings)
-=======
             val downloadAgentUrl = internalFileStorage.generateRequiredUrlToDownloadFromContainer(
                 DemoInternalFileStorage.saveDemoAgent
             ).toString()
             kc.startJob(demo, downloadAgentUrl, kubernetesSettings, agentConfig)
-            demo
->>>>>>> 52530400
         } catch (kre: KubernetesRunnerException) {
             throw ResponseStatusException(
                 HttpStatus.INTERNAL_SERVER_ERROR,
@@ -79,10 +72,6 @@
         configureDemoAgent(demo, version)
         StringResponse.ok("Created container for demo.")
     }
-<<<<<<< HEAD
-=======
-        .map { StringResponse.ok("Created container for demo.") }
->>>>>>> 52530400
 
     /**
      * @param demo demo entity
