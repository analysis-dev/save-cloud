--- conflicted
+++ resolved
@@ -100,13 +100,6 @@
         }
     }
 
-<<<<<<< HEAD
-    private suspend fun configureDemoAgent(
-        demo: Demo,
-        version: String,
-        retryNumber: Int = RETRY_TIMES,
-    ): StringResponse {
-=======
     /**
      * Get save-demo-agent configuration
      *
@@ -121,7 +114,6 @@
     )
 
     private suspend fun configureDemoAgent(demo: Demo, version: String, retryNumber: Int = RETRY_TIMES): StringResponse {
->>>>>>> 0f8c8750
         logger.info("Configuring save-demo-agent ${demo.projectCoordinates()}")
         val configuration = getConfiguration(demo, version)
         return demoAgentRequestWrapper("/setup", demo) { url ->
