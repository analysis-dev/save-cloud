--- conflicted
+++ resolved
@@ -58,14 +58,9 @@
     fun start(demo: Demo, version: String = "manual"): Mono<StringResponse> = Mono.fromCallable {
         logger.info("Creating job ${jobNameForDemo(demo)}...")
         try {
-<<<<<<< HEAD
-            val downloadAgentUrl = internalFileStorage.generateRequiredUrlToDownloadFromContainer(DemoInternalFileStorage.saveDemoAgent)
-                .toString()
-=======
-            val downloadAgentUrl = internalFileStorage.generateRequiredUrlToDownload(
+            val downloadAgentUrl = internalFileStorage.generateRequiredUrlToDownloadFromContainer(
                 DemoInternalFileStorage.saveDemoAgent
             ).toString()
->>>>>>> 9941482a
             kc.startJob(demo, downloadAgentUrl, kubernetesSettings, agentConfig)
             demo
         } catch (kre: KubernetesRunnerException) {
