/**
 * Configuration beans for security in different profiles
 */

package com.saveourtool.save.gateway.security

<<<<<<< HEAD
import com.saveourtool.save.authservice.utils.IdAwareUserDetails
=======
>>>>>>> 2de15ca1
import com.saveourtool.save.gateway.config.ConfigurationProperties
import com.saveourtool.save.gateway.service.BackendService
import com.saveourtool.save.gateway.utils.StoringServerAuthenticationSuccessHandler
<<<<<<< HEAD
import com.saveourtool.save.utils.IdentitySourceAwareUserDetailsMixin
import com.saveourtool.save.utils.switchIfEmptyToNotFound
=======
>>>>>>> 2de15ca1

import org.springframework.context.annotation.Bean
import org.springframework.core.annotation.Order
import org.springframework.http.HttpHeaders
import org.springframework.http.HttpStatus
import org.springframework.security.authentication.UserDetailsRepositoryReactiveAuthenticationManager
import org.springframework.security.authorization.AuthenticatedReactiveAuthorizationManager
import org.springframework.security.authorization.AuthorizationDecision
import org.springframework.security.config.annotation.web.reactive.EnableWebFluxSecurity
import org.springframework.security.config.web.server.ServerHttpSecurity
import org.springframework.security.crypto.factory.PasswordEncoderFactories
import org.springframework.security.crypto.password.PasswordEncoder
import org.springframework.security.web.server.SecurityWebFilterChain
import org.springframework.security.web.server.authentication.DelegatingServerAuthenticationSuccessHandler
import org.springframework.security.web.server.authentication.HttpStatusServerEntryPoint
import org.springframework.security.web.server.authentication.RedirectServerAuthenticationFailureHandler
import org.springframework.security.web.server.authentication.RedirectServerAuthenticationSuccessHandler
import org.springframework.security.web.server.authentication.logout.HttpStatusReturningServerLogoutSuccessHandler
import org.springframework.security.web.server.authorization.AuthorizationContext
import org.springframework.security.web.server.util.matcher.AndServerWebExchangeMatcher
import org.springframework.security.web.server.util.matcher.NegatedServerWebExchangeMatcher
import org.springframework.security.web.server.util.matcher.ServerWebExchangeMatcher
import org.springframework.security.web.server.util.matcher.ServerWebExchangeMatcher.MatchResult
import org.springframework.security.web.server.util.matcher.ServerWebExchangeMatchers

@EnableWebFluxSecurity
@Suppress(
    "MISSING_KDOC_TOP_LEVEL",
    "MISSING_KDOC_CLASS_ELEMENTS",
    "MISSING_KDOC_ON_FUNCTION",
    "TOO_LONG_FUNCTION",
    "TOO_MANY_LINES_IN_LAMBDA",
)
class WebSecurityConfig(
    private val configurationProperties: ConfigurationProperties,
    private val backendService: BackendService,
) {
<<<<<<< HEAD
    private val objectMapper = ObjectMapper()
        .findAndRegisterModules()
        .registerModule(CoreJackson2Module())
        .addMixIn(IdAwareUserDetails::class.java, IdentitySourceAwareUserDetailsMixin::class.java)
    private val webClient = WebClient.create(configurationProperties.backend.url)
        .mutate()
        .codecs {
            it.defaultCodecs().jackson2JsonEncoder(
                Jackson2JsonEncoder(objectMapper)
            )
        }
        .build()

=======
>>>>>>> 2de15ca1
    @Bean
    @Order(1)
    @Suppress("LongMethod")
    fun securityWebFilterChain(
        http: ServerHttpSecurity
    ): SecurityWebFilterChain = http.securityMatcher(
        // access to actuator is managed separately
        matchAllExcludingActuator()
    )
        .authorizeExchange { authorizeExchangeSpec ->
            // this is default data that is required by FE to operate properly
            authorizeExchangeSpec.pathMatchers(
                // FixMe: Extract into properties
                "/",
                "/login", "/logout",
                "/sec/oauth-providers", "/sec/user",
                "/error",
                "/neo4j/**",
            )
                .permitAll()
                // all requests to backend are permitted on gateway, if user agent is authenticated in gateway or doesn't have
                // any authentication data at all.
                // backend returns 401 for those endpoints that require authentication
                .pathMatchers("/api/**", "/sandbox/api/**", "/demo/api/**")
                .access { authentication, authorizationContext ->
                    AuthenticatedReactiveAuthorizationManager.authenticated<AuthorizationContext>().check(
                        authentication, authorizationContext
                    ).map {
                        if (!it.isGranted) {
                            // if request is not authorized by configured authorization manager, then we allow only requests w/o Authorization header
                            // then backend will return 401, if endpoint is protected for anonymous access
                            val hasAuthorizationHeader = authorizationContext.exchange.request.headers[HttpHeaders.AUTHORIZATION].isNullOrEmpty()
                            AuthorizationDecision(hasAuthorizationHeader)
                        } else {
                            it
                        }
                    }
                }
                // resources for frontend
                .pathMatchers("/*.html", "/*.js*", "/*.css", "/img/**", "/*.ico", "/*.png", "/particles.json")
                .permitAll()
        }
        .run {
            authorizeExchange()
                .pathMatchers("/**")
                .authenticated()
        }
        .and()
        .run {
            // FixMe: Properly support CSRF protection https://github.com/saveourtool/save-cloud/issues/34
            csrf().disable()
        }
        .exceptionHandling {
            it.authenticationEntryPoint(
                // return 401 for unauthorized requests instead of redirect to login
                HttpStatusServerEntryPoint(HttpStatus.UNAUTHORIZED)
            )
        }
        .oauth2Login {
            it.authenticationSuccessHandler(
                DelegatingServerAuthenticationSuccessHandler(
                    StoringServerAuthenticationSuccessHandler(backendService),
                    RedirectServerAuthenticationSuccessHandler("/#"),
                )
            )
            it.authenticationFailureHandler(
                RedirectServerAuthenticationFailureHandler("/error")
            )
        }
        .httpBasic { httpBasicSpec ->
            // Authenticate by comparing received basic credentials with existing one from DB
            httpBasicSpec.authenticationManager(
                UserDetailsRepositoryReactiveAuthenticationManager { username ->
<<<<<<< HEAD
                    // Looking for user in DB by received source and name
                    webClient.get()
                        .uri("/internal/users/basic/$username")
                        .retrieve()
                        .onStatus({ it.is4xxClientError }) {
                            Mono.error(ResponseStatusException(it.statusCode()))
                        }
                        .toEntity<UserDetails>()
                        .mapNotNull { it.body }
                        .switchIfEmptyToNotFound {
                            "Not resolve userDetails for $username"
                        }
=======
                    backendService.findByName(username)
>>>>>>> 2de15ca1
                }
            )
        }
        .logout {
            // fixme: when frontend can handle logout without reloading, use `RedirectServerLogoutSuccessHandler` here
            it.logoutSuccessHandler(HttpStatusReturningServerLogoutSuccessHandler(HttpStatus.OK))
        }
        .build()

    @Bean
    @Order(2)
    @Suppress("AVOID_NULL_CHECKS")
    fun actuatorSecurityWebFilterChain(
        http: ServerHttpSecurity
    ): SecurityWebFilterChain = http.run {
        // Allow access to actuator only from a set of addresses or subnets, without any additional checks.
        authorizeExchange()
            .matchers(
                AndServerWebExchangeMatcher(
                    ServerWebExchangeMatchers.pathMatchers("/actuator", "/actuator/**"),
                    ServerWebExchangeMatcher { request ->
                        val isKnownActuatorConsumer = configurationProperties.isKnownActuatorConsumer(
                            request.request.remoteAddress?.address
                        )
                        if (isKnownActuatorConsumer) MatchResult.match() else MatchResult.notMatch()
                    }
                )
            )
            .permitAll()
    }
        .and().build()

    private fun matchAllExcludingActuator() = AndServerWebExchangeMatcher(
        ServerWebExchangeMatchers.pathMatchers("/**"),
        NegatedServerWebExchangeMatcher(
            ServerWebExchangeMatchers.pathMatchers("/actuator", "/actuator/**")
        )
    )
}

/**
 * @return a bean with default [PasswordEncoder], that can be used throughout the application
 */
@Bean
fun passwordEncoder(): PasswordEncoder = PasswordEncoderFactories.createDelegatingPasswordEncoder()<|MERGE_RESOLUTION|>--- conflicted
+++ resolved
@@ -4,18 +4,12 @@
 
 package com.saveourtool.save.gateway.security
 
-<<<<<<< HEAD
 import com.saveourtool.save.authservice.utils.IdAwareUserDetails
-=======
->>>>>>> 2de15ca1
 import com.saveourtool.save.gateway.config.ConfigurationProperties
 import com.saveourtool.save.gateway.service.BackendService
 import com.saveourtool.save.gateway.utils.StoringServerAuthenticationSuccessHandler
-<<<<<<< HEAD
 import com.saveourtool.save.utils.IdentitySourceAwareUserDetailsMixin
 import com.saveourtool.save.utils.switchIfEmptyToNotFound
-=======
->>>>>>> 2de15ca1
 
 import org.springframework.context.annotation.Bean
 import org.springframework.core.annotation.Order
@@ -53,22 +47,6 @@
     private val configurationProperties: ConfigurationProperties,
     private val backendService: BackendService,
 ) {
-<<<<<<< HEAD
-    private val objectMapper = ObjectMapper()
-        .findAndRegisterModules()
-        .registerModule(CoreJackson2Module())
-        .addMixIn(IdAwareUserDetails::class.java, IdentitySourceAwareUserDetailsMixin::class.java)
-    private val webClient = WebClient.create(configurationProperties.backend.url)
-        .mutate()
-        .codecs {
-            it.defaultCodecs().jackson2JsonEncoder(
-                Jackson2JsonEncoder(objectMapper)
-            )
-        }
-        .build()
-
-=======
->>>>>>> 2de15ca1
     @Bean
     @Order(1)
     @Suppress("LongMethod")
@@ -142,22 +120,7 @@
             // Authenticate by comparing received basic credentials with existing one from DB
             httpBasicSpec.authenticationManager(
                 UserDetailsRepositoryReactiveAuthenticationManager { username ->
-<<<<<<< HEAD
-                    // Looking for user in DB by received source and name
-                    webClient.get()
-                        .uri("/internal/users/basic/$username")
-                        .retrieve()
-                        .onStatus({ it.is4xxClientError }) {
-                            Mono.error(ResponseStatusException(it.statusCode()))
-                        }
-                        .toEntity<UserDetails>()
-                        .mapNotNull { it.body }
-                        .switchIfEmptyToNotFound {
-                            "Not resolve userDetails for $username"
-                        }
-=======
                     backendService.findByName(username)
->>>>>>> 2de15ca1
                 }
             )
         }
