package com.saveourtool.save.gateway.service

import com.saveourtool.save.authservice.utils.SaveUserDetails
import com.saveourtool.save.entities.User
import com.saveourtool.save.gateway.config.ConfigurationProperties
import com.saveourtool.save.utils.SAVE_USER_DETAILS_ATTRIBUTE
import com.saveourtool.save.utils.orNotFound
import com.saveourtool.save.utils.switchIfEmptyToResponseException
import org.springframework.http.HttpStatus

import org.springframework.http.MediaType
import org.springframework.security.authentication.BadCredentialsException
import org.springframework.security.authentication.UsernamePasswordAuthenticationToken
import org.springframework.security.core.userdetails.UserDetails
import org.springframework.security.oauth2.client.authentication.OAuth2AuthenticationToken
import org.springframework.stereotype.Service
import org.springframework.web.reactive.function.client.WebClient
import org.springframework.web.reactive.function.client.toEntity
import org.springframework.web.server.ResponseStatusException
import org.springframework.web.server.WebSession
import reactor.core.publisher.Mono
import reactor.kotlin.core.publisher.toMono
import java.security.Principal

/**
 * A service to backend to lookup users in DB
 */
@Service
class BackendService(
    configurationProperties: ConfigurationProperties,
) {
    private val webClient = WebClient.create(configurationProperties.backend.url)

    /**
     * @param username
     * @return [UserDetails] found in DB by received name
     */
    fun findByName(
        username: String,
    ): Mono<SaveUserDetails> = findAuthenticationUserDetails("/internal/users/find-by-name/$username")

    /**
     * @param source
     * @param nameInSource
     * @return [UserDetails] found in DB by source and name in this source
     */
    fun findByOriginalLogin(
        source: String,
        nameInSource: String,
    ): Mono<SaveUserDetails> = findAuthenticationUserDetails("/internal/users/find-by-original-login/$source/$nameInSource")

    private fun findAuthenticationUserDetails(uri: String): Mono<SaveUserDetails> = webClient.get()
        .uri(uri)
        .retrieve()
        .getSaveUserDetails()

    /**
     * Find current user [SaveUserDetails] by [principal].
     *
     * @param principal current user [Principal]
     * @param session current [WebSession] or null if [session] should not be used
     * @return current user [SaveUserDetails]
     */
    @Suppress("UnusedParameter")
<<<<<<< HEAD
    fun findByPrincipal(
        principal: Principal,
        session: WebSession?,
    ): Mono<SaveUserDetails> = when (principal) {
        is OAuth2AuthenticationToken -> session?.getSaveUserDetails() ?: findByOriginalLogin(principal.authorizedClientRegistrationId, principal.name)
=======
    fun findByPrincipal(principal: Principal, session: WebSession): Mono<SaveUserDetails> = when (principal) {
        is OAuth2AuthenticationToken -> findByOriginalLogin(principal.authorizedClientRegistrationId, principal.name)
            .switchIfEmptyToResponseException(HttpStatus.INTERNAL_SERVER_ERROR) {
                "Not found attribute $SAVE_USER_DETAILS_ATTIBUTE for ${OAuth2AuthenticationToken::class}"
            }
>>>>>>> dce09e97
        is UsernamePasswordAuthenticationToken -> (principal.principal as? SaveUserDetails)
            .toMono()
            .switchIfEmptyToResponseException(HttpStatus.INTERNAL_SERVER_ERROR) {
                "Unexpected principal type ${principal.principal.javaClass} in ${UsernamePasswordAuthenticationToken::class}"
            }
        else -> Mono.error(BadCredentialsException("Unsupported authentication type: ${principal::class}"))
    }

    /**
     * Saves a new [User] in DB
     *
     * @param source
     * @param nameInSource
     * @return empty [Mono]
     */
    fun createNewIfRequired(source: String, nameInSource: String): Mono<SaveUserDetails> = webClient.post()
        .uri("/internal/users/new/$source/$nameInSource")
        .contentType(MediaType.APPLICATION_JSON)
        .retrieve()
        .getSaveUserDetails()

    private fun WebClient.ResponseSpec.getSaveUserDetails(): Mono<SaveUserDetails> = this
        .onStatus({ it.is4xxClientError }) {
            Mono.error(ResponseStatusException(it.statusCode()))
        }
        .toEntity<SaveUserDetails>()
        .flatMap { responseEntity ->
            responseEntity.body.toMono().orNotFound { "Authentication body is empty" }
        }

    private fun WebSession.getSaveUserDetails(): Mono<SaveUserDetails> = this
        .getAttribute<SaveUserDetails>(SAVE_USER_DETAILS_ATTRIBUTE)
        .toMono()
        .switchIfEmptyToResponseException(HttpStatus.INTERNAL_SERVER_ERROR) {
            "Not found attribute $SAVE_USER_DETAILS_ATTRIBUTE for ${OAuth2AuthenticationToken::class}"
        }
}<|MERGE_RESOLUTION|>--- conflicted
+++ resolved
@@ -62,19 +62,11 @@
      * @return current user [SaveUserDetails]
      */
     @Suppress("UnusedParameter")
-<<<<<<< HEAD
-    fun findByPrincipal(
-        principal: Principal,
-        session: WebSession?,
-    ): Mono<SaveUserDetails> = when (principal) {
-        is OAuth2AuthenticationToken -> session?.getSaveUserDetails() ?: findByOriginalLogin(principal.authorizedClientRegistrationId, principal.name)
-=======
     fun findByPrincipal(principal: Principal, session: WebSession): Mono<SaveUserDetails> = when (principal) {
         is OAuth2AuthenticationToken -> findByOriginalLogin(principal.authorizedClientRegistrationId, principal.name)
             .switchIfEmptyToResponseException(HttpStatus.INTERNAL_SERVER_ERROR) {
                 "Not found attribute $SAVE_USER_DETAILS_ATTIBUTE for ${OAuth2AuthenticationToken::class}"
             }
->>>>>>> dce09e97
         is UsernamePasswordAuthenticationToken -> (principal.principal as? SaveUserDetails)
             .toMono()
             .switchIfEmptyToResponseException(HttpStatus.INTERNAL_SERVER_ERROR) {
