/**
 * Configuration beans for security in different profiles
 */

package org.cqfn.save.gateway.security

import org.cqfn.save.gateway.config.ConfigurationProperties
import org.springframework.context.annotation.Bean
<<<<<<< HEAD
import org.springframework.core.annotation.Order
import org.springframework.security.authentication.UserDetailsRepositoryReactiveAuthenticationManager
=======
import org.springframework.http.HttpStatus
>>>>>>> b80cb765
import org.springframework.security.config.annotation.web.reactive.EnableWebFluxSecurity
import org.springframework.security.config.web.server.ServerHttpSecurity
import org.springframework.security.core.userdetails.MapReactiveUserDetailsService
import org.springframework.security.core.userdetails.User
import org.springframework.security.crypto.factory.PasswordEncoderFactories
import org.springframework.security.crypto.password.PasswordEncoder
import org.springframework.security.web.server.SecurityWebFilterChain
import org.springframework.security.web.server.authentication.HttpStatusServerEntryPoint
import org.springframework.security.web.server.authentication.RedirectServerAuthenticationSuccessHandler
import org.springframework.security.web.server.util.matcher.AndServerWebExchangeMatcher
import org.springframework.security.web.server.util.matcher.NegatedServerWebExchangeMatcher
import org.springframework.security.web.server.util.matcher.ServerWebExchangeMatchers

@EnableWebFluxSecurity
@Suppress("MISSING_KDOC_TOP_LEVEL", "MISSING_KDOC_CLASS_ELEMENTS", "MISSING_KDOC_ON_FUNCTION")
class WebSecurityConfig(
    private val configurationProperties: ConfigurationProperties,
) {
    @Bean
    @Order(1)
    fun securityWebFilterChain(
        http: ServerHttpSecurity
<<<<<<< HEAD
    ): SecurityWebFilterChain = http
        .securityMatcher(
            // access to actuator is managed separately
            AndServerWebExchangeMatcher(
                ServerWebExchangeMatchers.pathMatchers("/**"),
                NegatedServerWebExchangeMatcher(
                    ServerWebExchangeMatchers.pathMatchers("/actuator", "/actuator/**")
                )
            )
        )
        .run {
            // `CollectionView` is a public page
            // todo: backend should tell which endpoint is public, and gateway should provide user data
            authorizeExchange()
                .pathMatchers("/", "/info/**", "/api/projects/not-deleted", "/save-frontend*.js*")
                .permitAll()
        }
=======
    ): SecurityWebFilterChain = http.run {
        // `CollectionView` is a public page
        // todo: backend should tell which endpoint is public, and gateway should provide user data
        authorizeExchange()
            .pathMatchers("/", "/login", "/info/**", "/api/projects/not-deleted", "/save-frontend*.js*")
            .permitAll()
    }
>>>>>>> b80cb765
        .and().run {
            authorizeExchange()
                .pathMatchers("/**")
                .authenticated()
        }
        .and().run {
            // FixMe: Properly support CSRF protection https://github.com/diktat-static-analysis/save-cloud/issues/34
            csrf().disable()
        }
        .exceptionHandling {
            it.authenticationEntryPoint(
                HttpStatusServerEntryPoint(HttpStatus.UNAUTHORIZED)
            )
        }
        .oauth2Login {
            it.authenticationSuccessHandler(
                RedirectServerAuthenticationSuccessHandler("/#/projects")
            )
        }
        .build()

    @Bean
    @Order(2)
    @Suppress("AVOID_NULL_CHECKS")
    fun actuatorSecurityWebFilterChain(
        http: ServerHttpSecurity
    ): SecurityWebFilterChain = http.run {
        authorizeExchange()
            .pathMatchers("/actuator/**")
            .authenticated()
    }
        .and().httpBasic().run {
            val userFromProps = configurationProperties.basicCredentials?.split(' ')?.run {
                User(first(), last(), emptyList())
            }
            if (userFromProps != null) {
                authenticationManager(
                    UserDetailsRepositoryReactiveAuthenticationManager(
                        MapReactiveUserDetailsService(userFromProps)
                    )
                )
            } else {
                this
            }
        }
        .and().build()
}

/**
 * @return a bean with default [PasswordEncoder], that can be used throughout the application
 */
@Bean
fun passwordEncoder(): PasswordEncoder = PasswordEncoderFactories.createDelegatingPasswordEncoder()<|MERGE_RESOLUTION|>--- conflicted
+++ resolved
@@ -6,12 +6,9 @@
 
 import org.cqfn.save.gateway.config.ConfigurationProperties
 import org.springframework.context.annotation.Bean
-<<<<<<< HEAD
 import org.springframework.core.annotation.Order
 import org.springframework.security.authentication.UserDetailsRepositoryReactiveAuthenticationManager
-=======
 import org.springframework.http.HttpStatus
->>>>>>> b80cb765
 import org.springframework.security.config.annotation.web.reactive.EnableWebFluxSecurity
 import org.springframework.security.config.web.server.ServerHttpSecurity
 import org.springframework.security.core.userdetails.MapReactiveUserDetailsService
@@ -34,7 +31,6 @@
     @Order(1)
     fun securityWebFilterChain(
         http: ServerHttpSecurity
-<<<<<<< HEAD
     ): SecurityWebFilterChain = http
         .securityMatcher(
             // access to actuator is managed separately
@@ -44,23 +40,13 @@
                     ServerWebExchangeMatchers.pathMatchers("/actuator", "/actuator/**")
                 )
             )
-        )
-        .run {
-            // `CollectionView` is a public page
-            // todo: backend should tell which endpoint is public, and gateway should provide user data
-            authorizeExchange()
-                .pathMatchers("/", "/info/**", "/api/projects/not-deleted", "/save-frontend*.js*")
-                .permitAll()
-        }
-=======
-    ): SecurityWebFilterChain = http.run {
+        ).run {
         // `CollectionView` is a public page
         // todo: backend should tell which endpoint is public, and gateway should provide user data
         authorizeExchange()
             .pathMatchers("/", "/login", "/info/**", "/api/projects/not-deleted", "/save-frontend*.js*")
             .permitAll()
     }
->>>>>>> b80cb765
         .and().run {
             authorizeExchange()
                 .pathMatchers("/**")
