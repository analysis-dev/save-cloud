--- conflicted
+++ resolved
@@ -32,13 +32,8 @@
             credentials
         }
             .map { (name, source) ->
-<<<<<<< HEAD
-                exchange.mutate().request { request ->
-                    request.headers { headers: HttpHeaders ->
-=======
                 exchange.mutate().request { builder ->
                     builder.headers { headers: HttpHeaders ->
->>>>>>> c58dd799
                         headers.set(HttpHeaders.AUTHORIZATION, "Basic ${
                             Base64.getEncoder().encodeToString("$name:".toByteArray())
                         }")
@@ -47,7 +42,6 @@
                 }
                     .build()
             }
-
             .defaultIfEmpty(exchange)
             .flatMap { chain.filter(it) }
     }
