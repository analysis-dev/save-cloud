gateway:
  backend:
    url: http://localhost:5800
  backend-cosv:
    url: http://localhost:5700
  frontend:
    # In the "dev" environment, the front-end uses TCP port 8080 when run using `webpack-dev-server` (i.e. `browserDevelopmentRun` or `run` Gradle task).
    url: http://localhost:8080
<<<<<<< HEAD
  frontend-cosv:
    # In the "dev" environment, the frontend-cosv uses TCP port 8081 when run using `webpack-dev-server` (i.e. `browserDevelopmentRun` or `run` Gradle task).
    url: http://localhost:8081
  sandbox:
    url: http://localhost:5400
=======
>>>>>>> 66563486
  demo:
    url: http://localhost:5421
  demo-cpg:
    url: http://localhost:5500
#  for local test add additional lines in hosts file in your OS
#  then you can access application using <domain>:5300
hosts:
  save: save.local.test
  cosv: cosv.local.test
spring:
  security:
    oauth2:
      client:
        provider:
          codehub:
            authorization-uri: https://codehub-g.huawei.com/oauth/authorize
            token-uri: https://codehub-g.huawei.com/oauth/token
            user-info-uri: https://codehub-g.huawei.com/api/v4/user
            user-name-attribute: username
            user-info-authentication-method: post
          huawei:
            authorization-uri: https://oauth-login.cloud.huawei.com/oauth2/v3/authorize
            token-uri: https://oauth-login.cloud.huawei.com/oauth2/v3/token
            jwk-set-uri: https://oauth-login.cloud.huawei.com/oauth2/v3/certs
            user-info-uri: https://account.cloud.huawei.com/rest.php?nsp_svc=GOpen.User.getInfo
            user-name-attribute: openID
            user-info-authentication-method: post
          gitee:
            authorization-uri: https://gitee.com/oauth/authorize
            token-uri: https://gitee.com/oauth/token
            user-info-uri: https://gitee.com/api/v5/user
            user-name-attribute: login
          # example: https://github.com/wearearima/spring-boot-dex/blob/ad7dd7f501f8fc3946fc87184b4b8b705713ead9/src/main/resources/application.properties
          dex:
            authorization-uri: http://localhost:5556/dex/auth
            token-uri: http://localhost:5556/dex/token
            jwk-set-uri: http://localhost:5556/dex/keys
          github:
            # This is because in the default configuration
            # (o.s.s.c.o.c.CommonOAuth2Provider#GITHUB), the numeric "id" field
            # is taken from the JSON response from https://api.github.com/user.
            #
            # We want the publicly-visible "login" value instead.
            #
            # See https://docs.github.com/en/rest/users/users#get-the-authenticated-user
            # for more details.
            user-name-attribute: login
        registration:
          google:
            client-id: 943335421056-7ova0sgv6o4goapkripv8dk3ov4og6kc.apps.googleusercontent.com
            client-secret: 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
          huawei:
            provider: huawei
            client-id: 108713087
            client-secret: 86d1ffd3035595ca33b49eeb1cbfb0b1f467ec7ed3e1245c0fb3c885c2fabb46
            redirect-uri: '${gateway.frontend.url}/{action}/oauth2/code/{registrationId}'
            authorization-grant-type: authorization_code
            client-authentication-method: client_secret_post
            # can be
            #  - openid (doesn't work due to invalid_nonce)
            #  - email (works but user allowed to not select to share an email)
            #  - profile
            scope: profile
          codehub:
            provider: codehub
            client-id: qp_f_Xrr5TFpliCyskVbG8mMN-nmAFNc2fo6bPhp1VnU3A0cZD_vNiKIfN61bKox
            client-secret: r6h2Qoiks2MvgxKcYe3hAEAr242qgTGqZ5t2iK6QFCwxh6rGTsM4_vt_RSXijvTm
            redirect-uri: '${gateway.frontend.url}/{action}/oauth2/code/{registrationId}'
            authorization-grant-type: authorization_code
            client-authentication-method: client_secret_post
            # can be
            #  - openid (doesn't work due to invalid_nonce)
            #  - email (works but user allowed to not select to share an email)
            #  - profile
            scope: profile
          gitee:
            client-id: 6b7fc07ecdf7a12d9aa8e2aaf034743baa6f77e036dc22fe6455e02fcf51a851
            client-secret: 8908a8a4239c688af45a4db89ec27d4a7e7f5076dc3125b07b506de6414926a3
            client-name: Gitee
            provider: gitee
            redirect-uri: '${gateway.frontend.url}/{action}/oauth2/code/{registrationId}'
            authorization-grant-type: authorization_code
            scope:
              - user_info
          dex:
            client-id: save-gateway-dev
            client-secret: 123test123
            authorization-grant-type: authorization_code
            redirect-uri: '${gateway.frontend.url}/{action}/oauth2/code/{registrationId}'
            scope:
              - openid
          github:
            # IMPORTANT! When you create a GitHub application on the GITHUB you need to provide a callback API.
            # If you will only provide a domain name: 'saveourtool.com' in CALLBACK URL field, everything will go well.
            # GitHub will automatically add all the remaining endpoint information (after the domain name): /login/oauth2/code/github
            #
            # We don't set any redirect-uri here, because it's managed by GitHub
            # (the field is called "Authorization callback URL" and, for a local
            # deployment, it should be exactly "http://localhost:8080/login/oauth2/code/github").
            #
            # Navigate to http://localhost:8080/sec/oauth-providers or
            # http://localhost:5300/sec/oauth-providers to check that the OAuth
            # provider is correctly installed.
            #
            # This is the public Client ID of your GitHub OAuth application.
            # See https://docs.github.com/en/developers/apps/building-oauth-apps/
            # for details.
            client-id: cd74c74af6b5c595f088

            # This is the per-service secret used by your service to authenticate
            # against your GitHub OAuth application. You can generate a new secret
            # under Settings -> Developer settings -> OAuth Apps.
            #
            # If the integration is set up correctly, in the OAuth application
            # settings, you'll see that the secret has been used
            # (e.g.: "Last used within the last week").
            client-secret: 2c05929edd949d670c3454258bbdbfefb7ba3eb7
logging:
  level:
    org.springframework.web: DEBUG
    org.springframework.security: DEBUG
    com.nimbusds: TRACE

---
spring:
  error:
    whitelabel:
      enabled: false

server:
  error:
    path: /error<|MERGE_RESOLUTION|>--- conflicted
+++ resolved
@@ -6,14 +6,9 @@
   frontend:
     # In the "dev" environment, the front-end uses TCP port 8080 when run using `webpack-dev-server` (i.e. `browserDevelopmentRun` or `run` Gradle task).
     url: http://localhost:8080
-<<<<<<< HEAD
   frontend-cosv:
     # In the "dev" environment, the frontend-cosv uses TCP port 8081 when run using `webpack-dev-server` (i.e. `browserDevelopmentRun` or `run` Gradle task).
     url: http://localhost:8081
-  sandbox:
-    url: http://localhost:5400
-=======
->>>>>>> 66563486
   demo:
     url: http://localhost:5421
   demo-cpg:
