--- conflicted
+++ resolved
@@ -9,13 +9,8 @@
     url: http://backend-cosv:5700
   frontend:
     url: http://frontend:5810
-<<<<<<< HEAD
   frontend-cosv:
     url: http://frontend-cosv:5820
-  sandbox:
-    url: http://sandbox:5400
-=======
->>>>>>> 66563486
   demo:
     url: http://demo:5421
   demo-cpg:
