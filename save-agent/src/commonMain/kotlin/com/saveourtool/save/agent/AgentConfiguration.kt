--- conflicted
+++ resolved
@@ -41,12 +41,9 @@
     val debug: Boolean = false,
     val testSuitesDir: String = TEST_SUITES_DIR_NAME,
     val logFilePath: String = "logs.txt",
-<<<<<<< HEAD
     val parentUserName: String? = null,
     val childUserName: String? = null,
-=======
     val kubernetes: Boolean = false,
->>>>>>> 76ce3356
     val save: SaveCliConfig = SaveCliConfig(),
 ) {
     companion object {
@@ -62,12 +59,9 @@
             heartbeat = HeartbeatConfig(
                 url = requiredEnv(AgentEnvName.HEARTBEAT_URL.name),
             ),
-<<<<<<< HEAD
             parentUserName = optionalEnv(AgentEnvName.PARENT_PROCESS_USERNAME.name),
             childUserName = optionalEnv(AgentEnvName.CHILD_PROCESS_USERNAME.name),
-=======
             kubernetes = optionalEnv(AgentEnvName.KUBERNETES.name).toBoolean(),
->>>>>>> 76ce3356
         )
     }
 }
