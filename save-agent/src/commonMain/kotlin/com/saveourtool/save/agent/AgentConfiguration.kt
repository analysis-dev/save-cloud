--- conflicted
+++ resolved
@@ -10,11 +10,7 @@
 import com.saveourtool.save.core.config.LogType
 import com.saveourtool.save.core.config.OutputStreamType
 import com.saveourtool.save.core.config.ReportType
-<<<<<<< HEAD
-import generated.AGENT_VERSION
-=======
 import generated.SAVE_CLOUD_VERSION
->>>>>>> 817fbcdf
 
 import kotlinx.serialization.Serializable
 
@@ -51,11 +47,7 @@
             info = AgentInfo(
                 containerId = requiredEnv(AgentEnvName.CONTAINER_ID),
                 containerName = requiredEnv(AgentEnvName.CONTAINER_NAME),
-<<<<<<< HEAD
-                version = AGENT_VERSION,
-=======
                 version = SAVE_CLOUD_VERSION,
->>>>>>> 817fbcdf
             ),
             heartbeat = HeartbeatConfig(
                 url = requiredEnv(AgentEnvName.HEARTBEAT_URL),
