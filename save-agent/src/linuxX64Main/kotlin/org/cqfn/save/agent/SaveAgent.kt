--- conflicted
+++ resolved
@@ -19,23 +19,12 @@
 import org.cqfn.save.utils.toTestResultStatus
 
 import generated.SAVE_CLOUD_VERSION
-<<<<<<< HEAD
-import io.ktor.client.HttpClient
-import io.ktor.client.features.*
-import io.ktor.client.request.accept
-import io.ktor.client.request.forms.*
-import io.ktor.client.request.post
-import io.ktor.client.request.url
-import io.ktor.client.statement.HttpResponse
-import io.ktor.http.*
-import io.ktor.util.*
-
-=======
 import io.ktor.client.*
 import io.ktor.client.call.body
 import io.ktor.client.request.*
 import io.ktor.http.*
->>>>>>> eb227191
+import io.ktor.util.*
+
 import okio.FileSystem
 import okio.Path.Companion.toPath
 import okio.buffer
@@ -220,17 +209,14 @@
         readFile(jsonFile).joinToString(separator = "")
     )
 
-    private fun CoroutineScope.launchLogSendingJob(saveCliLogFile: String): Job {
-        val byteArray = FileSystem.SYSTEM.source(saveCliLogFile.toPath()).buffer().readByteArray()
-        return launch {
-            runCatching {
-                sendLogs(byteArray)
-            }
-                .exceptionOrNull()
-                ?.let {
-                    logErrorCustom("\n\n\nCouldn't send logs, reason: ${it.message} $it\n\n\n")
-                }
-        }
+    private fun CoroutineScope.launchLogSendingJob(executionLogs: ExecutionLogs) = launch {
+        runCatching {
+            sendLogs(executionLogs)
+        }
+            .exceptionOrNull()
+            ?.let {
+                logErrorCustom("Couldn't send logs, reason: ${it.message}")
+            }
     }
 
     private fun CoroutineScope.handleSuccessfulExit() {
@@ -254,7 +240,6 @@
     /**
      * @param executionLogs logs of CLI execution progress that will be sent in a message
      */
-<<<<<<< HEAD
     @OptIn(InternalAPI::class)
     private suspend fun sendLogs(byteArray: ByteArray): HttpResponse =
             httpClient.submitFormWithBinaryData(
@@ -270,13 +255,6 @@
                     println("\n\n\n\nSent $bytesSentTotal bytes from $contentLength")
                 }
             }
-=======
-    private suspend fun sendLogs(executionLogs: ExecutionLogs) = httpClient.post {
-        url("${config.orchestratorUrl}/executionLogs")
-        contentType(ContentType.Application.Json)
-        setBody(executionLogs)
-    }
->>>>>>> eb227191
 
     private suspend fun sendReport(testResultDebugInfo: TestResultDebugInfo) = httpClient.post {
         url("${config.backend.url}/${config.backend.filesEndpoint}/debug-info?agentId=${config.id}")
