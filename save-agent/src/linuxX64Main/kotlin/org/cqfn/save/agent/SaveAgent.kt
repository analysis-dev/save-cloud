--- conflicted
+++ resolved
@@ -141,11 +141,7 @@
     }
 
     private fun runSave(cliArgs: String): ExecutionResult = ProcessBuilder(true, FileSystem.SYSTEM)
-<<<<<<< HEAD
-        .exec(config.cliCommand.let { if (cliArgs.isNotEmpty()) "$it $cliArgs" else it }, ".", logFilePath.toPath())
-=======
         .exec(config.cliCommand.let { if (cliArgs.isNotEmpty()) "$it $cliArgs" else it }, "", logFilePath.toPath())
->>>>>>> a4fb73d2
 
     @Suppress("TOO_MANY_LINES_IN_LAMBDA")
     private fun readExecutionResults(jsonFile: String): List<TestExecutionDto> {
