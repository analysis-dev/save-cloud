--- conflicted
+++ resolved
@@ -60,13 +60,8 @@
     // Kotlin throws `kotlin.native.concurrent.InvalidMutabilityException: mutation attempt of frozen kotlinx.datetime.Instant...`
     private val executionStartSeconds = AtomicLong()
     private var saveProcessJob: AtomicReference<Job?> = AtomicReference(null)
-<<<<<<< HEAD
-    private val saveProcessCtx = newFixedThreadPoolContext(2, "save-process")
-    private val logsSendingCtx = newSingleThreadContext("logs-sending")
-=======
     private val backgroundContext = newSingleThreadContext("background")
     private val saveProcessContext = newSingleThreadContext("save-process")
->>>>>>> 53e61a08
     private val reportFormat = Json {
         serializersModule = SerializersModule {
             polymorphic(Plugin.TestFiles::class) {
@@ -84,31 +79,15 @@
      */
     fun start(coroutineScope: CoroutineScope): Job {
         logInfoCustom("Starting agent")
-<<<<<<< HEAD
-//        startHeartbeats()
-        val heartbeatsJob = launch(Dispatchers.Default) { startHeartbeats() }
-        heartbeatsJob.join()
-        saveProcessCtx.close()
-        logsSendingCtx.close()
-=======
         coroutineScope.launch(backgroundContext) {
             sendDataToBackend { saveAdditionalData() }
         }
         return coroutineScope.launch { startHeartbeats(this) }
->>>>>>> 53e61a08
     }
 
     @Suppress("WHEN_WITHOUT_ELSE")  // when with sealed class
     private suspend fun startHeartbeats(coroutineScope: CoroutineScope) {
         logInfoCustom("Scheduling heartbeats")
-<<<<<<< HEAD
-//        launch(newSingleThreadContext("background")) {
-//            logInfoCustom("Currently in context of type ${coroutineContext::class}: ${coroutineContext}")
-//            sendDataToBackend(this) { saveAdditionalData() }
-//        }
-        maybeStartSaveProcess(this, "")
-=======
->>>>>>> 53e61a08
         while (true) {
             val response = runCatching {
                 // TODO: get execution progress here. However, with current implementation JSON report won't be valid until all tests are finished.
@@ -119,13 +98,9 @@
                 when (val heartbeatResponse = response.getOrThrow().also {
                     logDebugCustom("Got heartbeat response $it")
                 }) {
-<<<<<<< HEAD
-                    is NewJobResponse -> maybeStartSaveProcess(this, heartbeatResponse.cliArgs)
-=======
                     is NewJobResponse -> coroutineScope.launch {
                         maybeStartSaveProcess(heartbeatResponse.cliArgs)
                     }
->>>>>>> 53e61a08
                     is WaitResponse -> state.value = AgentState.IDLE
                     is ContinueResponse -> Unit  // do nothing
                 }
@@ -139,19 +114,11 @@
         }
     }
 
-<<<<<<< HEAD
-    private suspend fun maybeStartSaveProcess(coroutineScope: CoroutineScope, cliArgs: String) {
-=======
     private fun CoroutineScope.maybeStartSaveProcess(cliArgs: String) {
->>>>>>> 53e61a08
         if (saveProcessJob.value?.isCompleted == false) {
             coroutineScope.logErrorCustom("Shouldn't start new process when there is the previous running")
         } else {
-<<<<<<< HEAD
-            saveProcessJob.value = coroutineScope.launch(saveProcessCtx, start = CoroutineStart.LAZY) {
-=======
             saveProcessJob.value = launch(saveProcessContext) {
->>>>>>> 53e61a08
                 runCatching {
                     // new job received from Orchestrator, spawning SAVE CLI process
                     startSaveProcess(cliArgs)
@@ -203,10 +170,7 @@
                 state.value = AgentState.CLI_FAILED
             }
         }
-<<<<<<< HEAD
 //        logsSendingJob.join()  // ???
-=======
->>>>>>> 53e61a08
     }
 
     @Suppress("MagicNumber")
@@ -277,15 +241,10 @@
                     "\n${testExecutionDtos.exceptionOrNull()?.stackTraceToString()}"
             )
         } else {
-<<<<<<< HEAD
-            sendDataToBackend(this) {
-                postExecutionData(testExecutionDtos.getOrThrow())
-=======
             launch {
                 sendDataToBackend {
                     postExecutionData(testExecutionDtos.getOrThrow())
                 }
->>>>>>> 53e61a08
             }
         }
     }
