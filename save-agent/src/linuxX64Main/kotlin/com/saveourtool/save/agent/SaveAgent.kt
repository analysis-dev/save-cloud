--- conflicted
+++ resolved
@@ -62,11 +62,7 @@
     /**
      * The current ID of [com.saveourtool.save.entities.Execution] of current processing
      */
-<<<<<<< HEAD
-    val executionId = AtomicLong(-1L)
-=======
     private val executionId = AtomicLong(requiredEnv(AgentEnvName.EXECUTION_ID).toLong())
->>>>>>> 6e00af5b
 
     // fixme (limitation of old MM): can't use atomic reference to Instant here, because when using `Clock.System.now()` as an assigned value
     // Kotlin throws `kotlin.native.concurrent.InvalidMutabilityException: mutation attempt of frozen kotlinx.datetime.Instant...`
@@ -198,10 +194,7 @@
 
     private suspend fun initAgent(agentInitConfig: AgentInitConfig) {
         state.value = AgentState.BUSY
-<<<<<<< HEAD
         executionId.value = agentInitConfig.executionId
-=======
->>>>>>> 6e00af5b
 
         processRequestToBackend { saveAdditionalData() }
 
