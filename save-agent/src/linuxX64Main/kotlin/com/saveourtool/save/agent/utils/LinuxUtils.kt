/**
 * Utilities to work with Linux-specific calls
 */

package com.saveourtool.save.agent.utils

import com.saveourtool.save.agent.AgentEnvName
import com.saveourtool.save.core.logging.logDebug
import platform.posix.getenv

import kotlinx.cinterop.toKString

/**
 * Get value of environment variable [envName] or throw if it is not set.
 *
 * @param envName name of the environment variable
 * @return value of the environment variable
 */
<<<<<<< HEAD
internal fun requiredEnv(name: String): String = requireNotNull(getenv(name)) {
    "Environment variable $name is not set but is required"
}.toKString()

=======
internal fun requiredEnv(envName: AgentEnvName): String = requireNotNull(getenv(envName.name)) {
    "Environment variable $envName is not set but is required"
}.toKString()

/**
 * Get value of environment variable [envName] or null.
 *
 * @param envName name of the optional environment variable
 * @return value of the optional environment variable or null
 */
>>>>>>> 528314e1
internal fun optionalEnv(envName: AgentEnvName): String? = getenv(envName.name)
    .also {
        it ?: logDebug("Optional environment variable $envName is not provided")
    }
    ?.toKString()<|MERGE_RESOLUTION|>--- conflicted
+++ resolved
@@ -16,12 +16,6 @@
  * @param envName name of the environment variable
  * @return value of the environment variable
  */
-<<<<<<< HEAD
-internal fun requiredEnv(name: String): String = requireNotNull(getenv(name)) {
-    "Environment variable $name is not set but is required"
-}.toKString()
-
-=======
 internal fun requiredEnv(envName: AgentEnvName): String = requireNotNull(getenv(envName.name)) {
     "Environment variable $envName is not set but is required"
 }.toKString()
@@ -32,7 +26,6 @@
  * @param envName name of the optional environment variable
  * @return value of the optional environment variable or null
  */
->>>>>>> 528314e1
 internal fun optionalEnv(envName: AgentEnvName): String? = getenv(envName.name)
     .also {
         it ?: logDebug("Optional environment variable $envName is not provided")
