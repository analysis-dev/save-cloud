/**
 * Utility methods for HTTP requests
 */

package com.saveourtool.save.agent.utils

import com.saveourtool.save.agent.AgentState
import com.saveourtool.save.agent.SaveAgent
import io.ktor.client.*
<<<<<<< HEAD
import io.ktor.client.plugins.*
=======
>>>>>>> 233cfcd4
import io.ktor.client.request.*

import io.ktor.client.statement.HttpResponse
import io.ktor.http.*

/**
 * @param result
 * @return true if [this] agent's state has been updated to reflect problems with [result]
 */
internal fun SaveAgent.updateStateBasedOnBackendResponse(
    result: Result<HttpResponse>
) = if (result.isSuccess && result.getOrNull()?.status != HttpStatusCode.OK) {
    state.value = AgentState.BACKEND_FAILURE
    true
} else if (result.isFailure) {
    state.value = AgentState.BACKEND_UNREACHABLE
    true
} else {
    false
}

/**
<<<<<<< HEAD
 * @param result
 * @return true if [this] agent's state has been updated to reflect problems with [result]
 */
internal fun SaveAgent.updateStateBasedOnBackendResponse(
    result: Result<HttpResponse>
) = if (result.isSuccess && result.getOrNull()?.status != HttpStatusCode.OK) {
    state.value = AgentState.BACKEND_FAILURE
    true
} else if (result.isFailure) {
    state.value = AgentState.BACKEND_UNREACHABLE
    true
} else {
    false
}

/**
 * Attempt to send execution data to backend, will retry several times, while increasing delay 2 times on each iteration.
=======
 * Attempt to send execution data to backend.
>>>>>>> 233cfcd4
 *
 * @param requestToBackend
 * @return a [Result] wrapping response
 */
internal suspend fun SaveAgent.sendDataToBackend(
    requestToBackend: suspend () -> HttpResponse
): Result<HttpResponse> = runCatching { requestToBackend() }.apply {
    val reason = if (isSuccess && getOrNull()?.status != HttpStatusCode.OK) {
        state.value = AgentState.BACKEND_FAILURE
        "Backend returned status ${getOrNull()?.status}"
    } else {
        state.value = AgentState.BACKEND_UNREACHABLE
        "Backend is unreachable, ${exceptionOrNull()?.message}"
    }
    logErrorCustom("Cannot send data to backed: $reason")
}

/**
 * Perform a POST request to [url] (optionally with body [body] that will be serialized as JSON),
 * accepting application/octet-stream and return result wrapping [HttpResponse]
 *
 * @param url
 * @param body
 * @return result wrapping [HttpResponse]
<<<<<<< HEAD
 */
internal suspend fun HttpClient.download(url: String, body: Any?): Result<HttpResponse> = runCatching {
    post {
        url(url)
        contentType(ContentType.Application.Json)
        accept(ContentType.Application.OctetStream)
        body?.let { setBody(it) }
        onDownload { bytesSentTotal, contentLength ->
            logDebugCustom("Received $bytesSentTotal bytes from $contentLength")
        }
    }
}

/**
 * @param retryConfig
 * @param request
 * @param onError
=======
>>>>>>> 233cfcd4
 */
internal suspend fun HttpClient.download(url: String, body: Any?): Result<HttpResponse> = runCatching {
    post {
        url(url)
        contentType(ContentType.Application.Json)
        accept(ContentType.Application.OctetStream)
        body?.let { setBody(it) }
    }
}<|MERGE_RESOLUTION|>--- conflicted
+++ resolved
@@ -7,10 +7,6 @@
 import com.saveourtool.save.agent.AgentState
 import com.saveourtool.save.agent.SaveAgent
 import io.ktor.client.*
-<<<<<<< HEAD
-import io.ktor.client.plugins.*
-=======
->>>>>>> 233cfcd4
 import io.ktor.client.request.*
 
 import io.ktor.client.statement.HttpResponse
@@ -33,27 +29,7 @@
 }
 
 /**
-<<<<<<< HEAD
- * @param result
- * @return true if [this] agent's state has been updated to reflect problems with [result]
- */
-internal fun SaveAgent.updateStateBasedOnBackendResponse(
-    result: Result<HttpResponse>
-) = if (result.isSuccess && result.getOrNull()?.status != HttpStatusCode.OK) {
-    state.value = AgentState.BACKEND_FAILURE
-    true
-} else if (result.isFailure) {
-    state.value = AgentState.BACKEND_UNREACHABLE
-    true
-} else {
-    false
-}
-
-/**
- * Attempt to send execution data to backend, will retry several times, while increasing delay 2 times on each iteration.
-=======
  * Attempt to send execution data to backend.
->>>>>>> 233cfcd4
  *
  * @param requestToBackend
  * @return a [Result] wrapping response
@@ -78,26 +54,6 @@
  * @param url
  * @param body
  * @return result wrapping [HttpResponse]
-<<<<<<< HEAD
- */
-internal suspend fun HttpClient.download(url: String, body: Any?): Result<HttpResponse> = runCatching {
-    post {
-        url(url)
-        contentType(ContentType.Application.Json)
-        accept(ContentType.Application.OctetStream)
-        body?.let { setBody(it) }
-        onDownload { bytesSentTotal, contentLength ->
-            logDebugCustom("Received $bytesSentTotal bytes from $contentLength")
-        }
-    }
-}
-
-/**
- * @param retryConfig
- * @param request
- * @param onError
-=======
->>>>>>> 233cfcd4
  */
 internal suspend fun HttpClient.download(url: String, body: Any?): Result<HttpResponse> = runCatching {
     post {
