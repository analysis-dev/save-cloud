--- conflicted
+++ resolved
@@ -53,14 +53,9 @@
 
 @OptIn(ExperimentalSerializationApi::class)
 fun main() {
-<<<<<<< HEAD
-    val config: AgentConfiguration = Properties.decodeFromStringMap<AgentConfiguration>(
+    val configFromFile: AgentConfiguration = Properties.decodeFromStringMap(
         readProperties("agent.properties")
     ).updateFromEnv()
-=======
-    val configFromFile: AgentConfiguration = Properties.decodeFromStringMap(
-        readProperties("agent.properties")
-    )
     // override with values from env
     val config: AgentConfiguration = configFromFile.copy(
         save = configFromFile.save.copy(
@@ -70,7 +65,6 @@
             overrideExecFlags = optionalEnv(AgentEnvName.OVERRIDE_EXEC_FLAGS),
         )
     )
->>>>>>> 528314e1
     logType.set(if (config.debug) LogType.ALL else LogType.WARN)
     logDebugCustom("Instantiating save-agent version $SAVE_CLOUD_VERSION with config $config")
 
