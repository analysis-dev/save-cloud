package com.saveourtool.save.agent

import io.ktor.client.HttpClient
import io.ktor.client.engine.mock.MockEngine
import io.ktor.client.engine.mock.respond
import io.ktor.client.plugins.contentnegotiation.*
import io.ktor.http.ContentType
import io.ktor.http.HttpHeaders
import io.ktor.http.HttpStatusCode
import io.ktor.http.headersOf
import io.ktor.serialization.kotlinx.json.*
import platform.posix.setenv

import kotlin.test.AfterTest
import kotlin.test.BeforeTest
import kotlin.test.Test
import kotlin.test.assertEquals
import kotlinx.coroutines.CoroutineScope
import kotlinx.coroutines.Dispatchers
import kotlinx.coroutines.runBlocking
import kotlinx.serialization.PolymorphicSerializer

@Suppress("WRONG_ORDER_IN_CLASS_LIKE_STRUCTURES")
class SaveAgentTest {
    init {
        setenv(AgentEnvName.AGENT_ID.name, "agent-for-test", 1)
        setenv(AgentEnvName.AGENT_NAME.name, "save-agent-for-test", 1)
        setenv(AgentEnvName.HEARTBEAT_URL.name, "http://localhost:5100/heartbeat", 1)
        setenv(AgentEnvName.CLI_COMMAND.name, "echo Doing nothing it test mode", 1)
        setenv(AgentEnvName.EXECUTION_ID.name, "1", 1)
    }

    private val configuration: AgentConfiguration = AgentConfiguration.initializeFromEnv().let {
        if (Platform.osFamily == OsFamily.WINDOWS) it.copy(cliCommand = "save-linuxX64.bat") else it
    }
    private val saveAgentForTest = SaveAgent(configuration, httpClient = HttpClient(MockEngine) {
        install(ContentNegotiation) {
            json(json)
        }
        engine {
            addHandler { request ->
                when (request.url.encodedPath) {
                    "/heartbeat" -> respond(
                        json.encodeToString(PolymorphicSerializer(HeartbeatResponse::class), ContinueResponse),
                        HttpStatusCode.OK,
                        headersOf(HttpHeaders.ContentType, ContentType.Application.Json.toString())
                    )
                    else -> error("Unhandled ${request.url}")
                }
            }
        }
    }, coroutineScope = CoroutineScope(Dispatchers.Default))

    @BeforeTest
    fun setUp() {
        if (Platform.osFamily != OsFamily.WINDOWS) {
            platform.posix.system("echo echo 0 > save-linuxX64.kexe")
            platform.posix.system("chmod +x save-linuxX64.kexe")
        } else {
            platform.posix.system("echo echo 0 > save-linuxX64.bat")
        }
    }

    @AfterTest
    fun tearDown() {
        platform.posix.system("rm -rf save-linuxX64.kexe")
    }

    @Test
    fun `agent should send heartbeats`() {
        runBlocking {
            saveAgentForTest.sendHeartbeat(ExecutionProgress(0, -1L))
        }
    }

    @Test
    fun `should change state to FINISHED after SAVE CLI returns`() = runBlocking {
<<<<<<< HEAD
        assertEquals(AgentState.BUSY, saveAgentForTest.state.value)
        runBlocking {
            saveAgentForTest.run {
                startSaveProcess(AgentRunConfig(emptyList(), "", "N/A", "N/A"))
            }
        }
        assertEquals(AgentState.FINISHED, saveAgentForTest.state.value)
=======
        assertEquals(AgentState.BUSY, saveAgentForTest.state.get())
        runBlocking { saveAgentForTest.run { startSaveProcess("") } }
        assertEquals(AgentState.FINISHED, saveAgentForTest.state.get())
>>>>>>> 3707b420
    }
}<|MERGE_RESOLUTION|>--- conflicted
+++ resolved
@@ -75,18 +75,12 @@
 
     @Test
     fun `should change state to FINISHED after SAVE CLI returns`() = runBlocking {
-<<<<<<< HEAD
-        assertEquals(AgentState.BUSY, saveAgentForTest.state.value)
+        assertEquals(AgentState.BUSY, saveAgentForTest.state.get())
         runBlocking {
             saveAgentForTest.run {
                 startSaveProcess(AgentRunConfig(emptyList(), "", "N/A", "N/A"))
             }
         }
-        assertEquals(AgentState.FINISHED, saveAgentForTest.state.value)
-=======
-        assertEquals(AgentState.BUSY, saveAgentForTest.state.get())
-        runBlocking { saveAgentForTest.run { startSaveProcess("") } }
         assertEquals(AgentState.FINISHED, saveAgentForTest.state.get())
->>>>>>> 3707b420
     }
 }