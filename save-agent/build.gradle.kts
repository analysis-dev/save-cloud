--- conflicted
+++ resolved
@@ -21,19 +21,6 @@
         }
         val linuxX64Main by getting {
             dependencies {
-<<<<<<< HEAD
-                implementation(project(":save-cloud-common"))
-                implementation("org.cqfn.save:save-common:${Versions.saveCore}")
-                implementation("org.cqfn.save:fix-plugin:${Versions.saveCore}")
-                implementation("org.cqfn.save:save-reporters:${Versions.saveCore}")
-                implementation("io.ktor:ktor-client-core:${Versions.ktor}")
-                implementation("io.ktor:ktor-client-curl:${Versions.ktor}")
-                implementation("io.ktor:ktor-client-serialization:${Versions.ktor}")
-                implementation("io.ktor:ktor-client-encoding:${Versions.ktor}")
-                implementation("org.jetbrains.kotlinx:kotlinx-serialization-properties:${Versions.serialization}")
-                implementation("com.squareup.okio:okio:${Versions.okio}")
-                implementation("org.jetbrains.kotlinx:kotlinx-datetime:${Versions.kotlinxDatetime}")
-=======
                 implementation(projects.saveCloudCommon)
                 implementation(libs.save.core)
                 implementation(libs.save.plugins.fix)
@@ -41,10 +28,10 @@
                 implementation(libs.ktor.client.core)
                 implementation(libs.ktor.client.curl)
                 implementation(libs.ktor.client.serialization)
+//                implementation("io.ktor:ktor-client-encoding:${Versions.ktor}")
                 implementation(libs.kotlinx.serialization.properties)
                 implementation(libs.okio)
                 implementation(libs.kotlinx.datetime)
->>>>>>> 9a8c2754
             }
         }
         val linuxX64Test by getting {
