--- conflicted
+++ resolved
@@ -59,15 +59,8 @@
         commonMain {
             kotlin {
                 srcDir(
-<<<<<<< HEAD
-                    generateVersionFileTaskProvider.map { _ ->
-                        // Simply discard task. However, `map` is essential to tell Gradle
-                        // that `srcDir` depends on this task.
-                        "$buildDir/generated/src"
-=======
                     tasks.named("generateSaveCloudVersionFile").map {
                         it.outputs.files.singleFile
->>>>>>> 817fbcdf
                     }
                 )
             }
