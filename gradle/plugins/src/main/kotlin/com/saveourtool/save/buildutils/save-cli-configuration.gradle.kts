--- conflicted
+++ resolved
@@ -37,17 +37,10 @@
     )
 }
 
-<<<<<<< HEAD
-// todo: this logic is duplicated between agent and frontend, can be moved to a shared plugin in gradle/plugins
-val generatedSrcRoot = "$buildDir/generated/src"
-val generateVersionFileTaskProvider = tasks.register("generateVersionFile") {
-    val versionsFile = File("$generatedSrcRoot/generated/Versions.kt")
-=======
 val generateSaveCliVersionFileTaskProvider = tasks.register("generateSaveCliVersionFile") {
     val saveCliVersion = readSaveCliVersion()
     val outputDir = File("$buildDir/generated/src")
     val versionFile = outputDir.resolve("generated/SaveCliVersion.kt")
->>>>>>> 51dfb6a2
 
     inputs.property("save-cli version", saveCliVersion)
     outputs.dir(outputDir)
@@ -66,21 +59,9 @@
 }
 
 kotlin.sourceSets.getByName("main") {
-<<<<<<< HEAD
-    kotlin.srcDir(generateVersionFileTaskProvider.map { _ ->
-        // task itself is unused, but the whole Provider object indicates,
-        // that source dir is built by that task
-        generatedSrcRoot
-    })
-}
-
-tasks.withType<org.jetbrains.kotlin.gradle.tasks.KotlinCompile>().forEach {
-    it.dependsOn(generateVersionFileTaskProvider)
-=======
     kotlin.srcDir(
         generateSaveCliVersionFileTaskProvider.map {
             it.outputs.files.singleFile
         }
     )
->>>>>>> 51dfb6a2
 }