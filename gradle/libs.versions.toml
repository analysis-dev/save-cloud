[versions]
kotlin = "1.8.22"
jetbrains-annotations = "24.0.1"
save-cli = "0.4.0-SNAPSHOT"
ktor = "2.3.1"
okio = "3.3.0"
serialization = "1.5.1"
kotlinx-datetime = "0.4.0"
kotlinx-coroutines = "1.6.4"
kotlin-wrappers = "1.0.0-pre.566"
spring-boot = "2.7.12"
spring-cloud = "3.1.7"
spring-cloud-kubernetes = "2.1.7"
kafka-client = "3.5.0"
junit = "5.9.3"
assertj = "3.24.2"
diktat = "1.2.5"
detekt = "1.23.0"
liquibase-core = "4.22.0"
docker-java = "3.3.1"
jgit = "6.6.0.202305301015-r"
mockito = "5.3.1"
mockito-kotlin = "5.0.0"
# only in save-cli
log4j = "2.20.0"
jpa = "1.0.2"
mySql = "8.0.33"
testcontainers = "1.18.3"
okhttp3 = "4.11.0"
reckon = "0.18.0"
commons-compress = "1.23.0"
zip4j = "2.11.5"
ktoml = "0.5.0"
springdoc = "1.7.0"
kotlinx-cli = "0.3.5"
spotless = "6.19.0"
fabric8 = "6.7.1"
arrow-kt = "1.1.5"
publish = "1.3.0"
download = "5.4.0"
cpg = "7.0.0"
# should be taken from cpg
cpg-neo4j-ogm = { strictly = "4.0.4" }
cpg-neo4j-java-driver = { strictly = "5.6.0" }
aws-sdk = "2.20.84"
<<<<<<< HEAD
osv4k = "0.0.8"
=======
cosv4k = "0.0.11"
>>>>>>> f8e1394c

[plugins]
kotlin-jvm = { id = "org.jetbrains.kotlin.jvm", version.ref = "kotlin" }
kotlin-js = { id = "org.jetbrains.kotlin.js", version.ref = "kotlin" }
kotlin-multiplatform = { id = "org.jetbrains.kotlin.multiplatform", version.ref = "kotlin" }
kotlin-plugin-serialization = { id = "org.jetbrains.kotlin.plugin.serialization", version.ref = "kotlin" }
kotlin-plugin-jpa = { id = "org.jetbrains.kotlin.plugin.jpa", version.ref = "kotlin" }
kotlin-plugin-allopen = { id = "org.jetbrains.kotlin.plugin.allopen", version.ref = "kotlin" }
talaiot-base = { id = "io.github.cdsap.talaiot.plugin.base", version = "1.5.3" }
detekt = { id = "io.gitlab.arturbosch.detekt", version.ref = "detekt" }
spotless = { id = "com.diffplug.gradle.spotless", version.ref = "spotless" }
download = { id = "de.undercouch.download", version.ref = "download" }

[libraries]
save-common = { module = "com.saveourtool.save:save-common", version.ref = "save-cli" }
save-common-jvm = { module = "com.saveourtool.save:save-common-jvm", version.ref = "save-cli" }
save-core = { module = "com.saveourtool.save:save-core", version.ref = "save-cli" }
save-core-jvm = { module = "com.saveourtool.save:save-core-jvm", version.ref = "save-cli" }
save-plugins-fix = { module = "com.saveourtool.save:fix-plugin", version.ref = "save-cli" }
save-plugins-fix-jvm = { module = "com.saveourtool.save:fix-plugin-jvm", version.ref = "save-cli" }
save-plugins-warn-jvm = { module = "com.saveourtool.save:warn-plugin-jvm", version.ref = "save-cli" }
save-plugins-fixAndWarn-jvm = { module = "com.saveourtool.save:fix-and-warn-plugin-jvm", version.ref = "save-cli" }
save-reporters = { module = "com.saveourtool.save:save-reporters", version.ref = "save-cli" }
publish-gradle-plugin = { module = "io.github.gradle-nexus:publish-plugin", version.ref = "publish"}
download-plugin = { module = "de.undercouch:gradle-download-task", version.ref = "download" }

kotlin-gradle-plugin = { module = "org.jetbrains.kotlin:kotlin-gradle-plugin", version.ref = "kotlin" }
kotlin-plugin-serialization = { module = "org.jetbrains.kotlin:kotlin-serialization", version.ref = "kotlin" }
kotlin-plugin-allopen = { module = "org.jetbrains.kotlin:kotlin-allopen", version.ref = "kotlin" }
kotlin-reflect = { module = "org.jetbrains.kotlin:kotlin-reflect", version.ref = "kotlin" }
kotlin-wrappers-bom = { module = "org.jetbrains.kotlin-wrappers:kotlin-wrappers-bom", version.ref = "kotlin-wrappers" }

kotlinx-serialization-core = { module = "org.jetbrains.kotlinx:kotlinx-serialization-core", version.ref = "serialization" }
kotlinx-serialization-json = { module = "org.jetbrains.kotlinx:kotlinx-serialization-json", version.ref = "serialization" }
kotlinx-serialization-json-jvm = { module = "org.jetbrains.kotlinx:kotlinx-serialization-json-jvm", version.ref = "serialization" }
kotlinx-serialization-properties = { module = "org.jetbrains.kotlinx:kotlinx-serialization-properties", version.ref = "serialization" }
kotlinx-datetime = { module = "org.jetbrains.kotlinx:kotlinx-datetime", version.ref = "kotlinx-datetime" }
kotlinx-coroutines-core = { module = "org.jetbrains.kotlinx:kotlinx-coroutines-core", version.ref = "kotlinx-coroutines" }
kotlinx-coroutines-reactor = { module = "org.jetbrains.kotlinx:kotlinx-coroutines-reactor", version.ref = "kotlinx-coroutines" }
kotlinx-coroutines-core-linuxx64 = { module = "org.jetbrains.kotlinx:kotlinx-coroutines-core-linuxx64", version.ref = "kotlinx-coroutines" }
kotlinx-coroutines-test = { module = "org.jetbrains.kotlinx:kotlinx-coroutines-test", version.ref = "kotlinx-coroutines" }
jetbrains-annotations = { module = "org.jetbrains:annotations", version.ref = "jetbrains-annotations" }
ktoml-core = { module = "com.akuleshov7:ktoml-core", version.ref = "ktoml" }
ktoml-source = { module = "com.akuleshov7:ktoml-source", version.ref = "ktoml" }
ktoml-file = { module = "com.akuleshov7:ktoml-file", version.ref = "ktoml" }

spring-boot-dependencies = { module = "org.springframework.boot:spring-boot-dependencies", version.ref = "spring-boot" }
spring-boot-starter-webflux = { module = "org.springframework.boot:spring-boot-starter-webflux" }
spring-boot-starter-actuator = { module = "org.springframework.boot:spring-boot-starter-actuator" }
spring-boot-starter-test = { module = "org.springframework.boot:spring-boot-starter-test" }
spring-boot-starter-data-jpa = { module = "org.springframework.boot:spring-boot-starter-data-jpa" }
spring-boot-starter-quartz = { module = "org.springframework.boot:spring-boot-starter-quartz" }
spring-boot-starter-security = { module = "org.springframework.boot:spring-boot-starter-security" }
spring-boot = { module = "org.springframework.boot:spring-boot" }
spring-boot-configuration-processor = { module = "org.springframework.boot:spring-boot-configuration-processor", version.ref = "spring-boot" }
spring-security-core = { module = "org.springframework.security:spring-security-core" }
spring-security-oauth2-client = { module = "org.springframework.security:spring-security-oauth2-client" }
spring-security-test = { module = "org.springframework.security:spring-security-test" }
spring-boot-gradle-plugin = { module = "org.springframework.boot:spring-boot-gradle-plugin", version.ref = "spring-boot" }
spring-cloud-starter-gateway = { module = "org.springframework.cloud:spring-cloud-starter-gateway", version.ref = "spring-cloud" }
spring-cloud-starter-kubernetes-client-config = { module = "org.springframework.cloud:spring-cloud-starter-kubernetes-client-config", version.ref = "spring-cloud-kubernetes" }
spring-boot-starter-oauth2-client = { module = "org.springframework.boot:spring-boot-starter-oauth2-client" }
spring-data-jpa = { module = "org.springframework.data:spring-data-jpa" }
spring-kafka = { module = "org.springframework.kafka:spring-kafka" }
spring-kafka-test = { module = "org.springframework.kafka:spring-kafka-test" }
spring-web = { module = "org.springframework:spring-web" }
spring-webflux = { module = "org.springframework:spring-webflux" }
spring-jdbc-starter = { module = "org.springframework.boot:spring-boot-starter-data-jdbc" }
jackson-module-kotlin = { module = "com.fasterxml.jackson.module:jackson-module-kotlin" }

kafka-clients = { module = "org.apache.kafka:kafka-clients", version.ref = "kafka-client" }
kafka212 = { module = "org.apache.kafka:kafka_2.12", version.ref = "kafka-client" }

springdoc-openapi-ui = { module = "org.springdoc:springdoc-openapi-ui", version.ref = "springdoc" }
springdoc-openapi-webflux-ui = { module = "org.springdoc:springdoc-openapi-webflux-ui", version.ref = "springdoc" }
springdoc-openapi-security = { module = "org.springdoc:springdoc-openapi-security", version.ref = "springdoc" }
springdoc-openapi-kotlin = { module = "org.springdoc:springdoc-openapi-kotlin", version.ref = "springdoc" }
swagger-annotations = { module = "io.swagger.core.v3:swagger-annotations", version = "2.2.11" }

ktor-client-apache = { module = "io.ktor:ktor-client-apache", version.ref = "ktor" }
ktor-client-auth = { module = "io.ktor:ktor-client-auth", version.ref = "ktor" }
ktor-client-core = { module = "io.ktor:ktor-client-core", version.ref = "ktor" }
ktor-client-curl = { module = "io.ktor:ktor-client-curl", version.ref = "ktor" }
ktor-client-cio = { module = "io.ktor:ktor-client-cio", version.ref = "ktor" }
ktor-client-logging = { module = "io.ktor:ktor-client-logging", version.ref = "ktor" }
ktor-client-serialization = { module = "io.ktor:ktor-client-serialization", version.ref = "ktor" }
ktor-client-content-negotiation = { module = "io.ktor:ktor-client-content-negotiation", version.ref = "ktor" }
ktor-serialization-kotlinx-json = { module = "io.ktor:ktor-serialization-kotlinx-json", version.ref = "ktor" }
ktor-client-mock = { module = "io.ktor:ktor-client-mock", version.ref = "ktor" }
ktor-http = { module = "io.ktor:ktor-http", version.ref = "ktor" }

ktor-server-core = { module = "io.ktor:ktor-server-core", version.ref = "ktor" }
ktor-server-netty = { module = "io.ktor:ktor-server-netty", version.ref = "ktor" }
ktor-server-cio = { module = "io.ktor:ktor-server-cio", version.ref = "ktor" }
ktor-server-content-negotiation = { module = "io.ktor:ktor-server-content-negotiation", version.ref = "ktor" }

# java core libraries
validation-api = { module = "jakarta.validation:jakarta.validation-api"}
annotation-api = { module = "jakarta.annotation:jakarta.annotation-api"}

# database
hibernate-jpa21-api = { module = "org.hibernate.javax.persistence:hibernate-jpa-2.1-api", version.ref = "jpa" }
hibernate-core = { module = "org.hibernate:hibernate-core" }
hibernate-micrometer = { module = "org.hibernate:hibernate-micrometer" }
liquibase-core = { module = "org.liquibase:liquibase-core", version.ref = "liquibase-core" }
mysql-connector-java = { module = "mysql:mysql-connector-java", version.ref = "mySql" }

# graph utilities
cpg-core = { module = "de.fraunhofer.aisec:cpg-core", version.ref = "cpg" }
cpg-cxx = { module = "de.fraunhofer.aisec:cpg-language-cxx", version.ref = "cpg" }
cpg-java = { module = "de.fraunhofer.aisec:cpg-language-java", version.ref = "cpg" }
cpg-python = { module = "de.fraunhofer.aisec:cpg-language-python", version.ref = "cpg" }
cpg-typescript = { module = "de.fraunhofer.aisec:cpg-language-typescript", version.ref = "cpg" }
neo4j-ogm-core = { module = "org.neo4j:neo4j-ogm-core", version.ref = "cpg-neo4j-ogm"}
neo4j-ogm-bolt-driver = { module = "org.neo4j:neo4j-ogm-bolt-driver", version.ref = "cpg-neo4j-ogm"}
neo4j-java-driver = { module = "org.neo4j.driver:neo4j-java-driver", version.ref = "cpg-neo4j-java-driver" }

# testing
testcontainers = { module = "org.testcontainers:testcontainers", version.ref = "testcontainers" }
testcontainers-mysql = { module = "org.testcontainers:mysql", version.ref = "testcontainers" }
testcontainers-junit-jupiter = { module = "org.testcontainers:junit-jupiter", version.ref = "testcontainers" }
okhttp = { module = "com.squareup.okhttp3:okhttp", version.ref = "okhttp3" }
okhttp-mockwebserver = { module = "com.squareup.okhttp3:mockwebserver", version.ref = "okhttp3" }
mockito-kotlin = { module = "org.mockito.kotlin:mockito-kotlin", version.ref = "mockito-kotlin" }
mockito-junit-jupiter = { module = "org.mockito:mockito-junit-jupiter", version.ref = "mockito" }
kotlin-test = { module = "org.jetbrains.kotlin:kotlin-test", version.ref = "kotlin" }
kotest-assertions-core = { module = "io.kotest:kotest-assertions-core", version = "5.6.2" }

okio = { module = "com.squareup.okio:okio", version.ref = "okio" }
slf4j-api = { module = "org.slf4j:slf4j-api" }
log4j = { module = "org.apache.logging.log4j:log4j-core", version.ref = "log4j" }
log4j-slf4j-impl = { module = "org.apache.logging.log4j:log4j-slf4j-impl", version.ref = "log4j" }
logback-core = { module = "ch.qos.logback:logback-core" }
junit-jupiter-engine = { module = "org.junit.jupiter:junit-jupiter-engine", version.ref = "junit" }
junit-jupiter-api = { module = "org.junit.jupiter:junit-jupiter-api", version.ref = "junit" }
junit-jupiter-params = { module = "org.junit.jupiter:junit-jupiter-params", version.ref = "junit" }
assertj-core = { module = "org.assertj:assertj-core", version.ref = "assertj" }
dockerJava-core = { module = "com.github.docker-java:docker-java-core", version.ref = "docker-java" }
dockerJava-transport-httpclient5 = { module = "com.github.docker-java:docker-java-transport-httpclient5", version.ref = "docker-java" }
jgit = { module = "org.eclipse.jgit:org.eclipse.jgit", version.ref = "jgit" }
micrometer-registry-prometheus = { module = "io.micrometer:micrometer-registry-prometheus" }
diktat-gradle-plugin = { module = "org.cqfn.diktat:diktat-gradle-plugin", version.ref = "diktat" }
detekt-gradle-plugin = { module = "io.gitlab.arturbosch.detekt:detekt-gradle-plugin", version.ref = "detekt" }
reckon-gradle-plugin = { module = "org.ajoberstar.reckon:reckon-gradle", version.ref = "reckon" }
commons-compress = { module = "org.apache.commons:commons-compress", version.ref = "commons-compress" }
zip4j = { module = "net.lingala.zip4j:zip4j", version.ref = "zip4j" }
kotlinx-cli = { module = "org.jetbrains.kotlinx:kotlinx-cli", version.ref = "kotlinx-cli" }
gradle-plugin-spotless = { module = "com.diffplug.spotless:spotless-plugin-gradle", version.ref = "spotless" }
reactor-kotlin-extensions = { module = "io.projectreactor.kotlin:reactor-kotlin-extensions" }
reactor-extra = { module = "io.projectreactor.addons:reactor-extra" }

fabric8-kubernetes-client = { module = "io.fabric8:kubernetes-client", version.ref = "fabric8" }
fabric8-kubernetes-server-mock = { module = "io.fabric8:kubernetes-server-mock", version.ref = "fabric8" }

arrow-kt-core = { module = "io.arrow-kt:arrow-core", version.ref = "arrow-kt"}

# aws s3 sdk
aws-sdk-bom = { module = "software.amazon.awssdk:bom", version.ref = "aws-sdk" }
aws-sdk-s3 = { module = "software.amazon.awssdk:s3" }
aws-sdk-netty-nio = { module = "software.amazon.awssdk:netty-nio-client" }

# vulnerability
<<<<<<< HEAD
osv4k = { module = "com.saveourtool.osv4k:osv4k", version.ref = "osv4k" }
=======
cosv4k = { module = "com.saveourtool.cosv4k:cosv4k", version.ref = "cosv4k" }
>>>>>>> f8e1394c
<|MERGE_RESOLUTION|>--- conflicted
+++ resolved
@@ -43,11 +43,7 @@
 cpg-neo4j-ogm = { strictly = "4.0.4" }
 cpg-neo4j-java-driver = { strictly = "5.6.0" }
 aws-sdk = "2.20.84"
-<<<<<<< HEAD
-osv4k = "0.0.8"
-=======
 cosv4k = "0.0.11"
->>>>>>> f8e1394c
 
 [plugins]
 kotlin-jvm = { id = "org.jetbrains.kotlin.jvm", version.ref = "kotlin" }
@@ -210,8 +206,4 @@
 aws-sdk-netty-nio = { module = "software.amazon.awssdk:netty-nio-client" }
 
 # vulnerability
-<<<<<<< HEAD
-osv4k = { module = "com.saveourtool.osv4k:osv4k", version.ref = "osv4k" }
-=======
-cosv4k = { module = "com.saveourtool.cosv4k:cosv4k", version.ref = "cosv4k" }
->>>>>>> f8e1394c
+cosv4k = { module = "com.saveourtool.cosv4k:cosv4k", version.ref = "cosv4k" }