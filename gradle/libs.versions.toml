[versions]
kotlin = "1.7.21"
<<<<<<< HEAD
save-core = "0.4.0-SNAPSHOT"
=======
save-core = "0.3.5"
>>>>>>> dba8360a
ktor = "2.1.3"
okio = "3.2.0"
serialization = "1.4.1"
kotlinx-datetime = "0.4.0"
kotlinx-coroutines = "1.6.4"
kotlin-wrappers = "1.0.0-pre.452"
spring-boot = "2.7.6"
spring-cloud = "3.1.4"
spring-cloud-kubernetes = "2.1.5"
kafka-client = "3.3.1"
junit = "5.9.1"
assertj = "3.23.1"
diktat = "1.2.4.1"
detekt = "1.22.0"
liquibase-core = "4.17.2"
docker-java = "3.2.14"
jgit = "6.3.0.202209071007-r"
mockito-kotlin = "4.1.0"
slf4j = "1.7.36"
log4j = "2.19.0"
jpa = "1.0.2"
mySql = "8.0.31"
testcontainers = "1.17.6"
okhttp3 = "4.10.0"
reckon = "0.16.1"
commons-compress = "1.22"
picocli = "4.7.0"
zip4j = "2.11.2"
ktoml = "0.3.0"
springdoc = "1.6.13"
kotlinx-cli = "0.3.5"
spotless = "6.12.0"
fabric8 = "6.2.0"
arrow-kt = "1.1.3"
publish = "1.1.0"
download = "5.3.0"
cpg = "5.1.0"

[plugins]
kotlin-jvm = { id = "org.jetbrains.kotlin.jvm", version.ref = "kotlin" }
kotlin-js = { id = "org.jetbrains.kotlin.js", version.ref = "kotlin" }
kotlin-multiplatform = { id = "org.jetbrains.kotlin.multiplatform", version.ref = "kotlin" }
kotlin-plugin-serialization = { id = "org.jetbrains.kotlin.plugin.serialization", version.ref = "kotlin" }
kotlin-plugin-jpa = { id = "org.jetbrains.kotlin.plugin.jpa", version.ref = "kotlin" }
kotlin-plugin-allopen = { id = "org.jetbrains.kotlin.plugin.allopen", version.ref = "kotlin" }
liquibase-gradle = { id = "org.liquibase.gradle", version = "2.1.1" }
talaiot-base = { id = "io.github.cdsap.talaiot.plugin.base", version = "1.5.3" }
spotless = { id = "com.diffplug.gradle.spotless", version.ref = "spotless" }
download = { id = "de.undercouch.download", version.ref = "download" }

[libraries]
save-common = { module = "com.saveourtool.save:save-common", version.ref = "save-core" }
save-common-jvm = { module = "com.saveourtool.save:save-common-jvm", version.ref = "save-core" }
save-core = { module = "com.saveourtool.save:save-core", version.ref = "save-core" }
save-core-jvm = { module = "com.saveourtool.save:save-core-jvm", version.ref = "save-core" }
save-plugins-fix = { module = "com.saveourtool.save:fix-plugin", version.ref = "save-core" }
save-plugins-fix-jvm = { module = "com.saveourtool.save:fix-plugin-jvm", version.ref = "save-core" }
save-plugins-warn-jvm = { module = "com.saveourtool.save:warn-plugin-jvm", version.ref = "save-core" }
save-plugins-fixAndWarn-jvm = { module = "com.saveourtool.save:fix-and-warn-plugin-jvm", version.ref = "save-core" }
save-reporters = { module = "com.saveourtool.save:save-reporters", version.ref = "save-core" }
publish-gradle-plugin = { module = "io.github.gradle-nexus:publish-plugin", version.ref = "publish"}
download-plugin = { module = "de.undercouch:gradle-download-task", version.ref = "download" }

kotlin-gradle-plugin = { module = "org.jetbrains.kotlin:kotlin-gradle-plugin", version.ref = "kotlin" }
kotlin-plugin-serialization = { module = "org.jetbrains.kotlin:kotlin-serialization", version.ref = "kotlin" }
kotlin-plugin-allopen = { module = "org.jetbrains.kotlin:kotlin-allopen", version.ref = "kotlin" }
kotlin-reflect = { module = "org.jetbrains.kotlin:kotlin-reflect", version.ref = "kotlin" }
kotlin-wrappers-bom = { module = "org.jetbrains.kotlin-wrappers:kotlin-wrappers-bom", version.ref = "kotlin-wrappers" }

kotlinx-serialization-core = { module = "org.jetbrains.kotlinx:kotlinx-serialization-core", version.ref = "serialization" }
kotlinx-serialization-json = { module = "org.jetbrains.kotlinx:kotlinx-serialization-json", version.ref = "serialization" }
kotlinx-serialization-json-jvm = { module = "org.jetbrains.kotlinx:kotlinx-serialization-json-jvm", version.ref = "serialization" }
kotlinx-serialization-properties = { module = "org.jetbrains.kotlinx:kotlinx-serialization-properties", version.ref = "serialization" }
kotlinx-datetime = { module = "org.jetbrains.kotlinx:kotlinx-datetime", version.ref = "kotlinx-datetime" }
kotlinx-coroutines-core = { module = "org.jetbrains.kotlinx:kotlinx-coroutines-core", version.ref = "kotlinx-coroutines" }
kotlinx-coroutines-core-linuxx64 = { module = "org.jetbrains.kotlinx:kotlinx-coroutines-core-linuxx64", version.ref = "kotlinx-coroutines" }
ktoml-core = { module = "com.akuleshov7:ktoml-core", version.ref = "ktoml" }
ktoml-file = { module = "com.akuleshov7:ktoml-file", version.ref = "ktoml" }

spring-boot-dependencies = { module = "org.springframework.boot:spring-boot-dependencies", version.ref = "spring-boot" }
spring-boot-starter-webflux = { module = "org.springframework.boot:spring-boot-starter-webflux" }
spring-boot-starter-actuator = { module = "org.springframework.boot:spring-boot-starter-actuator" }
spring-boot-starter-test = { module = "org.springframework.boot:spring-boot-starter-test" }
spring-boot-starter-data-jpa = { module = "org.springframework.boot:spring-boot-starter-data-jpa" }
spring-boot-starter-quartz = { module = "org.springframework.boot:spring-boot-starter-quartz" }
spring-boot-starter-security = { module = "org.springframework.boot:spring-boot-starter-security" }
spring-boot = { module = "org.springframework.boot:spring-boot" }
spring-boot-configuration-processor = { module = "org.springframework.boot:spring-boot-configuration-processor", version.ref = "spring-boot" }
spring-security-core = { module = "org.springframework.security:spring-security-core" }
spring-security-oauth2-client = { module = "org.springframework.security:spring-security-oauth2-client" }
spring-security-test = { module = "org.springframework.security:spring-security-test" }
spring-boot-gradle-plugin = { module = "org.springframework.boot:spring-boot-gradle-plugin", version.ref = "spring-boot" }
spring-cloud-starter-gateway = { module = "org.springframework.cloud:spring-cloud-starter-gateway", version.ref = "spring-cloud" }
spring-cloud-starter-kubernetes-client-config = { module = "org.springframework.cloud:spring-cloud-starter-kubernetes-client-config", version.ref = "spring-cloud-kubernetes" }
spring-boot-starter-oauth2-client = { module = "org.springframework.boot:spring-boot-starter-oauth2-client" }
spring-data-jpa = { module = "org.springframework.data:spring-data-jpa" }
spring-data-neo4j = { module = "org.springframework.data:spring-data-neo4j" }
spring-kafka = { module = "org.springframework.kafka:spring-kafka" }
spring-kafka-test = { module = "org.springframework.kafka:spring-kafka-test" }
spring-web = { module = "org.springframework:spring-web" }
spring-webflux = { module = "org.springframework:spring-webflux" }
spring-jdbc-starter = { module = "org.springframework.boot:spring-boot-starter-data-jdbc" }
jackson-module-kotlin = { module = "com.fasterxml.jackson.module:jackson-module-kotlin" }

kafka-clients = { module = "org.apache.kafka:kafka-clients", version.ref = "kafka-client" }
kafka212 = { module = "org.apache.kafka:kafka_2.12", version.ref = "kafka-client" }

springdoc-openapi-ui = { module = "org.springdoc:springdoc-openapi-ui", version.ref = "springdoc" }
springdoc-openapi-webflux-ui = { module = "org.springdoc:springdoc-openapi-webflux-ui", version.ref = "springdoc" }
springdoc-openapi-security = { module = "org.springdoc:springdoc-openapi-security", version.ref = "springdoc" }
springdoc-openapi-kotlin = { module = "org.springdoc:springdoc-openapi-kotlin", version.ref = "springdoc" }
swagger-annotations = { module = "io.swagger.core.v3:swagger-annotations", version = "2.2.7" }

ktor-client-apache = { module = "io.ktor:ktor-client-apache", version.ref = "ktor" }
ktor-client-auth = { module = "io.ktor:ktor-client-auth", version.ref = "ktor" }
ktor-client-core = { module = "io.ktor:ktor-client-core", version.ref = "ktor" }
ktor-client-curl = { module = "io.ktor:ktor-client-curl", version.ref = "ktor" }
ktor-client-logging = { module = "io.ktor:ktor-client-logging", version.ref = "ktor" }
ktor-client-serialization = { module = "io.ktor:ktor-client-serialization", version.ref = "ktor" }
ktor-client-content-negotiation = { module = "io.ktor:ktor-client-content-negotiation", version.ref = "ktor" }
ktor-serialization-kotlinx-json = { module = "io.ktor:ktor-serialization-kotlinx-json", version.ref = "ktor" }
ktor-client-mock = { module = "io.ktor:ktor-client-mock", version.ref = "ktor" }
ktor-http = { module = "io.ktor:ktor-http", version.ref = "ktor" }

# java core libraries
validation-api = { module = "jakarta.validation:jakarta.validation-api"}

# database
hibernate-jpa21-api = { module = "org.hibernate.javax.persistence:hibernate-jpa-2.1-api", version.ref = "jpa" }
hibernate-core = { module = "org.hibernate:hibernate-core" }
hibernate-micrometer = { module = "org.hibernate:hibernate-micrometer" }
liquibase-core = { module = "org.liquibase:liquibase-core", version.ref = "liquibase-core" }
mysql-connector-java = { module = "mysql:mysql-connector-java", version.ref = "mySql" }

# graph utilities
cpg-core = { module = "de.fraunhofer.aisec:cpg-core", version.ref = "cpg" }
cpg-python = { module = "de.fraunhofer.aisec:cpg-language-python", version.ref = "cpg" }

# testing
testcontainers = { module = "org.testcontainers:testcontainers", version.ref = "testcontainers" }
testcontainers-mysql = { module = "org.testcontainers:mysql", version.ref = "testcontainers" }
testcontainers-junit-jupiter = { module = "org.testcontainers:junit-jupiter", version.ref = "testcontainers" }
okhttp = { module = "com.squareup.okhttp3:okhttp", version.ref = "okhttp3" }
okhttp-mockwebserver = { module = "com.squareup.okhttp3:mockwebserver", version.ref = "okhttp3" }
mockito-kotlin = { module = "org.mockito.kotlin:mockito-kotlin", version.ref = "mockito-kotlin" }
kotlin-test = { module = "org.jetbrains.kotlin:kotlin-test", version.ref = "kotlin" }
kotest-assertions-core = { module = "io.kotest:kotest-assertions-core", version = "5.5.4" }

okio = { module = "com.squareup.okio:okio", version.ref = "okio" }
slf4j-api = { module = "org.slf4j:slf4j-api", version.ref = "slf4j" }
log4j = { module = "org.apache.logging.log4j:log4j-core", version.ref = "log4j" }
log4j-slf4j-impl = { module = "org.apache.logging.log4j:log4j-slf4j-impl", version.ref = "log4j" }
logback-core = { module = "ch.qos.logback:logback-core" }
junit-jupiter-engine = { module = "org.junit.jupiter:junit-jupiter-engine", version.ref = "junit" }
junit-jupiter-api = { module = "org.junit.jupiter:junit-jupiter-api", version.ref = "junit" }
junit-jupiter-params = { module = "org.junit.jupiter:junit-jupiter-params", version.ref = "junit" }
assertj-core = { module = "org.assertj:assertj-core", version.ref = "assertj" }
dockerJava-core = { module = "com.github.docker-java:docker-java-core", version.ref = "docker-java" }
dockerJava-transport-httpclient5 = { module = "com.github.docker-java:docker-java-transport-httpclient5", version.ref = "docker-java" }
jgit = { module = "org.eclipse.jgit:org.eclipse.jgit", version.ref = "jgit" }
micrometer-registry-prometheus = { module = "io.micrometer:micrometer-registry-prometheus" }
diktat-gradle-plugin = { module = "org.cqfn.diktat:diktat-gradle-plugin", version.ref = "diktat" }
detekt-gradle-plugin = { module = "io.gitlab.arturbosch.detekt:detekt-gradle-plugin", version.ref = "detekt" }
reckon-gradle-plugin = { module = "org.ajoberstar.reckon:reckon-gradle", version.ref = "reckon" }
commons-compress = { module = "org.apache.commons:commons-compress", version.ref = "commons-compress" }
picocli = { module = "info.picocli:picocli", version.ref = "picocli" }
zip4j = { module = "net.lingala.zip4j:zip4j", version.ref = "zip4j" }
kotlinx-cli = { module = "org.jetbrains.kotlinx:kotlinx-cli", version.ref = "kotlinx-cli" }
gradle-plugin-spotless = { module = "com.diffplug.spotless:spotless-plugin-gradle", version.ref = "spotless" }
reactor-kotlin-extensions = { module = "io.projectreactor.kotlin:reactor-kotlin-extensions" }
reactor-extra = { module = "io.projectreactor.addons:reactor-extra" }

fabric8-kubernetes-client = { module = "io.fabric8:kubernetes-client", version.ref = "fabric8" }
fabric8-kubernetes-server-mock = { module = "io.fabric8:kubernetes-server-mock", version.ref = "fabric8" }

arrow-kt-core = { module = "io.arrow-kt:arrow-core", version.ref = "arrow-kt"}<|MERGE_RESOLUTION|>--- conflicted
+++ resolved
@@ -1,10 +1,6 @@
 [versions]
 kotlin = "1.7.21"
-<<<<<<< HEAD
-save-core = "0.4.0-SNAPSHOT"
-=======
 save-core = "0.3.5"
->>>>>>> dba8360a
 ktor = "2.1.3"
 okio = "3.2.0"
 serialization = "1.4.1"
