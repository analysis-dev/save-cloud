--- conflicted
+++ resolved
@@ -1,11 +1,7 @@
 [versions]
 kotlin = "1.6.10"
 save-core = "0.4.0-SNAPSHOT"
-<<<<<<< HEAD
 ktor = "1.6.2-native-mm-eap-196"
-=======
-ktor = "1.6.8"
->>>>>>> 53e61a08
 okio = "3.0.0"
 serialization = "1.3.2"
 kotlinx-datetime = "0.3.2"
