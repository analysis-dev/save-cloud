--- conflicted
+++ resolved
@@ -37,11 +37,8 @@
 ktoml = "0.2.11"
 springdoc = "1.6.9"
 kotlinx-cli = "0.3.4"
-<<<<<<< HEAD
 fabric8 = "5.12.2"
-=======
 spotless = "6.5.2"
->>>>>>> 1c279cf0
 
 [plugins]
 kotlin-jvm = { id = "org.jetbrains.kotlin.jvm", version.ref = "kotlin" }
@@ -146,8 +143,5 @@
 picocli = { module = "info.picocli:picocli", version.ref = "picocli" }
 zip4j = { module = "net.lingala.zip4j:zip4j", version.ref = "zip4j" }
 kotlinx-cli = { module = "org.jetbrains.kotlinx:kotlinx-cli", version.ref = "kotlinx-cli" }
-<<<<<<< HEAD
 fabric8-kubernetes-client = { module = "io.fabric8:kubernetes-client", version.ref = "fabric8" }
-=======
-gradle-plugin-spotless = { module = "com.diffplug.spotless:spotless-plugin-gradle", version.ref = "spotless" }
->>>>>>> 1c279cf0
+gradle-plugin-spotless = { module = "com.diffplug.spotless:spotless-plugin-gradle", version.ref = "spotless" }