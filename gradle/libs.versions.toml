--- conflicted
+++ resolved
@@ -9,12 +9,8 @@
 kotlin-wrappers = "0.0.1-pre.265-kotlin-1.5.31"
 spring-boot = "2.6.0"
 spring-security = "5.6.0"
-<<<<<<< HEAD
 spring-cloud = "3.1.0-M3"
-junit = "5.8.1"
-=======
 junit = "5.8.2"
->>>>>>> b6ead8b8
 ktoml = "0.2.7"
 multiplatform-diff = "0.3.0"
 kotlinpoet = "1.10.2"
