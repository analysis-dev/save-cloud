[versions]
kotlin = "1.6.21"
save-core = "0.4.0-SNAPSHOT"
ktor = "2.0.2"
okio = "3.1.0"
serialization = "1.3.3"
# kx.datetime 0.3.3 is built with Kotlin 1.7, so currently not compatible with our build
kotlinx-datetime = { require = "0.3.2", rejects = "0.3.3" }
kotlinx-coroutines = "1.6.2"
kotlin-wrappers = "1.0.0-pre.341"
spring-boot = "2.7.0"
spring-security = "5.7.1"
spring-cloud = "3.1.3"
spring-cloud-kubernetes = "2.1.3"
junit = "5.8.2"
diktat = "1.1.0"
detekt = "1.20.0"
liquibase-core = "4.11.0"
docker-java = "3.2.13"
jgit = "6.1.0.202203080745-r"
reactor = "1.1.6"
jackson = "2.13.3"
mockito-kotlin = "4.0.0"
slf4j = "1.7.36"
logback = "1.2.11"
log4j = "2.17.2"
micrometer = "1.9.0"
jpa = "1.0.2"
hibernate = "5.6.9.Final"
mySql = "8.0.29"
testcontainers = "1.17.2"
okhttp3 = "4.9.3"
reckon = "0.16.1"
commons-compress = "1.21"
picocli = "4.6.3"
zip4j = "2.10.0"
ktoml = "0.2.12"
springdoc = "1.6.9"
kotlinx-cli = "0.3.4"
<<<<<<< HEAD
fabric8 = "5.12.2"
spotless = "6.5.2"
=======
spotless = "6.7.0"
>>>>>>> 6a4ee92a

[plugins]
kotlin-jvm = { id = "org.jetbrains.kotlin.jvm", version.ref = "kotlin" }
kotlin-js = { id = "org.jetbrains.kotlin.js", version.ref = "kotlin" }
kotlin-multiplatform = { id = "org.jetbrains.kotlin.multiplatform", version.ref = "kotlin" }
kotlin-plugin-serialization = { id = "org.jetbrains.kotlin.plugin.serialization", version.ref = "kotlin" }
kotlin-plugin-jpa = { id = "org.jetbrains.kotlin.plugin.jpa", version.ref = "kotlin" }
kotlin-plugin-allopen = { id = "org.jetbrains.kotlin.plugin.allopen", version.ref = "kotlin" }
diktat = { id = "com.cqfn.diktat.diktat-gradle-plugin", version.ref = "diktat" }
liquibase-gradle = { id = "org.liquibase.gradle", version = "2.1.1" }
talaiot-base = { id = "com.cdsap.talaiot.plugin.base", version = "1.4.2" }
download = { id = "de.undercouch.download", version = "5.1.0" }
spotless = { id = "com.diffplug.gradle.spotless", version.ref = "spotless" }

[libraries]
save-common = { module = "com.saveourtool.save:save-common", version.ref = "save-core" }
save-common-jvm = { module = "com.saveourtool.save:save-common-jvm", version.ref = "save-core" }
save-core = { module = "com.saveourtool.save:save-core", version.ref = "save-core" }
save-core-jvm = { module = "com.saveourtool.save:save-core-jvm", version.ref = "save-core" }
save-plugins-fix = { module = "com.saveourtool.save:fix-plugin", version.ref = "save-core" }
save-plugins-fix-jvm = { module = "com.saveourtool.save:fix-plugin-jvm", version.ref = "save-core" }
save-plugins-warn-jvm = { module = "com.saveourtool.save:warn-plugin-jvm", version.ref = "save-core" }
save-plugins-fixAndWarn-jvm = { module = "com.saveourtool.save:fix-and-warn-plugin-jvm", version.ref = "save-core" }
save-reporters = { module = "com.saveourtool.save:save-reporters", version.ref = "save-core" }

kotlin-gradle-plugin = { module = "org.jetbrains.kotlin:kotlin-gradle-plugin", version.ref = "kotlin" }
kotlin-plugin-serialization = { module = "org.jetbrains.kotlin:kotlin-serialization", version.ref = "kotlin" }
kotlin-plugin-allopen = { module = "org.jetbrains.kotlin:kotlin-allopen", version.ref = "kotlin" }
kotlin-reflect = { module = "org.jetbrains.kotlin:kotlin-reflect", version.ref = "kotlin" }
kotlin-wrappers-bom = { module = "org.jetbrains.kotlin-wrappers:kotlin-wrappers-bom", version.ref = "kotlin-wrappers" }

kotlinx-serialization-core = { module = "org.jetbrains.kotlinx:kotlinx-serialization-core", version.ref = "serialization" }
kotlinx-serialization-json = { module = "org.jetbrains.kotlinx:kotlinx-serialization-json", version.ref = "serialization" }
kotlinx-serialization-json-jvm = { module = "org.jetbrains.kotlinx:kotlinx-serialization-json-jvm", version.ref = "serialization" }
kotlinx-serialization-properties = { module = "org.jetbrains.kotlinx:kotlinx-serialization-properties", version.ref = "serialization" }
kotlinx-datetime = { module = "org.jetbrains.kotlinx:kotlinx-datetime", version.ref = "kotlinx-datetime" }
kotlinx-coroutines-core = { module = "org.jetbrains.kotlinx:kotlinx-coroutines-core", version.ref = "kotlinx-coroutines" }
ktoml-core = { module = "com.akuleshov7:ktoml-core", version.ref = "ktoml" }
ktoml-file = { module = "com.akuleshov7:ktoml-file", version.ref = "ktoml" }

spring-boot-starter-webflux = { module = "org.springframework.boot:spring-boot-starter-webflux", version.ref = "spring-boot" }
spring-boot-starter-actuator = { module = "org.springframework.boot:spring-boot-starter-actuator", version.ref = "spring-boot" }
spring-boot-starter-test = { module = "org.springframework.boot:spring-boot-starter-test", version.ref = "spring-boot" }
spring-boot-starter-data-jpa = { module = "org.springframework.boot:spring-boot-starter-data-jpa", version.ref = "spring-boot" }
spring-boot-starter-quartz = { module = "org.springframework.boot:spring-boot-starter-quartz", version.ref = "spring-boot" }
spring-boot-starter-security = { module = "org.springframework.boot:spring-boot-starter-security", version.ref = "spring-boot" }
spring-security-core = { module = "org.springframework.security:spring-security-core", version.ref = "spring-security" }
spring-security-oauth2-client = { module = "org.springframework.security:spring-security-oauth2-client", version.ref = "spring-security" }
spring-security-test = { module = "org.springframework.security:spring-security-test", version.ref = "spring-security" }
spring-boot-gradle-plugin = { module = "org.springframework.boot:spring-boot-gradle-plugin", version.ref = "spring-boot" }
spring-cloud-starter-gateway = { module = "org.springframework.cloud:spring-cloud-starter-gateway", version.ref = "spring-cloud" }
spring-cloud-starter-kubernetes-client-config = { module = "org.springframework.cloud:spring-cloud-starter-kubernetes-client-config", version.ref = "spring-cloud-kubernetes" }
spring-boot-starter-oauth2-client = { module = "org.springframework.boot:spring-boot-starter-oauth2-client", version.ref = "spring-boot" }
jackson-module-kotlin = { module = "com.fasterxml.jackson.module:jackson-module-kotlin", version.ref = "jackson" }


springdoc-openapi-ui = { module = "org.springdoc:springdoc-openapi-ui", version.ref = "springdoc" }
springdoc-openapi-webflux-ui = { module = "org.springdoc:springdoc-openapi-webflux-ui", version.ref = "springdoc" }
springdoc-openapi-security = { module = "org.springdoc:springdoc-openapi-security", version.ref = "springdoc" }
springdoc-openapi-kotlin = { module = "org.springdoc:springdoc-openapi-kotlin", version.ref = "springdoc" }
swagger-annotations = { module = "io.swagger.core.v3:swagger-annotations", version = "2.2.0" }

ktor-client-apache = { module = "io.ktor:ktor-client-apache", version.ref = "ktor" }
ktor-client-auth = { module = "io.ktor:ktor-client-auth", version.ref = "ktor" }
ktor-client-core = { module = "io.ktor:ktor-client-core", version.ref = "ktor" }
ktor-client-curl = { module = "io.ktor:ktor-client-curl", version.ref = "ktor" }
ktor-client-logging = { module = "io.ktor:ktor-client-logging", version.ref = "ktor" }
ktor-client-serialization = { module = "io.ktor:ktor-client-serialization", version.ref = "ktor" }
ktor-client-mock = { module = "io.ktor:ktor-client-mock", version.ref = "ktor" }

# database
hibernate-jpa21-api = { module = "org.hibernate.javax.persistence:hibernate-jpa-2.1-api", version.ref = "jpa" }
hibernate-core = { module = "org.hibernate:hibernate-core", version.ref = "hibernate" }
hibernate-micrometer = { module = "org.hibernate:hibernate-micrometer", version.ref = "hibernate" }
liquibase-core = { module = "org.liquibase:liquibase-core", version.ref = "liquibase-core" }
mysql-connector-java = { module = "mysql:mysql-connector-java", version.ref = "mySql" }

# testing
testcontainers = { module = "org.testcontainers:testcontainers", version.ref = "testcontainers" }
testcontainers-mysql = { module = "org.testcontainers:mysql", version.ref = "testcontainers" }
testcontainers-junit-jupiter = { module = "org.testcontainers:junit-jupiter", version.ref = "testcontainers" }
okhttp = { module = "com.squareup.okhttp3:okhttp", version.ref = "okhttp3" }
okhttp-mockwebserver = { module = "com.squareup.okhttp3:mockwebserver", version.ref = "okhttp3" }
mockito-kotlin = { module = "org.mockito.kotlin:mockito-kotlin", version.ref = "mockito-kotlin" }
kotlin-test = { module = "org.jetbrains.kotlin:kotlin-test", version.ref = "kotlin" }

okio = { module = "com.squareup.okio:okio", version.ref = "okio" }
reactor-kotlin-extensions = { module = "io.projectreactor.kotlin:reactor-kotlin-extensions", version.ref = "reactor" }
slf4j-api = { module = "org.slf4j:slf4j-api", version.ref = "slf4j" }
log4j = { module = "org.apache.logging.log4j:log4j-core", version.ref = "log4j" }
log4j-slf4j-impl = { module = "org.apache.logging.log4j:log4j-slf4j-impl", version.ref = "log4j" }
logback-core = { module = "ch.qos.logback:logback-core", version.ref = "logback" }
junit-jupiter-engine = { module = "org.junit.jupiter:junit-jupiter-engine", version.ref = "junit" }
junit-jupiter-api = { module = "org.junit.jupiter:junit-jupiter-api", version.ref = "junit" }
dockerJava-core = { module = "com.github.docker-java:docker-java-core", version.ref = "docker-java" }
dockerJava-transport-httpclient5 = { module = "com.github.docker-java:docker-java-transport-httpclient5", version.ref = "docker-java" }
jgit = { module = "org.eclipse.jgit:org.eclipse.jgit", version.ref = "jgit" }
micrometer-registry-prometheus = { module = "io.micrometer:micrometer-registry-prometheus", version.ref = "micrometer" }
diktat-gradle-plugin = { module = "org.cqfn.diktat:diktat-gradle-plugin", version.ref = "diktat" }
detekt-gradle-plugin = { module = "io.gitlab.arturbosch.detekt:detekt-gradle-plugin", version.ref = "detekt" }
reckon-gradle-plugin = { module = "org.ajoberstar.reckon:reckon-gradle", version.ref = "reckon" }
commons-compress = { module = "org.apache.commons:commons-compress", version.ref = "commons-compress" }
picocli = { module = "info.picocli:picocli", version.ref = "picocli" }
zip4j = { module = "net.lingala.zip4j:zip4j", version.ref = "zip4j" }
kotlinx-cli = { module = "org.jetbrains.kotlinx:kotlinx-cli", version.ref = "kotlinx-cli" }
gradle-plugin-spotless = { module = "com.diffplug.spotless:spotless-plugin-gradle", version.ref = "spotless" }

fabric8-kubernetes-client = { module = "io.fabric8:kubernetes-client", version.ref = "fabric8" }
fabric8-kubernetes-server-mock = { module = "io.fabric8:kubernetes-server-mock", version.ref = "fabric8" }<|MERGE_RESOLUTION|>--- conflicted
+++ resolved
@@ -37,12 +37,8 @@
 ktoml = "0.2.12"
 springdoc = "1.6.9"
 kotlinx-cli = "0.3.4"
-<<<<<<< HEAD
+spotless = "6.7.0"
 fabric8 = "5.12.2"
-spotless = "6.5.2"
-=======
-spotless = "6.7.0"
->>>>>>> 6a4ee92a
 
 [plugins]
 kotlin-jvm = { id = "org.jetbrains.kotlin.jvm", version.ref = "kotlin" }
