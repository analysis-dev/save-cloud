package com.saveourtool.save.sandbox.controller

import com.saveourtool.save.configs.ApiSwaggerSupport
import com.saveourtool.save.domain.SandboxFileInfo
import com.saveourtool.save.execution.ExecutionStatus
import com.saveourtool.save.orchestrator.config.ConfigProperties
import com.saveourtool.save.orchestrator.controller.AgentsController
import com.saveourtool.save.sandbox.entity.SandboxExecution
import com.saveourtool.save.sandbox.repository.SandboxExecutionRepository
import com.saveourtool.save.sandbox.service.BodilessResponseEntity
import com.saveourtool.save.sandbox.storage.SandboxStorage
import com.saveourtool.save.sandbox.storage.SandboxStorageKey
import com.saveourtool.save.sandbox.storage.SandboxStorageKeyType
import com.saveourtool.save.sandbox.utils.userId
import com.saveourtool.save.sandbox.utils.userName
import com.saveourtool.save.utils.blockingToMono
import com.saveourtool.save.utils.mapToInputStream
import com.saveourtool.save.utils.overwrite
import com.saveourtool.save.utils.switchIfEmptyToNotFound
import io.swagger.v3.oas.annotations.Operation
import io.swagger.v3.oas.annotations.Parameter
import io.swagger.v3.oas.annotations.Parameters
import io.swagger.v3.oas.annotations.enums.ParameterIn
import io.swagger.v3.oas.annotations.responses.ApiResponse
import io.swagger.v3.oas.annotations.tags.Tag
import io.swagger.v3.oas.annotations.tags.Tags
import org.intellij.lang.annotations.Language
import org.springframework.http.MediaType
import org.springframework.http.codec.multipart.FilePart
import org.springframework.security.core.Authentication
import org.springframework.web.bind.annotation.*
import reactor.core.publisher.Flux
import reactor.core.publisher.Mono
import reactor.kotlin.core.publisher.toMono
import reactor.kotlin.core.util.function.component1
import reactor.kotlin.core.util.function.component2
import java.nio.ByteBuffer
import java.time.LocalDateTime
import javax.transaction.Transactional

/**
 * @property configProperties
 * @property storage
 * @property sandboxExecutionRepository
 * @property agentsController
 */
@ApiSwaggerSupport
@Tags(
    Tag(name = "sandbox"),
)
@RestController
@RequestMapping("/sandbox/api")
class SandboxController(
    val configProperties: ConfigProperties,
    val storage: SandboxStorage,
    val sandboxExecutionRepository: SandboxExecutionRepository,
    val agentsController: AgentsController,
) {
    @Operation(
        method = "GET",
        summary = "Get a list of files for provided user",
        description = "Get a list of files for provided user",
    )
    @ApiResponse(responseCode = "200", description = "A list of files")
    @ApiResponse(responseCode = "404", description = "User with such name was not found")
    @GetMapping("/list-file")
    fun listFiles(
        authentication: Authentication,
    ): Flux<SandboxFileInfo> = Mono.just(authentication.userId())
        .flatMapMany { userId ->
            storage.list(userId, SandboxStorageKeyType.FILE)
        }
        .flatMap {
            Mono.zip(
                it.toMono(),
                storage.contentSize(it),
            )
        }
        .map { (storageKey, size) ->
            SandboxFileInfo(storageKey.fileName, size)
        }

    @Operation(
        method = "POST",
        summary = "Upload a file for provided user",
        description = "Upload a file for provided user",
    )
    @Parameters(
        Parameter(name = "file", `in` = ParameterIn.DEFAULT, description = "a file which needs to be uploaded", required = true),
    )
    @ApiResponse(responseCode = "200", description = "Uploaded bytes")
    @ApiResponse(responseCode = "404", description = "User with such name was not found")
    @PostMapping("/upload-file", consumes = [MediaType.MULTIPART_FORM_DATA_VALUE])
    fun uploadFile(
        @RequestPart file: Mono<FilePart>,
        authentication: Authentication,
    ): Mono<SandboxFileInfo> = file.flatMap { filePart ->
        getAsMonoStorageKey(authentication.userId(), SandboxStorageKeyType.FILE, filePart.filename())
            .flatMap { key ->
                storage.overwrite(
                    key = key,
                    content = filePart
                )
            }
            .map {
                SandboxFileInfo(filePart.filename(), it)
            }
    }

    @Operation(
        method = "POST",
        summary = "Upload a file as text for provided user with provide file name",
        description = "Upload a file as text for provided user with provide file name",
    )
    @Parameters(
        Parameter(name = "fileName", `in` = ParameterIn.QUERY, description = "file name", required = true),
        Parameter(name = "content", `in` = ParameterIn.DEFAULT, description = "a content of an uploading file", required = true),
    )
    @ApiResponse(responseCode = "200", description = "Uploaded bytes")
    @ApiResponse(responseCode = "404", description = "User with such name was not found")
    @PostMapping("/upload-file-as-text")
    fun uploadFileAsText(
        @RequestParam fileName: String,
        @RequestBody content: String,
        authentication: Authentication,
    ): Mono<SandboxFileInfo> = doUploadAsText(authentication.userId(), SandboxStorageKeyType.FILE, fileName, content)

    @Operation(
        method = "GET",
        summary = "Get a file for provided user with requested file name",
        description = "Get a file for provided user with requested file name",
    )
    @Parameters(
        Parameter(name = "fileName", `in` = ParameterIn.QUERY, description = "file name", required = true),
    )
    @ApiResponse(responseCode = "200", description = "Contest of a requested file")
    @ApiResponse(responseCode = "404", description = "User with such name or file with such file name and user was not found")
    @GetMapping("/download-file", produces = [MediaType.APPLICATION_OCTET_STREAM_VALUE])
    fun downloadFile(
        @RequestParam fileName: String,
        authentication: Authentication,
    ): Flux<ByteBuffer> = getAsMonoStorageKey(authentication.userId(), SandboxStorageKeyType.FILE, fileName)
        .flatMapMany {
            storage.download(it)
        }
        .switchIfEmptyToNotFound {
            "There is no file $fileName for user ${authentication.userName()}"
        }

    @Operation(
        method = "GET",
        summary = "Download a file as text for provided user and requested file name",
        description = "Download a file as text for provided user and requested file name",
    )
    @Parameters(
        Parameter(name = "fileName", `in` = ParameterIn.QUERY, description = "file name", required = true),
    )
    @ApiResponse(responseCode = "200", description = "Content of the file as text")
    @ApiResponse(responseCode = "404", description = "User with such name was not found")
    @GetMapping("/download-file-as-text")
    fun downloadFileAsText(
        @RequestParam fileName: String,
<<<<<<< HEAD
        authentication: Authentication,
    ): Mono<String> = doDownloadTestAsText(authentication.userId(), SandboxStorageKeyType.FILE, fileName)
=======
    ): Mono<String> = doDownloadAsText(userName, SandboxStorageKeyType.FILE, fileName)
>>>>>>> 3aa83a2d

    @Operation(
        method = "DELETE",
        summary = "Delete a file for provided user with requested file name",
        description = "Delete a file for provided user with requested file name",
    )
    @Parameters(
        Parameter(name = "fileName", `in` = ParameterIn.QUERY, description = "file name", required = true),
    )
    @ApiResponse(responseCode = "200", description = "Result of delete operation of a requested file")
    @ApiResponse(responseCode = "404", description = "User with such name was not found")
    @DeleteMapping("/delete-file")
    fun deleteFile(
        @RequestParam fileName: String,
        authentication: Authentication,
    ): Mono<Boolean> = getAsMonoStorageKey(authentication.userId(), SandboxStorageKeyType.FILE, fileName)
        .flatMap {
            storage.delete(it)
        }

    @Operation(
        method = "POST",
        summary = "Upload a test file as text for provided user with provide file name",
        description = "Upload a test file as text for provided user with provide file name",
    )
    @Parameters(
        Parameter(name = "fileName", `in` = ParameterIn.QUERY, description = "file name", required = true),
        Parameter(name = "content", `in` = ParameterIn.DEFAULT, description = "a content of an uploading file", required = true),
    )
    @ApiResponse(responseCode = "200", description = "Uploaded bytes")
    @ApiResponse(responseCode = "404", description = "User with such name was not found")
    @PostMapping("/upload-test-as-text")
    fun uploadTestAsText(
        @RequestParam fileName: String,
        @RequestBody content: String,
        authentication: Authentication,
    ): Mono<SandboxFileInfo> = doUploadAsText(authentication.userId(), SandboxStorageKeyType.TEST, fileName, content)

    private fun doUploadAsText(
        userId: Long,
        type: SandboxStorageKeyType,
        fileName: String,
        content: String,
    ): Mono<SandboxFileInfo> = getAsMonoStorageKey(userId, type, fileName)
        .flatMap { key ->
            storage.overwrite(
                key = key,
                content = Flux.just(ByteBuffer.wrap(content.replace("\r\n?".toRegex(), "\n").toByteArray()))
            )
        }
        .map {
            SandboxFileInfo(fileName, it)
        }

    @Operation(
        method = "GET",
        summary = "Download a test file as text for provided user and requested file name",
        description = "Download a test file as text for provided user and requested file name",
    )
    @Parameters(
        Parameter(name = "fileName", `in` = ParameterIn.QUERY, description = "file name", required = true),
    )
    @ApiResponse(responseCode = "200", description = "Content of the test file as text")
    @ApiResponse(responseCode = "404", description = "User with such name was not found")
    @GetMapping("/download-test-as-text")
    fun downloadTestAsText(
        @RequestParam fileName: String,
<<<<<<< HEAD
        authentication: Authentication,
    ): Mono<String> = doDownloadTestAsText(authentication.userId(), SandboxStorageKeyType.TEST, fileName)

    private fun doDownloadTestAsText(
        userId: Long,
=======
    ): Mono<String> = doDownloadAsText(userName, SandboxStorageKeyType.TEST, fileName)

    private fun doDownloadAsText(
        userName: String,
>>>>>>> 3aa83a2d
        type: SandboxStorageKeyType,
        fileName: String,
    ): Mono<String> = getAsMonoStorageKey(userId, type, fileName)
        .flatMap { key ->
            storage.download(key)
                .mapToInputStream()
                .map { it.bufferedReader().readText() }
        }
<<<<<<< HEAD
        .switchIfEmptyToNotFound {
            "There is no test file $fileName for user id $userId"
        }
=======
        .switchIfEmpty(
            examples[fileName].toMono()
                .flatMap { example ->
                    doUploadAsText(userName, type, fileName, example)
                        .thenReturn(example)
                }
                .switchIfEmptyToNotFound {
                    "There is no test file $fileName for user $userName"
                }
        )
>>>>>>> 3aa83a2d

    private fun getAsMonoStorageKey(
        userId: Long,
        type: SandboxStorageKeyType,
        fileName: String,
    ): Mono<SandboxStorageKey> = Mono.just(userId)
        .map { uid ->
            SandboxStorageKey(
                uid,
                type,
                fileName,
            )
        }

    @Operation(
        method = "GET",
        summary = "Download a debug info for provided user",
        description = "Download a debug info for provided user",
    )
    @ApiResponse(responseCode = "200", description = "Content of the debug info")
    @ApiResponse(responseCode = "404", description = "User with such name was not found")
    @GetMapping(path = ["/get-debug-info"], produces = [MediaType.APPLICATION_OCTET_STREAM_VALUE])
    fun getDebugInfo(
        authentication: Authentication,
    ): Flux<ByteBuffer> = Mono.just(authentication.userId())
        .flatMapMany { userId ->
            storage.download(SandboxStorageKey.debugInfoKey(userId))
        }

    @Operation(
        method = "POST",
        summary = "Run a new execution for provided user",
        description = "Run a new execution for provided user",
    )
    @Parameters(
        Parameter(name = "sdk", `in` = ParameterIn.QUERY, description = "SDK", required = true),
    )
    @ApiResponse(responseCode = "200", description = "empty response for execution run")
    @ApiResponse(responseCode = "404", description = "User with such name was not found")
    @PostMapping("/run-execution")
    @Transactional
    fun runExecution(
        @RequestParam sdk: String,
        authentication: Authentication,
    ): Mono<BodilessResponseEntity> = blockingToMono {
        val execution = SandboxExecution(
            startTime = LocalDateTime.now(),
            endTime = null,
            status = ExecutionStatus.PENDING,
            sdk = sdk,
            userId = authentication.userId(),
            initialized = false,
            failReason = null,
        )
        sandboxExecutionRepository.save(execution)
    }.map { execution ->
        execution.toRunRequest()
    }.flatMap { request ->
        agentsController.initialize(request)
    }

    companion object {
        @Language("toml")
        private val saveTomlExample = """
            |# special configuration file to use save test framework: https://github.com/saveourtool/save-cli
            |[general]
            |execCmd = "python -m pylint"
            |# === example of expected tests CHECK-MESSAGES: :[[@LINE-1]]:12: warning: test [warning-name] ===
            |expectedWarningsPattern = "# CHECK-MESSAGES:?\\[\\[(.+)\\]\\]: (.*)"
            |
            |tags = ["check_only", "clang_tidy", "huawei_specific"]
            |description = "Demo suite of Huawei specific tests for Clang tidy"
            |suiteName = "Fixbot codecheck-python tests"
            |
            |
            |[warn]
            |actualWarningsPattern=".*[\\\\\\/](.*):(\\d+): (.*)"
            |
            |execFlags = "--msg-template=\"{path}:{line}: {msg_id}: {msg} ({symbol})\""
            |linePlaceholder = "@LINE"
            |
            |exactWarningsMatch = false
            |partialWarnTextMatch = true
            |testNameRegex = ".*test.*"
            |#testNameRegex = ".*.py"
            |warningTextHasColumn = false
            |warningTextHasLine = true
            |
            |lineCaptureGroup = 1
            |#columnCaptureGroup = null
            |messageCaptureGroup = 2
            |
            |
            |fileNameCaptureGroupOut = 1
            |lineCaptureGroupOut = 2
            |#columnCaptureGroupOut = null
            |messageCaptureGroupOut = 3
        """.trimMargin()

        @Language("python")
        private val testExample = """
            |# CHECK-MESSAGES:[[1]]: C0114: Missing module docstring (missing-module-docstring)
            |import tkinter as tk
            |
            |root=tk.Tk()
            |
            |canvas1 = tk.Canvas(root, width = 300, height = 300)
            |canvas1.pack()
            |
            |# CHECK-MESSAGES:[[10]]: C0116: Missing function or method docstring (missing-function-docstring)
            |def hello ():
            |    label1 = tk.Label(root, text= 'Hello World!', fg='blue', font=('helvetica', 12, 'bold'))
            |    canvas1.create_window(150, 200, window=label1)
            |
            |button1 = tk.Button(text='Click Me', command=hello, bg='brown',fg='white')
            |canvas1.create_window(150, 150, window=button1)
            |
            |root.mainloop()
        """.trimMargin()

        @Language("bash")
        private val setupShExample = """
            |#!/usr/bin/env bash
            |
            |# Here you can add some additional commands required to run your tool e.g.
            |# setup pylint, it setups all required dependencies
            |pip install pylint --no-input --disable-pip-version-check --no-warn-script-location
        """.trimMargin()
        private val examples = mapOf(
            "test" to testExample,
            "save.toml" to saveTomlExample,
            "setup.sh" to setupShExample,
        )
    }
}<|MERGE_RESOLUTION|>--- conflicted
+++ resolved
@@ -160,12 +160,8 @@
     @GetMapping("/download-file-as-text")
     fun downloadFileAsText(
         @RequestParam fileName: String,
-<<<<<<< HEAD
         authentication: Authentication,
     ): Mono<String> = doDownloadTestAsText(authentication.userId(), SandboxStorageKeyType.FILE, fileName)
-=======
-    ): Mono<String> = doDownloadAsText(userName, SandboxStorageKeyType.FILE, fileName)
->>>>>>> 3aa83a2d
 
     @Operation(
         method = "DELETE",
@@ -199,6 +195,7 @@
     @ApiResponse(responseCode = "404", description = "User with such name was not found")
     @PostMapping("/upload-test-as-text")
     fun uploadTestAsText(
+
         @RequestParam fileName: String,
         @RequestBody content: String,
         authentication: Authentication,
@@ -233,18 +230,11 @@
     @GetMapping("/download-test-as-text")
     fun downloadTestAsText(
         @RequestParam fileName: String,
-<<<<<<< HEAD
         authentication: Authentication,
     ): Mono<String> = doDownloadTestAsText(authentication.userId(), SandboxStorageKeyType.TEST, fileName)
 
     private fun doDownloadTestAsText(
         userId: Long,
-=======
-    ): Mono<String> = doDownloadAsText(userName, SandboxStorageKeyType.TEST, fileName)
-
-    private fun doDownloadAsText(
-        userName: String,
->>>>>>> 3aa83a2d
         type: SandboxStorageKeyType,
         fileName: String,
     ): Mono<String> = getAsMonoStorageKey(userId, type, fileName)
@@ -253,22 +243,16 @@
                 .mapToInputStream()
                 .map { it.bufferedReader().readText() }
         }
-<<<<<<< HEAD
-        .switchIfEmptyToNotFound {
-            "There is no test file $fileName for user id $userId"
-        }
-=======
         .switchIfEmpty(
             examples[fileName].toMono()
                 .flatMap { example ->
-                    doUploadAsText(userName, type, fileName, example)
+                    doUploadAsText(userId, type, fileName, example)
                         .thenReturn(example)
                 }
                 .switchIfEmptyToNotFound {
-                    "There is no test file $fileName for user $userName"
+                    "There is no test file $fileName for user id $userId"
                 }
         )
->>>>>>> 3aa83a2d
 
     private fun getAsMonoStorageKey(
         userId: Long,
