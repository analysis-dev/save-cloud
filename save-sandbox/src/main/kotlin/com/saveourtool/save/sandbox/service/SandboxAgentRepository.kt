package com.saveourtool.save.sandbox.service

import com.saveourtool.save.agent.AgentInitConfig
import com.saveourtool.save.agent.SaveCliOverrides
import com.saveourtool.save.entities.AgentDto
import com.saveourtool.save.entities.AgentStatusDto
import com.saveourtool.save.entities.AgentStatusesForExecution
import com.saveourtool.save.execution.ExecutionStatus
import com.saveourtool.save.orchestrator.service.AgentStatusList
import com.saveourtool.save.orchestrator.service.IdList
import com.saveourtool.save.orchestrator.service.TestExecutionList
import com.saveourtool.save.sandbox.entity.SandboxAgent
import com.saveourtool.save.sandbox.entity.SandboxExecution
import com.saveourtool.save.sandbox.entity.toEntity
import com.saveourtool.save.sandbox.repository.SandboxAgentRepository
import com.saveourtool.save.sandbox.repository.SandboxAgentStatusRepository
import com.saveourtool.save.sandbox.repository.SandboxExecutionRepository
import com.saveourtool.save.sandbox.storage.SandboxStorage
import com.saveourtool.save.sandbox.storage.SandboxStorageKeyType
import com.saveourtool.save.test.TestBatch
import com.saveourtool.save.test.TestDto
import com.saveourtool.save.utils.*

import generated.SAVE_CORE_VERSION
import org.springframework.beans.factory.annotation.Value
import org.springframework.data.repository.findByIdOrNull
import org.springframework.http.ResponseEntity
import org.springframework.stereotype.Component
import reactor.core.publisher.Mono
import reactor.kotlin.core.util.function.component1
import reactor.kotlin.core.util.function.component2

internal typealias BodilessResponseEntity = ResponseEntity<Void>

/**
 * Sandbox implementation for agent service
 */
@Component("SandboxAgentRepositoryForOrchestrator")
class SandboxAgentRepository(
    private val sandboxAgentRepository: SandboxAgentRepository,
    private val sandboxAgentStatusRepository: SandboxAgentStatusRepository,
    private val sandboxExecutionRepository: SandboxExecutionRepository,
    private val sandboxStorage: SandboxStorage,
    @Value("\${sandbox.url}") private val sandboxUrl: String,
) : com.saveourtool.save.orchestrator.service.AgentRepository {
    override fun getInitConfig(containerId: String): Mono<AgentInitConfig> = getExecutionAsMonoByContainerId(containerId)
        .zipWhen { execution ->
            sandboxStorage.list(execution.userId, SandboxStorageKeyType.FILE)
                .map { storageKey ->
                    storageKey.fileName to "$sandboxUrl/sandbox/internal/download-file?userId=${storageKey.userId}&fileName=${storageKey.fileName}"
                }
                .collectList()
                .map {
                    it.toMap()
                }
        }
        .map { (execution, fileToUrls) ->
            AgentInitConfig(
                saveCliUrl = "$sandboxUrl/sandbox/internal/download-save-cli?version=$SAVE_CORE_VERSION",
                testSuitesSourceSnapshotUrl = "$sandboxUrl/sandbox/internal/download-test-files?userId=${execution.userId}",
                additionalFileNameToUrl = fileToUrls,
                // sandbox doesn't support save-cli overrides for now
                saveCliOverrides = SaveCliOverrides(),
            )
        }

<<<<<<< HEAD
    override fun getNextRunConfig(containerId: String): Mono<TestBatch> = Mono.empty()
=======
    override fun getNextTestBatch(containerId: String): Mono<TestBatch> = getExecutionAsMonoByContainerId(containerId)
        .filter { !it.initialized }
        .map { execution -> sandboxExecutionRepository.save(execution.apply { initialized = true }) }
        .flatMap { execution ->
            sandboxStorage.list(execution.userId, SandboxStorageKeyType.TEST)
                .map { it.fileName }
                .map { fileName ->
                    TestDto(
                        filePath = fileName,
                        pluginName = com.saveourtool.save.plugin.warn.WarnPlugin::class.simpleName ?: "N/A",
                        testSuiteId = -1,
                        hash = "N/A",
                        additionalFiles = emptyList(),
                    )
                }
                .collectList()
        }
        .defaultIfEmpty(emptyList())
>>>>>>> 3707b420

    override fun addAgents(agents: List<AgentDto>): Mono<IdList> = blockingToMono {
        agents
            .map { it.toEntity(this::getExecution) }
            .let { sandboxAgentRepository.saveAll(it) }
            .map { it.requiredId() }
    }

    override fun updateAgentStatusesWithDto(agentStates: List<AgentStatusDto>): Mono<BodilessResponseEntity> = blockingToMono {
        agentStates
            .map { it.toEntity(this::getAgent) }
            .let { sandboxAgentStatusRepository.saveAll(it) }
            .let {
                ResponseEntity.ok().build()
            }
    }

    override fun getReadyForTestingTestExecutions(containerId: String): Mono<TestExecutionList> = Mono.fromCallable {
        // sandbox doesn't have TestExecution at all
        emptyList()
    }

    override fun getAgentsStatuses(containerIds: List<String>): Mono<AgentStatusList> = blockingToMono {
        containerIds
            .mapNotNull { sandboxAgentStatusRepository.findTopByAgentContainerIdOrderByEndTimeDescIdDesc(it) }
            .map { it.toDto() }
    }

    override fun updateExecutionByDto(
        executionId: Long,
        executionStatus: ExecutionStatus,
        failReason: String?
    ): Mono<BodilessResponseEntity> = getExecutionAsMono(executionId)
        .map { execution ->
            sandboxExecutionRepository.save(
                execution.apply {
                    this.status = executionStatus
                    this.failReason = failReason
                }
            )
        }
        .thenReturn(ResponseEntity.ok().build())

    override fun getAgentsStatusesForSameExecution(containerId: String): Mono<AgentStatusesForExecution> = getExecutionAsMonoByContainerId(containerId)
        .map { execution ->
            sandboxAgentRepository.findByExecutionId(execution.requiredId())
                .map { agent ->
                    sandboxAgentStatusRepository.findTopByAgentContainerIdOrderByEndTimeDescIdDesc(agent.containerId)
                        .orNotFound {
                            "AgentStatus not found for agent id=${agent.containerId}"
                        }
                }
                .map {
                    it.toDto()
                }
                .let {
                    AgentStatusesForExecution(execution.requiredId(), it)
                }
        }

    override fun markTestExecutionsOfAgentsAsFailed(containerIds: Collection<String>, onlyReadyForTesting: Boolean): Mono<BodilessResponseEntity> = Mono.fromCallable {
        // sandbox doesn't have TestExecution
        ResponseEntity.ok().build()
    }

    /**
     * @param executionId
     * @return [Mono] with userId for provided [executionId]
     */
    fun getUserIdAsMonoByExecutionId(executionId: Long): Mono<Long> = getExecutionAsMono(executionId)
        .map { it.userId }

    private fun getExecution(executionId: Long): SandboxExecution = sandboxExecutionRepository
        .findByIdOrNull(executionId)
        .orNotFound { "No execution with id $executionId" }

    private fun getExecutionAsMono(executionId: Long): Mono<SandboxExecution> = blockingToMono {
        getExecution(executionId)
    }

    private fun getAgent(containerId: String): SandboxAgent = sandboxAgentRepository
        .findByContainerId(containerId)
        .orNotFound {
            "No agent with containerId $containerId"
        }

    private fun getExecutionAsMonoByContainerId(containerId: String): Mono<SandboxExecution> = blockingToMono {
        getAgent(containerId).execution
    }
}<|MERGE_RESOLUTION|>--- conflicted
+++ resolved
@@ -1,6 +1,7 @@
 package com.saveourtool.save.sandbox.service
 
 import com.saveourtool.save.agent.AgentInitConfig
+import com.saveourtool.save.agent.AgentRunConfig
 import com.saveourtool.save.agent.SaveCliOverrides
 import com.saveourtool.save.entities.AgentDto
 import com.saveourtool.save.entities.AgentStatusDto
@@ -64,10 +65,7 @@
             )
         }
 
-<<<<<<< HEAD
-    override fun getNextRunConfig(containerId: String): Mono<TestBatch> = Mono.empty()
-=======
-    override fun getNextTestBatch(containerId: String): Mono<TestBatch> = getExecutionAsMonoByContainerId(containerId)
+    override fun getNextRunConfig(containerId: String): Mono<AgentRunConfig> = getExecutionAsMonoByContainerId(containerId)
         .filter { !it.initialized }
         .map { execution -> sandboxExecutionRepository.save(execution.apply { initialized = true }) }
         .flatMap { execution ->
@@ -84,8 +82,14 @@
                 }
                 .collectList()
         }
-        .defaultIfEmpty(emptyList())
->>>>>>> 3707b420
+        .map { tests ->
+            AgentRunConfig(
+                tests = tests,
+                cliArgs = tests.joinToString(),
+                executionDataUploadUrl = "N/A",
+                debugInfoUploadUrl = "N/A",
+            )
+        }
 
     override fun addAgents(agents: List<AgentDto>): Mono<IdList> = blockingToMono {
         agents
