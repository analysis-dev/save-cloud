package com.saveourtool.save.sandbox.controller

import com.saveourtool.save.agent.AgentVersion
import com.saveourtool.save.agent.TestExecutionDto
import com.saveourtool.save.domain.TestResultDebugInfo
import com.saveourtool.save.sandbox.service.SandboxAgentRepository
import com.saveourtool.save.sandbox.storage.SandboxStorage
import com.saveourtool.save.sandbox.storage.SandboxStorageKey
import com.saveourtool.save.sandbox.storage.SandboxStorageKeyType
import com.saveourtool.save.utils.*

import com.fasterxml.jackson.databind.ObjectMapper
import org.apache.commons.io.FileUtils
import org.apache.commons.io.IOUtils
import org.springframework.core.io.ClassPathResource
import org.springframework.core.io.Resource
import org.springframework.http.MediaType
import org.springframework.http.ResponseEntity
import org.springframework.web.bind.annotation.*
import reactor.core.publisher.Flux
import reactor.core.publisher.Mono
import reactor.kotlin.core.publisher.toMono
//import org.springframework.security.core.Authentication
import java.nio.ByteBuffer

import kotlin.io.path.createTempDirectory
import kotlin.io.path.deleteExisting
import kotlin.io.path.outputStream

typealias ByteBufferFluxResponse = ResponseEntity<Flux<ByteBuffer>>
typealias StringResponse = ResponseEntity<String>

/**
 * Sandbox implementation of endpoints which are required for save-agent
 */
@RestController
@RequestMapping("/sandbox/internal")
class SandboxInternalController(
    private val storage: SandboxStorage,
    private val agentRepository: SandboxAgentRepository,
    private val objectMapper: ObjectMapper,
) {
    /**
     * @param userId
     * @return content of requested snapshot
     */
    @PostMapping(
        "/download-test-files",
        produces = [MediaType.APPLICATION_OCTET_STREAM_VALUE]
    )
    fun downloadTestFiles(
        @RequestParam userId: Long,
        //authentication: Authentication,
    ): Mono<ByteBufferFluxResponse> {
        val archiveFile = kotlin.io.path.createTempFile(
            prefix = "tests-",
            suffix = ARCHIVE_EXTENSION
        )
        return { createTempDirectory(prefix = "tests-directory-") }
            .toMono()
            .flatMap { directory ->
<<<<<<< HEAD
                //storage.list(authentication.userId(), SandboxStorageKeyType.TEST, SandboxStorageKeyType.TEST_RESOURCE)
                storage.list(userId, SandboxStorageKeyType.TEST, SandboxStorageKeyType.TEST_RESOURCE)
=======
                storage.list(userId, SandboxStorageKeyType.TEST)
>>>>>>> c1afd27c
                    .flatMap { key ->
                        storage.download(key)
                            .mapToInputStream()
                            .map { inputStream ->
                                directory.resolve(key.fileName)
                                    .outputStream()
                                    .use {
                                        IOUtils.copy(inputStream, it)
                                    }
                            }
                    }
                    .collectList()
                    .map {
                        directory.compressAsZipTo(archiveFile)
                        FileUtils.deleteDirectory(directory.toFile())
                    }
            }
            .map {
                archiveFile.toByteBufferFlux()
            }
            .map {
                ResponseEntity.ok(it)
            }
            .doFinally {
                archiveFile.deleteExisting()
            }
    }

    /**
     * @param userId
     * @param fileName
     * @return content of requested file
     */
    @PostMapping("/download-file", produces = [MediaType.APPLICATION_OCTET_STREAM_VALUE])
    fun downloadFile(
        @RequestParam userId: Long,
        @RequestParam fileName: String,
        // authentication: Authentication,
    ): Mono<ByteBufferFluxResponse> = blockingToMono {
        ResponseEntity.ok(
            storage.download(
                SandboxStorageKey(
                    userId = userId,
                    // userId = authentication.userId(),
                    type = SandboxStorageKeyType.FILE,
                    fileName = fileName,
                )
            )
        )
    }

    /**
     * @param version
     * @return content of requested save-cli
     */
    @PostMapping("/download-save-cli", produces = [MediaType.APPLICATION_OCTET_STREAM_VALUE])
    fun downloadSaveCli(
        @RequestParam version: String,
    ): Mono<out Resource> =
            Mono.just(ClassPathResource("save-$version-linuxX64.kexe"))
                .filter { it.exists() }
                .switchIfEmptyToNotFound {
                    "Can't find save-$version-linuxX64.kexe with the requested version $version"
                }

    /**
     * @return content of save-agent
     */
    @PostMapping("/files/download-save-agent", produces = [MediaType.APPLICATION_OCTET_STREAM_VALUE])
    fun downloadSaveAgent(): Mono<out Resource> =
            Mono.just(ClassPathResource("save-agent.kexe"))
                .filter { it.exists() }
                .switchIfEmptyToNotFound()

    /**
     * @param agentVersion
     * @return Mono with empty body
     */
    @PostMapping("/saveAgentVersion")
    fun saveAdditionalData(
        @RequestBody agentVersion: AgentVersion
    ): Mono<Unit> = {
        // Do nothing for now
    }.toMono()

    /**
     * @param testExecutionsDto
     * @return response with text value
     */
    @PostMapping("/saveTestResult")
    fun saveExecutionData(
        @RequestBody testExecutionsDto: List<TestExecutionDto>
    ): Mono<StringResponse> = ResponseEntity.ok("Do nothing for now")
        .toMono()

    /**
     * @param executionId
     * @param testResultDebugInfo
     * @return [Mono] with count of uploaded bytes
     */
    @PostMapping("/files/debug-info")
    fun uploadDebugInfo(
        @RequestParam executionId: Long,
        @RequestBody testResultDebugInfo: TestResultDebugInfo,
    ): Mono<Long> = agentRepository.getUserIdAsMonoByExecutionId(executionId)
        .map { userId -> SandboxStorageKey.debugInfoKey(userId) }
        .flatMap { storageKey ->
            storage.overwrite(
                key = storageKey,
                content = testResultDebugInfo.toFluxByteBufferAsJson(objectMapper)
            )
        }
}<|MERGE_RESOLUTION|>--- conflicted
+++ resolved
@@ -59,12 +59,7 @@
         return { createTempDirectory(prefix = "tests-directory-") }
             .toMono()
             .flatMap { directory ->
-<<<<<<< HEAD
-                //storage.list(authentication.userId(), SandboxStorageKeyType.TEST, SandboxStorageKeyType.TEST_RESOURCE)
-                storage.list(userId, SandboxStorageKeyType.TEST, SandboxStorageKeyType.TEST_RESOURCE)
-=======
                 storage.list(userId, SandboxStorageKeyType.TEST)
->>>>>>> c1afd27c
                     .flatMap { key ->
                         storage.download(key)
                             .mapToInputStream()
