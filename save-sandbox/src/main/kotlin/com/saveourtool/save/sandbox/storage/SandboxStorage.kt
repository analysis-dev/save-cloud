--- conflicted
+++ resolved
@@ -2,13 +2,9 @@
 
 import com.saveourtool.save.s3.S3Operations
 import com.saveourtool.save.sandbox.config.ConfigProperties
-<<<<<<< HEAD
 import com.saveourtool.save.storage.AbstractSimpleStorage
 import com.saveourtool.save.storage.concatS3Key
 import com.saveourtool.save.storage.s3KeyToParts
-=======
-import com.saveourtool.save.storage.*
->>>>>>> 7082cce7
 import org.springframework.stereotype.Component
 import reactor.core.publisher.Flux
 
@@ -24,13 +20,8 @@
     concatS3Key(configProperties.s3Storage.prefix, "sandbox"),
 ) {
     @Suppress("DestructuringDeclarationWithTooManyEntries")
-<<<<<<< HEAD
-    override fun doBuildKey(s3KeySuffix: String): SandboxStorageKey {
-        val (userId, typeName, filename) = s3KeySuffix.s3KeyToParts()
-=======
     override fun doBuildKeyFromSuffix(s3KeySuffix: String): SandboxStorageKey {
         val (userId, typeName, filename) = s3KeySuffix.split(PATH_DELIMITER)
->>>>>>> 7082cce7
         return SandboxStorageKey(
             userId.toLong(),
             SandboxStorageKeyType.valueOf(typeName),
