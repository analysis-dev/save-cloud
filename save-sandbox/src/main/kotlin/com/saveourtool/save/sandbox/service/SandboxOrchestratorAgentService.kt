package com.saveourtool.save.sandbox.service

import com.saveourtool.save.agent.AgentInitConfig
import com.saveourtool.save.agent.AgentRunConfig
import com.saveourtool.save.agent.SaveCliOverrides
import com.saveourtool.save.entities.*
import com.saveourtool.save.execution.ExecutionStatus
import com.saveourtool.save.orchestrator.service.OrchestratorAgentService
import com.saveourtool.save.orchestrator.service.TestExecutionList
import com.saveourtool.save.request.RunExecutionRequest
import com.saveourtool.save.sandbox.config.ConfigProperties
import com.saveourtool.save.sandbox.entity.SandboxExecution
import com.saveourtool.save.sandbox.entity.SandboxLnkExecutionAgent
import com.saveourtool.save.sandbox.repository.SandboxAgentRepository
import com.saveourtool.save.sandbox.repository.SandboxAgentStatusRepository
import com.saveourtool.save.sandbox.repository.SandboxExecutionRepository
import com.saveourtool.save.sandbox.repository.SandboxLnkExecutionAgentRepository
import com.saveourtool.save.sandbox.storage.SandboxInternalFileStorage
import com.saveourtool.save.sandbox.storage.SandboxStorage
import com.saveourtool.save.sandbox.storage.SandboxStorageKeyType
import com.saveourtool.save.utils.*

import generated.SAVE_CLOUD_VERSION
<<<<<<< HEAD
=======
import generated.SAVE_CORE_VERSION
>>>>>>> 63ca84b4
import org.springframework.data.repository.findByIdOrNull
import org.springframework.http.ResponseEntity
import org.springframework.stereotype.Component
import reactor.core.publisher.Mono
import reactor.kotlin.core.publisher.toMono
import reactor.kotlin.core.util.function.component1
import reactor.kotlin.core.util.function.component2
import java.util.stream.Collectors

/**
 * Sandbox implementation for agent service
 */
@Component("SandboxAgentRepositoryForOrchestrator")
@Suppress("LongParameterList")
class SandboxOrchestratorAgentService(
    private val sandboxAgentRepository: SandboxAgentRepository,
    private val sandboxAgentStatusRepository: SandboxAgentStatusRepository,
    private val sandboxLnkExecutionAgentRepository: SandboxLnkExecutionAgentRepository,
    private val sandboxExecutionRepository: SandboxExecutionRepository,
    private val sandboxStorage: SandboxStorage,
    private val internalFileStorage: SandboxInternalFileStorage,
    configProperties: ConfigProperties,
) : OrchestratorAgentService {
    private val sandboxUrlForAgent = "${configProperties.agentSettings.sandboxUrl}/sandbox/internal"

    override fun getInitConfig(containerId: String): Mono<AgentInitConfig> = getExecutionAsMonoByContainerId(containerId)
        .zipWhen { execution ->
            sandboxStorage.list(execution.userId, SandboxStorageKeyType.FILE)
                .map { storageKey ->
                    storageKey.fileName to "$sandboxUrlForAgent/download-file?userId=${storageKey.userId}&fileName=${storageKey.fileName}"
                }
                .collectList()
                .map {
                    it.toMap()
                }
        }
        .map { (execution, fileToUrls) ->
            AgentInitConfig(
                saveCliUrl = internalFileStorage.generateUrlToDownload(SandboxInternalFileStorage.saveCliKey).toString(),
                testSuitesSourceSnapshotUrl = "$sandboxUrlForAgent/download-test-files?userId=${execution.userId}",
                additionalFileNameToUrl = fileToUrls,
                // sandbox doesn't support save-cli overrides for now
                saveCliOverrides = SaveCliOverrides(),
            )
        }

    override fun getNextRunConfig(containerId: String): Mono<AgentRunConfig> = getExecutionAsMonoByContainerId(containerId)
        .filter { !it.initialized }
        .map { execution -> sandboxExecutionRepository.save(execution.apply { initialized = true }) }
        .flatMap { execution ->
            sandboxStorage.list(execution.userId, SandboxStorageKeyType.TEST)
                .map { it.fileName }
                .filter { it.endsWith("save.toml") }
                .collect(Collectors.joining(" "))
                .zipWith(execution.userId.toMono())
        }
        .map { (cliArgs, userId) ->
            AgentRunConfig(
                cliArgs = cliArgs,
                executionDataUploadUrl = "$sandboxUrlForAgent/upload-execution-data",
                debugInfoUploadUrl = "$sandboxUrlForAgent/upload-debug-info?userId=$userId",
            )
        }

    override fun addAgent(executionId: Long, agent: AgentDto): Mono<EmptyResponse> = getExecutionAsMono(executionId)
        .map { execution ->
            val savedAgent = sandboxAgentRepository.save(agent.toEntity())
            sandboxLnkExecutionAgentRepository.save(SandboxLnkExecutionAgent(
                execution = execution,
                agent = savedAgent
            ))
            ResponseEntity.ok().build()
        }

    override fun updateAgentStatus(agentStatus: AgentStatusDto): Mono<EmptyResponse> = blockingToMono {
        sandboxAgentStatusRepository.save(agentStatus.toEntity(this::getAgent))
            .let {
                ResponseEntity.ok().build()
            }
    }

    override fun getReadyForTestingTestExecutions(containerId: String): Mono<TestExecutionList> = Mono.fromCallable {
        // sandbox doesn't have TestExecution at all
        emptyList()
    }

    override fun getExecutionStatus(executionId: Long): Mono<ExecutionStatus> = getExecutionAsMono(executionId)
        .map { it.status }

    override fun updateExecutionStatus(
        executionId: Long,
        executionStatus: ExecutionStatus,
        failReason: String?
    ): Mono<EmptyResponse> = getExecutionAsMono(executionId)
        .map { execution ->
            sandboxExecutionRepository.save(
                execution.apply {
                    this.status = executionStatus
                    this.failReason = failReason
                }
            )
        }
        .thenReturn(ResponseEntity.ok().build())

    override fun getAgentStatusesByExecutionId(executionId: Long): Mono<AgentStatusDtoList> = getExecutionAsMono(executionId)
        .map { execution ->
            sandboxLnkExecutionAgentRepository.findByExecutionId(execution.requiredId())
                .map { it.agent }
                .map { agent ->
                    sandboxAgentStatusRepository.findTopByAgentContainerIdOrderByEndTimeDescIdDesc(agent.containerId)
                        .orNotFound {
                            "AgentStatus not found for agent id=${agent.containerId}"
                        }
                }
                .map {
                    it.toDto()
                }
        }

    override fun markReadyForTestingTestExecutionsOfAgentAsFailed(containerId: String): Mono<EmptyResponse> = Mono.fromCallable {
        // sandbox doesn't have TestExecution
        ResponseEntity.ok().build()
    }

    override fun markAllTestExecutionsOfExecutionAsFailed(executionId: Long): Mono<EmptyResponse> = Mono.fromCallable {
        // sandbox doesn't have TestExecution
        ResponseEntity.ok().build()
    }

    /**
     * @param execution
     * @return a request to run execution
     */
    fun getRunRequest(execution: SandboxExecution): RunExecutionRequest = execution.toRunRequest(
        saveAgentVersion = SAVE_CLOUD_VERSION,
<<<<<<< HEAD
        saveAgentUrl = internalFileStorage.generateUrlToDownload(SandboxInternalFileStorage.saveAgentKey),
=======
        saveAgentUrl = "$sandboxUrlForAgent/download-save-agent",
>>>>>>> 63ca84b4
    )

    private fun getExecution(executionId: Long): SandboxExecution = sandboxExecutionRepository
        .findByIdOrNull(executionId)
        .orNotFound { "No execution with id $executionId" }

    private fun getExecutionAsMono(executionId: Long): Mono<SandboxExecution> = blockingToMono {
        getExecution(executionId)
    }

    private fun getAgent(containerId: String): Agent = sandboxAgentRepository
        .findByContainerId(containerId)
        .orNotFound {
            "No agent with containerId $containerId"
        }

    private fun getExecutionAsMonoByContainerId(containerId: String): Mono<SandboxExecution> = blockingToMono {
        sandboxLnkExecutionAgentRepository.findByAgentId(getAgent(containerId).requiredId())
            .orNotFound {
                "No linked execution to agent with containerId $containerId"
            }
            .execution
    }
}<|MERGE_RESOLUTION|>--- conflicted
+++ resolved
@@ -21,10 +21,7 @@
 import com.saveourtool.save.utils.*
 
 import generated.SAVE_CLOUD_VERSION
-<<<<<<< HEAD
-=======
 import generated.SAVE_CORE_VERSION
->>>>>>> 63ca84b4
 import org.springframework.data.repository.findByIdOrNull
 import org.springframework.http.ResponseEntity
 import org.springframework.stereotype.Component
@@ -160,11 +157,7 @@
      */
     fun getRunRequest(execution: SandboxExecution): RunExecutionRequest = execution.toRunRequest(
         saveAgentVersion = SAVE_CLOUD_VERSION,
-<<<<<<< HEAD
         saveAgentUrl = internalFileStorage.generateUrlToDownload(SandboxInternalFileStorage.saveAgentKey),
-=======
-        saveAgentUrl = "$sandboxUrlForAgent/download-save-agent",
->>>>>>> 63ca84b4
     )
 
     private fun getExecution(executionId: Long): SandboxExecution = sandboxExecutionRepository
