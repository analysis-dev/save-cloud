--- conflicted
+++ resolved
@@ -21,6 +21,7 @@
 import com.saveourtool.save.storage.impl.InternalFileKey
 import com.saveourtool.save.utils.*
 
+import generated.SAVE_CORE_VERSION
 import org.springframework.data.repository.findByIdOrNull
 import org.springframework.http.ResponseEntity
 import org.springframework.stereotype.Component
@@ -57,18 +58,10 @@
                     it.toMap()
                 }
         }
-        .zipWith(
-            internalFileStorage.generateUrlToDownloadNewerOrLatest(InternalFileKey.saveCliKeyName)
-        )
-        .map { (executionAndFileToUrls, saveCliUrl) ->
-            val (execution, fileToUrls) = executionAndFileToUrls
+        .map { (execution, fileToUrls) ->
             AgentInitConfig(
-<<<<<<< HEAD
-                saveCliUrl = saveCliUrl.toString(),
-=======
                 saveCliUrl = internalFileStorage.generateRequiredUrlToDownload(InternalFileKey.saveCliKey(SAVE_CORE_VERSION))
                     .toString(),
->>>>>>> 1b319daa
                 testSuitesSourceSnapshotUrl = "$sandboxUrlForAgent/download-test-files?userId=${execution.userId}",
                 additionalFileNameToUrl = fileToUrls,
                 // sandbox doesn't support save-cli overrides for now
@@ -163,15 +156,9 @@
      * @param execution
      * @return a request to run execution
      */
-<<<<<<< HEAD
-    fun getRunRequest(execution: SandboxExecution): RunExecutionRequest =
-            execution.toRunRequest(internalFileStorage.generateRequiredUrlToDownload(InternalFileKey.saveAgentKey))
-=======
     fun getRunRequest(execution: SandboxExecution): RunExecutionRequest = execution.toRunRequest(
-        saveAgentVersion = SAVE_CLOUD_VERSION,
         saveAgentUrl = internalFileStorage.generateRequiredUrlToDownload(InternalFileKey.saveAgentKey),
     )
->>>>>>> 1b319daa
 
     private fun getExecution(executionId: Long): SandboxExecution = sandboxExecutionRepository
         .findByIdOrNull(executionId)
