package com.saveourtool.save.sandbox.service

import com.saveourtool.save.agent.AgentInitConfig
import com.saveourtool.save.agent.AgentRunConfig
import com.saveourtool.save.agent.SaveCliOverrides
import com.saveourtool.save.entities.*
import com.saveourtool.save.execution.ExecutionStatus
import com.saveourtool.save.orchestrator.service.OrchestratorAgentService
import com.saveourtool.save.orchestrator.service.TestExecutionList
import com.saveourtool.save.request.RunExecutionRequest
import com.saveourtool.save.sandbox.config.ConfigProperties
import com.saveourtool.save.sandbox.entity.SandboxExecution
import com.saveourtool.save.sandbox.entity.SandboxLnkExecutionAgent
import com.saveourtool.save.sandbox.repository.SandboxAgentRepository
import com.saveourtool.save.sandbox.repository.SandboxAgentStatusRepository
import com.saveourtool.save.sandbox.repository.SandboxExecutionRepository
import com.saveourtool.save.sandbox.repository.SandboxLnkExecutionAgentRepository
import com.saveourtool.save.sandbox.storage.SandboxInternalFileStorage
import com.saveourtool.save.sandbox.storage.SandboxStorage
import com.saveourtool.save.sandbox.storage.SandboxStorageKeyType
import com.saveourtool.save.storage.impl.InternalFileKey
import com.saveourtool.save.utils.*

import generated.SAVE_CORE_VERSION
import org.springframework.data.repository.findByIdOrNull
import org.springframework.http.ResponseEntity
import org.springframework.stereotype.Component
import reactor.core.publisher.Mono
import reactor.kotlin.core.publisher.toMono
import reactor.kotlin.core.util.function.component1
import reactor.kotlin.core.util.function.component2
import java.util.stream.Collectors

/**
 * Sandbox implementation for agent service
 */
@Component("SandboxAgentRepositoryForOrchestrator")
@Suppress("LongParameterList")
class SandboxOrchestratorAgentService(
    private val sandboxAgentRepository: SandboxAgentRepository,
    private val sandboxAgentStatusRepository: SandboxAgentStatusRepository,
    private val sandboxLnkExecutionAgentRepository: SandboxLnkExecutionAgentRepository,
    private val sandboxExecutionRepository: SandboxExecutionRepository,
    private val sandboxStorage: SandboxStorage,
    private val internalFileStorage: SandboxInternalFileStorage,
    configProperties: ConfigProperties,
) : OrchestratorAgentService {
    private val sandboxUrlForAgent = "${configProperties.agentSettings.sandboxUrl}/sandbox/internal"

    override fun getInitConfig(containerId: String): Mono<AgentInitConfig> = getExecutionAsMonoByContainerId(containerId)
        .zipWhen { execution ->
            sandboxStorage.list(execution.userId, SandboxStorageKeyType.FILE)
                .map { storageKey ->
                    storageKey.fileName to "$sandboxUrlForAgent/download-file?userId=${storageKey.userId}&fileName=${storageKey.fileName}"
                }
                .collectList()
                .map {
                    it.toMap()
                }
        }
        .map { (execution, fileToUrls) ->
            AgentInitConfig(
                saveCliUrl = internalFileStorage.generateRequiredUrlToDownload(InternalFileKey.saveCliKey(SAVE_CORE_VERSION))
                    .toString(),
                testSuitesSourceSnapshotUrl = "$sandboxUrlForAgent/download-test-files?userId=${execution.userId}",
                additionalFileNameToUrl = fileToUrls,
                // sandbox doesn't support save-cli overrides for now
                saveCliOverrides = SaveCliOverrides(),
            )
        }

    override fun getNextRunConfig(containerId: String): Mono<AgentRunConfig> = getExecutionAsMonoByContainerId(containerId)
        .filter { !it.initialized }
        .map { execution -> sandboxExecutionRepository.save(execution.apply { initialized = true }) }
        .flatMap { execution ->
            sandboxStorage.list(execution.userId, SandboxStorageKeyType.TEST)
                .map { it.fileName }
                .filter { it.endsWith("save.toml") }
                .collect(Collectors.joining(" "))
                .zipWith(execution.userId.toMono())
        }
        .map { (cliArgs, userId) ->
            AgentRunConfig(
                cliArgs = cliArgs,
                executionDataUploadUrl = "$sandboxUrlForAgent/upload-execution-data",
                debugInfoUploadUrl = "$sandboxUrlForAgent/upload-debug-info?userId=$userId",
            )
        }

    override fun addAgent(executionId: Long, agent: AgentDto): Mono<EmptyResponse> = getExecutionAsMono(executionId)
        .map { execution ->
            val savedAgent = sandboxAgentRepository.save(agent.toEntity())
            sandboxLnkExecutionAgentRepository.save(SandboxLnkExecutionAgent(
                execution = execution,
                agent = savedAgent
            ))
            ResponseEntity.ok().build()
        }

    override fun updateAgentStatus(agentStatus: AgentStatusDto): Mono<EmptyResponse> = blockingToMono {
        sandboxAgentStatusRepository.save(agentStatus.toEntity(this::getAgent))
            .let {
                ResponseEntity.ok().build()
            }
    }

    override fun getReadyForTestingTestExecutions(containerId: String): Mono<TestExecutionList> = Mono.fromCallable {
        // sandbox doesn't have TestExecution at all
        emptyList()
    }

    override fun getExecutionStatus(executionId: Long): Mono<ExecutionStatus> = getExecutionAsMono(executionId)
        .map { it.status }

    override fun updateExecutionStatus(
        executionId: Long,
        executionStatus: ExecutionStatus,
        failReason: String?
    ): Mono<EmptyResponse> = getExecutionAsMono(executionId)
        .map { execution ->
            sandboxExecutionRepository.save(
                execution.apply {
                    this.status = executionStatus
                    this.failReason = failReason
                }
            )
        }
        .thenReturn(ResponseEntity.ok().build())

    override fun getAgentStatusesByExecutionId(executionId: Long): Mono<AgentStatusDtoList> = getExecutionAsMono(executionId)
        .map { execution ->
            sandboxLnkExecutionAgentRepository.findByExecutionId(execution.requiredId())
                .map { it.agent }
                .map { agent ->
                    sandboxAgentStatusRepository.findTopByAgentContainerIdOrderByEndTimeDescIdDesc(agent.containerId)
                        .orNotFound {
                            "AgentStatus not found for agent id=${agent.containerId}"
                        }
                }
                .map {
                    it.toDto()
                }
        }

    override fun markReadyForTestingTestExecutionsOfAgentAsFailed(containerId: String): Mono<EmptyResponse> = Mono.fromCallable {
        // sandbox doesn't have TestExecution
        ResponseEntity.ok().build()
    }

    override fun markAllTestExecutionsOfExecutionAsFailed(executionId: Long): Mono<EmptyResponse> = Mono.fromCallable {
        // sandbox doesn't have TestExecution
        ResponseEntity.ok().build()
    }

    /**
     * @param execution
     * @return a request to run execution
     */
    fun getRunRequest(execution: SandboxExecution): RunExecutionRequest = execution.toRunRequest(
<<<<<<< HEAD
        saveAgentUrl = internalFileStorage.usingPreSignedUrl { generateUrlToDownload(InternalFileKey.saveAgentKey) }
            .orNotFound {
                "Not found save-agent with version $SAVE_CORE_VERSION"
            },
=======
        saveAgentVersion = SAVE_CLOUD_VERSION,
        saveAgentUrl = internalFileStorage.generateRequiredUrlToDownload(InternalFileKey.saveAgentKey),
>>>>>>> 4f8d05f7
    )

    private fun getExecution(executionId: Long): SandboxExecution = sandboxExecutionRepository
        .findByIdOrNull(executionId)
        .orNotFound { "No execution with id $executionId" }

    private fun getExecutionAsMono(executionId: Long): Mono<SandboxExecution> = blockingToMono {
        getExecution(executionId)
    }

    private fun getAgent(containerId: String): Agent = sandboxAgentRepository
        .findByContainerId(containerId)
        .orNotFound {
            "No agent with containerId $containerId"
        }

    private fun getExecutionAsMonoByContainerId(containerId: String): Mono<SandboxExecution> = blockingToMono {
        sandboxLnkExecutionAgentRepository.findByAgentId(getAgent(containerId).requiredId())
            .orNotFound {
                "No linked execution to agent with containerId $containerId"
            }
            .execution
    }
}<|MERGE_RESOLUTION|>--- conflicted
+++ resolved
@@ -157,15 +157,7 @@
      * @return a request to run execution
      */
     fun getRunRequest(execution: SandboxExecution): RunExecutionRequest = execution.toRunRequest(
-<<<<<<< HEAD
-        saveAgentUrl = internalFileStorage.usingPreSignedUrl { generateUrlToDownload(InternalFileKey.saveAgentKey) }
-            .orNotFound {
-                "Not found save-agent with version $SAVE_CORE_VERSION"
-            },
-=======
-        saveAgentVersion = SAVE_CLOUD_VERSION,
         saveAgentUrl = internalFileStorage.generateRequiredUrlToDownload(InternalFileKey.saveAgentKey),
->>>>>>> 4f8d05f7
     )
 
     private fun getExecution(executionId: Long): SandboxExecution = sandboxExecutionRepository
