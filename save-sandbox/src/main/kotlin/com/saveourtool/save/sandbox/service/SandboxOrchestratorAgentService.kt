package com.saveourtool.save.sandbox.service

import com.saveourtool.save.agent.AgentInitConfig
import com.saveourtool.save.agent.AgentRunConfig
import com.saveourtool.save.agent.SaveCliOverrides
import com.saveourtool.save.entities.*
import com.saveourtool.save.execution.ExecutionStatus
import com.saveourtool.save.orchestrator.service.OrchestratorAgentService
import com.saveourtool.save.orchestrator.service.TestExecutionList
import com.saveourtool.save.request.RunExecutionRequest
import com.saveourtool.save.sandbox.config.ConfigProperties
import com.saveourtool.save.sandbox.entity.SandboxExecution
import com.saveourtool.save.sandbox.entity.SandboxLnkExecutionAgent
import com.saveourtool.save.sandbox.repository.SandboxAgentRepository
import com.saveourtool.save.sandbox.repository.SandboxAgentStatusRepository
import com.saveourtool.save.sandbox.repository.SandboxExecutionRepository
import com.saveourtool.save.sandbox.repository.SandboxLnkExecutionAgentRepository
import com.saveourtool.save.sandbox.storage.SandboxStorage
import com.saveourtool.save.sandbox.storage.SandboxStorageKeyType
import com.saveourtool.save.utils.*

import generated.SAVE_CORE_VERSION
import org.springframework.data.repository.findByIdOrNull
import org.springframework.http.ResponseEntity
import org.springframework.stereotype.Component
import reactor.core.publisher.Mono
import reactor.kotlin.core.publisher.toMono
import reactor.kotlin.core.util.function.component1
import reactor.kotlin.core.util.function.component2
import java.util.stream.Collectors

/**
 * Sandbox implementation for agent service
 */
@Component("SandboxAgentRepositoryForOrchestrator")
class SandboxOrchestratorAgentService(
    private val sandboxAgentRepository: SandboxAgentRepository,
    private val sandboxAgentStatusRepository: SandboxAgentStatusRepository,
    private val sandboxLnkExecutionAgentRepository: SandboxLnkExecutionAgentRepository,
    private val sandboxExecutionRepository: SandboxExecutionRepository,
    private val sandboxStorage: SandboxStorage,
    configProperties: ConfigProperties,
) : OrchestratorAgentService {
    private val sandboxUrlForAgent = "${configProperties.agentSettings.sandboxUrl}/sandbox/internal"

    override fun getInitConfig(containerId: String): Mono<AgentInitConfig> = getExecutionAsMonoByContainerId(containerId)
        .zipWhen { execution ->
            sandboxStorage.list(execution.userId, SandboxStorageKeyType.FILE)
                .map { storageKey ->
                    storageKey.fileName to "$sandboxUrlForAgent/download-file?userId=${storageKey.userId}&fileName=${storageKey.fileName}"
                }
                .collectList()
                .map {
                    it.toMap()
                }
        }
        .map { (execution, fileToUrls) ->
            AgentInitConfig(
                saveCliUrl = "$sandboxUrlForAgent/download-save-cli?version=$SAVE_CORE_VERSION",
                testSuitesSourceSnapshotUrl = "$sandboxUrlForAgent/download-test-files?userId=${execution.userId}",
                additionalFileNameToUrl = fileToUrls,
                // sandbox doesn't support save-cli overrides for now
                saveCliOverrides = SaveCliOverrides(),
            )
        }

    override fun getNextRunConfig(containerId: String): Mono<AgentRunConfig> = getExecutionAsMonoByContainerId(containerId)
        .filter { !it.initialized }
        .map { execution -> sandboxExecutionRepository.save(execution.apply { initialized = true }) }
        .flatMap { execution ->
            sandboxStorage.list(execution.userId, SandboxStorageKeyType.TEST)
                .map { it.fileName }
                .filter { it.endsWith("save.toml") }
                .collect(Collectors.joining(" "))
                .zipWith(execution.userId.toMono())
        }
        .map { (cliArgs, userId) ->
            AgentRunConfig(
                cliArgs = cliArgs,
                executionDataUploadUrl = "$sandboxUrlForAgent/upload-execution-data",
                debugInfoUploadUrl = "$sandboxUrlForAgent/upload-debug-info?userId=$userId",
            )
        }

    override fun addAgent(executionId: Long, agent: AgentDto): Mono<EmptyResponse> = getExecutionAsMono(executionId)
        .map { execution ->
            val savedAgent = sandboxAgentRepository.save(agent.toEntity())
            sandboxLnkExecutionAgentRepository.save(SandboxLnkExecutionAgent(
                execution = execution,
                agent = savedAgent
            ))
            ResponseEntity.ok().build()
        }

    override fun updateAgentStatus(agentStatus: AgentStatusDto): Mono<EmptyResponse> = blockingToMono {
        sandboxAgentStatusRepository.save(agentStatus.toEntity(this::getAgent))
            .let {
                ResponseEntity.ok().build()
            }
    }

    override fun getReadyForTestingTestExecutions(containerId: String): Mono<TestExecutionList> = Mono.fromCallable {
        // sandbox doesn't have TestExecution at all
        emptyList()
    }

    override fun getAgentsStatuses(containerIds: List<String>): Mono<AgentStatusDtoList> = blockingToMono {
        containerIds
            .mapNotNull { sandboxAgentStatusRepository.findTopByAgentContainerIdOrderByEndTimeDescIdDesc(it) }
            .map { it.toDto() }
    }

    override fun getExecutionStatus(executionId: Long): Mono<ExecutionStatus> = getExecutionAsMono(executionId)
        .map { it.status }

    override fun updateExecutionStatus(
        executionId: Long,
        executionStatus: ExecutionStatus,
        failReason: String?
    ): Mono<EmptyResponse> = getExecutionAsMono(executionId)
        .map { execution ->
            sandboxExecutionRepository.save(
                execution.apply {
                    this.status = executionStatus
                    this.failReason = failReason
                }
            )
        }
        .thenReturn(ResponseEntity.ok().build())

    override fun getAgentStatusesByExecutionId(executionId: Long): Mono<AgentStatusDtoList> = getExecutionAsMono(executionId)
        .map { execution ->
            sandboxLnkExecutionAgentRepository.findByExecutionId(execution.requiredId())
                .map { it.agent }
                .map { agent ->
                    sandboxAgentStatusRepository.findTopByAgentContainerIdOrderByEndTimeDescIdDesc(agent.containerId)
                        .orNotFound {
                            "AgentStatus not found for agent id=${agent.containerId}"
                        }
                }
                .map {
                    it.toDto()
                }
        }

<<<<<<< HEAD
    override fun markTestExecutionsOfAgentsAsFailed(executionId: Long, onlyReadyForTesting: Boolean): Mono<EmptyResponse> = Mono.fromCallable {
=======
    override fun markReadyForTestingTestExecutionsOfAgentAsFailed(containerId: String): Mono<EmptyResponse> = Mono.fromCallable {
        // sandbox doesn't have TestExecution
        ResponseEntity.ok().build()
    }

    override fun markAllTestExecutionsOfExecutionAsFailed(executionId: Long): Mono<EmptyResponse> = Mono.fromCallable {
>>>>>>> 3ee8bc58
        // sandbox doesn't have TestExecution
        ResponseEntity.ok().build()
    }

    /**
     * @param execution
     * @return a request to run execution
     */
    fun getRunRequest(execution: SandboxExecution): RunExecutionRequest = execution.toRunRequest(
        saveAgentVersion = SAVE_CORE_VERSION,
        saveAgentUrl = "$sandboxUrlForAgent/download-save-agent",
    )

    private fun getExecution(executionId: Long): SandboxExecution = sandboxExecutionRepository
        .findByIdOrNull(executionId)
        .orNotFound { "No execution with id $executionId" }

    private fun getExecutionAsMono(executionId: Long): Mono<SandboxExecution> = blockingToMono {
        getExecution(executionId)
    }

    private fun getAgent(containerId: String): Agent = sandboxAgentRepository
        .findByContainerId(containerId)
        .orNotFound {
            "No agent with containerId $containerId"
        }

    private fun getExecutionAsMonoByContainerId(containerId: String): Mono<SandboxExecution> = blockingToMono {
        sandboxLnkExecutionAgentRepository.findByAgentId(getAgent(containerId).requiredId())
            .orNotFound {
                "No linked execution to agent with containerId $containerId"
            }
            .execution
    }
}<|MERGE_RESOLUTION|>--- conflicted
+++ resolved
@@ -143,16 +143,12 @@
                 }
         }
 
-<<<<<<< HEAD
-    override fun markTestExecutionsOfAgentsAsFailed(executionId: Long, onlyReadyForTesting: Boolean): Mono<EmptyResponse> = Mono.fromCallable {
-=======
     override fun markReadyForTestingTestExecutionsOfAgentAsFailed(containerId: String): Mono<EmptyResponse> = Mono.fromCallable {
         // sandbox doesn't have TestExecution
         ResponseEntity.ok().build()
     }
 
     override fun markAllTestExecutionsOfExecutionAsFailed(executionId: Long): Mono<EmptyResponse> = Mono.fromCallable {
->>>>>>> 3ee8bc58
         // sandbox doesn't have TestExecution
         ResponseEntity.ok().build()
     }
