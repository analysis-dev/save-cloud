--- conflicted
+++ resolved
@@ -125,20 +125,7 @@
         }
         .thenReturn(ResponseEntity.ok().build())
 
-<<<<<<< HEAD
-    override fun getAgentStatusesByExecutionId(executionId: Long): Mono<AgentStatusesForExecution> = getExecutionAsMono(executionId)
-        .mapToAgentStatuses()
-
-    override fun getAgentStatusesForSameExecution(containerId: String): Mono<AgentStatusesForExecution> = getExecutionAsMonoByContainerId(containerId)
-        .mapToAgentStatuses()
-
-    /**
-     * @return [AgentStatusesForExecution] which is calculated from [SandboxExecution]
-     */
-    fun Mono<SandboxExecution>.mapToAgentStatuses(): Mono<AgentStatusesForExecution> = this
-=======
     override fun getAgentStatusesByExecutionId(executionId: Long): Mono<AgentStatusDtoList> = getExecutionAsMono(executionId)
->>>>>>> 825a4d52
         .map { execution ->
             sandboxLnkExecutionAgentRepository.findByExecutionId(execution.requiredId())
                 .map { it.agent }
