--- conflicted
+++ resolved
@@ -25,7 +25,6 @@
     val (_, setMockState) = useState<Response?>(null)
     val (_, setRedirectToFallbackView) = useState(false)
     val (_, setLoadingCounter) = useState(0)
-<<<<<<< HEAD
     RouterProvider {
         createMemoryRouter(
             arrayOf(
@@ -34,19 +33,12 @@
                     element = FC {
                         requestStatusContext.Provider {
                             value = RequestStatusContext(setMockState, setRedirectToFallbackView, setLoadingCounter)
-                            +children
+                            +props.children
                         }
                     }.create()
                 }
             )
         )
-=======
-    MemoryRouter {
-        requestStatusContext.Provider {
-            value = RequestStatusContext(setMockState, setRedirectToFallbackView, setLoadingCounter)
-            +props.children
-        }
->>>>>>> f0e74c5e
     }
 }
 
