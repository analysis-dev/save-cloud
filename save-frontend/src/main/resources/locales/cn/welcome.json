{
  "Sign in with": "登录方式",
  "Don't have an account?": "没有账户?",
  "with limited functionality": "部分功能使用受限",
  "Continue": "继续使用",
  "Notifications": "通知",
  "Total number of submitted vulnerabilities": "公开漏洞总数",
  "Vulnerability database": "漏洞库",
  "Propose vulnerability": "报告漏洞",
  "Top rating": "贡献排名",
  "What is vulnerability?": "什么是漏洞",
  "Why is this archive needed?": "为什么漏洞库如此重要",
  "Useful links": "有用的链接",
  "Vulnerability is a weakness or flaw in a system, network, software, or hardware.": "漏洞是系统、网络、软件或硬件中的弱点或缺陷，未经授权的个人或恶意软件可以利用这些弱点或缺陷来获得未经授权的访问、中断操作或窃取敏感信息。漏洞可能是由编程错误、配置错误、过时的软件或设计缺陷引起的。",
<<<<<<< HEAD
  "Archive importance": "本服务可视为1-day漏洞的存储库，可用于公布和审核1-day漏洞。它具有聚合数据库，允许安全专业人员过滤和搜索漏洞。除此之外，我们的平台还提供 API，支持自动化服务使用自动化代码分析工具来披露、上传甚至下载漏洞。此外，我们还为 OSV 架构引入了特定的 COSV 扩展。该扩展向后兼容，并提供对于漏洞识别和修复至关重要的详细信息。本标准由中国计算机学会主导。",
  "Links": "* [OSV Schema](https://ossf.github.io/osv-schema/) - 提供人类可读和机器可解释的数据格式。\n\n * [COSV Schema 1.0](https://mp.weixin.qq.com/s/1aJT1X09SVQeNzL8eHWT0Q) - 增强开源漏洞描述，\n 促进供应链安全和效率的标准化数据格式。\n\n * [cosv4k](https://github.com/saveourtool/cosv4k) - 用于 COSV Schema 的序列化和反序列化的 Kotlin 和 Java 模型。",
=======
  "Archive importance": "This service operates as a centralized repository, crucial for proposing, and reviewing day-one vulnerabilities. It features an aggregated database that allows security professionals to filter and search for vulnerabilities. Beyond this, our platform provides an API, enabling automated services to disclose, upload, and even download vulnerabilities using automated code analysis tools. Additionally, we introduce a specific Cosv extension to the osv schema. This extension is backward-compatible and offers detailed information vital for vulnerability identification and mitigation. This standard is driven by the China Computer Federation.",
  "OSV Schema": "提供人类可读和机器可解释的数据格式。\n\n",
  "COSV Schema": "增强开源漏洞描述,\n 促进供应链安全和效率的标准化数据格式。\n\n",
  "cosv4k": "用于 COSV Schema 的序列化和反序列化的 Kotlin 和 Java 模型。",
>>>>>>> acd17698
  "Go to main page": "回到主页",
  "Welcome": "欢迎",
  "Contests": "竞赛",
  "List of Projects": "项目列表",
  "Benchmarks Archive": "基准档案",
  "Create new organization": "创建新组织",
  "Manage organizations": "管理组织",
  "New project in organization": "在当前组织下新建项目"
}<|MERGE_RESOLUTION|>--- conflicted
+++ resolved
@@ -12,15 +12,10 @@
   "Why is this archive needed?": "为什么漏洞库如此重要",
   "Useful links": "有用的链接",
   "Vulnerability is a weakness or flaw in a system, network, software, or hardware.": "漏洞是系统、网络、软件或硬件中的弱点或缺陷，未经授权的个人或恶意软件可以利用这些弱点或缺陷来获得未经授权的访问、中断操作或窃取敏感信息。漏洞可能是由编程错误、配置错误、过时的软件或设计缺陷引起的。",
-<<<<<<< HEAD
   "Archive importance": "本服务可视为1-day漏洞的存储库，可用于公布和审核1-day漏洞。它具有聚合数据库，允许安全专业人员过滤和搜索漏洞。除此之外，我们的平台还提供 API，支持自动化服务使用自动化代码分析工具来披露、上传甚至下载漏洞。此外，我们还为 OSV 架构引入了特定的 COSV 扩展。该扩展向后兼容，并提供对于漏洞识别和修复至关重要的详细信息。本标准由中国计算机学会主导。",
-  "Links": "* [OSV Schema](https://ossf.github.io/osv-schema/) - 提供人类可读和机器可解释的数据格式。\n\n * [COSV Schema 1.0](https://mp.weixin.qq.com/s/1aJT1X09SVQeNzL8eHWT0Q) - 增强开源漏洞描述，\n 促进供应链安全和效率的标准化数据格式。\n\n * [cosv4k](https://github.com/saveourtool/cosv4k) - 用于 COSV Schema 的序列化和反序列化的 Kotlin 和 Java 模型。",
-=======
-  "Archive importance": "This service operates as a centralized repository, crucial for proposing, and reviewing day-one vulnerabilities. It features an aggregated database that allows security professionals to filter and search for vulnerabilities. Beyond this, our platform provides an API, enabling automated services to disclose, upload, and even download vulnerabilities using automated code analysis tools. Additionally, we introduce a specific Cosv extension to the osv schema. This extension is backward-compatible and offers detailed information vital for vulnerability identification and mitigation. This standard is driven by the China Computer Federation.",
   "OSV Schema": "提供人类可读和机器可解释的数据格式。\n\n",
   "COSV Schema": "增强开源漏洞描述,\n 促进供应链安全和效率的标准化数据格式。\n\n",
   "cosv4k": "用于 COSV Schema 的序列化和反序列化的 Kotlin 和 Java 模型。",
->>>>>>> acd17698
   "Go to main page": "回到主页",
   "Welcome": "欢迎",
   "Contests": "竞赛",
