--- conflicted
+++ resolved
@@ -138,11 +138,7 @@
                 gitConnectionCheckingStatus = GitConnectionStatusEnum.VALIDATING
             }
             val responseFromCreationProject =
-<<<<<<< HEAD
-                    get("${apiUrl}/check-git-connectivity-adaptor$urlArguments", headers)
-=======
                     get("$apiUrl/check-git-connectivity-adaptor$urlArguments", headers)
->>>>>>> 2c287432
 
             if (responseFromCreationProject.ok) {
                 if (responseFromCreationProject.text().await().toBoolean()) {
