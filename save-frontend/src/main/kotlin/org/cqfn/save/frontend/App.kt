/**
 * Main entrypoint for SAVE frontend
 */

package org.cqfn.save.frontend

import org.cqfn.save.frontend.components.Footer
import org.cqfn.save.frontend.components.TopBar
import org.cqfn.save.frontend.components.basic.scrollToTopButton
import org.cqfn.save.frontend.components.views.CollectionView
import org.cqfn.save.frontend.components.views.ExecutionProps
import org.cqfn.save.frontend.components.views.ExecutionView
import org.cqfn.save.frontend.components.views.FallbackView
import org.cqfn.save.frontend.components.views.HistoryView
import org.cqfn.save.frontend.components.views.ProjectExecutionRouteProps
import org.cqfn.save.frontend.components.views.ProjectView
import org.cqfn.save.frontend.components.views.toExecutionRequest
import org.cqfn.save.frontend.components.views.toProject
import org.cqfn.save.frontend.externals.modal.ReactModal

import org.w3c.dom.HTMLElement
import react.RBuilder
import react.RComponent
import react.RProps
import react.RState
import react.child
import react.dom.div
import react.dom.render
import react.router.dom.hashRouter
import react.router.dom.route
import react.router.dom.switch

import kotlinx.browser.document
import kotlinx.html.id

/**
 * Top-level state of the whole App
 */
external interface AppState : RState {
    /**
     * Currently logged in user or null
     */
    var userName: String?
}

/**
 * MAin component for the whole App
 */
class App : RComponent<RProps, AppState>() {
    init {
        state.userName = "User Name"
    }

    @Suppress("EMPTY_BLOCK_STRUCTURE_ERROR", "TOO_LONG_FUNCTION")
    override fun RBuilder.render() {
        hashRouter {
            div("d-flex flex-column") {
                attrs.id = "content-wrapper"
                route<RProps>("*") { routeResultProps ->
                    // needs to be wrapped in `route` to have access to pathname; we place it outside of `switch` to render always and unconditionally
                    child(TopBar::class) {
                        attrs {
                            pathname = routeResultProps.location.pathname
                            userName = state.userName
                        }
                    }
                }
                div("container-fluid") {
                    switch {
                        route("/", exact = true, component = CollectionView::class)
<<<<<<< HEAD
                        route<ProjectRouteProps>("/:owner/:name", exact = true) { routeResultProps ->
=======
                        route<ProjectExecutionRouteProps>("/:type/:owner/:name", exact = true) { routeResultProps ->
>>>>>>> 2535210d
                            child(ProjectView::class) {
                                attrs.executionRequest = routeResultProps.match.params.toExecutionRequest()
                                attrs.url = routeResultProps.match.params.url
                            }
                        }
<<<<<<< HEAD
                        route<ProjectRouteProps>("/:owner/:name/history", exact = true) { routeResultProps ->
=======
                        route<ProjectExecutionRouteProps>("/:type/:owner/:name/history", exact = true) { routeResultProps ->
>>>>>>> 2535210d
                            child(HistoryView::class) {
                                attrs.project = routeResultProps.match.params.toProject()
                            }
                        }
                        route<ExecutionProps>("/:owner/:name/history/:executionId") { props ->
                            // executionId might be `latest`
                            child(ExecutionView::class) {
                                attrs.executionId = props.match.params.executionId
                            }
                        }
                        route("*", component = FallbackView::class)
                    }
                }
                child(Footer::class) {}
            }
        }
        child(scrollToTopButton()) {}
    }
}

@Suppress("EMPTY_BLOCK_STRUCTURE_ERROR")
fun main() {
    kotlinext.js.require("../scss/save-frontend.scss")  // this is needed for webpack to include resource
    kotlinext.js.require("bootstrap")  // this is needed for webpack to include bootstrap
    ReactModal.setAppElement(document.getElementById("wrapper") as HTMLElement)  // required for accessibility in react-modal

    render(document.getElementById("wrapper")) {
        child(App::class) {}
    }
}<|MERGE_RESOLUTION|>--- conflicted
+++ resolved
@@ -68,26 +68,18 @@
                 div("container-fluid") {
                     switch {
                         route("/", exact = true, component = CollectionView::class)
-<<<<<<< HEAD
-                        route<ProjectRouteProps>("/:owner/:name", exact = true) { routeResultProps ->
-=======
                         route<ProjectExecutionRouteProps>("/:type/:owner/:name", exact = true) { routeResultProps ->
->>>>>>> 2535210d
                             child(ProjectView::class) {
                                 attrs.executionRequest = routeResultProps.match.params.toExecutionRequest()
                                 attrs.url = routeResultProps.match.params.url
                             }
                         }
-<<<<<<< HEAD
-                        route<ProjectRouteProps>("/:owner/:name/history", exact = true) { routeResultProps ->
-=======
                         route<ProjectExecutionRouteProps>("/:type/:owner/:name/history", exact = true) { routeResultProps ->
->>>>>>> 2535210d
                             child(HistoryView::class) {
                                 attrs.project = routeResultProps.match.params.toProject()
                             }
                         }
-                        route<ExecutionProps>("/:owner/:name/history/:executionId") { props ->
+                        route<ExecutionProps>("/:type/:owner/:name/history/:executionId") { props ->
                             // executionId might be `latest`
                             child(ExecutionView::class) {
                                 attrs.executionId = props.match.params.executionId
