--- conflicted
+++ resolved
@@ -29,13 +29,10 @@
 import org.cqfn.save.frontend.externals.fontawesome.fas
 import org.cqfn.save.frontend.externals.fontawesome.library
 import org.cqfn.save.frontend.externals.modal.ReactModal
-<<<<<<< HEAD
-import org.cqfn.save.frontend.utils.withRouter
-=======
 import org.cqfn.save.frontend.utils.decodeFromJsonString
 import org.cqfn.save.frontend.utils.get
+import org.cqfn.save.frontend.utils.withRouter
 import org.cqfn.save.info.UserInfo
->>>>>>> f97b4aaf
 
 import org.w3c.dom.HTMLElement
 import org.w3c.dom.url.URLSearchParams
@@ -43,11 +40,8 @@
 import react.*
 import react.dom.div
 import react.dom.render
-<<<<<<< HEAD
 import react.router.Route
 import react.router.Routes
-=======
->>>>>>> f97b4aaf
 import react.router.dom.HashRouter
 
 import kotlinx.browser.document
@@ -105,20 +99,11 @@
                     Routes {
                         Route {
                             attrs {
-<<<<<<< HEAD
                                 path = "/"
                                 element = buildElement {
-                                    child(WelcomeView::class) {}
-=======
-                                path = arrayOf("/")
-                                exact = true
-                                render = { routeResultProps ->
-                                    buildElement {
-                                        child(WelcomeView::class) {
-                                            attrs.userInfo = state.userInfo
-                                        }
+                                    child(WelcomeView::class) {
+                                        attrs.userInfo = state.userInfo
                                     }
->>>>>>> f97b4aaf
                                 }
                             }
                         }
