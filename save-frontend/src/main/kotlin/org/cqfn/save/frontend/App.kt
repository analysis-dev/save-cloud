/**
 * Main entrypoint for SAVE frontend
 */

package org.cqfn.save.frontend

import org.cqfn.save.domain.TestResultStatus
import org.cqfn.save.frontend.components.Footer
import org.cqfn.save.frontend.components.basic.scrollToTopButton
import org.cqfn.save.frontend.components.topBar
<<<<<<< HEAD
=======
import org.cqfn.save.frontend.components.views.*
import org.cqfn.save.frontend.externals.fontawesome.*
>>>>>>> c8950cf5
import org.cqfn.save.frontend.externals.modal.ReactModal
import org.cqfn.save.frontend.utils.get
import org.cqfn.save.frontend.utils.withRouter
import org.cqfn.save.info.UserInfo

import org.w3c.dom.HTMLElement
import org.w3c.dom.url.URLSearchParams
import org.w3c.fetch.Headers
import react.*
import react.dom.div
import react.dom.render
import react.router.Route
import react.router.Routes
import react.router.dom.HashRouter

import kotlinx.browser.document
import kotlinx.browser.window
import kotlinx.coroutines.GlobalScope
import kotlinx.coroutines.await
import kotlinx.coroutines.launch
import kotlinx.html.id
import kotlinx.serialization.decodeFromString
import kotlinx.serialization.json.Json
import org.cqfn.save.frontend.components.views.*
import org.cqfn.save.frontend.externals.fontawesome.*

/**
 * Top-level state of the whole App
 */
external interface AppState : State {
    /**
     * Currently logged in user or null
     */
    var userInfo: UserInfo?
}

/**
 * Main component for the whole App
 */
@JsExport
@OptIn(ExperimentalJsExport::class)
class App : RComponent<PropsWithChildren, AppState>() {
    init {
        state.userInfo = null
    }

    private fun getUser() {
        GlobalScope.launch {
            val headers = Headers().also { it.set("Accept", "application/json") }
            val userInfoNew: UserInfo? = get("${window.location.origin}/sec/user", headers).run {
                val responseText = text().await()
                if (!ok || responseText == "null") null else Json.decodeFromString(responseText)
            }
            userInfoNew?.let {
                setState {
                    userInfo = userInfoNew
                }
            }
        }
    }

    override fun componentDidMount() {
        getUser()
    }

    @Suppress("EMPTY_BLOCK_STRUCTURE_ERROR", "TOO_LONG_FUNCTION", "LongMethod")
    override fun RBuilder.render() {
        HashRouter {
            div("d-flex flex-column") {
                attrs.id = "content-wrapper"
                child(topBar()) {
                    attrs {
                        userInfo = state.userInfo
                    }
                }

                div("container-fluid") {
                    Routes {
                        Route {
                            attrs {
                                path = "/"
                                element = buildElement {
                                    child(WelcomeView::class) {
                                        attrs.userInfo = state.userInfo
                                    }
                                }
                            }
                        }

                        Route {
                            attrs {
                                path = "/awesome-benchmarks"
                                element = buildElement {
                                    child(AwesomeBenchmarksView::class) {}
                                }
                            }
                        }

                        Route {
                            attrs {
                                path = "/creation"
                                element = buildElement {
                                    child(CreationView::class) {}
                                }
                            }
                        }

                        Route {
                            attrs {
                                path = "/projects"
                                element = buildElement {
                                    child(CollectionView::class) {}
                                }
                            }
                        }

                        Route {
                            attrs {
                                path = "/:owner/:name"
                                element = buildElement {
                                    child(withRouter { _, params ->
                                        child(ProjectView::class) {
                                            attrs.name = params["name"]!!
                                            attrs.owner = params["owner"]!!
                                        }
                                    })
                                }
                            }
                        }

                        Route {
                            attrs {
                                path = "/:owner/:name/history"
                                element = buildElement {
                                    child(withRouter { _, params ->
                                        child(HistoryView::class) {
                                            attrs.name = params["name"]!!
                                            attrs.owner = params["owner"]!!
                                        }
                                    })
                                }
                            }
                        }

                        Route {
                            attrs {
                                path = "/:owner/:name/history/execution/:executionId"
                                element = buildElement {
                                    child(withRouter { location, params ->
                                        child(ExecutionView::class) {
                                            attrs.executionId = params["executionId"]!!
                                            attrs.status = URLSearchParams(location.search).get("status")?.let(
                                                TestResultStatus::valueOf
                                            )
                                        }
                                    })
                                }
                            }
                        }

                        Route {
                            attrs {
                                path = "/:owner/:name/history/execution/:executionId/details/:testSuiteName/:pluginName/:testFilePath/*"
                                element = buildElement {
                                    child(testExecutionDetailsView()) {}
                                }
                            }
                        }

                        Route {
                            attrs {
                                path = "*"
                                element = buildElement {
                                    child(FallbackView::class) {}
                                }
                            }
                        }
                    }
                }
                child(Footer::class) {}
            }
        }
        child(scrollToTopButton()) {}
    }
}

@Suppress("EMPTY_BLOCK_STRUCTURE_ERROR")
fun main() {
    kotlinext.js.require("../scss/save-frontend.scss")  // this is needed for webpack to include resource
    kotlinext.js.require("bootstrap")  // this is needed for webpack to include bootstrap
    library.add(
        fas, faUser, faCogs, faSignOutAlt, faAngleUp, faCheck, faExclamationTriangle, faTimesCircle, faQuestionCircle,
        faUpload, faFile, faCheckCircle
    )
    ReactModal.setAppElement(document.getElementById("wrapper") as HTMLElement)  // required for accessibility in react-modal

    render(document.getElementById("wrapper") as HTMLElement) {
        child(App::class) {}
    }
}

<|MERGE_RESOLUTION|>--- conflicted
+++ resolved
@@ -8,12 +8,10 @@
 import org.cqfn.save.frontend.components.Footer
 import org.cqfn.save.frontend.components.basic.scrollToTopButton
 import org.cqfn.save.frontend.components.topBar
-<<<<<<< HEAD
-=======
 import org.cqfn.save.frontend.components.views.*
 import org.cqfn.save.frontend.externals.fontawesome.*
->>>>>>> c8950cf5
 import org.cqfn.save.frontend.externals.modal.ReactModal
+import org.cqfn.save.frontend.utils.decodeFromJsonString
 import org.cqfn.save.frontend.utils.get
 import org.cqfn.save.frontend.utils.withRouter
 import org.cqfn.save.info.UserInfo
@@ -31,13 +29,8 @@
 import kotlinx.browser.document
 import kotlinx.browser.window
 import kotlinx.coroutines.GlobalScope
-import kotlinx.coroutines.await
 import kotlinx.coroutines.launch
 import kotlinx.html.id
-import kotlinx.serialization.decodeFromString
-import kotlinx.serialization.json.Json
-import org.cqfn.save.frontend.components.views.*
-import org.cqfn.save.frontend.externals.fontawesome.*
 
 /**
  * Top-level state of the whole App
@@ -63,8 +56,7 @@
         GlobalScope.launch {
             val headers = Headers().also { it.set("Accept", "application/json") }
             val userInfoNew: UserInfo? = get("${window.location.origin}/sec/user", headers).run {
-                val responseText = text().await()
-                if (!ok || responseText == "null") null else Json.decodeFromString(responseText)
+                if (ok) decodeFromJsonString() else null
             }
             userInfoNew?.let {
                 setState {
@@ -212,5 +204,4 @@
     render(document.getElementById("wrapper") as HTMLElement) {
         child(App::class) {}
     }
-}
-
+}