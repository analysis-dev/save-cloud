--- conflicted
+++ resolved
@@ -150,7 +150,6 @@
                                 }
                             }
 
-<<<<<<< HEAD
                         Route {
                             attrs {
                                 path = "/createOrganization"
@@ -165,14 +164,6 @@
                                 path = "/projects"
                                 element = buildElement {
                                     child(CollectionView::class) {}
-=======
-                            Route {
-                                attrs {
-                                    path = "/projects"
-                                    element = buildElement {
-                                        child(CollectionView::class) {}
-                                    }
->>>>>>> 6155c082
                                 }
                             }
 
