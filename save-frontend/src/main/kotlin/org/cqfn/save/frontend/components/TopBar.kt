--- conflicted
+++ resolved
@@ -74,29 +74,9 @@
                         attrs.classes = setOf("text-light")
                         +"SAVE"
                     }
-<<<<<<< HEAD
-                    props.location.pathname
-                        .substringBeforeLast("?")
-                        .split("/")
-                        .filterNot { it.isBlank() }
-                        .apply {
-                            foldIndexed("#") { index: Int, acc: String, pathPart: String ->
-                                val currentLink = "$acc/$pathPart"
-                                li("breadcrumb-item") {
-                                    attrs["aria-current"] = "page"
-                                    if (index == size - 1) {
-                                        a(href = currentLink) {
-                                            attrs.classes = setOf("text-warning")
-                                            +pathPart
-                                        }
-                                    } else {
-                                        a(href = currentLink) {
-                                            attrs.classes = setOf("text-light")
-                                            +pathPart
-                                        }
-=======
                 }
                 location.pathname
+                    .substringBeforeLast("?")
                     .split("/")
                     .filterNot { it.isBlank() }
                     .apply {
@@ -113,7 +93,6 @@
                                     a(href = currentLink) {
                                         attrs.classes = setOf("text-light")
                                         +pathPart
->>>>>>> 50b83930
                                     }
                                 }
                             }
