/**
 * A view with project details
 */

package org.cqfn.save.frontend.components.views

import org.cqfn.save.domain.getSdkVersion
import org.cqfn.save.domain.sdks
import org.cqfn.save.domain.toSdk
import org.cqfn.save.entities.ExecutionRequest
import org.cqfn.save.entities.ExecutionRequestForStandardSuites
import org.cqfn.save.entities.GitDto
import org.cqfn.save.entities.Project
import org.cqfn.save.execution.ExecutionDto
import org.cqfn.save.frontend.components.basic.cardComponent
import org.cqfn.save.frontend.externals.modal.modal
import org.cqfn.save.frontend.utils.decodeFromJsonString
import org.cqfn.save.frontend.utils.get
import org.cqfn.save.frontend.utils.getProject
import org.cqfn.save.frontend.utils.post
import org.cqfn.save.frontend.utils.runErrorModal
import org.cqfn.save.testsuite.TestSuiteDto

import org.w3c.dom.HTMLInputElement
import org.w3c.dom.HTMLSelectElement
import org.w3c.fetch.Headers
import org.w3c.fetch.Response
import org.w3c.files.Blob
import org.w3c.files.BlobPropertyBag
import org.w3c.files.File
import org.w3c.files.get
import org.w3c.xhr.FormData
import react.RBuilder
import react.RComponent
import react.RProps
import react.RState
import react.child
import react.setState

import kotlinx.browser.window
import kotlinx.coroutines.GlobalScope
import kotlinx.coroutines.launch
import kotlinx.html.ButtonType
import kotlinx.html.InputType
import kotlinx.html.classes
import kotlinx.html.hidden
import kotlinx.html.id
import kotlinx.html.js.*
import kotlinx.html.role
import kotlinx.serialization.encodeToString
import kotlinx.serialization.json.Json
import react.dom.*

/**
 * [RProps] retrieved from router
 */
@Suppress("MISSING_KDOC_CLASS_ELEMENTS")
external interface ProjectExecutionRouteProps : RProps {
    var owner: String
    var name: String
}

/**
 * [RState] of project view component
 */
external interface ProjectViewState : RState {
    /**
     * Binary file of project
     */
    var binaryFile: File?

    /**
     * Property file for project
     */
    var propertyFile: File?

    /**
     * Message of error
     */
    var errorMessage: String

    /**
     * Flag to handle error
     */
    var isErrorOpen: Boolean

    /**
     * Error label
     */
    var errorLabel: String

    /**
     * Flag to handle loading
     */
    var isLoading: Boolean

    /**
     * Selected sdk
     */
    var selectedSdk: String

    /**
     * Selected version
     */
    var selectedSdkVersion: String
}

/**
 * A functional RComponent for project view
 * Each modal opening call re render full page, that why we need to use state for all fields
 *
 * @return a functional component
 */
@OptIn(ExperimentalJsExport::class)
@JsExport
@Suppress("CUSTOM_GETTERS_SETTERS")
class ProjectView : RComponent<ProjectExecutionRouteProps, ProjectViewState>() {
    private var testTypesList: List<TestSuiteDto> = emptyList()
    private var pathToProperty: String? = null
    private var gitUrlFromInputField: String? = null
    private val selectedTypes: MutableList<String> = mutableListOf()
    private var gitDto: GitDto? = null

    private var numberOpenningCard: Int = 1  // 1 - first card, 2 - second card, 3 - none card was opened
    private var project = Project("stub", "stub", "stub", "stub")
    private val allSdks = sdks
    private lateinit var responseFromExecutionRequest: Response

    init {
        state.isErrorOpen = false
        state.errorMessage = ""
        state.errorLabel = ""

        state.isLoading = true

        state.selectedSdk = "Default"
        state.selectedSdkVersion = "latest"
    }

    override fun componentDidMount() {
        GlobalScope.launch {
            project = getProject(props.name, props.owner)
            val jsonProject = Json.encodeToString(project)
            val headers = Headers().also {
                it.set("Accept", "application/json")
                it.set("Content-Type", "application/json")
            }
            gitDto = post("${window.location.origin}/getGit", headers, jsonProject)
                .decodeFromJsonString<GitDto>()
            testTypesList = get("${window.location.origin}/allStandardTestSuites", headers)
                .decodeFromJsonString()
            setState { isLoading = false }
        }
    }

    @Suppress("ComplexMethod", "TOO_LONG_FUNCTION")
    private fun submitExecutionRequest() {
        if (numberOpenningCard == 0) {
            setState {
                isErrorOpen = true
                errorLabel = "No project type"
                errorMessage = "Please choose one of the project types"
            }
        } else if (numberOpenningCard == 1) {
            gitUrlFromInputField?.let {
                val newGitDto = GitDto(url = it)
                submitExecutionRequestGit(newGitDto)
            } ?: gitDto?.let {
                submitExecutionRequestGit(it)
            } ?: setState {
                isErrorOpen = true
                errorLabel = "No git url"
                errorMessage = "Please provide a git url"
            }
        } else {
            if (selectedTypes.isEmpty()) {
                setState {
                    isErrorOpen = true
                    errorLabel = "Both type of project"
                    errorMessage = "Please choose one of type test suites"
                }
                return
            }
            state.binaryFile ?: run {
                setState {
                    isErrorOpen = true
                    errorLabel = "No binary file has been selected"
                    errorMessage = "Please select binary file"
                }
                return
            }
            state.propertyFile ?: run {
                setState {
                    isErrorOpen = true
                    errorLabel = "No property file has been selected"
                    errorMessage = "Please upload save.properties file"
                }
                return
            }
            submitExecutionRequestBinFile()
        }
    }

    @Suppress("UnsafeCallOnNullableType")
    private fun submitExecutionRequestBinFile() {
        val headers = Headers()
        val formData = FormData()
        val selectedSdk = "${state.selectedSdk}:${state.selectedSdkVersion}".toSdk()
        val request = ExecutionRequestForStandardSuites(project, selectedTypes, selectedSdk)
        formData.append("execution", Blob(arrayOf(Json.encodeToString(request)), BlobPropertyBag("application/json")))
        formData.append("property", state.propertyFile!!)
        formData.append("binFile", state.binaryFile!!)
        submitRequest("/submitExecutionRequestBin", headers, formData)
    }

    private fun submitExecutionRequestGit(correctGitDto: GitDto) {
        val selectedSdk = "${state.selectedSdk}:${state.selectedSdkVersion}".toSdk()
        val executionRequest = pathToProperty?.let {
            ExecutionRequest(
                project,
                correctGitDto,
                it,
                selectedSdk,
                null
            )
        } ?: ExecutionRequest(
            project,
            correctGitDto,
            sdk = selectedSdk,
            executionId = null)
        val jsonExecution = Json.encodeToString(executionRequest)
        val headers = Headers().also {
            it.set("Accept", "application/json")
            it.set("Content-Type", "application/json")
        }
        submitRequest("/submitExecutionRequest", headers, jsonExecution)
    }

    private fun submitRequest(url: String, headers: Headers, body: dynamic) {
        GlobalScope.launch {
            responseFromExecutionRequest = post(window.location.origin + url, headers, body)
        }.invokeOnCompletion {
            if (responseFromExecutionRequest.ok) {
                window.location.href = "${window.location}/history"
            } else {
                setState {
                    isErrorOpen = true
                    errorLabel = "Error from backend"
                    errorMessage = responseFromExecutionRequest.statusText
                }
            }
        }
    }

    @Suppress("TOO_LONG_FUNCTION", "LongMethod", "ComplexMethod")
    override fun RBuilder.render() {
        // modal windows are initially hidden
        runErrorModal(state.isErrorOpen, state.errorLabel, state.errorMessage) {
            setState { isErrorOpen = false }
        }
        // runLoadingModal()
        // Page Heading
        div("d-sm-flex align-items-center justify-content-between mb-4") {
            h1("h3 mb-0 text-gray-800") {
                +"Project ${project.name}"
            }
        }


        div("row") {
            div("col-12 col-sm-6 col-md-8") {
                div {
                        child(cardComponent {
                            div("text-center") {
                                //attrs.id = "accordion"
                                div("card shadow mb-4") {
                                    div("card-header") {
                                        attrs.id = "headingFirst"
                                        button(classes = "btn btn-link collapsed") {
                                            attrs["data-toggle"] = "collapse"
                                            attrs["data-target"] = "#collapseFirst"
                                            attrs["aria-expanded"] = "true"
                                            attrs["aria-controls"] = "collapseFirst"
                                            h6("m-0 font-weight-bold text-primary") {
                                                +"Upload project as git url"
                                            }
                                            attrs.onClickFunction = {
                                                if (numberOpenningCard == 1) {
                                                    numberOpenningCard = 0
                                                } else {
                                                    numberOpenningCard = 1
                                                }
                                            }
                                        }
                                    }
                                    // Collapse card to load git url
                                    div {
                                        attrs.classes = if (numberOpenningCard == 1) setOf(
                                            "collapse",
                                            "show"
                                        ) else setOf("collapse")
                                        attrs.id = "collapseFirst"
                                        attrs["aria-labelledby"] = "headingFirst"
                                        attrs["data-parent"] = "#accordion"
                                        div("card-body") {
                                            div("pb-3") {
                                                div("d-inline-block") {
                                                    h6(classes = "d-inline") {
                                                        +"Git url: "
                                                    }
                                                }
                                                div("d-inline-block ml-2") {
                                                    input(type = InputType.text) {
                                                        attrs {
                                                            gitUrlFromInputField?.let {
                                                                defaultValue = it
                                                            } ?: gitDto?.url?.let {
                                                                defaultValue = it
                                                            }
                                                            placeholder = "https://github.com/"
                                                            onChangeFunction = {
                                                                val target = it.target as HTMLInputElement
                                                                gitUrlFromInputField = target.value
                                                            }
                                                        }
                                                    }
                                                }
                                            }

                                            div("pb-3") {
                                                div("d-inline-block") {
                                                    h6(classes = "d-inline") {
                                                        +"Path to property file: "
                                                    }
                                                }
                                                div("d-inline-block ml-2") {
                                                    input(type = InputType.text, name = "itemText") {
                                                        key = "itemText"
                                                        attrs {
                                                            pathToProperty?.let {
                                                                value = it
                                                            }
                                                            placeholder = "save.properties"
                                                            onChangeFunction = {
                                                                val target = it.target as HTMLInputElement
                                                                pathToProperty = target.value
                                                            }
                                                        }
                                                    }
                                                }
                                            }
                                        }
                                    }
                                }

                                // Collapse card to load binary file
                                div("card shadow mb-4") {
                                    div("card-header") {
                                        attrs.id = "headingSecond"
                                        button(classes = "btn btn-link collapsed") {
                                            attrs["data-toggle"] = "collapse"
                                            attrs["data-target"] = "#collapseSecond"
                                            attrs["aria-expanded"] = "true"
                                            attrs["aria-controls"] = "collapseSecond"
                                            h6("m-0 font-weight-bold text-primary") {
                                                +"Upload project as binary file"
                                            }
                                            attrs.onClickFunction = {
                                                if (numberOpenningCard == 2) {
                                                    numberOpenningCard = 0
                                                } else {
                                                    numberOpenningCard = 2
                                                }
                                            }
                                        }
                                    }
                                    div {
                                        attrs.classes = if (numberOpenningCard == 2) setOf(
                                            "collapse",
                                            "show"
                                        ) else setOf("collapse")
                                        attrs.id = "collapseSecond"
                                        attrs["aria-labelledby"] = "headingSecond"
                                        attrs["data-parent"] = "#accordion"
                                        div("card-body") {
                                            div("mb-3") {
                                                h6(classes = "d-inline mr-3") {
                                                    +"Binary file: "
                                                }
                                                div {
                                                    label {
                                                        input(type = InputType.file) {
                                                            attrs.hidden = true
                                                            attrs {
                                                                onChangeFunction = { event ->
                                                                    val target = event.target as HTMLInputElement
                                                                    setState {
                                                                        binaryFile = target.files?.let { it[0] }
                                                                    }
                                                                }
                                                            }
                                                        }
                                                        img(classes = "img-upload", src = "img/upload.svg") {}
                                                        strong { +"Upload binary file:" }
                                                        +(state.binaryFile?.name ?: "")
                                                    }
                                                }
                                            }
                                            div {
                                                h6(classes = "d-inline mr-3") {
                                                    +"Properties : "
                                                }
                                                div {
                                                    label {
                                                        input(type = InputType.file) {
                                                            attrs.hidden = true
                                                            attrs {
                                                                onChangeFunction = { event ->
                                                                    val target = event.target as HTMLInputElement
                                                                    setState {
                                                                        propertyFile = target.files?.let { it[0] }
                                                                    }
                                                                }
                                                            }
                                                        }
                                                        img(classes = "img-upload", src = "img/upload.svg") {}
                                                        strong { +"Upload property file: " }
                                                        +(state.propertyFile?.name ?: "")
                                                    }
                                                }
                                            }
                                        }
<<<<<<< HEAD
                                        div {
                                            testTypesList.chunked(TEST_SUITE_ROW).forEach { rowTypes ->
                                                div("row") {
                                                    rowTypes.forEach { typeName ->
                                                        div("col") {
                                                            +typeName
                                                            input(type = InputType.checkBox, classes = "ml-3") {
                                                                attrs.defaultChecked = selectedTypes.contains(typeName)
                                                                attrs.onClickFunction = {
                                                                    if (selectedTypes.contains(typeName)) {
                                                                        selectedTypes.remove(typeName)
                                                                    } else {
                                                                        selectedTypes.add(typeName)
                                                                    }
                                                                }
                                                            }
                                                        }
                                                    }
                                                }
                                            }
                                        }
                                    }
=======
                                    }
                                }
                            }
                            div {
                                testTypesList
                                    .map { it.name }
                                    .chunked(TEST_SUITE_ROW)
                                    .forEach { rowTypes ->
                                        div("row") {
                                            rowTypes.forEach { typeName ->
                                                div("col") {
                                                    +typeName
                                                    input(type = InputType.checkBox, classes = "ml-3") {
                                                        attrs.defaultChecked = selectedTypes.contains(typeName)
                                                        attrs.onClickFunction = {
                                                            if (selectedTypes.contains(typeName)) {
                                                                selectedTypes.remove(typeName)
                                                            } else {
                                                                selectedTypes.add(typeName)
                                                            }
                                                        }
                                                    }
                                                }
                                            }
                                        }
                                    }
                            }
                        }
                    }
>>>>>>> 00c15be1

                                    div {
                                        div {
                                            div("d-inline-block") {
                                                h5 {
                                                    +"SDK:"
                                                }
                                            }
                                            div("d-inline-block ml-2") {
                                                select("form-control form-control mb-3") {
                                                    attrs.value = state.selectedSdk
                                                    attrs.onChangeFunction = {
                                                        val target = it.target as HTMLSelectElement
                                                        setState {
                                                            selectedSdk = target.value
                                                            selectedSdkVersion = selectedSdk.getSdkVersion().first()
                                                        }
                                                    }
                                                    allSdks.forEach {
                                                        option {
                                                            attrs.value = it
                                                            +it
                                                        }
                                                    }
                                                }
                                            }
                                        }

                                        div {
                                            attrs.classes =
                                                if (state.selectedSdk == "Default") setOf("d-none") else setOf()
                                            div("d-inline-block") {
                                                h6 {
                                                    +"Version:"
                                                }
                                            }
                                            div("d-inline-block ml-2") {
                                                select("form-select form-select-sm mb-3") {
                                                    attrs.value = state.selectedSdkVersion
                                                    attrs.onChangeFunction = {
                                                        val target = it.target as HTMLSelectElement
                                                        setState { selectedSdkVersion = target.value }
                                                    }
                                                    state.selectedSdk.getSdkVersion().forEach {
                                                        option {
                                                            attrs.value = it
                                                            +it
                                                        }
                                                    }
                                                }
                                            }
                                        }
                                    }

                                    div {
                                        button(type = ButtonType.button, classes = "btn btn-primary") {
                                            attrs.onClickFunction = { submitExecutionRequest() }
                                            +"Run tests now"
                                        }
                                    }
                                }
                            }
                        }
                            ) {
                            attrs {
                                header = "Run tests"
                                leftBorderColor = "primary"
                            }
                        }
                }
            }
            div("col-6 col-md-4") {
                child(cardComponent {
                    div("text-center") {
                        p("small") {
                            +"Name: ${project.name}"
                        }
                        p("small") {
                            +"Description: ${project.description}"
                        }
                        p("small") {
                            button(classes = "btn btn-link btn-sm") {
                                +"Latest execution"
                                attrs.onClickFunction = {
                                    GlobalScope.launch {
                                        val headers = Headers().apply { set("Accept", "application/json") }
                                        val response = get(
                                            "${window.location.origin}/latestExecution?name=${project.name}&owner=${project.owner}",
                                            headers
                                        )
                                        if (!response.ok) {
                                            setState {
                                                errorLabel = "Failed to fetch latest execution"
                                                errorMessage =
                                                    "Failed to fetch latest execution: ${response.status} ${response.statusText}"
                                                isErrorOpen = true
                                            }
                                        } else {
                                            val latestExecutionId = response
                                                .decodeFromJsonString<ExecutionDto>()
                                                .id
                                            window.location.href = "${window.location}/history/$latestExecutionId"
                                        }
                                    }
                                }
                            }
                        }
                        p("small") {
                            a(href = "#/${project.owner}/${project.name}/history", classes = "btn btn-link btn-sm") {
                                +"Execution history"
                            }
                        }
                    }
                }) {
                    attrs {
                        header = "Run tests"
                        leftBorderColor = "primary"
                    }
                }
            }
        }

    }

    private fun RBuilder.runLoadingModal() = modal {
        attrs {
            isOpen = state.isLoading
            contentLabel = "Loading"
        }
        div("d-flex justify-content-center") {
            div("spinner-border") {
                attrs.role = "status"
                span("sr-only") {
                    +"Loading..."
                }
            }
        }
    }

    companion object {
        const val TEST_SUITE_ROW = 4
    }
}<|MERGE_RESOLUTION|>--- conflicted
+++ resolved
@@ -35,6 +35,22 @@
 import react.RProps
 import react.RState
 import react.child
+import react.dom.a
+import react.dom.attrs
+import react.dom.button
+import react.dom.defaultValue
+import react.dom.div
+import react.dom.h1
+import react.dom.h5
+import react.dom.h6
+import react.dom.img
+import react.dom.input
+import react.dom.label
+import react.dom.option
+import react.dom.p
+import react.dom.select
+import react.dom.span
+import react.dom.strong
 import react.setState
 
 import kotlinx.browser.window
@@ -45,11 +61,11 @@
 import kotlinx.html.classes
 import kotlinx.html.hidden
 import kotlinx.html.id
-import kotlinx.html.js.*
+import kotlinx.html.js.onChangeFunction
+import kotlinx.html.js.onClickFunction
 import kotlinx.html.role
 import kotlinx.serialization.encodeToString
 import kotlinx.serialization.json.Json
-import react.dom.*
 
 /**
  * [RProps] retrieved from router
@@ -258,14 +274,13 @@
         runErrorModal(state.isErrorOpen, state.errorLabel, state.errorMessage) {
             setState { isErrorOpen = false }
         }
-        // runLoadingModal()
+        runLoadingModal()
         // Page Heading
         div("d-sm-flex align-items-center justify-content-between mb-4") {
             h1("h3 mb-0 text-gray-800") {
                 +"Project ${project.name}"
             }
         }
-
 
         div("row") {
             div("col-12 col-sm-6 col-md-8") {
@@ -353,107 +368,73 @@
                                     }
                                 }
 
-                                // Collapse card to load binary file
-                                div("card shadow mb-4") {
-                                    div("card-header") {
-                                        attrs.id = "headingSecond"
-                                        button(classes = "btn btn-link collapsed") {
-                                            attrs["data-toggle"] = "collapse"
-                                            attrs["data-target"] = "#collapseSecond"
-                                            attrs["aria-expanded"] = "true"
-                                            attrs["aria-controls"] = "collapseSecond"
-                                            h6("m-0 font-weight-bold text-primary") {
-                                                +"Upload project as binary file"
-                                            }
-                                            attrs.onClickFunction = {
-                                                if (numberOpenningCard == 2) {
-                                                    numberOpenningCard = 0
-                                                } else {
-                                                    numberOpenningCard = 2
-                                                }
-                                            }
-                                        }
+                    // Collapse card to load binary file
+                    div("card shadow mb-4") {
+                        div("card-header") {
+                            attrs.id = "headingSecond"
+                            button(classes = "btn btn-link collapsed") {
+                                attrs["data-toggle"] = "collapse"
+                                attrs["data-target"] = "#collapseSecond"
+                                attrs["aria-expanded"] = "true"
+                                attrs["aria-controls"] = "collapseSecond"
+                                h6("m-0 font-weight-bold text-primary") {
+                                    +"Upload project as binary file"
+                                }
+                                attrs.onClickFunction = {
+                                    if (numberOpenningCard == 2) {
+                                        numberOpenningCard = 0
+                                    } else {
+                                        numberOpenningCard = 2
+                                    }
+                                }
+                            }
+                        }
+                        div {
+                            attrs.classes = if (numberOpenningCard == 2) setOf("collapse", "show") else setOf("collapse")
+                            attrs.id = "collapseSecond"
+                            attrs["aria-labelledby"] = "headingSecond"
+                            attrs["data-parent"] = "#accordion"
+                            div("card-body") {
+                                div("mb-3") {
+                                    h6(classes = "d-inline mr-3") {
+                                        +"Binary file: "
                                     }
                                     div {
-                                        attrs.classes = if (numberOpenningCard == 2) setOf(
-                                            "collapse",
-                                            "show"
-                                        ) else setOf("collapse")
-                                        attrs.id = "collapseSecond"
-                                        attrs["aria-labelledby"] = "headingSecond"
-                                        attrs["data-parent"] = "#accordion"
-                                        div("card-body") {
-                                            div("mb-3") {
-                                                h6(classes = "d-inline mr-3") {
-                                                    +"Binary file: "
-                                                }
-                                                div {
-                                                    label {
-                                                        input(type = InputType.file) {
-                                                            attrs.hidden = true
-                                                            attrs {
-                                                                onChangeFunction = { event ->
-                                                                    val target = event.target as HTMLInputElement
-                                                                    setState {
-                                                                        binaryFile = target.files?.let { it[0] }
-                                                                    }
-                                                                }
-                                                            }
-                                                        }
-                                                        img(classes = "img-upload", src = "img/upload.svg") {}
-                                                        strong { +"Upload binary file:" }
-                                                        +(state.binaryFile?.name ?: "")
-                                                    }
-                                                }
-                                            }
-                                            div {
-                                                h6(classes = "d-inline mr-3") {
-                                                    +"Properties : "
-                                                }
-                                                div {
-                                                    label {
-                                                        input(type = InputType.file) {
-                                                            attrs.hidden = true
-                                                            attrs {
-                                                                onChangeFunction = { event ->
-                                                                    val target = event.target as HTMLInputElement
-                                                                    setState {
-                                                                        propertyFile = target.files?.let { it[0] }
-                                                                    }
-                                                                }
-                                                            }
-                                                        }
-                                                        img(classes = "img-upload", src = "img/upload.svg") {}
-                                                        strong { +"Upload property file: " }
-                                                        +(state.propertyFile?.name ?: "")
-                                                    }
-                                                }
-                                            }
-                                        }
-<<<<<<< HEAD
-                                        div {
-                                            testTypesList.chunked(TEST_SUITE_ROW).forEach { rowTypes ->
-                                                div("row") {
-                                                    rowTypes.forEach { typeName ->
-                                                        div("col") {
-                                                            +typeName
-                                                            input(type = InputType.checkBox, classes = "ml-3") {
-                                                                attrs.defaultChecked = selectedTypes.contains(typeName)
-                                                                attrs.onClickFunction = {
-                                                                    if (selectedTypes.contains(typeName)) {
-                                                                        selectedTypes.remove(typeName)
-                                                                    } else {
-                                                                        selectedTypes.add(typeName)
-                                                                    }
-                                                                }
-                                                            }
-                                                        }
-                                                    }
-                                                }
-                                            }
-                                        }
-                                    }
-=======
+                                        label {
+                                            input(type = InputType.file) {
+                                                attrs.hidden = true
+                                                attrs {
+                                                    onChangeFunction = { event ->
+                                                        val target = event.target as HTMLInputElement
+                                                        setState { binaryFile = target.files?.let { it[0] } }
+                                                    }
+                                                }
+                                            }
+                                            img(classes = "img-upload", src = "img/upload.svg") {}
+                                            strong { +"Upload binary file:" }
+                                            +(state.binaryFile?.name ?: "")
+                                        }
+                                    }
+                                }
+                                div {
+                                    h6(classes = "d-inline mr-3") {
+                                        +"Properties : "
+                                    }
+                                    div {
+                                        label {
+                                            input(type = InputType.file) {
+                                                attrs.hidden = true
+                                                attrs {
+                                                    onChangeFunction = { event ->
+                                                        val target = event.target as HTMLInputElement
+                                                        setState { propertyFile = target.files?.let { it[0] } }
+                                                    }
+                                                }
+                                            }
+                                            img(classes = "img-upload", src = "img/upload.svg") {}
+                                            strong { +"Upload property file: " }
+                                            +(state.propertyFile?.name ?: "")
+                                        }
                                     }
                                 }
                             }
@@ -483,7 +464,6 @@
                             }
                         }
                     }
->>>>>>> 00c15be1
 
                                     div {
                                         div {
@@ -605,7 +585,6 @@
                 }
             }
         }
-
     }
 
     private fun RBuilder.runLoadingModal() = modal {
