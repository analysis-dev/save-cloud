/**
 * A view with project details
 */

@file:Suppress("WildcardImport", "FILE_WILDCARD_IMPORTS", "LargeClass")

package org.cqfn.save.frontend.components.views

import org.cqfn.save.domain.FileInfo
import org.cqfn.save.domain.Sdk
import org.cqfn.save.domain.getSdkVersions
import org.cqfn.save.domain.toSdk
import org.cqfn.save.entities.*
import org.cqfn.save.execution.ExecutionDto
import org.cqfn.save.frontend.components.basic.*
import org.cqfn.save.frontend.externals.fontawesome.faCalendarAlt
import org.cqfn.save.frontend.externals.fontawesome.faCheck
import org.cqfn.save.frontend.externals.fontawesome.faEdit
import org.cqfn.save.frontend.externals.fontawesome.faHistory
import org.cqfn.save.frontend.externals.fontawesome.faTimesCircle
import org.cqfn.save.frontend.externals.fontawesome.fontAwesomeIcon
import org.cqfn.save.frontend.externals.modal.modal
import org.cqfn.save.frontend.utils.*
import org.cqfn.save.testsuite.TestSuiteDto

import org.w3c.dom.HTMLButtonElement
import org.w3c.dom.HTMLInputElement
import org.w3c.dom.asList
import org.w3c.fetch.Headers
import org.w3c.fetch.Response
import org.w3c.xhr.FormData
import react.*
import react.dom.*

import kotlinx.browser.document
import kotlinx.browser.window
import kotlinx.coroutines.GlobalScope
import kotlinx.coroutines.launch
import kotlinx.html.ButtonType
import kotlinx.html.InputType
import kotlinx.html.classes
import kotlinx.html.hidden
import kotlinx.html.id
import kotlinx.html.js.onChangeFunction
import kotlinx.html.js.onClickFunction
import kotlinx.html.role
import kotlinx.serialization.encodeToString
import kotlinx.serialization.json.Json

/**
 * `Props` retrieved from router
 */
@Suppress("MISSING_KDOC_CLASS_ELEMENTS")
external interface ProjectExecutionRouteProps : PropsWithChildren {
    var owner: String
    var name: String
}

/**
 * [State] of project view component
 */
external interface ProjectViewState : State {
    /**
     * Files required for tests execution for this project
     */
    var files: MutableList<FileInfo>

    /**
     * Files that are available on server side
     */
    var availableFiles: MutableList<FileInfo>

    /**
     * Message of error
     */
    var errorMessage: String

    /**
     * Flag to handle error
     */
    var isErrorOpen: Boolean?

    /**
     * Error label
     */
    var errorLabel: String

    /**
     * Message of warning
     */
    var confirmMessage: String

    /**
     * Flag to handle confirm Window
     */
    var isConfirmWindowOpen: Boolean?

    /**
     * Label of confirm Window
     */
    var confirmLabel: String

    /**
     * Flag to handle loading
     */
    var isLoading: Boolean?

    /**
     * Selected sdk
     */
    var selectedSdk: String

    /**
     * Selected version
     */
    var selectedSdkVersion: String

    /**
     * Flag to handle upload type project
     */
    var testingType: TestingType

    /**
     * Sumbit button was pressed
     */
    var isSubmitButtonPressed: Boolean?

    /**
     * State for the creation of unified confirmation logic
     */
    var confirmationType: ConfirmationType

    /**
     * Url to the custom tests
     */
    var gitUrlFromInputField: String

    /**
     * Directory in the repository where tests are placed
     */
    var testRootPath: String

    /**
     * Selected languages in the list of standard tests
     */
    var selectedLanguageForStandardTests: String

    /**
     * General size of test suite in bytes
     */
    var suiteByteSize: Long

    /**
     * Bytes received by server
     */
    var bytesReceived: Long

    /**
     * Flag to handle uploading a file
     */
    var isUploading: Boolean
}

/**
 * enum that stores types of confirmation windows for different situations
 */
enum class ConfirmationType {
    DELETE_CONFIRM,
    NO_BINARY_CONFIRM,
    NO_CONFIRM,
    ;
}

/**
 * A Component for project view
 * Each modal opening call causes re-render of the whole page, that's why we need to use state for all fields
 */
@JsExport
@OptIn(ExperimentalJsExport::class)
class ProjectView : AbstractView<ProjectExecutionRouteProps, ProjectViewState>(false) {
    private var standardTestSuites: List<TestSuiteDto> = emptyList()
    private val selectedStandardSuites: MutableList<String> = mutableListOf()
    private var gitDto: GitDto? = null
    private var project = Project("N/A", "N/A", "N/A", "N/A", ProjectStatus.CREATED)
    private val projectInformation = mutableMapOf(
        "Tested tool name: " to "",
        "Description: " to "",
        "Tested tool Url: " to "",
        "Test project owner: " to ""
    )
    private lateinit var responseFromDeleteProject: Response

    init {
        state.gitUrlFromInputField = ""
        state.testRootPath = ""
        state.confirmationType = ConfirmationType.NO_CONFIRM
        state.testingType = TestingType.CUSTOM_TESTS
        state.isErrorOpen = false
        state.isSubmitButtonPressed = false
        state.errorMessage = ""
        state.errorLabel = ""
        state.isLoading = true
        state.files = mutableListOf()
        state.availableFiles = mutableListOf()
        state.selectedSdk = Sdk.Default.name
        state.selectedSdkVersion = Sdk.Default.version
        state.selectedLanguageForStandardTests = ""
        state.suiteByteSize = state.files.sumOf { it.sizeBytes }
        state.bytesReceived = state.availableFiles.sumOf { it.sizeBytes }
        state.isUploading = false
    }

    override fun componentDidMount() {
        super.componentDidMount()

        GlobalScope.launch {
            project = getProject(props.name, props.owner)
            val jsonProject = Json.encodeToString(project)
            val headers = Headers().apply {
                set("Accept", "application/json")
                set("Content-Type", "application/json")
            }
<<<<<<< HEAD
            gitDto = post("${apiUrl}/getGit", headers, jsonProject)
                .decodeFromJsonString<GitDto>()
            standardTestSuites = get("${apiUrl}/allStandardTestSuites", headers)
=======
            gitDto = post("$apiUrl/getGit", headers, jsonProject)
                .decodeFromJsonString<GitDto>()
            standardTestSuites = get("$apiUrl/allStandardTestSuites", headers)
>>>>>>> 2c287432
                .decodeFromJsonString()

            val availableFiles = getFilesList()
            setState {
                this.availableFiles.clear()
                this.availableFiles.addAll(availableFiles)
                isLoading = false
            }
        }
    }

    @Suppress("ComplexMethod", "TOO_LONG_FUNCTION")
    private fun submitExecutionRequest() {
        when (state.testingType) {
            TestingType.CUSTOM_TESTS -> {
                val urlWithTests = state.gitUrlFromInputField
                // URL is required in all cases, the processing should not be done without it
                if (urlWithTests.isBlank()) {
                    return
                } else {
                    val newGitDto = gitDto?.copy(url = urlWithTests) ?: GitDto(url = urlWithTests)
                    submitExecutionRequestWithCustomTests(newGitDto)
                }
            }
            else -> {
                if (selectedStandardSuites.isEmpty()) {
                    setState {
                        isErrorOpen = true
                        errorLabel = "Both type of project"
                        errorMessage = "Please choose at least one test suite"
                    }
                    return
                }
                submitExecutionRequestWithStandardTests()
            }
        }
    }

    @Suppress("UnsafeCallOnNullableType")
    private fun submitExecutionRequestWithStandardTests() {
        val headers = Headers()
        val formData = FormData()
        val selectedSdk = "${state.selectedSdk}:${state.selectedSdkVersion}".toSdk()
        val request = ExecutionRequestForStandardSuites(project, selectedStandardSuites, selectedSdk)
        formData.appendJson("execution", request)
        state.files.forEach {
            formData.appendJson("file", it)
        }
        submitRequest("/executionRequestStandardTests", headers, formData)
    }

    private fun submitExecutionRequestWithCustomTests(correctGitDto: GitDto) {
        val selectedSdk = "${state.selectedSdk}:${state.selectedSdkVersion}".toSdk()
        val formData = FormData()
        val testRootPath = if (state.testRootPath.isBlank()) "." else state.testRootPath
        val executionRequest = ExecutionRequest(project, correctGitDto, testRootPath, selectedSdk, null)
        formData.appendJson("executionRequest", executionRequest)
        state.files.forEach {
            formData.appendJson("file", it)
        }
        submitRequest("/submitExecutionRequest", Headers(), formData)
    }

    private fun submitRequest(url: String, headers: Headers, body: dynamic) {
        setState {
            isLoading = true
        }
        GlobalScope.launch {
            val response = post(apiUrl + url, headers, body)
            if (!response.ok) {
                response.text().then { text ->
                    setState {
                        isErrorOpen = true
                        errorLabel = "Error from backend"
                        errorMessage = "Request failed: [${response.statusText}] $text"
                    }
                }
            } else {
                window.location.href = "${window.location}/history"
            }
        }
            .invokeOnCompletion {
                setState {
                    isLoading = false
                }
            }
    }

    @Suppress("TOO_LONG_FUNCTION", "LongMethod", "ComplexMethod")
    override fun RBuilder.render() {
        // modal windows are initially hidden
        runErrorModal(state.isErrorOpen, state.errorLabel, state.errorMessage) {
            setState { isErrorOpen = false }
        }
        runConfirmWindowModal(
            state.isConfirmWindowOpen,
            state.confirmLabel,
            state.confirmMessage,
            { setState { isConfirmWindowOpen = false } }) {
            when (state.confirmationType) {
                ConfirmationType.NO_BINARY_CONFIRM, ConfirmationType.NO_CONFIRM -> submitExecutionRequest()
                ConfirmationType.DELETE_CONFIRM -> deleteProjectBuilder()
                else -> {
                    // this is a generated else block
                }
            }
            setState { isConfirmWindowOpen = false }
        }
        runLoadingModal()
        // Page Heading
        div("d-sm-flex align-items-center justify-content-center mb-4") {
            h1("h3 mb-0 text-gray-800") {
                +" Project ${project.name}"
            }
            privacySpan(project)
        }

        div("row justify-content-center") {
            // ===================== LEFT COLUMN =======================================================================
            div("col-2 mr-3") {
                div("text-xs text-center font-weight-bold text-primary text-uppercase mb-3") {
                    +"Testing types"
                }

                child(cardComponent {
                    div("text-left") {
                        testingTypeButton(
                            TestingType.CUSTOM_TESTS,
                            "Evaluate your tool with your own tests from git",
                            "mr-2"
                        )
                        testingTypeButton(
                            TestingType.STANDARD_BENCHMARKS,
                            "Evaluate your tool with standard test suites",
                            "mt-3 mr-2"
                        )
                        testingTypeButton(
                            TestingType.CONTEST_MODE,
                            "Participate in Save contests with your tool",
                            "mt-3 mr-2"
                        )
                    }
                })
            }
            // ===================== MIDDLE COLUMN =====================================================================
            div("col-4") {
                div("text-xs text-center font-weight-bold text-primary text-uppercase mb-3") {
                    +"Test configuration"
                }

                // ======== file selector =========
                child(fileUploader(
                    onFileSelect = { element ->
                        setState {
                            val availableFile = availableFiles.first { it.name == element.value }
                            files.add(availableFile)
                            bytesReceived += availableFile.sizeBytes
                            suiteByteSize += availableFile.sizeBytes
                            availableFiles.remove(availableFile)
                        }
                    },
                    onFileRemove = {
                        setState {
                            files.remove(it)
                            bytesReceived -= it.sizeBytes
                            suiteByteSize -= it.sizeBytes
                            availableFiles.add(it)
                        }
                    },
                    onFileInput = { postFileUpload(it) },
                    onExecutableChange = { selectedFile, checked ->
                        setState {
                            files[files.indexOf(selectedFile)] = selectedFile.copy(isExecutable = checked)
                        }
                    }
                )
                ) {
                    attrs.isSubmitButtonPressed = state.isSubmitButtonPressed
                    attrs.files = state.files
                    attrs.availableFiles = state.availableFiles
                    attrs.confirmationType = state.confirmationType
                    attrs.suiteByteSize = state.suiteByteSize
                    attrs.bytesReceived = state.bytesReceived
                    attrs.isUploading = state.isUploading
                }

                // ======== sdk selection =========
                child(sdkSelection({
                    setState {
                        selectedSdk = it.value
                        selectedSdkVersion = selectedSdk.getSdkVersions().first()
                    }
                }, {
                    setState { selectedSdkVersion = it.value }
                })) {
                    attrs.selectedSdk = state.selectedSdk
                    attrs.selectedSdkVersion = state.selectedSdkVersion
                }

                // ======== test resources selection =========
                child(testResourcesSelection(
                    updateGitUrlFromInputField = {
                        setState {
                            gitUrlFromInputField = (it.target as HTMLInputElement).value
                        }
                    },
                    updateTestRootPath = {
                        setState {
                            testRootPath = (it.target as HTMLInputElement).value
                        }
                    },
                    setTestRootPathFromHistory = {
                        setState {
                            testRootPath = it
                        }
                    },
                    setSelectedLanguageForStandardTests = {
                        setState {
                            selectedLanguageForStandardTests = it
                        }
                    }
                )) {
                    attrs.testingType = state.testingType
                    attrs.isSubmitButtonPressed = state.isSubmitButtonPressed
                    attrs.gitDto = gitDto
                    // properties for CUSTOM_TESTS mode
                    attrs.testRootPath = state.testRootPath
                    attrs.gitUrlFromInputField = state.gitUrlFromInputField
                    // properties for STANDARD_BENCHMARKS mode
                    attrs.selectedStandardSuites = selectedStandardSuites
                    attrs.standardTestSuites = standardTestSuites
                    attrs.selectedLanguageForStandardTests = state.selectedLanguageForStandardTests
                }

                div("d-sm-flex align-items-center justify-content-center") {
                    button(type = ButtonType.button, classes = "btn btn-primary") {
                        attrs.onClickFunction = { submitWithValidation() }
                        +"Test the tool now"
                    }
                }
            }
            // ===================== RIGHT COLUMN ======================================================================
            div("col-3 ml-2") {
                div("text-xs text-center font-weight-bold text-primary text-uppercase mb-3") {
                    +"Information"
                    button(classes = "btn btn-link text-xs text-muted text-left p-1 ml-2") {
                        +"Edit  "
                        fontAwesomeIcon(icon = faEdit)
                        attrs.onClickFunction = {
                            turnEditMode(isOff = false)
                        }
                    }
                }

                child(cardComponent(true, true) {
                    val newProjectInformation: MutableMap<String, String> = mutableMapOf()
                    form {
                        div("row g-3 ml-3 mr-3 pb-2 pt-2  border-bottom") {
                            projectInformation.putAll(
                                projectInformation.keys.zip(
                                    listOf(
                                        project.name,
                                        project.description ?: "",
                                        project.url ?: "",
                                        project.owner
                                    )
                                )
                            )
                            projectInformation
                                .forEach { (header, text) ->
                                    div("col-md-6 pl-0 pr-0") {
                                        label(classes = "control-label col-auto justify-content-between pl-0") {
                                            +header
                                        }
                                    }
                                    div("col-md-6 pl-0") {
                                        div("controls col-auto pl-0") {
                                            input(InputType.text, classes = "form-control-plaintext pt-0 pb-0") {
                                                attrs.id = header
                                                attrs.defaultValue = text
                                                attrs.disabled = true
                                                attrs {
                                                    onChangeFunction = {
                                                        val tg = it.target as HTMLInputElement
                                                        val newValue = tg.value
                                                        newProjectInformation[header] = newValue
                                                    }
                                                }
                                            }
                                        }
                                    }
                                }
                        }
                    }

                    div("ml-3 mt-2 align-items-right float-right") {
                        button(classes = "btn") {
                            fontAwesomeIcon {
                                attrs.icon = faCheck
                            }
                            attrs.id = "Save new project info"
                            attrs.hidden = true
                            attrs.onClickFunction = {
                                newProjectInformation.forEach { (key, value) ->
                                    projectInformation[key] = value
                                    (document.getElementById(key) as HTMLInputElement).value = value
                                }
                                updateProjectBuilder(projectInformation)
                                turnEditMode(isOff = true)
                            }
                        }

                        button(classes = "btn") {
                            fontAwesomeIcon {
                                attrs.icon = faTimesCircle
                            }
                            attrs.id = "Cancel"
                            attrs.hidden = true
                            attrs.onClickFunction = {
                                projectInformation.forEach { (key, value) ->
                                    (document.getElementById(key) as HTMLInputElement).value = value
                                }
                                newProjectInformation.clear()
                                turnEditMode(isOff = true)
                            }
                        }
                    }

                    div("ml-3 mt-2 align-items-left justify-content-between") {
                        fontAwesomeIcon(icon = faHistory)

                        button(classes = "btn btn-link text-left") {
                            +"Latest Execution"
                            attrs.onClickFunction = {
                                GlobalScope.launch {
                                    switchToLatestExecution()
                                }
                            }
                        }
                    }
                    div("ml-3 align-items-left") {
                        fontAwesomeIcon(icon = faCalendarAlt)
                        a(
                            href = "#/${project.owner}/${project.name}/history",
                            classes = "btn btn-link text-left"
                        ) {
                            +"Execution History"
                        }
                    }
                    div("ml-3 d-sm-flex align-items-left justify-content-between mt-2") {
                        button(type = ButtonType.button, classes = "btn btn-sm btn-danger") {
                            attrs.onClickFunction = {
                                deleteProject()
                            }
                            +"Delete project"
                        }
                    }
                })
            }
        }
    }

    private fun postFileUpload(element: HTMLInputElement) =
            GlobalScope.launch {
                setState {
                    isUploading = true
                    element.files!!.asList().forEach { file ->
                        suiteByteSize += file.size.toLong()
                    }
                }

                element.files!!.asList().forEach { file ->
                    val response: FileInfo = post(
<<<<<<< HEAD
                        "${apiUrl}/files/upload",
=======
                        "$apiUrl/files/upload",
>>>>>>> 2c287432
                        Headers(),
                        FormData().apply {
                            append("file", file)
                        }
                    )
                        .decodeFromJsonString()
                    setState {
                        // add only to selected files so that this entry isn't duplicated
                        files.add(response)
                        bytesReceived += response.sizeBytes
                    }
                }
                setState {
                    isUploading = false
                }
            }

    private fun turnEditMode(isOff: Boolean) {
        projectInformation.keys.forEach {
            val informationKey = (document.getElementById(it) as HTMLInputElement).apply {
                disabled = isOff
            }
            informationKey.setAttribute(
                "class", "form-control-plaintext pt-0 pb-0 ${if (isOff) "" else "border border-1"}"
            )
        }
        (document.getElementById("Save new project info") as HTMLButtonElement).hidden = isOff
        (document.getElementById("Cancel") as HTMLButtonElement).hidden = isOff
    }

    private fun RBuilder.runLoadingModal() = modal {
        attrs {
            isOpen = state.isLoading
            contentLabel = "Loading"
        }
        div("d-flex justify-content-center mt-4") {
            div("spinner-border text-primary spinner-border-lg") {
                attrs.role = "status"
                span("sr-only") {
                    +"Loading..."
                }
            }
        }
    }

    private fun RBuilder.testingTypeButton(selectedTestingType: TestingType, text: String, divClass: String) {
        div(divClass) {
            button(type = ButtonType.button) {
                attrs.classes =
                        if (state.testingType == selectedTestingType) {
                            setOf("btn", "btn-primary")
                        } else {
                            setOf(
                                "btn",
                                "btn-outline-primary"
                            )
                        }
                attrs.onClickFunction = {
                    setState {
                        testingType = selectedTestingType
                    }
                }
                +text
            }
        }
    }

    /**
     * In some cases scripts and binaries can be uploaded to a git repository, so users won't be providing or uploading
     * binaries. For this case we should open a window, so user will need to click a check box, so he will confirm that
     * he understand what he is doing.
     */
    private fun submitWithValidation() {
        setState {
            isSubmitButtonPressed = true
        }
        when {
            // url was not provided
            state.gitUrlFromInputField.isBlank() && state.testingType == TestingType.CUSTOM_TESTS -> setState {
                isErrorOpen = true
                errorMessage =
                        "Git Url with test suites in save format was not provided,but it is required for the testing process." +
                                " Save is not able to run your tests without an information of where to download them from."
                errorLabel = "Git Url"
            }
            // no binaries were provided
            state.files.isEmpty() -> setState {
                confirmationType = ConfirmationType.NO_BINARY_CONFIRM
                isConfirmWindowOpen = true
                confirmLabel = "Single binary confirmation"
                confirmMessage = "You have not provided any files related to your tested tool." +
                        " If these files were uploaded to your repository - press OK, otherwise - please upload these files using 'Upload files' button."
            }
            // everything is in place, can proceed
            else -> submitExecutionRequest()
        }
    }

    private fun deleteProject() {
        project.status = ProjectStatus.DELETED

        setState {
            confirmationType = ConfirmationType.DELETE_CONFIRM
            isConfirmWindowOpen = true
            confirmLabel = ""
            confirmMessage = "Are you sure you want to delete this project?"
        }
    }

    private fun updateProjectBuilder(projectInfo: Map<String, String>) {
        val headers = Headers().also {
            it.set("Accept", "application/json")
            it.set("Content-Type", "application/json")
        }
        val (name, description, url, owner) = projectInfo.values.toList()
        project.name = name
        project.description = description
        project.url = url
        project.owner = owner
        GlobalScope.launch {
<<<<<<< HEAD
            post("${apiUrl}/updateProject", headers, Json.encodeToString(project))
=======
            post("$apiUrl/updateProject", headers, Json.encodeToString(project))
>>>>>>> 2c287432
        }
    }

    private fun deleteProjectBuilder() {
        val headers = Headers().also {
            it.set("Accept", "application/json")
            it.set("Content-Type", "application/json")
        }
        GlobalScope.launch {
            responseFromDeleteProject =
<<<<<<< HEAD
                    post("${apiUrl}/updateProject", headers, Json.encodeToString(project))
=======
                    post("$apiUrl/updateProject", headers, Json.encodeToString(project))
>>>>>>> 2c287432
        }.invokeOnCompletion {
            if (responseFromDeleteProject.ok) {
                window.location.href = "${window.location.origin}/"
            } else {
                responseFromDeleteProject.text().then {
                    setState {
                        errorLabel = "Failed to delete project"
                        errorMessage = it
                        isErrorOpen = true
                    }
                }
            }
        }
    }

    private suspend fun switchToLatestExecution() {
        val headers = Headers().apply { set("Accept", "application/json") }
        val response = get(
<<<<<<< HEAD
            "${apiUrl}/latestExecution?name=${project.name}&owner=${project.owner}",
=======
            "$apiUrl/latestExecution?name=${project.name}&owner=${project.owner}",
>>>>>>> 2c287432
            headers
        )
        if (!response.ok) {
            setState {
                errorLabel = "Failed to fetch latest execution"
                errorMessage =
                        "Failed to fetch latest execution: [${response.status}] ${response.statusText}"
                isErrorOpen = true
            }
        } else {
            val latestExecutionId = response
                .decodeFromJsonString<ExecutionDto>()
                .id
            window.location.href = "${window.location}/history/execution/$latestExecutionId"
        }
    }

<<<<<<< HEAD
    private suspend fun getFilesList() = get("${apiUrl}/files/list", Headers())
=======
    private suspend fun getFilesList() = get("$apiUrl/files/list", Headers())
>>>>>>> 2c287432
        .unsafeMap {
            it.decodeFromJsonString<List<FileInfo>>()
        }

    companion object {
        const val TEST_ROOT_DIR_HINT = """
            The path you are providing should be relative to the root directory of your repository.
            This directory should contain <a href = "https://github.com/diktat-static-analysis/save#how-to-configure"> save.properties </a>
            or <a href = "https://github.com/diktat-static-analysis/save#-savetoml-configuration-file">save.toml</a> files.
            For example, if the URL to your repo with tests is: 
            <a href ="https://github.com/diktat-static-analysis/save/">https://github.com/diktat-static-analysis/save</a>, then
            you need to specify the following directory with 'save.toml': 
            <a href ="https://github.com/diktat-static-analysis/save/tree/main/examples/kotlin-diktat">examples/kotlin-diktat/</a>.
 
            Please note, that the tested tool and it's resources will be copied to this directory before the run.
            """
        const val TEST_SUITE_ROW = 4
    }
}<|MERGE_RESOLUTION|>--- conflicted
+++ resolved
@@ -220,15 +220,9 @@
                 set("Accept", "application/json")
                 set("Content-Type", "application/json")
             }
-<<<<<<< HEAD
-            gitDto = post("${apiUrl}/getGit", headers, jsonProject)
-                .decodeFromJsonString<GitDto>()
-            standardTestSuites = get("${apiUrl}/allStandardTestSuites", headers)
-=======
             gitDto = post("$apiUrl/getGit", headers, jsonProject)
                 .decodeFromJsonString<GitDto>()
             standardTestSuites = get("$apiUrl/allStandardTestSuites", headers)
->>>>>>> 2c287432
                 .decodeFromJsonString()
 
             val availableFiles = getFilesList()
@@ -602,11 +596,7 @@
 
                 element.files!!.asList().forEach { file ->
                     val response: FileInfo = post(
-<<<<<<< HEAD
-                        "${apiUrl}/files/upload",
-=======
                         "$apiUrl/files/upload",
->>>>>>> 2c287432
                         Headers(),
                         FormData().apply {
                             append("file", file)
@@ -727,11 +717,7 @@
         project.url = url
         project.owner = owner
         GlobalScope.launch {
-<<<<<<< HEAD
-            post("${apiUrl}/updateProject", headers, Json.encodeToString(project))
-=======
             post("$apiUrl/updateProject", headers, Json.encodeToString(project))
->>>>>>> 2c287432
         }
     }
 
@@ -742,11 +728,7 @@
         }
         GlobalScope.launch {
             responseFromDeleteProject =
-<<<<<<< HEAD
-                    post("${apiUrl}/updateProject", headers, Json.encodeToString(project))
-=======
                     post("$apiUrl/updateProject", headers, Json.encodeToString(project))
->>>>>>> 2c287432
         }.invokeOnCompletion {
             if (responseFromDeleteProject.ok) {
                 window.location.href = "${window.location.origin}/"
@@ -765,11 +747,7 @@
     private suspend fun switchToLatestExecution() {
         val headers = Headers().apply { set("Accept", "application/json") }
         val response = get(
-<<<<<<< HEAD
-            "${apiUrl}/latestExecution?name=${project.name}&owner=${project.owner}",
-=======
             "$apiUrl/latestExecution?name=${project.name}&owner=${project.owner}",
->>>>>>> 2c287432
             headers
         )
         if (!response.ok) {
@@ -787,11 +765,7 @@
         }
     }
 
-<<<<<<< HEAD
-    private suspend fun getFilesList() = get("${apiUrl}/files/list", Headers())
-=======
     private suspend fun getFilesList() = get("$apiUrl/files/list", Headers())
->>>>>>> 2c287432
         .unsafeMap {
             it.decodeFromJsonString<List<FileInfo>>()
         }
