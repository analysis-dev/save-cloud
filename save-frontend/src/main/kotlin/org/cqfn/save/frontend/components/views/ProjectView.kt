--- conflicted
+++ resolved
@@ -15,6 +15,7 @@
 import org.cqfn.save.frontend.components.basic.*
 import org.cqfn.save.frontend.externals.fontawesome.faCalendarAlt
 import org.cqfn.save.frontend.externals.fontawesome.faHistory
+
 import org.cqfn.save.frontend.externals.fontawesome.fontAwesomeIcon
 import org.cqfn.save.frontend.externals.modal.modal
 import org.cqfn.save.frontend.utils.*
@@ -131,7 +132,6 @@
      * State for the creation of unified confirmation logic
      */
     var confirmationType: ConfirmationType
-
     /**
      * Url to the custom tests
      */
@@ -179,9 +179,14 @@
         state.testingType = TestingType.CUSTOM_TESTS
         state.isErrorOpen = false
         state.isSubmitButtonPressed = false
+
         state.errorMessage = ""
         state.errorLabel = ""
+
+
+
         state.isLoading = true
+
         state.files = mutableListOf()
         state.availableFiles = mutableListOf()
         state.selectedSdk = Sdk.Default.name
@@ -234,6 +239,8 @@
                 }
                 submitExecutionRequestWithStandardTests()
             }
+
+
         }
     }
 
@@ -253,10 +260,8 @@
     private fun submitExecutionRequestWithCustomTests(correctGitDto: GitDto) {
         val selectedSdk = "${state.selectedSdk}:${state.selectedSdkVersion}".toSdk()
         val formData = FormData()
-
         val testRootPath = if (state.testRootPath.isBlank()) "." else state.testRootPath
         val executionRequest = ExecutionRequest(project, correctGitDto, testRootPath, selectedSdk, null)
-
         formData.appendJson("executionRequest", executionRequest)
         state.files.forEach {
             formData.appendJson("file", it)
@@ -387,107 +392,11 @@
                     attrs.selectedSdkVersion = state.selectedSdkVersion
                 }
 
-<<<<<<< HEAD
-                h6(classes = "d-inline") {
-                    +"3. Specify test-resources that will be used for testing:"
-                }
-
-                child(cardComponent {
-                    div {
-                        attrs.classes = if (state.isFirstTypeUpload == true) {
-                            setOf(
-                                "card",
-                                "shadow",
-                                "mb-4",
-                                "w-100",
-                            )
-                        } else {
-                            setOf("d-none")
-                        }
-
-                        div("card-body ") {
-                            div("input-group-sm mb-3") {
-                                div("row") {
-                                    sup("tooltip-and-popover") {
-                                        fontAwesomeIcon(icon = faQuestionCircle)
-                                        attrs["tooltip-placement"] = "top"
-                                        attrs["tooltip-title"] = ""
-                                        attrs["popover-placement"] = "left"
-                                        attrs["popover-title"] =
-                                                "Use the following link to read more about save format:"
-                                        attrs["popover-content"] =
-                                                "<a href =\"https://github.com/diktat-static-analysis/save/blob/main/README.md\" > Save core README </a>"
-                                        attrs["data-trigger"] = "focus"
-                                        attrs["tabindex"] = "0"
-                                    }
-                                    h6(classes = "d-inline ml-2") {
-                                        +"Git Url of your test suites (in save format):"
-                                    }
-                                }
-                                div("input-group-prepend") {
-                                    input(type = InputType.text) {
-                                        attrs["class"] =
-                                                if (gitUrlFromInputField.isNullOrBlank() && state.isSubmitButtonPressed!!) {
-                                                    "form-control is-invalid"
-                                                } else {
-                                                    "form-control"
-                                                }
-                                        attrs {
-                                            gitUrlFromInputField?.let {
-                                                defaultValue = it
-                                            } ?: gitDto?.url?.let {
-                                                defaultValue = it
-                                            }
-                                            placeholder = "https://github.com/my-project"
-                                            onChangeFunction = {
-                                                val target = it.target as HTMLInputElement
-                                                gitUrlFromInputField = target.value
-                                            }
-                                        }
-                                    }
-                                }
-                            }
-
-                            div("input-group-sm") {
-                                div("row") {
-                                    sup("tooltip-and-popover") {
-                                        fontAwesomeIcon(icon = faQuestionCircle)
-                                        attrs["tooltip-placement"] = "top"
-                                        attrs["tooltip-title"] = ""
-                                        attrs["popover-placement"] = "left"
-                                        attrs["popover-title"] = "Relative path to the root directory with tests"
-                                        attrs["popover-content"] = TEST_ROOT_DIR_HINT
-                                        attrs["data-trigger"] = "focus"
-                                        attrs["tabindex"] = "0"
-                                    }
-                                    h6(classes = "d-inline ml-2") {
-                                        +"Relative path to the root directory with tests in the repo:"
-                                    }
-                                }
-                                div("input-group-prepend") {
-                                    input(type = InputType.text, name = "itemText") {
-                                        key = "itemText"
-                                        attrs.set("class", "form-control")
-                                        attrs {
-                                            testRootPath?.let {
-                                                value = it
-                                            }
-                                            placeholder = "leave empty if tests are in the repository root"
-                                            onChangeFunction = {
-                                                val target = it.target as HTMLInputElement
-                                                testRootPath = target.value
-                                            }
-                                        }
-                                    }
-                                }
-                            }
-=======
                 // ======== test resources selection =========
                 child(testResourcesSelection(
                     updateGitUrlFromInputField = {
                         setState {
                             gitUrlFromInputField = (it.target as HTMLInputElement).value
->>>>>>> 8af497b9
                         }
                     },
                     updateTestRootPath = {
@@ -628,7 +537,6 @@
             }
         }
     }
-
     private fun postFileUpload(element: HTMLInputElement) =
             GlobalScope.launch {
                 setState {
