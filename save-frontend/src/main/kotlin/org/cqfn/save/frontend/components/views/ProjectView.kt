--- conflicted
+++ resolved
@@ -146,7 +146,11 @@
     var testRootPath: String
 
     /**
-<<<<<<< HEAD
+     * Selected languages in the list of standard tests
+     */
+    var selectedLanguageForStandardTests: String
+
+    /**
      * General size of test suite in bytes
      */
     var suiteByteSize: Long
@@ -160,11 +164,6 @@
      * Flag to handle uploading a file
      */
     var isUploading: Boolean
-=======
-     * Selected languages in the list of standard tests
-     */
-    var selectedLanguageForStandardTests: String
->>>>>>> 3c935d48
 }
 
 /**
@@ -210,13 +209,10 @@
         state.availableFiles = mutableListOf()
         state.selectedSdk = Sdk.Default.name
         state.selectedSdkVersion = Sdk.Default.version
-<<<<<<< HEAD
+        state.selectedLanguageForStandardTests = ""
         state.suiteByteSize = state.files.sumOf { it.sizeBytes }
         state.bytesReceived = state.availableFiles.sumOf { it.sizeBytes }
         state.isUploading = false
-=======
-        state.selectedLanguageForStandardTests = ""
->>>>>>> 3c935d48
     }
 
     override fun componentDidMount() {
