--- conflicted
+++ resolved
@@ -414,27 +414,6 @@
                             setOf("d-none")
                         }
 
-<<<<<<< HEAD
-                                    div("pb-3") {
-                                        div("d-inline-block") {
-                                            h6(classes = "d-inline") {
-                                                +"Path to the root directory with tests in repo: "
-                                            }
-                                        }
-                                        div("d-inline-block ml-2") {
-                                            input(type = InputType.text, name = "itemText") {
-                                                key = "itemText"
-                                                attrs {
-                                                    pathToProperty?.let {
-                                                        value = it
-                                                    }
-                                                    placeholder = "sub-path (can be empty)"
-                                                    onChangeFunction = {
-                                                        val target = it.target as HTMLInputElement
-                                                        pathToProperty = target.value
-                                                    }
-                                                }
-=======
                         div("card-body ") {
                             div("input-group-sm mb-3") {
                                 div("row") {
@@ -455,7 +434,6 @@
                                             onChangeFunction = {
                                                 val target = it.target as HTMLInputElement
                                                 gitUrlFromInputField = target.value
->>>>>>> 8226c232
                                             }
                                         }
                                     }
