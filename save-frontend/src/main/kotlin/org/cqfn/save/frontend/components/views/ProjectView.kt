/**
 * A view with project details
 */

package org.cqfn.save.frontend.components.views

import org.cqfn.save.entities.ExecutionRequest
import org.cqfn.save.entities.Project
import org.cqfn.save.frontend.components.basic.cardComponent
import org.cqfn.save.frontend.externals.modal.modal
import org.cqfn.save.repository.GitRepository

import org.w3c.dom.HTMLInputElement
import org.w3c.fetch.Headers
import org.w3c.fetch.RequestInit
import react.RBuilder
import react.RComponent
import react.RProps
import react.RState
import react.child
import react.dom.a
import react.dom.button
import react.dom.div
import react.dom.h1
import react.dom.h2
import react.dom.h6
import react.dom.input
import react.dom.p
import react.setState

import kotlinx.browser.window
import kotlinx.html.ButtonType
import kotlinx.html.InputType
import kotlinx.html.js.onChangeFunction
import kotlinx.html.js.onClickFunction

/**
 * [RProps] for project view
 */
@Suppress("MISSING_KDOC_CLASS_ELEMENTS")
external interface ProjectProps : RProps {
    var executionRequest: ExecutionRequest
}

/**
 * [RProps] retrieved from router
 */
@Suppress("MISSING_KDOC_CLASS_ELEMENTS")
external interface ProjectExecutionRouteProps : RProps {
    var name: String
    var owner: String
    var type: String
    var url: String
}

/**
 * [RState] of project view component
 */
external interface ProjectViewState : RState {
    /**
     * Whether error modal from backend is visible
     */
    var isErrorOpen: Boolean

    /**
     * Whether error text from backend is visible
     */
    var errorText: String
}

/**
 * A functional RComponent for project view
 *
 * @return a functional component
 */
@OptIn(ExperimentalJsExport::class)
@JsExport
class ProjectView : RComponent<ProjectProps, ProjectViewState>() {
    private var pathToProperty: String? = null

    init {
        state.isErrorOpen = false
        state.errorText = ""
    }

    private fun submitExecutionRequest() {
        val executionRequest = ExecutionRequest(
            project = props.executionRequest.project,
            gitRepository = props.executionRequest.gitRepository,
            propertiesRelativePath = pathToProperty ?: "save.properties"
        )
        val jsonExecution = JSON.stringify(executionRequest)
        val headers = Headers().also {
            it.set("Accept", "application/json")
            it.set("Content-Type", "application/json")
        }
        window.fetch("http://localhost:5000/submitExecutionRequest", RequestInit(
            method = "POST",
            body = jsonExecution,
            headers = headers
        )).then {
            if (it.ok) {
                // fixme redirect to tests info
                window.location.href = "${window.location.origin}/history"
            } else {
                setState {
                    isErrorOpen = true
                    errorText = it.statusText
                }
            }
        }
    }

    @Suppress("TOO_LONG_FUNCTION")
    override fun RBuilder.render() {
        // modal window for configuring tests run - initially hidden
        runErrorModel()
        // Page Heading
        div("d-sm-flex align-items-center justify-content-between mb-4") {
            h1("h3 mb-0 text-gray-800") {
                +"Project ${props.executionRequest.project.name}"
            }
        }

        div("row") {
            child(cardComponent {
                div("text-center") {
                    div("pb-4") {
                        h6(classes = "d-inline") {
                            +"Path to property file: "
                        }
                        input(type = InputType.text, name = "itemText") {
                            attrs {
                                placeholder = "save.properties"
                                onChangeFunction = {
                                    val target = it.target as HTMLInputElement
                                    pathToProperty = target.value
                                }
                            }
                        }
                    }
                    button(type = ButtonType.button, classes = "btn btn-primary") {
                        attrs.onClickFunction = { submitExecutionRequest() }
                        +"Run tests now"
                    }
                }
            }) {
                attrs {
                    header = "Run tests"
                    leftBorderColor = "primary"
                }
            }

            child(cardComponent {
                p("small") {
                    +"Name: ${props.executionRequest.project.name}"
                }
                p("small") {
                    +"Description: ${props.executionRequest.project.description}"
                }
                p("small") {
<<<<<<< HEAD
                    a(href = "#/${props.executionRequest.project.type}/${props.executionRequest.project.owner}/${props.executionRequest.project.name}/history/latest") {
=======
                    a(href = "#/${props.project.owner}/${props.project.name}/history/latest") {
>>>>>>> 80942214
                        +"Latest test execution: N/A"
                    }
                }
                p("small") {
<<<<<<< HEAD
                    a(href = "#/${props.executionRequest.project.type}/${props.executionRequest.project.owner}/${props.executionRequest.project.name}/history") {
=======
                    a(href = "#/${props.project.owner}/${props.project.name}/history") {
>>>>>>> 80942214
                        +"Execution history"
                    }
                }
            }) {
                attrs {
                    header = "Project info"
                }
            }
        }
    }

    private fun RBuilder.runErrorModel() = modal {
        attrs {
            isOpen = state.isErrorOpen
            contentLabel = "Error from backend"
        }
        div {
            h2("h3 mb-0 text-gray-800") {
                +state.errorText
            }
        }
        button(type = ButtonType.button, classes = "btn btn-primary") {
            attrs.onClickFunction = { setState { isErrorOpen = false } }
            +"Close"
        }
    }
}

/**
 * @return a [Project] constructed from these props
 */
@Suppress("EXTENSION_FUNCTION_WITH_CLASS")
fun ProjectExecutionRouteProps.toProject() = Project(
    owner = owner,
    name = name,
    description = "Todo: fetch description",
    url = "Todo: fetch URL",
)

/**
 * @return git repository
 */
@Suppress("EXTENSION_FUNCTION_WITH_CLASS")
fun ProjectExecutionRouteProps.toGitRepository() = GitRepository(url = "url")

/**
 * @return execution request
 */
@Suppress("EXTENSION_FUNCTION_WITH_CLASS")
fun ProjectExecutionRouteProps.toExecutionRequest() = ExecutionRequest(this.toProject(), this.toGitRepository())<|MERGE_RESOLUTION|>--- conflicted
+++ resolved
@@ -159,20 +159,12 @@
                     +"Description: ${props.executionRequest.project.description}"
                 }
                 p("small") {
-<<<<<<< HEAD
-                    a(href = "#/${props.executionRequest.project.type}/${props.executionRequest.project.owner}/${props.executionRequest.project.name}/history/latest") {
-=======
-                    a(href = "#/${props.project.owner}/${props.project.name}/history/latest") {
->>>>>>> 80942214
+                    a(href = "#/${props.executionRequest.project.owner}/${props.project.name}/history/latest") {
                         +"Latest test execution: N/A"
                     }
                 }
                 p("small") {
-<<<<<<< HEAD
-                    a(href = "#/${props.executionRequest.project.type}/${props.executionRequest.project.owner}/${props.executionRequest.project.name}/history") {
-=======
-                    a(href = "#/${props.project.owner}/${props.project.name}/history") {
->>>>>>> 80942214
+                    a(href = "#/${props.executionRequest.project.owner}/${props.project.name}/history") {
                         +"Execution history"
                     }
                 }
