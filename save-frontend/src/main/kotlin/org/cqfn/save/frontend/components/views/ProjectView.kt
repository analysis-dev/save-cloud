/**
 * A view with project details
 */

@file:Suppress("WildcardImport", "FILE_WILDCARD_IMPORTS", "LargeClass")

package org.cqfn.save.frontend.components.views

import org.cqfn.save.domain.*
import org.cqfn.save.entities.ExecutionRequest
import org.cqfn.save.entities.ExecutionRequestForStandardSuites
import org.cqfn.save.entities.GitDto
import org.cqfn.save.entities.Organization
import org.cqfn.save.entities.Project
import org.cqfn.save.entities.ProjectStatus
import org.cqfn.save.execution.ExecutionDto
import org.cqfn.save.frontend.components.basic.TestingType
import org.cqfn.save.frontend.components.basic.cardComponent
import org.cqfn.save.frontend.components.basic.fileUploader
import org.cqfn.save.frontend.components.basic.privacySpan
import org.cqfn.save.frontend.components.basic.projectInfo
import org.cqfn.save.frontend.components.basic.projectSettingsMenu
import org.cqfn.save.frontend.components.basic.projectStatisticMenu
import org.cqfn.save.frontend.components.basic.sdkSelection
import org.cqfn.save.frontend.components.basic.testResourcesSelection
import org.cqfn.save.frontend.components.errorStatusContext
import org.cqfn.save.frontend.externals.fontawesome.faCalendarAlt
import org.cqfn.save.frontend.externals.fontawesome.faEdit
import org.cqfn.save.frontend.externals.fontawesome.faHistory
import org.cqfn.save.frontend.externals.fontawesome.fontAwesomeIcon
import org.cqfn.save.frontend.externals.modal.modal
import org.cqfn.save.frontend.http.getProject
import org.cqfn.save.frontend.utils.ProjectMenuBar
import org.cqfn.save.frontend.utils.apiUrl
import org.cqfn.save.frontend.utils.appendJson
import org.cqfn.save.frontend.utils.decodeFromJsonString
import org.cqfn.save.frontend.utils.get
import org.cqfn.save.frontend.utils.noopResponseHandler
import org.cqfn.save.frontend.utils.post
import org.cqfn.save.frontend.utils.runConfirmWindowModal
import org.cqfn.save.frontend.utils.runErrorModal
import org.cqfn.save.frontend.utils.unsafeMap
import org.cqfn.save.info.UserInfo
<<<<<<< HEAD
=======
import org.cqfn.save.permission.SetRoleRequest
>>>>>>> 3f0fef16
import org.cqfn.save.testsuite.TestSuiteDto

import org.w3c.dom.HTMLButtonElement
import org.w3c.dom.HTMLInputElement
import org.w3c.dom.asList
import org.w3c.fetch.Headers
import org.w3c.fetch.Response
import org.w3c.xhr.FormData
import react.Context
import react.PropsWithChildren
import react.RBuilder
import react.RStatics
import react.State
import react.StateSetter
import react.dom.a
import react.dom.button
import react.dom.div
import react.dom.h1
import react.dom.li
import react.dom.nav
import react.dom.p
import react.dom.span
import react.setState

import kotlinx.browser.document
import kotlinx.browser.window
import kotlinx.coroutines.launch
import kotlinx.datetime.LocalDateTime
import kotlinx.datetime.Month
import kotlinx.html.ButtonType
import kotlinx.html.classes
import kotlinx.html.js.onClickFunction
import kotlinx.html.role
import kotlinx.serialization.encodeToString
import kotlinx.serialization.json.Json

/**
 * `Props` retrieved from router
 */
@Suppress("MISSING_KDOC_CLASS_ELEMENTS")
external interface ProjectExecutionRouteProps : PropsWithChildren {
    var owner: String
    var name: String
    var currentUserInfo: UserInfo?
}

/**
 * [State] of project view component
 */
external interface ProjectViewState : State {
    /**
     * Currently loaded for display Project
     */
    var project: Project

    /**
     * Files required for tests execution for this project
     */
    var files: MutableList<FileInfo>

    /**
     * Files that are available on server side
     */
    var availableFiles: MutableList<FileInfo>

    /**
     * Message of error
     */
    var errorMessage: String

    /**
     * Flag to handle error
     */
    var isErrorOpen: Boolean?

    /**
     * Error label
     */
    var errorLabel: String

    /**
     * Message of warning
     */
    var confirmMessage: String

    /**
     * Flag to handle confirm Window
     */
    var isConfirmWindowOpen: Boolean?

    /**
     * Label of confirm Window
     */
    var confirmLabel: String

    /**
     * Flag to handle loading
     */
    var isLoading: Boolean?

    /**
     * Selected sdk
     */
    var selectedSdk: String

    /**
     * Selected version
     */
    var selectedSdkVersion: String

    /**
     * Flag to handle upload type project
     */
    var testingType: TestingType

    /**
     * Submit button was pressed
     */
    var isSubmitButtonPressed: Boolean?

    /**
     * State for the creation of unified confirmation logic
     */
    var confirmationType: ConfirmationType

    /**
     * Url to the custom tests
     */
    var gitUrlFromInputField: String

    /**
     * Branch of commit in current repo
     */
    var gitBranchOrCommitFromInputField: String

    /**
     * Execution command for standard mode
     */
    var execCmd: String

    /**
     * Batch size for static analyzer tool in standard mode
     */
    var batchSizeForAnalyzer: String

    /**
     * Directory in the repository where tests are placed
     */
    var testRootPath: String

    /**
     * Selected languages in the list of standard tests
     */
    var selectedLanguageForStandardTests: String

    /**
     * General size of test suite in bytes
     */
    var suiteByteSize: Long

    /**
     * Bytes received by server
     */
    var bytesReceived: Long

    /**
     * Flag to handle uploading a file
     */
    var isUploading: Boolean?

    /**
     * Whether editing of project info is disabled
     */
    var isEditDisabled: Boolean?

    /**
     * project selected menu
     */
    var selectedMenu: ProjectMenuBar?

    /**
     * latest execution id for this project
     */
    var latestExecutionId: Long?

    /**
     * Flag to open menu statistic
     */
    var isOpenMenuStatistic: Boolean?

    /**
     * Flag to open menu settings
     */
    var isOpenMenuSettings: Boolean?
}

/**
 * enum that stores types of confirmation windows for different situations
 */
enum class ConfirmationType {
    DELETE_CONFIRM,
    NO_BINARY_CONFIRM,
    NO_CONFIRM,
    ;
}

/**
 * A Component for project view
 * Each modal opening call causes re-render of the whole page, that's why we need to use state for all fields
 */
@JsExport
@OptIn(ExperimentalJsExport::class)
@Suppress("MAGIC_NUMBER")
class ProjectView : AbstractView<ProjectExecutionRouteProps, ProjectViewState>(false) {
    private var standardTestSuites: List<TestSuiteDto> = emptyList()
    private val selectedStandardSuites: MutableList<String> = mutableListOf()
    private var gitDto: GitDto? = null
    private val date = LocalDateTime(1970, Month.JANUARY, 1, 0, 0, 1)
    private val testResourcesSelection = testResourcesSelection(
        updateGitUrlFromInputField = {
            it.preventDefault()
            setState {
                gitUrlFromInputField = (it.target as HTMLInputElement).value
            }
        },
        updateGitBranchOrCommitInputField = {
            setState {
                gitBranchOrCommitFromInputField = (it.target as HTMLInputElement).value
            }
        },
        updateTestRootPath = {
            setState {
                testRootPath = (it.target as HTMLInputElement).value
            }
        },
        setTestRootPathFromHistory = {
            setState {
                testRootPath = it
            }
        },
        setExecCmd = {
            setState {
                execCmd = (it.target as HTMLInputElement).value
            }
        },
        setBatchSize = {
            setState {
                batchSizeForAnalyzer = (it.target as HTMLInputElement).value
            }
        },
        setSelectedLanguageForStandardTests = {
            setState {
                selectedLanguageForStandardTests = it
            }
        }
    )
    private val projectInfo = projectInfo(
        turnEditMode = ::turnEditMode,
        onProjectSave = { draftProject, setDraftProject ->
            if (draftProject != state.project) {
                scope.launch {
                    val response = updateProject(draftProject!!)
                    if (response.ok) {
                        setState {
                            project = draftProject
                        }
                    } else {
                        setState {
                            errorLabel = "Failed to save project info"
                            errorMessage = "Failed to save project info: ${response.status} ${response.statusText}"
                            isErrorOpen = true
                        }
                        // rollback form content
                        setDraftProject(state.project)
                    }
                }
            }
        },
    )

    @Suppress("TOO_MANY_LINES_IN_LAMBDA")
    private val projectSettingsMenu = projectSettingsMenu(
        openMenuSettingsFlag = { setState { isOpenMenuSettings = it } },
        deleteProjectCallback = ::deleteProject,
        updateProjectSettings = {
            scope.launch {
                val response = updateProject(it)
                if (response.ok) {
                    setState {
                        project = it
                    }
                } else {
                    setState {
                        errorLabel = "Failed to save project settings"
                        errorMessage = "Failed to save project settings: ${response.status} ${response.statusText}"
                        isErrorOpen = true
                    }
                }
            }
        },
<<<<<<< HEAD
        updateErrorMessage = {
            setState {
                errorLabel = "Failed to save project info"
                errorMessage = "Failed to save project info: ${it.status} ${it.statusText}"
                isErrorOpen = true
=======
        updatePermissions = {
            scope.launch {
                for ((userName, role) in it) {
                    val setRoleRequest = SetRoleRequest(userName.split(":")[1], role)
                    val jsonRoleRequest = Json.encodeToString(setRoleRequest)
                    val headers = Headers().apply {
                        set("Accept", "application/json")
                        set("Content-Type", "application/json")
                    }
                    val response = post("/api/projects/roles/${state.project.organization.name}/${state.project.name}", headers, jsonRoleRequest)
                    if (!response.ok) {
                        setState {
                            errorLabel = "Failed to save project info"
                            errorMessage = "Failed to save project info: ${response.status} ${response.statusText}"
                            isErrorOpen = true
                        }
                    } else {
                        setState {
                            isOpenMenuSettings = false
                        }
                    }
                }
>>>>>>> 3f0fef16
            }
        },
    )
    private val projectStatisticMenu = projectStatisticMenu(
        openMenuStatisticFlag = ::openMenuStatisticFlag,
    )
    private val projectInfoCard = cardComponent(isBordered = true, hasBg = true) {
        child(projectInfo) {
            attrs {
                project = state.project
                isEditDisabled = state.isEditDisabled
            }
        }

        div("ml-3 mt-2 align-items-left justify-content-between") {
            fontAwesomeIcon(icon = faHistory)

            button(classes = "btn btn-link text-left") {
                +"Latest Execution"
                attrs.onClickFunction = {
                    scope.launch {
                        switchToLatestExecution(state.latestExecutionId)
                    }
                }
                attrs.disabled = state.latestExecutionId == null
            }
        }
        div("ml-3 align-items-left") {
            fontAwesomeIcon(icon = faCalendarAlt)
            a(
                href = "#/${state.project.organization.name}/${state.project.name}/history",
                classes = "btn btn-link text-left"
            ) {
                +"Execution History"
            }
        }
    }
    private val typeSelection = cardComponent {
        div("text-left") {
            testingTypeButton(
                TestingType.CUSTOM_TESTS,
                "Evaluate your tool with your own tests from git",
                "mr-2"
            )
            testingTypeButton(
                TestingType.STANDARD_BENCHMARKS,
                "Evaluate your tool with standard test suites",
                "mt-3 mr-2"
            )
            testingTypeButton(
                TestingType.CONTEST_MODE,
                "Participate in SAVE contests with your tool",
                "mt-3 mr-2"
            )
        }
    }
    private val fileUploader = fileUploader(
        onFileSelect = { element ->
            setState {
                val availableFile = availableFiles.first { it.name == element.value }
                files.add(availableFile)
                bytesReceived += availableFile.sizeBytes
                suiteByteSize += availableFile.sizeBytes
                availableFiles.remove(availableFile)
            }
        },
        onFileRemove = {
            setState {
                files.remove(it)
                bytesReceived -= it.sizeBytes
                suiteByteSize -= it.sizeBytes
                availableFiles.add(it)
            }
        },
        onFileInput = { postFileUpload(it) },
        onExecutableChange = { selectedFile, checked ->
            setState {
                files[files.indexOf(selectedFile)] = selectedFile.copy(isExecutable = checked)
            }
        }
    )
    private val sdkSelection = sdkSelection({
        setState {
            selectedSdk = it.value
            selectedSdkVersion = selectedSdk.getSdkVersions().first()
        }
    }, {
        setState { selectedSdkVersion = it.value }
    })
    private lateinit var responseFromDeleteProject: Response

    init {
        state.project = Project("N/A", "N/A", "N/A", ProjectStatus.CREATED, userId = -1, organization = Organization("stub", null, date))
        state.gitUrlFromInputField = ""
        state.gitBranchOrCommitFromInputField = ""
        state.execCmd = ""
        state.batchSizeForAnalyzer = ""
        state.testRootPath = ""
        state.confirmationType = ConfirmationType.NO_CONFIRM
        state.testingType = TestingType.CUSTOM_TESTS
        state.isErrorOpen = false
        state.isSubmitButtonPressed = false
        state.errorMessage = ""
        state.errorLabel = ""
        state.isLoading = true
        state.files = mutableListOf()
        state.availableFiles = mutableListOf()
        state.selectedSdk = Sdk.Default.name
        state.selectedSdkVersion = Sdk.Default.version
        state.selectedLanguageForStandardTests = ""
        state.suiteByteSize = state.files.sumOf { it.sizeBytes }
        state.bytesReceived = state.availableFiles.sumOf { it.sizeBytes }
        state.isUploading = false
        state.isEditDisabled = true
        state.selectedMenu = ProjectMenuBar.RUN
        state.isOpenMenuStatistic = false
        state.isOpenMenuSettings = false
    }

    override fun componentDidMount() {
        super.componentDidMount()

        scope.launch {
            val result = getProject(props.name, props.owner)
            val project = if (result.isFailure) {
                setState { isLoading = false }
                return@launch
            } else {
                result.getOrThrow()
            }
            setState {
                this.project = project
            }

            val jsonProject = Json.encodeToString(project)
            val headers = Headers().apply {
                set("Accept", "application/json")
                set("Content-Type", "application/json")
            }
            gitDto = post("$apiUrl/projects/git", headers, jsonProject)
                .decodeFromJsonString<GitDto>()
            standardTestSuites = get(
                "$apiUrl/allStandardTestSuites",
                headers,
                responseHandler = ::noopResponseHandler,
            )
                .decodeFromJsonString()

            val availableFiles = getFilesList()
            setState {
                this.availableFiles.clear()
                this.availableFiles.addAll(availableFiles)
                isLoading = false
            }

            fetchLatestExecutionId()
        }
    }

    @Suppress("ComplexMethod", "TOO_LONG_FUNCTION")
    private fun submitExecutionRequest() {
        when (state.testingType) {
            TestingType.CUSTOM_TESTS -> {
                val urlWithTests = state.gitUrlFromInputField
                val branchOrCommit = state.gitBranchOrCommitFromInputField
                // URL is required in all cases, the processing should not be done without it
                if (urlWithTests.isBlank()) {
                    return
                } else {
                    // if provided value contains `origin` then it's a branch, otherwise a commit
                    val (newBranch, newCommit) = if (branchOrCommit.contains("origin/")) {
                        branchOrCommit to null
                    } else {
                        null to branchOrCommit
                    }
                    val newGitDto = gitDto?.copy(url = urlWithTests, branch = newBranch, hash = newCommit) ?: GitDto(url = urlWithTests, branch = newBranch, hash = newCommit)
                    submitExecutionRequestWithCustomTests(newGitDto)
                }
            }
            else -> {
                if (selectedStandardSuites.isEmpty()) {
                    setState {
                        isErrorOpen = true
                        errorLabel = "Both type of project"
                        errorMessage = "Please choose at least one test suite"
                    }
                    return
                }
                submitExecutionRequestWithStandardTests()
            }
        }
    }

    @Suppress("UnsafeCallOnNullableType")
    private fun submitExecutionRequestWithStandardTests() {
        val headers = Headers()
        val formData = FormData()
        val selectedSdk = "${state.selectedSdk}:${state.selectedSdkVersion}".toSdk()
        val request = ExecutionRequestForStandardSuites(state.project, selectedStandardSuites, selectedSdk, state.execCmd, state.batchSizeForAnalyzer)
        formData.appendJson("execution", request)
        state.files.forEach {
            formData.appendJson("file", it)
        }
        submitRequest("/executionRequestStandardTests", headers, formData)
    }

    private fun submitExecutionRequestWithCustomTests(correctGitDto: GitDto) {
        val selectedSdk = "${state.selectedSdk}:${state.selectedSdkVersion}".toSdk()
        val formData = FormData()
        val testRootPath = state.testRootPath.ifBlank { "." }
        val executionRequest = ExecutionRequest(state.project, correctGitDto, testRootPath, selectedSdk, null)
        formData.appendJson("executionRequest", executionRequest)
        state.files.forEach {
            formData.appendJson("file", it)
        }
        submitRequest("/submitExecutionRequest", Headers(), formData)
    }

    private fun submitRequest(url: String, headers: Headers, body: dynamic) {
        setState {
            isLoading = true
        }
        scope.launch {
            val response = post(apiUrl + url, headers, body)
            if (!response.ok) {
                response.text().then { text ->
                    setState {
                        isErrorOpen = true
                        errorLabel = "Error from backend"
                        errorMessage = "Request failed: [${response.statusText}] $text"
                    }
                }
            } else {
                window.location.href = "${window.location}/history"
            }
        }
            .invokeOnCompletion {
                setState {
                    isLoading = false
                }
            }
    }

    @Suppress("TOO_LONG_FUNCTION", "LongMethod", "ComplexMethod")
    override fun RBuilder.render() {
        // modal windows are initially hidden
        runErrorModal(state.isErrorOpen, state.errorLabel, state.errorMessage) {
            setState { isErrorOpen = false }
        }
        runConfirmWindowModal(
            state.isConfirmWindowOpen,
            state.confirmLabel,
            state.confirmMessage,
            { setState { isConfirmWindowOpen = false } }) {
            when (state.confirmationType) {
                ConfirmationType.NO_BINARY_CONFIRM, ConfirmationType.NO_CONFIRM -> submitExecutionRequest()
                ConfirmationType.DELETE_CONFIRM -> deleteProjectBuilder()
                else -> {
                    // this is a generated else block
                }
            }
            setState { isConfirmWindowOpen = false }
        }
        runLoadingModal()
        // Page Heading
        div("d-sm-flex align-items-center justify-content-center mb-4") {
            h1("h3 mb-0 text-gray-800") {
                +" Project ${state.project.name}"
            }
            privacySpan(state.project)
        }

        div("row align-items-center justify-content-center") {
            nav("nav nav-tabs mb-4") {
                ProjectMenuBar.values().forEachIndexed { i, projectMenu ->
                    li("nav-item") {
                        val classVal = if ((i == 0 && state.selectedMenu == null) || state.selectedMenu == projectMenu) " active font-weight-bold" else ""
                        p("nav-link $classVal text-gray-800") {
                            attrs.onClickFunction = {
                                if (state.selectedMenu != projectMenu) {
                                    setState {
                                        selectedMenu = projectMenu
                                    }
                                }
                                if (projectMenu != ProjectMenuBar.STATISTICS) {
                                    openMenuStatisticFlag(false)
                                }
                                if (projectMenu != ProjectMenuBar.SETTINGS) {
                                    openMenuSettingsFlag(false)
                                }
                            }
                            +projectMenu.name
                        }
                    }
                }
            }
        }

        if (state.selectedMenu == ProjectMenuBar.RUN) {
            div("row justify-content-center ml-5") {
                // ===================== LEFT COLUMN =======================================================================
                div("col-2 mr-3") {
                    div("text-xs text-center font-weight-bold text-primary text-uppercase mb-3") {
                        +"Testing types"
                    }

                    child(typeSelection)
                }
                // ===================== MIDDLE COLUMN =====================================================================
                div("col-4") {
                    div("text-xs text-center font-weight-bold text-primary text-uppercase mb-3") {
                        +"Test configuration"
                    }

                    // ======== file selector =========
                    child(fileUploader) {
                        attrs.isSubmitButtonPressed = state.isSubmitButtonPressed
                        attrs.files = state.files
                        attrs.availableFiles = state.availableFiles
                        attrs.confirmationType = state.confirmationType
                        attrs.suiteByteSize = state.suiteByteSize
                        attrs.bytesReceived = state.bytesReceived
                        attrs.isUploading = state.isUploading
                    }

                    // ======== sdk selection =========
                    child(sdkSelection) {
                        attrs.selectedSdk = state.selectedSdk
                        attrs.selectedSdkVersion = state.selectedSdkVersion
                    }

                    // ======== test resources selection =========
                    child(testResourcesSelection) {
                        attrs.testingType = state.testingType
                        attrs.isSubmitButtonPressed = state.isSubmitButtonPressed
                        attrs.gitDto = gitDto
                        // properties for CUSTOM_TESTS mode
                        attrs.testRootPath = state.testRootPath
                        attrs.gitUrlFromInputField = state.gitUrlFromInputField
                        attrs.gitBranchOrCommitFromInputField = state.gitBranchOrCommitFromInputField
                        // properties for STANDARD_BENCHMARKS mode
                        attrs.selectedStandardSuites = selectedStandardSuites
                        attrs.standardTestSuites = standardTestSuites
                        attrs.selectedLanguageForStandardTests = state.selectedLanguageForStandardTests
                        attrs.execCmd = state.execCmd
                        attrs.batchSizeForAnalyzer = state.batchSizeForAnalyzer
                    }

                    div("d-sm-flex align-items-center justify-content-center") {
                        button(type = ButtonType.button, classes = "btn btn-primary") {
                            attrs.onClickFunction = { submitWithValidation() }
                            +"Test the tool now"
                        }
                    }
                }
                // ===================== RIGHT COLUMN ======================================================================
                div("col-3 ml-2") {
                    div("text-xs text-center font-weight-bold text-primary text-uppercase mb-3") {
                        +"Information"
                        button(classes = "btn btn-link text-xs text-muted text-left p-1 ml-2") {
                            +"Edit  "
                            fontAwesomeIcon(icon = faEdit)
                            attrs.onClickFunction = {
                                turnEditMode(isOff = false)
                            }
                        }
                    }

                    child(projectInfoCard)
                }
            }
        } else if (state.selectedMenu == ProjectMenuBar.STATISTICS) {
            child(projectStatisticMenu) {
                attrs.executionId = state.latestExecutionId
                attrs.isOpen = state.isOpenMenuStatistic
            }
        } else if (state.selectedMenu == ProjectMenuBar.SETTINGS) {
            child(projectSettingsMenu) {
                attrs.isOpen = state.isOpenMenuSettings
                attrs.project = state.project
<<<<<<< HEAD
                attrs.projectUsers = emptyList()
=======
                attrs.users = emptyList()
>>>>>>> 3f0fef16
                attrs.selfRole = Role.VIEWER
                attrs.currentUserInfo = props.currentUserInfo ?: UserInfo("Unknown")
            }
        }
    }

    private fun postFileUpload(element: HTMLInputElement) =
            scope.launch {
                setState {
                    isUploading = true
                    element.files!!.asList().forEach { file ->
                        suiteByteSize += file.size.toLong()
                    }
                }

                element.files!!.asList().forEach { file ->
                    val response: FileInfo = post(
                        "$apiUrl/files/upload",
                        Headers(),
                        FormData().apply {
                            append("file", file)
                        }
                    )
                        .decodeFromJsonString()
                    setState {
                        // add only to selected files so that this entry isn't duplicated
                        files.add(response)
                        bytesReceived += response.sizeBytes
                    }
                }
                setState {
                    isUploading = false
                }
            }

    private fun openMenuStatisticFlag(isOpen: Boolean) {
        setState {
            isOpenMenuStatistic = isOpen
        }
    }

    private fun openMenuSettingsFlag(isOpen: Boolean) {
        setState {
            isOpenMenuSettings = isOpen
        }
    }

    private fun turnEditMode(isOff: Boolean) {
        setState {
            isEditDisabled = isOff
        }
        (document.getElementById("Save new project info") as HTMLButtonElement).hidden = isOff
        (document.getElementById("Cancel") as HTMLButtonElement).hidden = isOff
    }

    private fun RBuilder.runLoadingModal() = modal {
        attrs {
            isOpen = state.isLoading
            contentLabel = "Loading"
        }
        div("d-flex justify-content-center mt-4") {
            div("spinner-border text-primary spinner-border-lg") {
                attrs.role = "status"
                span("sr-only") {
                    +"Loading..."
                }
            }
        }
    }

    private fun RBuilder.testingTypeButton(selectedTestingType: TestingType, text: String, divClass: String) {
        div(divClass) {
            button(type = ButtonType.button) {
                attrs.classes =
                        if (state.testingType == selectedTestingType) {
                            setOf("btn", "btn-primary")
                        } else {
                            setOf(
                                "btn",
                                "btn-outline-primary"
                            )
                        }
                attrs.onClickFunction = {
                    setState {
                        testingType = selectedTestingType
                    }
                }
                +text
            }
        }
    }

    /**
     * In some cases scripts and binaries can be uploaded to a git repository, so users won't be providing or uploading
     * binaries. For this case we should open a window, so user will need to click a checkbox, so he will confirm that
     * he understand what he is doing.
     */
    private fun submitWithValidation() {
        setState {
            isSubmitButtonPressed = true
        }
        when {
            // url was not provided
            state.gitUrlFromInputField.isBlank() && state.testingType == TestingType.CUSTOM_TESTS -> setState {
                isErrorOpen = true
                errorMessage =
                        "Git Url with test suites in save format was not provided,but it is required for the testing process." +
                                " SAVE is not able to run your tests without an information of where to download them from."
                errorLabel = "Git Url"
            }
            // no binaries were provided
            state.files.isEmpty() -> setState {
                confirmationType = ConfirmationType.NO_BINARY_CONFIRM
                isConfirmWindowOpen = true
                confirmLabel = "Single binary confirmation"
                confirmMessage = "You have not provided any files related to your tested tool." +
                        " If these files were uploaded to your repository - press OK, otherwise - please upload these files using 'Upload files' button."
            }
            // everything is in place, can proceed
            else -> submitExecutionRequest()
        }
    }

    private fun deleteProject() {
        val newProject = state.project.copy(status = ProjectStatus.DELETED)

        setState {
            project = newProject
            confirmationType = ConfirmationType.DELETE_CONFIRM
            isConfirmWindowOpen = true
            confirmLabel = ""
            confirmMessage = "Are you sure you want to delete this project?"
        }
    }

    @Suppress("COMMENTED_OUT_CODE")
    private suspend fun updateProject(draftProject: Project): Response {
        val headers = Headers().also {
            it.set("Accept", "application/json")
            it.set("Content-Type", "application/json")
        }
        return post("$apiUrl/projects/update", headers, Json.encodeToString(draftProject))
    }

    private fun deleteProjectBuilder() {
        val headers = Headers().also {
            it.set("Accept", "application/json")
            it.set("Content-Type", "application/json")
        }
        scope.launch {
            responseFromDeleteProject =
                    post("$apiUrl/projects/update", headers, Json.encodeToString(state.project))
        }.invokeOnCompletion {
            if (responseFromDeleteProject.ok) {
                window.location.href = "${window.location.origin}/"
            } else {
                responseFromDeleteProject.text().then {
                    setState {
                        errorLabel = "Failed to delete project"
                        errorMessage = it
                        isErrorOpen = true
                    }
                }
            }
        }
    }

    private suspend fun fetchLatestExecutionId() {
        val headers = Headers().apply { set("Accept", "application/json") }
        val response = get(
            "$apiUrl/latestExecution?name=${state.project.name}&organizationId=${state.project.organization.id}",
            headers,
            responseHandler = ::noopResponseHandler
        )
        when {
            !response.ok -> setState {
                errorLabel = "Failed to fetch latest execution"
                errorMessage =
                        "Failed to fetch latest execution: [${response.status}] ${response.statusText}, please refresh the page and try again"
                latestExecutionId = null
            }
            response.status == 204.toShort() -> setState {
                latestExecutionId = null
            }
            else -> {
                val latestExecutionIdNew = response
                    .decodeFromJsonString<ExecutionDto>()
                    .id
                setState {
                    latestExecutionId = latestExecutionIdNew
                }
            }
        }
    }

    private fun switchToLatestExecution(latestExecutionId: Long?) {
        latestExecutionId?.let {
            window.location.href = "${window.location}/history/execution/$latestExecutionId"
        }
            ?: setState {
                isErrorOpen = true
            }
    }

    private suspend fun getFilesList() = get("$apiUrl/files/list", Headers())
        .unsafeMap {
            it.decodeFromJsonString<List<FileInfo>>()
        }

    companion object : RStatics<ProjectExecutionRouteProps, ProjectViewState, ProjectView, Context<StateSetter<Response?>>>(ProjectView::class) {
        const val TEST_ROOT_DIR_HINT = """
            The path you are providing should be relative to the root directory of your repository.
            This directory should contain <a href = "https://github.com/analysis-dev/save#how-to-configure"> save.properties </a>
            or <a href = "https://github.com/analysis-dev/save#-savetoml-configuration-file">save.toml</a> files.
            For example, if the URL to your repo with tests is: 
            <a href ="https://github.com/analysis-dev/save/">https://github.com/analysis-dev/save</a>, then
            you need to specify the following directory with 'save.toml': 
            <a href ="https://github.com/analysis-dev/save/tree/main/examples/kotlin-diktat">examples/kotlin-diktat/</a>.
 
            Please note, that the tested tool and it's resources will be copied to this directory before the run.
            """
        const val TEST_SUITE_ROW = 4
        init {
            contextType = errorStatusContext
        }
    }
}<|MERGE_RESOLUTION|>--- conflicted
+++ resolved
@@ -41,10 +41,6 @@
 import org.cqfn.save.frontend.utils.runErrorModal
 import org.cqfn.save.frontend.utils.unsafeMap
 import org.cqfn.save.info.UserInfo
-<<<<<<< HEAD
-=======
-import org.cqfn.save.permission.SetRoleRequest
->>>>>>> 3f0fef16
 import org.cqfn.save.testsuite.TestSuiteDto
 
 import org.w3c.dom.HTMLButtonElement
@@ -345,36 +341,11 @@
                 }
             }
         },
-<<<<<<< HEAD
         updateErrorMessage = {
             setState {
                 errorLabel = "Failed to save project info"
                 errorMessage = "Failed to save project info: ${it.status} ${it.statusText}"
                 isErrorOpen = true
-=======
-        updatePermissions = {
-            scope.launch {
-                for ((userName, role) in it) {
-                    val setRoleRequest = SetRoleRequest(userName.split(":")[1], role)
-                    val jsonRoleRequest = Json.encodeToString(setRoleRequest)
-                    val headers = Headers().apply {
-                        set("Accept", "application/json")
-                        set("Content-Type", "application/json")
-                    }
-                    val response = post("/api/projects/roles/${state.project.organization.name}/${state.project.name}", headers, jsonRoleRequest)
-                    if (!response.ok) {
-                        setState {
-                            errorLabel = "Failed to save project info"
-                            errorMessage = "Failed to save project info: ${response.status} ${response.statusText}"
-                            isErrorOpen = true
-                        }
-                    } else {
-                        setState {
-                            isOpenMenuSettings = false
-                        }
-                    }
-                }
->>>>>>> 3f0fef16
             }
         },
     )
@@ -755,11 +726,7 @@
             child(projectSettingsMenu) {
                 attrs.isOpen = state.isOpenMenuSettings
                 attrs.project = state.project
-<<<<<<< HEAD
                 attrs.projectUsers = emptyList()
-=======
-                attrs.users = emptyList()
->>>>>>> 3f0fef16
                 attrs.selfRole = Role.VIEWER
                 attrs.currentUserInfo = props.currentUserInfo ?: UserInfo("Unknown")
             }
