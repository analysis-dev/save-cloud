/**
 * Utility methods for creation of the module window for the selection of test resources
 */

@file:Suppress("WildcardImport", "FILE_WILDCARD_IMPORTS")

package org.cqfn.save.frontend.components.basic

import org.cqfn.save.entities.GitDto
import org.cqfn.save.frontend.components.views.ProjectView
import org.cqfn.save.frontend.externals.fontawesome.faQuestionCircle
import org.cqfn.save.frontend.externals.fontawesome.fontAwesomeIcon
import org.cqfn.save.testsuite.TestSuiteDto

import org.w3c.dom.events.Event
import react.PropsWithChildren
import react.RBuilder
import react.dom.*
import react.fc

import kotlinx.html.InputType
import kotlinx.html.classes
import kotlinx.html.js.onChangeFunction

/**
 * Types of testing (that can be selected by user)
 */
enum class TestingType {
    CONTEST_MODE,
    CUSTOM_TESTS,
    STANDARD_BENCHMARKS,
    ;
}

/**
 * Properties for test resources
 */
@Suppress("MISSING_KDOC_CLASS_ELEMENTS")
external interface TestResourcesProps : PropsWithChildren {
    var testingType: TestingType
    var isSubmitButtonPressed: Boolean?
    var gitDto: GitDto?

    // properties for CUSTOM_TESTS mode
    var gitUrlFromInputField: String?
    var gitBranchOrCommitFromInputField: String?
    var execCmd: String
    var batchSizeForAnalyzer: String
    var testRootPath: String

    // properties for STANDARD_BENCHMARKS mode
    var standardTestSuites: List<TestSuiteDto>
    var selectedStandardSuites: MutableList<String>
    var selectedLanguageForStandardTests: String?
}

<<<<<<< HEAD
@Suppress("LongParameterList", "TOO_MANY_PARAMETERS")
=======
@Suppress("LongParameterList")
>>>>>>> 91b86a5e
private fun RBuilder.setAdditionalPropertiesForStandardMode(
    value: String,
    placeholder: String,
    tooltipText: String,
    labelText: String,
    inputType: InputType,
    onChangeFunc: (Event) -> Unit
) = div("input-group mb-3") {
    if (labelText != "") {
        div("input-group-prepend") {
            label("input-group-text") {
                +labelText
            }
        }
    }

    input(type = inputType, name = "itemText") {
        key = "itemText"
        attrs["min"] = 1
        attrs["class"] = "form-control"
        if (tooltipText.isNotBlank()) {
            attrs["data-toggle"] = "tooltip"
            attrs["data-placement"] = "right"
            attrs["title"] = tooltipText
        }
        attrs {
            this.value = value
            this.placeholder = placeholder
            onChangeFunction = {
                onChangeFunc(it)
            }
        }
    }
}

/**
 * @param updateGitUrlFromInputField
 * @param updateGitBranchOrCommitInputField
 * @param updateTestRootPath
 * @param setTestRootPathFromHistory
 * @param setSelectedLanguageForStandardTests
 * @param setExecCmd
 * @param setBatchSize
 * @return an RComponent
 */
@Suppress(
    "LongMethod",
    "TOO_LONG_FUNCTION",
    "TOO_MANY_PARAMETERS",
    "LongParameterList",
)
fun testResourcesSelection(
    updateGitUrlFromInputField: (Event) -> Unit,
    updateGitBranchOrCommitInputField: (Event) -> Unit,
    updateTestRootPath: (Event) -> Unit,
    setTestRootPathFromHistory: (String) -> Unit,
    setExecCmd: (Event) -> Unit,
    setBatchSize: (Event) -> Unit,
    setSelectedLanguageForStandardTests: (String) -> Unit,
) =
        fc<TestResourcesProps> { props ->

            if (props.testingType == TestingType.CONTEST_MODE) {
                label(classes = "control-label col-auto justify-content-between justify-content-center font-weight-bold text-danger mb-4 pl-0") {
                    +"Stay tuned! Contests will be here soon"
                }
            } else {
                label(classes = "control-label col-auto justify-content-between font-weight-bold text-gray-800 mb-4 pl-0") {
                    +"3. Specify test-resources that will be used for testing:"
                }
            }

            div {
                attrs.classes = cardStyleByTestingType(props, TestingType.CUSTOM_TESTS)

                div("card-body ") {
                    div("input-group-sm mb-3") {
                        div("row") {
                            sup("tooltip-and-popover") {
                                fontAwesomeIcon(icon = faQuestionCircle)
                                attrs["tooltip-placement"] = "top"
                                attrs["tooltip-title"] = ""
                                attrs["popover-placement"] = "left"
                                attrs["popover-title"] =
                                        "Use the following link to read more about save format:"
                                attrs["popover-content"] =
                                        "<a href =\"https://github.com/cqfn/save/blob/main/README.md\" > SAVE core README </a>"
                                attrs["data-trigger"] = "focus"
                                attrs["tabindex"] = "0"
                            }
                            h6(classes = "d-inline ml-2") {
                                +"Git Url of your test suites (in save format):"
                            }
                        }
                        div("input-group-prepend") {
                            input(type = InputType.text) {
                                attrs["class"] =
                                        if (props.gitUrlFromInputField.isNullOrBlank() && props.isSubmitButtonPressed!!) {
                                            "form-control is-invalid"
                                        } else {
                                            "form-control"
                                        }
                                attrs {
                                    props.gitUrlFromInputField?.let {
                                        defaultValue = it
                                    } ?: props.gitDto?.url?.let {
                                        defaultValue = it
                                        setTestRootPathFromHistory(it)
                                    }
                                    placeholder = "https://github.com/my-project"
                                    onChangeFunction = {
                                        updateGitUrlFromInputField(it)
                                    }
                                }
                            }
                        }
                    }

                    div("input-group-sm") {
                        div("row") {
                            sup("tooltip-and-popover") {
                                fontAwesomeIcon(icon = faQuestionCircle)
                                attrs["tooltip-placement"] = "top"
                                attrs["tooltip-title"] = ""
                                attrs["popover-placement"] = "left"
                                attrs["popover-title"] = "Keep in mind the following rules:"
                                attrs["popover-content"] =
                                        "Provide full name of your brach with `origin` prefix: origin/your_branch." +
                                                " Or in aim to use the concrete commit just provide hash of it."
                                attrs["data-trigger"] = "focus"
                                attrs["tabindex"] = "0"
                            }
                            h6(classes = "d-inline ml-2") {
                                +"Git branch or specific commit in your repository:"
                            }
                        }
                        div("input-group-prepend") {
                            input(type = InputType.text, name = "itemText") {
                                key = "itemText"
                                attrs.set("class", "form-control")
                                attrs {
                                    props.gitBranchOrCommitFromInputField?.let {
                                        value = it
                                    }
                                    placeholder = "leave empty if you would like to use default branch with latest commit"
                                    onChangeFunction = {
                                        updateGitBranchOrCommitInputField(it)
                                    }
                                }
                            }
                        }
                    }

                    div("input-group-sm mt-3") {
                        div("row") {
                            sup("tooltip-and-popover") {
                                fontAwesomeIcon(icon = faQuestionCircle)
                                attrs["tooltip-placement"] = "top"
                                attrs["tooltip-title"] = ""
                                attrs["popover-placement"] = "left"
                                attrs["popover-title"] = "Relative path to the root directory with tests"
                                attrs["popover-content"] = ProjectView.TEST_ROOT_DIR_HINT
                                attrs["data-trigger"] = "focus"
                                attrs["tabindex"] = "0"
                            }
                            h6(classes = "d-inline ml-2") {
                                +"Relative path (to the root directory) of the test suites in the repo:"
                            }
                        }
                        div("input-group-prepend") {
                            input(type = InputType.text, name = "itemText") {
                                key = "itemText"
                                attrs.set("class", "form-control")
                                attrs {
                                    value = props.testRootPath
                                    placeholder = "leave empty if tests are in the repository root"
                                    onChangeFunction = {
                                        updateTestRootPath(it)
                                    }
                                }
                            }
                        }
                    }
                }
            }

            div {
                attrs.classes = cardStyleByTestingType(props, TestingType.STANDARD_BENCHMARKS)
                div("card-body") {
                    child(
                        suitesTable(
                            props.standardTestSuites,
                            props.selectedLanguageForStandardTests,
                            setSelectedLanguageForStandardTests
                        )
                    ) {}

                    setAdditionalPropertiesForStandardMode(
                        props.execCmd,
                        "Execution command",
                        "Execution command that will be used to run the tool and tests",
                        "",
                        InputType.text,
                        setExecCmd
                    )
                    val toolTipTextForBatchSize = "Batch size controls how many files will be processed at the same time." +
                            " To know more about batch size, please visit: https://github.com/analysis-dev/save."
                    setAdditionalPropertiesForStandardMode(
                        props.batchSizeForAnalyzer,
                        "",
                        toolTipTextForBatchSize,
                        "Batch size (default: 1):",
                        InputType.number,
                        setBatchSize
                    )

                    child(checkBoxGrid(props.standardTestSuites, props.selectedLanguageForStandardTests)) {
                        attrs.selectedStandardSuites = props.selectedStandardSuites
                        attrs.rowSize = ProjectView.TEST_SUITE_ROW
                    }
                }
            }
        }

private fun cardStyleByTestingType(props: TestResourcesProps, testingType: TestingType) =
        if (props.testingType == testingType) setOf("card", "shadow", "mb-4", "w-100") else setOf("d-none")<|MERGE_RESOLUTION|>--- conflicted
+++ resolved
@@ -54,30 +54,15 @@
     var selectedLanguageForStandardTests: String?
 }
 
-<<<<<<< HEAD
 @Suppress("LongParameterList", "TOO_MANY_PARAMETERS")
-=======
-@Suppress("LongParameterList")
->>>>>>> 91b86a5e
 private fun RBuilder.setAdditionalPropertiesForStandardMode(
     value: String,
     placeholder: String,
     tooltipText: String,
-    labelText: String,
-    inputType: InputType,
     onChangeFunc: (Event) -> Unit
-) = div("input-group mb-3") {
-    if (labelText != "") {
-        div("input-group-prepend") {
-            label("input-group-text") {
-                +labelText
-            }
-        }
-    }
-
-    input(type = inputType, name = "itemText") {
+) = div("input-group-prepend") {
+    input(type = InputType.text, name = "itemText") {
         key = "itemText"
-        attrs["min"] = 1
         attrs["class"] = "form-control"
         if (tooltipText.isNotBlank()) {
             attrs["data-toggle"] = "tooltip"
@@ -185,9 +170,8 @@
                                 attrs["tooltip-title"] = ""
                                 attrs["popover-placement"] = "left"
                                 attrs["popover-title"] = "Keep in mind the following rules:"
-                                attrs["popover-content"] =
-                                        "Provide full name of your brach with `origin` prefix: origin/your_branch." +
-                                                " Or in aim to use the concrete commit just provide hash of it."
+                                attrs["popover-content"] = "Provide full name of your brach with `origin` prefix: origin/your_branch." +
+                                        " Or in aim to use the concrete commit just provide hash of it."
                                 attrs["data-trigger"] = "focus"
                                 attrs["tabindex"] = "0"
                             }
@@ -248,32 +232,16 @@
             div {
                 attrs.classes = cardStyleByTestingType(props, TestingType.STANDARD_BENCHMARKS)
                 div("card-body") {
-                    child(
-                        suitesTable(
-                            props.standardTestSuites,
-                            props.selectedLanguageForStandardTests,
-                            setSelectedLanguageForStandardTests
-                        )
-                    ) {}
-
-                    setAdditionalPropertiesForStandardMode(
-                        props.execCmd,
-                        "Execution command",
-                        "Execution command that will be used to run the tool and tests",
-                        "",
-                        InputType.text,
-                        setExecCmd
-                    )
+                    child(suitesTable(
+                        props.standardTestSuites,
+                        props.selectedLanguageForStandardTests,
+                        setSelectedLanguageForStandardTests
+                    )) {}
+
+                    setAdditionalPropertiesForStandardMode(props.execCmd, "Execution command:", "", setExecCmd)
                     val toolTipTextForBatchSize = "Batch size controls how many files will be processed at the same time." +
                             " To know more about batch size, please visit: https://github.com/analysis-dev/save."
-                    setAdditionalPropertiesForStandardMode(
-                        props.batchSizeForAnalyzer,
-                        "",
-                        toolTipTextForBatchSize,
-                        "Batch size (default: 1):",
-                        InputType.number,
-                        setBatchSize
-                    )
+                    setAdditionalPropertiesForStandardMode(props.batchSizeForAnalyzer, "Batch size (default: 1)", toolTipTextForBatchSize, setBatchSize)
 
                     child(checkBoxGrid(props.standardTestSuites, props.selectedLanguageForStandardTests)) {
                         attrs.selectedStandardSuites = props.selectedStandardSuites
