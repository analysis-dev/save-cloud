/**
 * A view with organization details
 */

package org.cqfn.save.frontend.components.views

import org.cqfn.save.domain.ImageInfo
import org.cqfn.save.entities.Organization
import org.cqfn.save.entities.Project
import org.cqfn.save.frontend.components.basic.privacySpan
import org.cqfn.save.frontend.components.errorStatusContext
import org.cqfn.save.frontend.components.tables.tableComponent
import org.cqfn.save.frontend.externals.fontawesome.*
import org.cqfn.save.frontend.http.getOrganization
import org.cqfn.save.frontend.utils.*

import csstype.*
import org.w3c.dom.HTMLInputElement
import org.w3c.dom.asList
import org.w3c.fetch.Headers
import org.w3c.fetch.Response
import org.w3c.xhr.FormData
import react.*
import react.dom.*
import react.table.columns

import kotlinx.coroutines.launch
import kotlinx.html.ButtonType
import kotlinx.html.InputType
import kotlinx.html.hidden
import kotlinx.html.js.onChangeFunction
import kotlinx.html.js.onClickFunction
import kotlinx.js.jso

/**
 * `Props` retrieved from router
 */
@Suppress("MISSING_KDOC_CLASS_ELEMENTS")
external interface OrganizationProps : PropsWithChildren {
    var organizationName: String
}

/**
 * [State] of project view component
 */
external interface OrganizationViewState : State {
    /**
     * Flag to handle uploading a file
     */
    var isUploading: Boolean

    /**
     * Image to owner avatar
     */
    var image: ImageInfo?

    /**
     * Organization
     */
    var organization: Organization?

    /**
     * project selected menu
     */
    var selectedMenu: OrganizationMenuBar?

    /**
     * List of projects for `this` organization
     */
    var projects: Array<Project>?
}

/**
 * A Component for owner view
 */
class OrganizationView : AbstractView<OrganizationProps, OrganizationViewState>(false) {
    init {
        state.isUploading = false
        state.organization = Organization("", null, null, null)
        state.selectedMenu = OrganizationMenuBar.INFO
        state.projects = emptyArray()
    }

    override fun componentDidMount() {
        super.componentDidMount()
        scope.launch {
            val avatar = getAvatar()
            val organizationLoaded = getOrganization(props.organizationName)
            val projectsLoaded = getProjectsForOrganization()
            setState {
                image = avatar
                organization = organizationLoaded
                projects = projectsLoaded
            }
        }
    }

    @Suppress("TOO_LONG_FUNCTION", "LongMethod", "MAGIC_NUMBER")
    override fun RBuilder.render() {
        when (state.selectedMenu!!) {
            OrganizationMenuBar.INFO -> renderInfo()
            OrganizationMenuBar.TOOLS -> renderTools()
            OrganizationMenuBar.SETTINGS -> renderSettings()
            else -> {
                // this is a generated else block
            }
        }
    }

    @Suppress("TOO_LONG_FUNCTION", "LongMethod")
    private fun RBuilder.renderInfo() {
        // ================= Row for avatar and name =============
        div("row") {
            div("col-3 ml-auto") {
                attrs["style"] = jso<CSSProperties> {
                    justifyContent = JustifyContent.center
                    display = Display.flex
                    alignItems = AlignItems.center
                }
                label {
                    input(type = InputType.file) {
                        attrs.hidden = true
                        attrs {
                            onChangeFunction = { event ->
                                val target = event.target as HTMLInputElement
                                postImageUpload(target)
                            }
                        }
                    }
                    attrs["aria-label"] = "Change organization's avatar"
                    img(classes = "avatar avatar-user width-full border color-bg-default rounded-circle") {
                        attrs.src = state.image?.path?.let {
                            "/api/avatar$it"
                        }
                            ?: run {
                                "img/company.svg"
                            }
                        attrs.height = "100"
                        attrs.width = "100"
                    }
                }

                h1("h3 mb-0 text-gray-800 ml-2") {
                    +"${state.organization?.name}"
                }
            }

<<<<<<< HEAD
                div {
                    attrs["style"] = jso<CSSProperties> {
                        position = "relative".unsafeCast<Position>()
                        textAlign = "center".unsafeCast<TextAlign>()
=======
            div("col-3 mx-0") {
                attrs["style"] = jso<CSSProperties> {
                    justifyContent = JustifyContent.center
                    display = Display.flex
                    alignItems = AlignItems.center
                }

                nav("nav nav-tabs") {
                    OrganizationMenuBar.values().forEachIndexed { i, projectMenu ->
                        li("nav-item") {
                            val classVal =
                                    if ((i == 0 && state.selectedMenu == null) || state.selectedMenu == projectMenu) " active font-weight-bold" else ""
                            p("nav-link $classVal text-gray-800") {
                                attrs.onClickFunction = {
                                    if (state.selectedMenu != projectMenu) {
                                        setState {
                                            selectedMenu = projectMenu
                                        }
                                    }
                                }
                                +projectMenu.name
                            }
                        }
                    }
                }
            }

            div("col-3 mr-auto") {
                attrs["style"] = jso<CSSProperties> {
                    justifyContent = JustifyContent.center
                    display = Display.flex
                    alignItems = AlignItems.center
                }

                button(type = ButtonType.button, classes = "btn btn-primary") {
                    a(classes = "text-light", href = "#/creation/") {
                        +"+ New Tool"
>>>>>>> b8de94d3
                    }
                }
            }
        }

        // ================= Title for TOP projects ===============
        div("row") {
            div("col-3 ml-auto") {
                attrs["style"] = jso<CSSProperties> {
                    justifyContent = JustifyContent.center
                    display = Display.flex
                    alignItems = AlignItems.center
                }
                h4 {
                    +"Top Tools"
                }
            }

            div("col-3 mx-auto") {
                }
        }

        // ================= Rows for TOP projects ================
        val topProjects = state.projects?.sortedByDescending { it.contestRating }?.take(TOP_PROJECTS_NUMBER)

        div("row") {
            attrs["style"] = jso<CSSProperties> {
                justifyContent = JustifyContent.center
            }
            renderTopProject(topProjects?.getOrNull(0))
            renderTopProject(topProjects?.getOrNull(1))
        }

        @Suppress("MAGIC_NUMBER")
        div("row") {
            attrs["style"] = jso<CSSProperties> {
                justifyContent = JustifyContent.center
            }
            renderTopProject(topProjects?.getOrNull(2))
            renderTopProject(topProjects?.getOrNull(3))
        }

        div("row") {
            attrs["style"] = jso<CSSProperties> {
                justifyContent = JustifyContent.center
            }
            div("col-3 mb-4") {
                div("card shadow mb-4") {
                    div("card-header py-3") {
                        div("row") {
                            h6("m-0 font-weight-bold text-primary") {
                                attrs["style"] = jso<CSSProperties> {
                                    display = Display.flex
                                    alignItems = AlignItems.center
                                }
                                +"Description"
                            }
                            button(classes = "btn btn-link text-xs text-muted text-left ml-auto") {
                                +"Edit  "
                                fontAwesomeIcon(icon = faEdit)
                                attrs.onClickFunction = {

                                    }
                            }
                        }
                    }
                    div("card-body") {
                        p {
                            +"""Description"""
                        }
                    }
                }
            }

            div("col-3") {
                div("latest-photos") {
                    div("row") {
                        div("col-md-4") {
                            figure {
                                img(classes = "img-fluid") {
                                    attrs["src"] = "https://bootdey.com/img/Content/avatar/avatar1.png"
                                    attrs["alt"] = ""
                                }
                            }
                        }
                        div("col-md-4") {
                            figure {
                                img(classes = "img-fluid") {
                                    attrs["src"] = "https://bootdey.com/img/Content/avatar/avatar2.png"
                                    attrs["alt"] = ""
                                }
                            }
                        }
                        div("col-md-4") {
                            figure {
                                img(classes = "img-fluid") {
                                    attrs["src"] = "https://bootdey.com/img/Content/avatar/avatar3.png"
                                    attrs["alt"] = ""
                                }
                            }
                        }
                        div("col-md-4") {
                            figure {
                                img(classes = "img-fluid") {
                                    attrs["src"] = "https://bootdey.com/img/Content/avatar/avatar4.png"
                                    attrs["alt"] = ""
                                }
                            }
                        }
                        div("col-md-4") {
                            figure {
                                img(classes = "img-fluid") {
                                    attrs["src"] = "https://bootdey.com/img/Content/avatar/avatar5.png"
                                    attrs["alt"] = ""
                                }
                            }
                        }
                        div("col-md-4") {
                            figure {
                                img(classes = "img-fluid") {
                                    attrs["src"] = "https://bootdey.com/img/Content/avatar/avatar6.png"
                                    attrs["alt"] = ""
                                }
                            }
                        }
                        div("col-md-4") {
                            figure("mb-0") {
                                img(classes = "img-fluid") {
                                    attrs["src"] = "https://bootdey.com/img/Content/avatar/avatar7.png"
                                    attrs["alt"] = ""
                                }
                            }
                        }
                        div("col-md-4") {
                            figure("mb-0") {
                                img(classes = "img-fluid") {
                                    attrs["src"] = "https://bootdey.com/img/Content/avatar/avatar8.png"
                                    attrs["alt"] = ""
                                }
                            }
                        }
                    }
                }
            }
        }
    }

    @Suppress("TOO_LONG_FUNCTION", "LongMethod")
    private fun RBuilder.renderTools() {
        div("row") {
            div("col-3 ml-auto") {
                attrs["style"] = jso<CSSProperties> {
                    justifyContent = JustifyContent.center
                    display = Display.flex
                    alignItems = AlignItems.center
                }

                label {
                    input(type = InputType.file) {
                        attrs.hidden = true
                        attrs {
                            onChangeFunction = { event ->
                                val target = event.target as HTMLInputElement
                                postImageUpload(target)
                            }
                        }
                    }
                    attrs["aria-label"] = "Change organization's avatar"
                    img(classes = "avatar avatar-user width-full border color-bg-default rounded-circle") {
                        attrs.src = state.image?.path?.let {
                            "/api/avatar$it"
                        }
                            ?: run {
                                "img/company.svg"
                            }
                        attrs.height = "100"
                        attrs.width = "100"
                    }
                }

                h1("h3 mb-0 text-gray-800 ml-2") {
                    +"${state.organization?.name}"
                }
            }
            div("col-3 mx-0") {
                attrs["style"] = jso<CSSProperties> {
                    justifyContent = JustifyContent.center
                    display = Display.flex
                    alignItems = AlignItems.center
                }

                nav("nav nav-tabs") {
                    OrganizationMenuBar.values().forEachIndexed { i, projectMenu ->
                        li("nav-item") {
                            val classVal =
                                    if ((i == 0 && state.selectedMenu == null) || state.selectedMenu == projectMenu) " active font-weight-bold" else ""
                            p("nav-link $classVal text-gray-800") {
                                attrs.onClickFunction = {
                                    if (state.selectedMenu != projectMenu) {
                                        setState {
                                            selectedMenu = projectMenu
                                        }
                                    }
                                }
                                +projectMenu.name
                            }
                        }
                    }
                }
            }
            div("col-3 mr-auto") {
                attrs["style"] = jso<CSSProperties> {
                    justifyContent = JustifyContent.center
                    display = Display.flex
                    alignItems = AlignItems.center
                }

                button(type = ButtonType.button, classes = "btn btn-primary") {
                    a(classes = "text-light", href = "#/creation/") {
                        +"+ New Tool"
                    }
                }
            }
        }

        div("row justify-content-center") {
            // ===================== RIGHT COLUMN =======================================================================
            div("col-6") {
                div("text-xs text-center font-weight-bold text-primary text-uppercase mb-3") {
                    +"Projects"
                }

                child(tableComponent(
<<<<<<< HEAD
                    columns = columns<Project> {
                        column(id = "name", header = "Evaluated Tool", { name }) { cellProps ->
=======
                    columns = columns {
                        column(id = "name", header = "Evaluated Tool", { name }) {
>>>>>>> b8de94d3
                            buildElement {
                                td {
                                    a(href = "#/${cellProps.row.original.organization.name}/${cellProps.value}") { +cellProps.value }
                                    privacySpan(cellProps.row.original)
                                }
                            }
                        }
                        column(id = "description", header = "Description") {
                            buildElement {
                                td {
                                    +(it.value.description ?: "Description not provided")
                                }
                            }
                        }
                        column(id = "rating", header = "Contest Rating") {
                            buildElement {
                                td {
                                    +"0"
                                }
                            }
                        }
                    },
                    useServerPaging = false,
                    usePageSelection = false,
                ) { _, _ ->
                    getProjectsFromCache()
                }) { }
            }
        }
    }

    private fun RBuilder.renderSettings() {
        // FixMe: will be finished later
    }

    /**
     * Small workaround to avoid the request to the backend for the second time and to use it inside the Table view
     */
    private fun getProjectsFromCache(): Array<Project> = state.projects ?: emptyArray()

    private suspend fun getProjectsForOrganization(): Array<Project> = get(
        url = "$apiUrl/projects/get/projects-by-organization?organizationName=${props.organizationName}",
        headers = Headers().also {
            it.set("Accept", "application/json")
        },
    )
        .unsafeMap {
            it.decodeFromJsonString()
        }

    private fun postImageUpload(element: HTMLInputElement) =
            scope.launch {
                setState {
                    isUploading = true
                }
                element.files!!.asList().single().let { file ->
                    val response: ImageInfo? = post(
                        "$apiUrl/image/upload?owner=${props.organizationName}",
                        Headers(),
                        FormData().apply {
                            append("file", file)
                        }
                    )
                        .decodeFromJsonString()
                    setState {
                        image = response
                    }
                }
                setState {
                    isUploading = false
                }
            }

    private suspend fun getAvatar() = get(
        "$apiUrl/organization/${props.organizationName}/avatar", Headers(),
        responseHandler = ::noopResponseHandler
    ).unsafeMap {
        it.decodeFromJsonString<ImageInfo>()
    }

    private fun RBuilder.renderTopProject(topProject: Project?) {
        topProject ?: return

        div("col-3 mb-4") {
            div("card border-left-info shadow h-70 py-2") {
                div("card-body") {
                    div("row no-gutters align-items-center") {
                        div("col mr-2") {
                            renderHeaderOfTopProject(topProject)
                            renderTopProjectProgressBar(topProject)
                        }
                    }
                }
            }
        }
    }

    private fun RBuilder.renderTopProjectProgressBar(topProject: Project) {
        div("row no-gutters align-items-center") {
            div("col-auto") {
                div("h5 mb-0 mr-3 font-weight-bold text-gray-800") {
                    +"${topProject.contestRating}"
                }
            }
            div("col") {
                div("progress progress-sm mr-2") {
                    div("progress-bar bg-info") {
                        attrs["role"] = "progressbar"
                        attrs["style"] = jso<CSSProperties> {
                            width = "${topProject.contestRating}%".unsafeCast<Width>()
                        }
                        attrs["aria-valuenow"] = "100"
                        attrs["aria-valuemin"] = "0"
                        attrs["aria-valuemax"] = "100"
                    }
                }
            }
        }
    }

    private fun RBuilder.renderHeaderOfTopProject(topProject: Project) {
        div("row") {
            attrs["style"] = jso<CSSProperties> {
                justifyContent = JustifyContent.center
                display = Display.flex
                alignItems = AlignItems.center
            }
            div("text-xs font-weight-bold text-info text-uppercase mb-1 ml-2") {
                attrs["style"] = jso<CSSProperties> {
                    justifyContent = JustifyContent.center
                    display = Display.flex
                    alignItems = AlignItems.center
                }

                +"Rating"
            }
            div("col") {
                h6 {
                    attrs["style"] = jso<CSSProperties> {
                        justifyContent = JustifyContent.center
                        display = Display.flex
                        alignItems = AlignItems.center
                    }
                    +topProject.name
                }
            }
        }
    }

    companion object :
        RStatics<OrganizationProps, OrganizationViewState, OrganizationView, Context<StateSetter<Response?>>>(
        OrganizationView::class
    ) {
        const val TOP_PROJECTS_NUMBER = 4
        init {
            contextType = errorStatusContext
        }
    }
}<|MERGE_RESOLUTION|>--- conflicted
+++ resolved
@@ -145,12 +145,6 @@
                 }
             }
 
-<<<<<<< HEAD
-                div {
-                    attrs["style"] = jso<CSSProperties> {
-                        position = "relative".unsafeCast<Position>()
-                        textAlign = "center".unsafeCast<TextAlign>()
-=======
             div("col-3 mx-0") {
                 attrs["style"] = jso<CSSProperties> {
                     justifyContent = JustifyContent.center
@@ -188,7 +182,6 @@
                 button(type = ButtonType.button, classes = "btn btn-primary") {
                     a(classes = "text-light", href = "#/creation/") {
                         +"+ New Tool"
->>>>>>> b8de94d3
                     }
                 }
             }
@@ -422,13 +415,8 @@
                 }
 
                 child(tableComponent(
-<<<<<<< HEAD
                     columns = columns<Project> {
                         column(id = "name", header = "Evaluated Tool", { name }) { cellProps ->
-=======
-                    columns = columns {
-                        column(id = "name", header = "Evaluated Tool", { name }) {
->>>>>>> b8de94d3
                             buildElement {
                                 td {
                                     a(href = "#/${cellProps.row.original.organization.name}/${cellProps.value}") { +cellProps.value }
