/**
 * View for tests execution history
 */

package org.cqfn.save.frontend.components.views

import org.cqfn.save.execution.ExecutionDto
import org.cqfn.save.execution.ExecutionStatus
import org.cqfn.save.frontend.components.tables.tableComponent
import org.cqfn.save.frontend.externals.fontawesome.faTrashAlt
import org.cqfn.save.frontend.externals.fontawesome.fontAwesomeIcon
import org.cqfn.save.frontend.themes.Colors
import org.cqfn.save.frontend.utils.decodeFromJsonString
import org.cqfn.save.frontend.utils.get
import org.cqfn.save.frontend.utils.post
import org.cqfn.save.frontend.utils.runConfirmWindowModal
import org.cqfn.save.frontend.utils.runErrorModal
import org.cqfn.save.frontend.utils.unsafeMap

import csstype.Background
import kotlinext.js.jsObject
import org.w3c.fetch.Headers
import org.w3c.fetch.Response
import react.PropsWithChildren
import react.RBuilder
import react.RComponent
import react.State
import react.buildElement
import react.dom.a
import react.dom.button
import react.dom.div
import react.dom.td
import react.setState
import react.table.columns

import kotlinx.browser.window
import kotlinx.coroutines.GlobalScope
import kotlinx.coroutines.launch
import kotlinx.datetime.Instant
import kotlinx.html.ButtonType
import kotlinx.html.js.onClickFunction

/**
 * [RProps] for tests execution history
 */
external interface HistoryProps : PropsWithChildren {
    /**
     * Project owner
     */
    var owner: String

    /**
     * Project name
     */
    var name: String
}

/**
 * [State] of history view component
 */
external interface HistoryViewState : State {
    /**
     * state for the creation of unified confirmation logic
     */
    var confirmationType: ConfirmationType

    /**
     * Message of warning
     */
    var confirmMessage: String

    /**
     * Flag to handle confirm Window
     */
    var isConfirmWindowOpen: Boolean?

    /**
     * Flag to handle delete execution Window
     */
    var isDeleteExecutionWindowOpen: Boolean?

    /**
     * id execution
     */
    var deleteExecutionId: List<Long>

    /**
     * Label of confirm Window
     */
    var confirmLabel: String

    /**
     * Message of error
     */
    var errorMessage: String

    /**
     * Flag to handle error
     */
    var isErrorOpen: Boolean?

    /**
     * Error label
     */
    var errorLabel: String
}

/**
 * A table to display execution results for a certain project.
 */
@JsExport
@OptIn(ExperimentalJsExport::class)
class HistoryView : RComponent<HistoryProps, HistoryViewState>() {
    private lateinit var responseFromDeleteExecutions: Response

    @Suppress(
        "TOO_LONG_FUNCTION",
        "MAGIC_NUMBER",
        "ForbiddenComment",
        "LongMethod")
    override fun RBuilder.render() {
        runErrorModal(state.isErrorOpen, state.errorLabel, state.errorMessage) {
            setState { isErrorOpen = false }
        }
        runConfirmWindowModal(state.isConfirmWindowOpen, state.confirmLabel, state.confirmMessage, { setState { isConfirmWindowOpen = false } }) {
            deleteExecutionsBuilder()
            setState { isConfirmWindowOpen = false }
        }
        runConfirmWindowModal(state.isDeleteExecutionWindowOpen, state.confirmLabel, state.confirmMessage, { setState { isDeleteExecutionWindowOpen = false } }) {
            deleteExecutionBuilder(state.deleteExecutionId)
            setState {
                isDeleteExecutionWindowOpen = false
            }
            window.location.reload()
        }
        div {
            button(type = ButtonType.button, classes = "btn btn-danger mb-4") {
                attrs.onClickFunction = {
                    deleteExecutions()
                }
                +"Delete all executions"
            }
        }
        child(tableComponent(
            columns = columns {
                column("result", "") { cellProps ->
                    val result = when (cellProps.value.status) {
                        ExecutionStatus.ERROR -> ResultColorAndIcon("text-danger", "exclamation-triangle")
                        ExecutionStatus.PENDING -> ResultColorAndIcon("text-success", "spinner")
                        ExecutionStatus.RUNNING -> ResultColorAndIcon("text-success", "spinner")
                        ExecutionStatus.FINISHED -> if (cellProps.value.failedTests != 0L) {
                            ResultColorAndIcon("text-danger", "exclamation-triangle")
                        } else {
                            ResultColorAndIcon("text-success", "check")
                        }
                    }
                    buildElement {
                        td {
                            a(href = getHrefToExecution(cellProps.value.id)) {
                                fontAwesomeIcon(result.resIcon, classes = result.resColor)
                            }
                        }
                    }
                }
                column("status", "Status") {
                    buildElement {
                        td {
                            a(href = getHrefToExecution(it.value.id)) {
                                +"${it.value.status}"
                            }
                        }
                    }
                }
                column("startDate", "Start time") {
                    buildElement {
                        td {
                            a(href = getHrefToExecution(it.value.id)) {
                                +(formattingDate(it.value.startTime) ?: "Starting")
                            }
                        }
                    }
                }
                column("endDate", "End time") {
                    buildElement {
                        td {
                            a(href = getHrefToExecution(it.value.id)) {
                                +(formattingDate(it.value.endTime) ?: "Starting")
                            }
                        }
                    }
                }
                column("running", "Running") {
                    buildElement {
                        td {
                            a(href = getHrefToExecution(it.value.id)) {
                                +"${it.value.runningTests}"
                            }
                        }
                    }
                }
                column("passed", "Passed") {
                    buildElement {
                        td {
                            a(href = getHrefToExecution(it.value.id)) {
                                +"${it.value.passedTests}"
                            }
                        }
                    }
                }
                column("failed", "Failed") {
                    buildElement {
                        td {
                            a(href = getHrefToExecution(it.value.id)) {
                                +"${it.value.failedTests}"
                            }
                        }
                    }
                }
                column("skipped", "Skipped") {
                    buildElement {
                        td {
                            a(href = getHrefToExecution(it.value.id)) {
                                +"${it.value.skippedTests}"
                            }
                        }
                    }
                }
                column("checkBox", "") { cellProps ->
                    buildElement {
                        td {
                            button(type = ButtonType.button, classes = "btn btn-small") {
                                fontAwesomeIcon(icon = faTrashAlt, classes = "trash-alt")
                                attrs.onClickFunction = {
                                    deleteExecution(cellProps.value.id)
                                }
                            }
                        }
                    }
                }
            },
            getRowProps = { row ->
                val color = when (row.original.status) {
                    ExecutionStatus.ERROR -> Colors.RED
                    ExecutionStatus.PENDING -> Colors.GREY
                    ExecutionStatus.RUNNING -> Colors.GREY
                    ExecutionStatus.FINISHED -> if (row.original.failedTests != 0L) Colors.DARK_RED else Colors.GREEN
                }
                jsObject {
                    style = jsObject {
                        background = color.value.unsafeCast<Background>()
                    }
                }
            }
        ) { _, _ ->
            get(
                url = "${window.location.origin}/executionDtoList?name=${props.name}&owner=${props.owner}",
                headers = Headers().also {
                    it.set("Accept", "application/json")
                    it.set("Content-Type", "application/json")
                },
            )
                .unsafeMap {
                    it.decodeFromJsonString<Array<ExecutionDto>>()
                }
        }
        ) {
            attrs.tableHeader = "Executions details"
        }
    }

<<<<<<< HEAD
    private fun formattingDate(date: Long?) = date?.let {
        Instant.fromEpochSeconds(date, 0)
            .toString()
            .replace("[TZ]".toRegex(), " ")
=======
    private fun deleteExecutions() {
        setState {
            confirmationType = ConfirmationType.DELETE_CONFIRM
            isConfirmWindowOpen = true
            confirmLabel = ""
            confirmMessage = "Are you sure you want to delete all executions?"
        }
    }

    private fun deleteExecutionsBuilder() {
        val headers = Headers().also {
            it.set("Accept", "application/json")
            it.set("Content-Type", "application/json")
        }
        GlobalScope.launch {
            responseFromDeleteExecutions =
                    post("${window.location.origin}/execution/deleteAll?name=${props.name}&owner=${props.owner}", headers, undefined)
            if (responseFromDeleteExecutions.ok) {
                window.location.href = "${window.location.origin}#/${props.owner}/${props.name}"
            } else {
                responseFromDeleteExecutions.text().then {
                    setState {
                        errorLabel = "Failed to delete executions"
                        errorMessage = it
                        isErrorOpen = true
                    }
                }
            }
        }
    }

    private fun deleteExecution(id: Long) {
        setState {
            confirmationType = ConfirmationType.DELETE_CONFIRM
            isDeleteExecutionWindowOpen = true
            confirmLabel = ""
            confirmMessage = "Are you sure you want to delete execution?"
            deleteExecutionId = listOf(id)
        }
    }

    private fun deleteExecutionBuilder(executionIds: List<Long>) {
        val headers = Headers().also {
            it.set("Accept", "application/json")
            it.set("Content-Type", "application/json")
        }
        GlobalScope.launch {
            responseFromDeleteExecutions =
                    post("${window.location.origin}/execution/delete?executionIds=${executionIds.joinToString(",")}", headers, undefined)

            if (responseFromDeleteExecutions.ok) {
                window.location.reload()
            } else {
                responseFromDeleteExecutions.text().then {
                    setState {
                        errorLabel = "Failed to delete executions"
                        errorMessage = it
                        isErrorOpen = true
                    }
                }
            }
        }
>>>>>>> e0a94a12
    }

    private fun getHrefToExecution(id: Long) = "${window.location}/execution/$id"

    /**
     * @property resColor
     * @property resIcon
     */
    private data class ResultColorAndIcon(val resColor: String, val resIcon: String)
}<|MERGE_RESOLUTION|>--- conflicted
+++ resolved
@@ -268,12 +268,12 @@
         }
     }
 
-<<<<<<< HEAD
     private fun formattingDate(date: Long?) = date?.let {
         Instant.fromEpochSeconds(date, 0)
             .toString()
             .replace("[TZ]".toRegex(), " ")
-=======
+    }
+
     private fun deleteExecutions() {
         setState {
             confirmationType = ConfirmationType.DELETE_CONFIRM
@@ -336,7 +336,6 @@
                 }
             }
         }
->>>>>>> e0a94a12
     }
 
     private fun getHrefToExecution(id: Long) = "${window.location}/execution/$id"
