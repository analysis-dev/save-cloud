/**
 * View for tests execution history
 */

package org.cqfn.save.frontend.components.views

import org.cqfn.save.domain.TestResultStatus
import org.cqfn.save.execution.ExecutionDto
import org.cqfn.save.execution.ExecutionStatus
import org.cqfn.save.frontend.components.tables.tableComponent
import org.cqfn.save.frontend.externals.fontawesome.faTrashAlt
import org.cqfn.save.frontend.externals.fontawesome.fontAwesomeIcon
import org.cqfn.save.frontend.themes.Colors
import org.cqfn.save.frontend.utils.apiUrl
import org.cqfn.save.frontend.utils.decodeFromJsonString
import org.cqfn.save.frontend.utils.get
import org.cqfn.save.frontend.utils.post
import org.cqfn.save.frontend.utils.runConfirmWindowModal
import org.cqfn.save.frontend.utils.runErrorModal
import org.cqfn.save.frontend.utils.unsafeMap

import csstype.Background
import kotlinext.js.jsObject
import org.w3c.fetch.Headers
import org.w3c.fetch.Response
import react.PropsWithChildren
import react.RBuilder
import react.State
import react.buildElement
import react.dom.a
import react.dom.button
import react.dom.div
import react.dom.td
import react.setState
import react.table.columns

import kotlinx.browser.window
import kotlinx.coroutines.GlobalScope
import kotlinx.coroutines.launch
import kotlinx.datetime.Instant
import kotlinx.html.ButtonType
import kotlinx.html.js.onClickFunction
import org.cqfn.save.frontend.utils.apiUrl

/**
 * [RProps] for tests execution history
 */
external interface HistoryProps : PropsWithChildren {
    /**
     * Project owner
     */
    var owner: String

    /**
     * Project name
     */
    var name: String
}

/**
 * [State] of history view component
 */
external interface HistoryViewState : State {
    /**
     * state for the creation of unified confirmation logic
     */
    var confirmationType: ConfirmationType

    /**
     * Message of warning
     */
    var confirmMessage: String

    /**
     * Flag to handle confirm Window
     */
    var isConfirmWindowOpen: Boolean?

    /**
     * Flag to handle delete execution Window
     */
    var isDeleteExecutionWindowOpen: Boolean?

    /**
     * id execution
     */
    var deleteExecutionId: List<Long>

    /**
     * Label of confirm Window
     */
    var confirmLabel: String

    /**
     * Message of error
     */
    var errorMessage: String

    /**
     * Flag to handle error
     */
    var isErrorOpen: Boolean?

    /**
     * Error label
     */
    var errorLabel: String
}

/**
 * A table to display execution results for a certain project.
 */
@JsExport
@OptIn(ExperimentalJsExport::class)
class HistoryView : AbstractView<HistoryProps, HistoryViewState>(false) {
    private lateinit var responseFromDeleteExecutions: Response

    @Suppress(
        "TOO_LONG_FUNCTION",
        "MAGIC_NUMBER",
        "ForbiddenComment",
        "LongMethod")
    override fun RBuilder.render() {
        runErrorModal(state.isErrorOpen, state.errorLabel, state.errorMessage) {
            setState { isErrorOpen = false }
        }
        runConfirmWindowModal(state.isConfirmWindowOpen, state.confirmLabel, state.confirmMessage, { setState { isConfirmWindowOpen = false } }) {
            deleteExecutionsBuilder()
            setState { isConfirmWindowOpen = false }
        }
        runConfirmWindowModal(state.isDeleteExecutionWindowOpen, state.confirmLabel, state.confirmMessage, { setState { isDeleteExecutionWindowOpen = false } }) {
            deleteExecutionBuilder(state.deleteExecutionId)
            setState {
                isDeleteExecutionWindowOpen = false
            }
            window.location.reload()
        }
        div {
            button(type = ButtonType.button, classes = "btn btn-danger mb-4") {
                attrs.onClickFunction = {
                    deleteExecutions()
                }
                +"Delete all executions"
            }
        }
        child(tableComponent(
            columns = columns {
                column("result", "") { cellProps ->
                    val result = when (cellProps.value.status) {
                        ExecutionStatus.ERROR -> ResultColorAndIcon("text-danger", "exclamation-triangle")
                        ExecutionStatus.PENDING -> ResultColorAndIcon("text-success", "spinner")
                        ExecutionStatus.RUNNING -> ResultColorAndIcon("text-success", "spinner")
                        ExecutionStatus.FINISHED -> if (cellProps.value.failedTests != 0L) {
                            ResultColorAndIcon("text-danger", "exclamation-triangle")
                        } else {
                            ResultColorAndIcon("text-success", "check")
                        }
                    }
                    buildElement {
                        td {
                            a(href = getHrefToExecution(cellProps.value.id, null)) {
                                fontAwesomeIcon(result.resIcon, classes = result.resColor)
                            }
                        }
                    }
                }
                column("status", "Status") {
                    buildElement {
                        td {
                            a(href = getHrefToExecution(it.value.id, null)) {
                                +"${it.value.status}"
                            }
                        }
                    }
                }
                column("startDate", "Start time") {
                    buildElement {
                        td {
                            a(href = getHrefToExecution(it.value.id, null)) {
                                +(formattingDate(it.value.startTime) ?: "Starting")
                            }
                        }
                    }
                }
                column("endDate", "End time") {
                    buildElement {
                        td {
                            a(href = getHrefToExecution(it.value.id, null)) {
                                +(formattingDate(it.value.endTime) ?: "Starting")
                            }
                        }
                    }
                }
                column("running", "Running") {
                    buildElement {
                        td {
                            a(href = getHrefToExecution(it.value.id, TestResultStatus.RUNNING)) {
                                +"${it.value.runningTests}"
                            }
                        }
                    }
                }
                column("passed", "Passed") {
                    buildElement {
                        td {
                            a(href = getHrefToExecution(it.value.id, TestResultStatus.PASSED)) {
                                +"${it.value.passedTests}"
                            }
                        }
                    }
                }
                column("failed", "Failed") {
                    buildElement {
                        td {
                            a(href = getHrefToExecution(it.value.id, TestResultStatus.FAILED)) {
                                +"${it.value.failedTests}"
                            }
                        }
                    }
                }
                column("skipped", "Skipped") {
                    buildElement {
                        td {
                            a(href = getHrefToExecution(it.value.id, TestResultStatus.IGNORED)) {
                                +"${it.value.skippedTests}"
                            }
                        }
                    }
                }
                column("checkBox", "") { cellProps ->
                    buildElement {
                        td {
                            button(type = ButtonType.button, classes = "btn btn-small") {
                                fontAwesomeIcon(icon = faTrashAlt, classes = "trash-alt")
                                attrs.onClickFunction = {
                                    deleteExecution(cellProps.value.id)
                                }
                            }
                        }
                    }
                }
            },
            getRowProps = { row ->
                val color = when (row.original.status) {
                    ExecutionStatus.ERROR -> Colors.RED
                    ExecutionStatus.PENDING -> Colors.GREY
                    ExecutionStatus.RUNNING -> Colors.GREY
                    ExecutionStatus.FINISHED -> if (row.original.failedTests != 0L) Colors.DARK_RED else Colors.GREEN
                }
                jsObject {
                    style = jsObject {
                        background = color.value.unsafeCast<Background>()
                    }
                }
            }
        ) { _, _ ->
            get(
<<<<<<< HEAD
                url = "${apiUrl}/executionDtoList?name=${props.name}&owner=${props.owner}",
=======
                url = "$apiUrl/executionDtoList?name=${props.name}&owner=${props.owner}",
>>>>>>> 2c287432
                headers = Headers().also {
                    it.set("Accept", "application/json")
                    it.set("Content-Type", "application/json")
                },
            )
                .unsafeMap {
                    it.decodeFromJsonString<Array<ExecutionDto>>()
                }
        }
        ) {
            attrs.tableHeader = "Executions details"
        }
    }

    private fun formattingDate(date: Long?) = date?.let {
        Instant.fromEpochSeconds(date, 0)
            .toString()
            .replace("[TZ]".toRegex(), " ")
    }

    private fun deleteExecutions() {
        setState {
            confirmationType = ConfirmationType.DELETE_CONFIRM
            isConfirmWindowOpen = true
            confirmLabel = ""
            confirmMessage = "Are you sure you want to delete all executions?"
        }
    }

    private fun deleteExecutionsBuilder() {
        val headers = Headers().also {
            it.set("Accept", "application/json")
            it.set("Content-Type", "application/json")
        }
        GlobalScope.launch {
            responseFromDeleteExecutions =
                    post("$apiUrl/execution/deleteAll?name=${props.name}&owner=${props.owner}", headers, undefined)
            if (responseFromDeleteExecutions.ok) {
                window.location.href = "${window.location.origin}#/${props.owner}/${props.name}"
            } else {
                responseFromDeleteExecutions.text().then {
                    setState {
                        errorLabel = "Failed to delete executions"
                        errorMessage = it
                        isErrorOpen = true
                    }
                }
            }
        }
    }

    private fun deleteExecution(id: Long) {
        setState {
            confirmationType = ConfirmationType.DELETE_CONFIRM
            isDeleteExecutionWindowOpen = true
            confirmLabel = ""
            confirmMessage = "Are you sure you want to delete this execution?"
            deleteExecutionId = listOf(id)
        }
    }

    private fun deleteExecutionBuilder(executionIds: List<Long>) {
        val headers = Headers().also {
            it.set("Accept", "application/json")
            it.set("Content-Type", "application/json")
        }
        GlobalScope.launch {
            responseFromDeleteExecutions =
                    post("$apiUrl/execution/delete?executionIds=${executionIds.joinToString(",")}", headers, undefined)

            if (responseFromDeleteExecutions.ok) {
                window.location.reload()
            } else {
                responseFromDeleteExecutions.text().then {
                    setState {
                        errorLabel = "Failed to delete executions"
                        errorMessage = it
                        isErrorOpen = true
                    }
                }
            }
        }
    }

    private fun getHrefToExecution(id: Long, status: TestResultStatus?) =
            "${window.location}/execution/$id${status?.let { "?status=$it" } ?: ""}"

    /**
     * @property resColor
     * @property resIcon
     */
    private data class ResultColorAndIcon(val resColor: String, val resIcon: String)
}<|MERGE_RESOLUTION|>--- conflicted
+++ resolved
@@ -255,11 +255,7 @@
             }
         ) { _, _ ->
             get(
-<<<<<<< HEAD
-                url = "${apiUrl}/executionDtoList?name=${props.name}&owner=${props.owner}",
-=======
                 url = "$apiUrl/executionDtoList?name=${props.name}&owner=${props.owner}",
->>>>>>> 2c287432
                 headers = Headers().also {
                     it.set("Accept", "application/json")
                     it.set("Content-Type", "application/json")
