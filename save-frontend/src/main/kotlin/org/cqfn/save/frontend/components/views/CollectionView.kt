@file:Suppress("FILE_WILDCARD_IMPORTS", "WildcardImport")

package org.cqfn.save.frontend.components.views

import org.cqfn.save.entities.Project
import org.cqfn.save.frontend.components.basic.privacySpan
import org.cqfn.save.frontend.components.tables.tableComponent
import org.cqfn.save.frontend.utils.apiUrl
import org.cqfn.save.frontend.utils.decodeFromJsonString
import org.cqfn.save.frontend.utils.get
import org.cqfn.save.frontend.utils.unsafeMap

import org.w3c.fetch.Headers
import react.*
import react.dom.*
import react.table.columns

import kotlinx.html.ButtonType
import org.cqfn.save.frontend.utils.apiUrl

/**
 * A view with collection of projects
 */
@JsExport
@OptIn(ExperimentalJsExport::class)
class CollectionView : AbstractView<PropsWithChildren, State>(false) {
    @Suppress(
        "EMPTY_BLOCK_STRUCTURE_ERROR",
        "TOO_LONG_FUNCTION",
        "MAGIC_NUMBER",
        "LongMethod")
    override fun RBuilder.render() {
        div {
            button(type = ButtonType.button, classes = "btn btn-primary mb-2") {
                a(classes = "text-light", href = "#/creation/") {
                    +"Add new tested tool"
                }
            }
        }
        child(tableComponent(
            columns = columns {
                column(id = "owner", header = "Project Owner") {
                    buildElement {
                        td {
                            a(href = "#/${it.value.owner}") {
                                +it.value.owner
                            }
                        }
                    }
                }
                column(id = "name", header = "Evaluated Tool") {
                    buildElement {
                        td {
                            a(href = "#/${it.value.owner}/${it.value.name}") { +it.value.name }
                            privacySpan(it.value)
                        }
                    }
                }
                column(id = "passed", header = "Description") {
                    buildElement {
                        td {
                            +(it.value.description ?: "Description not provided")
                        }
                    }
                }
                column(id = "rating", header = "Contest Rating") {
                    buildElement {
                        td {
                            +"0"
                        }
                    }
                }
            },
            initialPageSize = 10,
            useServerPaging = false,
            usePageSelection = false,
        ) { _, _ ->
            get(
<<<<<<< HEAD
                url = "${apiUrl}/projects/not-deleted",
=======
                url = "$apiUrl/projects/not-deleted",
>>>>>>> 2c287432
                headers = Headers().also {
                    it.set("Accept", "application/json")
                },
            )
                .unsafeMap {
                    it.decodeFromJsonString<Array<Project>>()
                }
        }) { }
    }
}<|MERGE_RESOLUTION|>--- conflicted
+++ resolved
@@ -76,11 +76,7 @@
             usePageSelection = false,
         ) { _, _ ->
             get(
-<<<<<<< HEAD
-                url = "${apiUrl}/projects/not-deleted",
-=======
                 url = "$apiUrl/projects/not-deleted",
->>>>>>> 2c287432
                 headers = Headers().also {
                     it.set("Accept", "application/json")
                 },
