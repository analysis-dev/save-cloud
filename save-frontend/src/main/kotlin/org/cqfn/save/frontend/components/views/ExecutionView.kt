/**
 * View for displaying individual execution results
 */

package org.cqfn.save.frontend.components.views

import org.cqfn.save.agent.TestExecutionDto
import org.cqfn.save.domain.TestResultDebugInfo
import org.cqfn.save.domain.TestResultStatus
import org.cqfn.save.execution.ExecutionDto
import org.cqfn.save.frontend.components.basic.executionStatistics
import org.cqfn.save.frontend.components.basic.executionTestsNotFound
import org.cqfn.save.frontend.components.basic.testStatusComponent
import org.cqfn.save.frontend.components.tables.tableComponent
import org.cqfn.save.frontend.themes.Colors
import org.cqfn.save.frontend.utils.decodeFromJsonString
import org.cqfn.save.frontend.utils.get
import org.cqfn.save.frontend.utils.post
import org.cqfn.save.frontend.utils.spread
import org.cqfn.save.frontend.utils.unsafeMap

import csstype.Background
import kotlinext.js.jsObject
import org.w3c.fetch.Headers
import react.PropsWithChildren
import react.RBuilder
import react.RComponent
import react.State
import react.buildElement
import react.dom.button
import react.dom.div
import react.dom.td
import react.dom.tr
import react.setState
import react.table.columns
import react.table.useExpanded
import react.table.usePagination
import react.table.useSortBy

import kotlinx.browser.window
import kotlinx.coroutines.GlobalScope
import kotlinx.coroutines.await
import kotlinx.coroutines.launch
import kotlinx.datetime.Instant
import kotlinx.html.js.onClickFunction
import kotlinx.serialization.decodeFromString
import kotlinx.serialization.encodeToString
import kotlinx.serialization.json.Json

/**
 * [RProps] for execution results view
 */
external interface ExecutionProps : PropsWithChildren {
    /**
     * ID of execution
     */
    var executionId: String
}

/**
 * A state of execution view
 */
external interface ExecutionState : State {
    /**
     * Execution dto
     */
    var executionDto: ExecutionDto?
}

/**
 * A [RComponent] for execution view
 */
@JsExport
@OptIn(ExperimentalJsExport::class)
class ExecutionView : RComponent<ExecutionProps, ExecutionState>() {
    init {
        state.executionDto = null
    }

    override fun componentDidMount() {
        GlobalScope.launch {
            val headers = Headers().also { it.set("Accept", "application/json") }
            val executionDtoFromBackend: ExecutionDto =
                    get("${window.location.origin}/executionDto?executionId=${props.executionId}", headers)
                        .decodeFromJsonString()
            setState { executionDto = executionDtoFromBackend }
        }
    }

    @Suppress(
        "EMPTY_BLOCK_STRUCTURE_ERROR",
        "TOO_LONG_FUNCTION",
        "AVOID_NULL_CHECKS",
        "LongMethod")
    override fun RBuilder.render() {
        div {
            div("p-2 flex-auto") {
                +("Project version: ${(state.executionDto?.version ?: "N/A")}")
            }
            div("d-flex") {
                div("p-2 mr-auto") {
                    +"Status: ${state.executionDto?.status?.name ?: "N/A"}"
                }
                child(executionStatistics("mr-auto")) {
                    attrs.executionDto = state.executionDto
                }
                button(classes = "btn btn-primary") {
                    +"Rerun execution"
                    attrs.onClickFunction = {
                        attrs.disabled = true
                        GlobalScope.launch {
                            post(
                                "${window.location.origin}/rerunExecution?id=${props.executionId}",
                                Headers(),
                                undefined
                            )
                        }.invokeOnCompletion {
                            window.alert("Rerun request successfully submitted")
                        }
                    }
                }
            }
        }
        // fixme: table is rendered twice because of state change when `executionDto` is fetched
        child(tableComponent(
            columns = columns {
                column(id = "index", header = "#") {
                    buildElement {
                        td {
                            +"${it.row.index + 1 + it.state.pageIndex * it.state.pageSize}"
                        }
                    }
                }
                column(id = "startTime", header = "Start time") {
                    buildElement {
                        td {
                            +"${
                                it.value.startTimeSeconds
                                ?.let { Instant.fromEpochSeconds(it, 0) }
                                ?: "Running"
                            }"
                        }
                    }
                }
                column(id = "status", header = "Status") {
                    buildElement {
                        td {
                            +"${it.value.status}"
                        }
                    }
                }
                column(id = "path", header = "Test file path") { cellProps ->
                    buildElement {
                        td {
                            spread(cellProps.row.getToggleRowExpandedProps())
                            +cellProps.value.filePath
                            attrs.onClickFunction = {
                                GlobalScope.launch {
                                    val te = cellProps.value
                                    val trdi = post(
                                        "${window.location.origin}/files/get-debug-info",
                                        Headers().apply {
                                            set("Content-Type", "application/json")
                                        },
                                        Json.encodeToString(te)
                                    )
                                    if (trdi.ok) {
                                        cellProps.row.original.asDynamic().debugInfo = trdi.decodeFromJsonString<TestResultDebugInfo>()
                                    }
                                    cellProps.row.toggleRowExpanded()
                                }
                            }
                        }
                    }
                }
                column(id = "plugin", header = "Plugin type") {
                    buildElement {
                        td {
                            +it.value.pluginName
                        }
                    }
                }
                column(id = "suiteName", header = "Test suite") {
                    buildElement {
                        td {
                            +"${it.value.testSuiteName}"
                        }
                    }
                }
                column(id = "tags", header = "Tags") {
                    buildElement {
                        td {
                            +"${it.value.tags}"
                        }
                    }
                }
                column(id = "agentId", header = "Agent ID") {
                    buildElement {
                        td {
                            +"${it.value.agentContainerId}"
                        }
                    }
                }
            },
            useServerPaging = true,
<<<<<<< HEAD
            plugins = arrayOf(
                useSortBy,
                useExpanded,
                usePagination
            ),
            renderExpandedRow = { tableInstance, row ->
                // todo: placeholder before, render data once it's available
                val trdi = row.original.asDynamic().debugInfo as TestResultDebugInfo?
                if (trdi != null) {
                    child(testStatusComponent(trdi, tableInstance))
                } else {
                    tr {
                        td {
                            attrs.colSpan = "${tableInstance.columns.size}"
                            +"Debug info not available for this test execution"
                        }
                    }
                }
            },
=======
            usePageSelection = true,
>>>>>>> 27b1251d
            getPageCount = { pageSize ->
                val count: Int = get(
                    url = "${window.location.origin}/testExecutionsCount?executionId=${props.executionId}",
                    headers = Headers().also {
                        it.set("Accept", "application/json")
                    },
                )
                    .json()
                    .await()
                    .unsafeCast<Int>()
                count / pageSize + 1
            },
            getRowProps = { row ->
                val color = when (row.original.status) {
                    TestResultStatus.FAILED -> Colors.RED
                    TestResultStatus.IGNORED -> Colors.GOLD
                    TestResultStatus.READY, TestResultStatus.RUNNING -> Colors.GREY
                    TestResultStatus.INTERNAL_ERROR, TestResultStatus.TEST_ERROR -> Colors.DARK_RED
                    TestResultStatus.PASSED -> Colors.GREEN
                }
                jsObject {
                    style = jsObject {
                        background = color.value.unsafeCast<Background>()
                    }
                }
            }
        ) { page, size ->
            get(
                url = "${window.location.origin}/testExecutions?executionId=${props.executionId}&page=$page&size=$size",
                headers = Headers().apply {
                    set("Accept", "application/json")
                },
            )
                .unsafeMap {
                    Json.decodeFromString<Array<TestExecutionDto>>(
                        it.text().await()
                    )
                }
                .apply {
                    asDynamic().debugInfo = null
                }
        }) { }
        child(executionTestsNotFound()) {
            attrs.executionDto = state.executionDto
        }
    }
}<|MERGE_RESOLUTION|>--- conflicted
+++ resolved
@@ -203,7 +203,7 @@
                 }
             },
             useServerPaging = true,
-<<<<<<< HEAD
+            usePageSelection = true,
             plugins = arrayOf(
                 useSortBy,
                 useExpanded,
@@ -223,9 +223,6 @@
                     }
                 }
             },
-=======
-            usePageSelection = true,
->>>>>>> 27b1251d
             getPageCount = { pageSize ->
                 val count: Int = get(
                     url = "${window.location.origin}/testExecutionsCount?executionId=${props.executionId}",
