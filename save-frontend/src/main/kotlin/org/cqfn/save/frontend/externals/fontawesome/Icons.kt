--- conflicted
+++ resolved
@@ -24,8 +24,5 @@
 external val faExternalLinkAlt: dynamic
 external val faTrashAlt: dynamic
 external val faEdit: dynamic
-<<<<<<< HEAD
 external val faGithub: dynamic
-=======
-external val faFilter: dynamic
->>>>>>> db3b57d8
+external val faFilter: dynamic