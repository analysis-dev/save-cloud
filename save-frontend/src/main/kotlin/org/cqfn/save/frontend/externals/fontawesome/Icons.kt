/**
 * External declarations of icons from fontawesome-solid
 */

@file:JsModule("@fortawesome/free-solid-svg-icons")
@file:JsNonModule

package org.cqfn.save.frontend.externals.fontawesome

external val fas: dynamic
external val faUser: dynamic
external val faCogs: dynamic
external val faSignOutAlt: dynamic
external val faAngleUp: dynamic
external val faCheck: dynamic
external val faExclamationTriangle: dynamic
external val faTimesCircle: dynamic
external val faQuestionCircle: dynamic
external val faSpinner: dynamic
external val faUpload: dynamic
external val faFile: dynamic
external val faHistory: dynamic
external val faCalendarAlt: dynamic
external val faExternalLinkAlt: dynamic
external val faTrashAlt: dynamic
external val faEdit: dynamic
external val faFilter: dynamic
external val faSearch: dynamic
external val faRedo: dynamic
external val faCopyright: dynamic
external val faSignInAlt: dynamic
external val faCopy: dynamic
external val faFolderOpen: dynamic
external val faCheckCircle: dynamic
external val faPlus: dynamic
external val faArrowRight: dynamic
<<<<<<< HEAD
external val faLightbulb: dynamic
external val faCog: dynamic
=======
external val faHome: dynamic
>>>>>>> 88eca64d
<|MERGE_RESOLUTION|>--- conflicted
+++ resolved
@@ -34,9 +34,6 @@
 external val faCheckCircle: dynamic
 external val faPlus: dynamic
 external val faArrowRight: dynamic
-<<<<<<< HEAD
 external val faLightbulb: dynamic
 external val faCog: dynamic
-=======
-external val faHome: dynamic
->>>>>>> 88eca64d
+external val faHome: dynamic