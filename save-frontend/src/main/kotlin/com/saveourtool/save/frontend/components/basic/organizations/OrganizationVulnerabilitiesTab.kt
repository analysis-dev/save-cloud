--- conflicted
+++ resolved
@@ -31,11 +31,7 @@
                 Fragment.create {
                     td {
                         Link {
-<<<<<<< HEAD
                             to = "/${FrontendRoutes.VULNERABILITY_SINGLE}/${cellContext.row.original.identifier}"
-=======
-                            to = "/${FrontendRoutes.VULN}/${cellContext.row.original.identifier}"
->>>>>>> ebbb3969
                             +cellContext.value
                         }
                     }
