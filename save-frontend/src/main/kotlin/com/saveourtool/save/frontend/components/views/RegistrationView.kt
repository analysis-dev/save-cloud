/**
 * A view for registration
 */

@file:Suppress("FILE_WILDCARD_IMPORTS", "WildcardImport")

package com.saveourtool.save.frontend.components.views

import com.saveourtool.save.frontend.components.inputform.InputTypes
import com.saveourtool.save.frontend.components.inputform.inputTextFormRequired
import com.saveourtool.save.frontend.components.modal.MAX_Z_INDEX
import com.saveourtool.save.frontend.http.postImageUpload
import com.saveourtool.save.frontend.utils.*
import com.saveourtool.save.frontend.utils.classLoadingHandler
import com.saveourtool.save.info.UserInfo
import com.saveourtool.save.utils.AvatarType
import com.saveourtool.save.v1
import com.saveourtool.save.validation.isValidName

import js.core.asList
import js.core.jso
import react.*
import react.dom.events.ChangeEvent
import react.dom.html.ReactHTML.button
import react.dom.html.ReactHTML.div
import react.dom.html.ReactHTML.form
import react.dom.html.ReactHTML.h1
import react.dom.html.ReactHTML.img
import react.dom.html.ReactHTML.input
import react.dom.html.ReactHTML.label
import react.dom.html.ReactHTML.main
import react.dom.html.ReactHTML.span
import react.router.Navigate
import web.cssom.ClassName
import web.cssom.ZIndex
import web.cssom.rem
import web.html.ButtonType
import web.html.HTMLInputElement
import web.html.InputType

import kotlinx.browser.window
import kotlinx.coroutines.launch
import kotlinx.serialization.encodeToString
import kotlinx.serialization.json.Json

/**
 * `Props` retrieved from router
 */
external interface RegistrationProps : PropsWithChildren {
    /**
     * Currently logged in user or null
     */
    var userInfo: UserInfo?
}

/**
 * [State] of registration view component
 */
external interface RegistrationViewState : State {
    /**
     * Conflict error message
     */
    var conflictErrorMessage: String?

    /**
     * Validation of input fields
     */
    var isValidUserName: Boolean?

    /**
     * Map for input fields
     */
    var fieldsMap: MutableMap<InputTypes, String>
}

/**
 * A Component for registration view
 */
@JsExport
@OptIn(ExperimentalJsExport::class)
class RegistrationView : AbstractView<RegistrationProps, RegistrationViewState>() {
    init {
        state.isValidUserName = true
        state.fieldsMap = mutableMapOf()
    }

    override fun componentDidMount() {
        super.componentDidMount()
        setState {
            props.userInfo?.name?.let { fieldsMap[InputTypes.USER_NAME] = it }
        }
    }

    override fun componentDidUpdate(prevProps: RegistrationProps, prevState: RegistrationViewState, snapshot: Any) {
        if (props.userInfo != prevProps.userInfo) {
            setState {
                props.userInfo?.name?.let { fieldsMap[InputTypes.USER_NAME] = it }
            }
        }
    }
    private fun changeFields(
        fieldName: InputTypes,
        target: ChangeEvent<HTMLInputElement>,
    ) {
        val tg = target.target
        setState {
            fieldsMap[fieldName] = tg.value
        }
    }

    private fun saveUser(inputUpdated: String) {
        val newUserInfo = props.userInfo?.copy(
            name = inputUpdated,
            oldName = props.userInfo!!.name,
            isActive = true,
        )

        scope.launch {
            val response = post(
                "$apiUrl/users/save",
                jsonHeaders,
                Json.encodeToString(newUserInfo),
                loadingHandler = ::classLoadingHandler,
                responseHandler = ::classComponentResponseHandlerWithValidation,
            )
            if (response.ok) {
                window.location.href = "#"
                window.location.reload()
            } else if (response.isConflict()) {
                val responseText = response.unpackMessage()
                setState {
                    conflictErrorMessage = responseText
                }
            }
        }
    }

    @Suppress(
        "EMPTY_BLOCK_STRUCTURE_ERROR",
    )
    override fun ChildrenBuilder.render() {
        particles()

        if (props.userInfo?.isActive != false) {
            Navigate {
                to = "/"
                replace = false
            }
        }

        main {
            className = ClassName("main-content mt-0 ps")
            div {
                className = ClassName("page-header align-items-start min-vh-100")
                span {
                    className = ClassName("mask bg-gradient-dark opacity-6")
                }
                div {
                    className = ClassName("row justify-content-center")
                    div {
                        className = ClassName("col-sm-4")
                        div {
                            className = ClassName("container card o-hidden border-0 shadow-lg my-2 card-body p-0")
                            style = jso {
                                zIndex = (MAX_Z_INDEX - 1).unsafeCast<ZIndex>()
                            }
                            div {
                                className = ClassName("p-5 text-center")
                                renderTitle()
                                renderAvatar()
                                renderInputForm()
                            }
                        }
                    }
                }
            }
        }
    }

    private fun ChildrenBuilder.renderTitle() {
        h1 {
            className = ClassName("h4 text-gray-900 mb-4")
            +"Set your user name and avatar"
        }
    }

    @Suppress(
        "MAGIC_NUMBER",
    )
    private fun ChildrenBuilder.renderAvatar() {
        label {
            className = ClassName("btn")
            title = "Change the user's avatar"
            input {
                type = InputType.file
                hidden = true
                onChange = { event ->
                    scope.launch {
                        event.target.files!!.asList().single().let { file ->
                            postImageUpload(file, props.userInfo?.name!!, AvatarType.USER, ::classLoadingHandler)
                        }
                    }
                }
            }
            img {
                className =
                        ClassName("avatar avatar-user width-full border color-bg-default rounded-circle")
                src = props.userInfo?.avatar?.let {
                    "/api/$v1/avatar$it"
                }
                    ?: AVATAR_PROFILE_PLACEHOLDER
                style = jso {
                    height = 16.rem
                    width = 16.rem
                }
            }
        }
    }

    @Suppress(
        "PARAMETER_NAME_IN_OUTER_LAMBDA",
    )
    private fun ChildrenBuilder.renderInputForm() {
        // google does not provide us login, only e-mail, so need to trim everything after "@gmail"
<<<<<<< HEAD
        val rawInput = state.fieldsMap[InputTypes.USER_NAME].orEmpty()
=======
        val rawInput = state.fieldsMap[InputTypes.USER_NAME] ?: ""
>>>>>>> b9759b1d
        val atIndex = rawInput.indexOf('@')
        val inputUpdated = if (atIndex >= 0) rawInput.substring(0, atIndex) else rawInput
        form {
            div {
                inputTextFormRequired {
                    form = InputTypes.USER_NAME
                    textValue = inputUpdated
                    validInput = inputUpdated.isEmpty() || inputUpdated.isValidName()
                    classes = ""
                    name = "User name"
                    conflictMessage = state.conflictErrorMessage
                    onChangeFun = {
                        changeFields(InputTypes.USER_NAME, it)
                        setState {
                            conflictErrorMessage = null
                        }
                    }
                }
            }
            button {
                type = ButtonType.button
                className = ClassName("btn btn-info mt-4 mr-3")
                +"Registration"
                onClick = {
                    saveUser(inputUpdated)
                }
            }
            state.conflictErrorMessage?.let {
                div {
                    className = ClassName("invalid-feedback d-block")
                    +it
                }
            }
        }
    }
}<|MERGE_RESOLUTION|>--- conflicted
+++ resolved
@@ -222,11 +222,7 @@
     )
     private fun ChildrenBuilder.renderInputForm() {
         // google does not provide us login, only e-mail, so need to trim everything after "@gmail"
-<<<<<<< HEAD
-        val rawInput = state.fieldsMap[InputTypes.USER_NAME].orEmpty()
-=======
         val rawInput = state.fieldsMap[InputTypes.USER_NAME] ?: ""
->>>>>>> b9759b1d
         val atIndex = rawInput.indexOf('@')
         val inputUpdated = if (atIndex >= 0) rawInput.substring(0, atIndex) else rawInput
         form {
