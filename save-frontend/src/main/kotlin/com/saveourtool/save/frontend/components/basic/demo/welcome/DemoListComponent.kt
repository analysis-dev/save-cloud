/**
 * Component for demo list browsing
 */

package com.saveourtool.save.frontend.components.basic.demo.welcome

import com.saveourtool.save.demo.DemoDto
import com.saveourtool.save.filters.DemoFilter
import com.saveourtool.save.frontend.components.basic.cardComponent
import com.saveourtool.save.frontend.utils.*
import com.saveourtool.save.frontend.utils.noopLoadingHandler

import js.core.jso
import react.FC
<<<<<<< HEAD
=======
import react.Props
>>>>>>> 52a2c109
import react.dom.html.ReactHTML.div
import react.dom.html.ReactHTML.input
import react.dom.html.ReactHTML.ul
import react.router.dom.Link
import react.useEffect
import react.useState
import web.cssom.ClassName

import kotlinx.serialization.encodeToString
import kotlinx.serialization.json.Json

private val withBackground = cardComponent(isBordered = true, hasBg = true, isPaddingBottomNull = true)

<<<<<<< HEAD
val demoList = FC {
=======
val demoList: FC<Props> = FC {
>>>>>>> 52a2c109
    val (filter, setFilter) = useState(DemoFilter.running)

    val (demoDtos, setDemoDtos) = useState<List<DemoDto>>(emptyList())
    val getFilteredDemos = useDebouncedDeferredRequest {
        val demos: List<DemoDto> = post(
            url = "$demoApiUrl/demo-list",
            params = jso<dynamic> { demoAmount = DemoDto.DEFAULT_FETCH_NUMBER },
            headers = jsonHeaders,
            body = Json.encodeToString(filter),
            loadingHandler = ::noopLoadingHandler,
        )
            .decodeFromJsonString()
        setDemoDtos(demos)
    }

    useEffect(filter) { getFilteredDemos() }

    withBackground {
        div {
            className = ClassName("m-5")
            div {
                className = ClassName("input-group shadow")
                input {
                    className = ClassName("form-control")
                    placeholder = "Organization"
                    value = filter.organizationName
                    onChange = { event ->
                        setFilter { oldFilter -> oldFilter.copy(organizationName = event.target.value) }
                    }
                }
                input {
                    className = ClassName("form-control")
                    placeholder = "Project"
                    value = filter.projectName
                    onChange = { event ->
                        setFilter { oldFilter -> oldFilter.copy(projectName = event.target.value) }
                    }
                }
            }
        }

        ul {
            className = ClassName("list-group list-group-flush")
            demoDtos.map { demoDto ->
                Link {
                    to = "/demo/${demoDto.projectCoordinates}"
                    className = ClassName("list-group-item")
                    +demoDto.projectCoordinates.toString()
                }
            }
        }
    }
}<|MERGE_RESOLUTION|>--- conflicted
+++ resolved
@@ -12,10 +12,7 @@
 
 import js.core.jso
 import react.FC
-<<<<<<< HEAD
-=======
 import react.Props
->>>>>>> 52a2c109
 import react.dom.html.ReactHTML.div
 import react.dom.html.ReactHTML.input
 import react.dom.html.ReactHTML.ul
@@ -29,11 +26,7 @@
 
 private val withBackground = cardComponent(isBordered = true, hasBg = true, isPaddingBottomNull = true)
 
-<<<<<<< HEAD
-val demoList = FC {
-=======
 val demoList: FC<Props> = FC {
->>>>>>> 52a2c109
     val (filter, setFilter) = useState(DemoFilter.running)
 
     val (demoDtos, setDemoDtos) = useState<List<DemoDto>>(emptyList())
