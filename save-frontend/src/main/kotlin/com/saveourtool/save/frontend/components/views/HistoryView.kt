/**
 * View for tests execution history
 */

package com.saveourtool.save.frontend.components.views

import com.saveourtool.save.domain.TestResultStatus
import com.saveourtool.save.execution.ExecutionDto
import com.saveourtool.save.execution.ExecutionStatus
import com.saveourtool.save.frontend.components.RequestStatusContext
import com.saveourtool.save.frontend.components.modal.displayModal
import com.saveourtool.save.frontend.components.modal.mediumTransparentModalStyle
import com.saveourtool.save.frontend.components.requestStatusContext
import com.saveourtool.save.frontend.components.tables.TableProps
import com.saveourtool.save.frontend.components.tables.tableComponent
import com.saveourtool.save.frontend.externals.fontawesome.faCheck
import com.saveourtool.save.frontend.externals.fontawesome.faExclamationTriangle
import com.saveourtool.save.frontend.externals.fontawesome.faSpinner
import com.saveourtool.save.frontend.externals.fontawesome.faTrashAlt
import com.saveourtool.save.frontend.externals.fontawesome.fontAwesomeIcon
import com.saveourtool.save.frontend.themes.Colors
import com.saveourtool.save.frontend.utils.*
import com.saveourtool.save.utils.DATABASE_DELIMITER

import csstype.Background
import csstype.ClassName
import react.*
import react.dom.html.ButtonType
import react.dom.html.ReactHTML.a
import react.dom.html.ReactHTML.button
import react.dom.html.ReactHTML.div
import react.dom.html.ReactHTML.td
import react.table.columns

import kotlinx.browser.window
import kotlinx.coroutines.launch
import kotlinx.datetime.Instant
import kotlinx.js.jso

/**
 * [Props] for tests execution history
 */
external interface HistoryProps : PropsWithChildren {
    /**
     * Project organization name
     */
    var organizationName: String

    /**
     * Project name
     */
    var name: String
}

/**
 * [State] of history view component
 */
external interface HistoryViewState : State {
    /**
     * state for the creation of unified confirmation logic
     */
    var confirmationType: ConfirmationType

    /**
     * Message of warning
     */
    var confirmMessage: String

    /**
     * Flag to handle confirm Window
     */
    var isConfirmWindowOpen: Boolean

    /**
     * Flag to handle delete execution Window
     */
    var isDeleteExecutionWindowOpen: Boolean

    /**
     * id execution
     */
    var deleteExecutionId: List<Long>

    /**
     * Label of confirm Window
     */
    var confirmLabel: String
}

/**
 * A table to display execution results for a certain project.
 */
@JsExport
@OptIn(ExperimentalJsExport::class)
class HistoryView : AbstractView<HistoryProps, HistoryViewState>(false) {
    @Suppress(
        "MAGIC_NUMBER",
        "TYPE_ALIAS",
    )
    private val executionsTable: FC<TableProps<ExecutionDto>> = tableComponent(
        columns = {
            columns {
                column("result", "", { status }) { cellProps ->
                    val result = when (cellProps.row.original.status) {
                        ExecutionStatus.ERROR -> ResultColorAndIcon("text-danger", faExclamationTriangle)
                        ExecutionStatus.OBSOLETE -> ResultColorAndIcon("text-secondary", faExclamationTriangle)
                        ExecutionStatus.PENDING -> ResultColorAndIcon("text-success", faSpinner)
                        ExecutionStatus.RUNNING -> ResultColorAndIcon("text-success", faSpinner)
                        ExecutionStatus.FINISHED -> if (cellProps.row.original.failedTests != 0L) {
                            ResultColorAndIcon("text-danger", faExclamationTriangle)
                        } else {
                            ResultColorAndIcon("text-success", faCheck)
                        }
                    }
                    Fragment.create {
                        td {
                            a {
                                href =
                                        getHrefToExecution(cellProps.row.original.id, cellProps.row.original.status, null)
                                fontAwesomeIcon(result.resIcon, classes = result.resColor)
                            }
                        }
                    }
                }
                column("status", "Status", { status }) { cellProps ->
                    Fragment.create {
                        td {
                            a {
                                href =
                                        getHrefToExecution(cellProps.row.original.id, cellProps.row.original.status, null)
                                +"${cellProps.value}"
                            }
                        }
                    }
                }
                column("startDate", "Start time", { startTime }) { cellProps ->
                    Fragment.create {
                        td {
                            a {
                                href =
                                        getHrefToExecution(cellProps.row.original.id, cellProps.row.original.status, null)
                                +(formattingDate(cellProps.value) ?: "Starting")
                            }
                        }
                    }
                }
                column("endDate", "End time", { endTime }) { cellProps ->
                    Fragment.create {
                        td {
                            a {
                                href =
                                        getHrefToExecution(cellProps.row.original.id, cellProps.row.original.status, null)
                                +(formattingDate(cellProps.value) ?: "Starting")
                            }
                        }
                    }
                }
                column("testSuiteSource", "Test Suite Source", { testSuiteSourceName }) { cellProps ->
                    Fragment.create {
                        td {
                            a {
                                href =
                                        getHrefToExecution(cellProps.row.original.id, cellProps.row.original.status, null)
                                +"${cellProps.value}"
                            }
                        }
                    }
                }
<<<<<<< HEAD
            }
            column("contestName", "Participating in contest", { contestName ?: "N/A" }) { cellProps ->
                Fragment.create {
                    td {
                        a {
                            href = getHrefToExecution(cellProps.row.original.id, cellProps.row.original.status, null)
                            +cellProps.value
                        }
                    }
                }
            }
            column("running", "Running", { runningTests }) { cellProps ->
                Fragment.create {
                    td {
                        a {
                            href = getHrefToExecution(cellProps.row.original.id, cellProps.row.original.status, TestResultStatus.RUNNING)
                            +"${cellProps.value}"
=======
                column("running", "Running", { runningTests }) { cellProps ->
                    Fragment.create {
                        td {
                            a {
                                href = getHrefToExecution(
                                    cellProps.row.original.id,
                                    cellProps.row.original.status,
                                    TestResultStatus.RUNNING
                                )
                                +"${cellProps.value}"
                            }
>>>>>>> e0be5c5d
                        }
                    }
                }
                column("passed", "Passed", { passedTests }) { cellProps ->
                    Fragment.create {
                        td {
                            a {
                                href = getHrefToExecution(
                                    cellProps.row.original.id,
                                    cellProps.row.original.status,
                                    TestResultStatus.PASSED
                                )
                                +"${cellProps.value}"
                            }
                        }
                    }
                }
                column("failed", "Failed", { failedTests }) { cellProps ->
                    Fragment.create {
                        td {
                            a {
                                href = getHrefToExecution(
                                    cellProps.row.original.id,
                                    cellProps.row.original.status,
                                    TestResultStatus.FAILED
                                )
                                +"${cellProps.value}"
                            }
                        }
                    }
                }
                column("skipped", "Skipped", { skippedTests }) { cellProps ->
                    Fragment.create {
                        td {
                            a {
                                href = getHrefToExecution(
                                    cellProps.row.original.id,
                                    cellProps.row.original.status,
                                    TestResultStatus.IGNORED
                                )
                                +"${cellProps.value}"
                            }
                        }
                    }
                }
<<<<<<< HEAD
            }
            column("checkBox", "") { cellProps ->
                Fragment.create {
                    td {
                        button {
                            type = ButtonType.button
                            className = ClassName("btn btn-small")
                            fontAwesomeIcon(icon = faTrashAlt, classes = "trash-alt")
                            disabled = cellProps.value.contestName != null
                            onClick = {
                                deleteExecution(cellProps.value.id)
=======
                column("checkBox", "") { cellProps ->
                    Fragment.create {
                        td {
                            button {
                                type = ButtonType.button
                                className = ClassName("btn btn-small")
                                fontAwesomeIcon(icon = faTrashAlt, classes = "trash-alt")
                                onClick = {
                                    deleteExecution(cellProps.value.id)
                                }
>>>>>>> e0be5c5d
                            }
                        }
                    }
                }
            }
        },
        getRowProps = { row ->
            val color = when (row.original.status) {
                ExecutionStatus.ERROR -> Colors.RED
                ExecutionStatus.OBSOLETE -> Colors.GREY
                ExecutionStatus.PENDING -> Colors.GREY
                ExecutionStatus.RUNNING -> Colors.GREY
                ExecutionStatus.FINISHED -> if (row.original.failedTests != 0L) Colors.DARK_RED else Colors.GREEN
            }
            jso {
                style = jso {
                    background = color.value.unsafeCast<Background>()
                }
            }
        }
    )
    init {
        state.isConfirmWindowOpen = false
        state.isDeleteExecutionWindowOpen = false
    }

    @Suppress(
        "TOO_LONG_FUNCTION",
        "ForbiddenComment",
        "LongMethod",
    )
    override fun ChildrenBuilder.render() {
        displayModal(
            state.isConfirmWindowOpen,
            state.confirmLabel,
            state.confirmMessage,
            mediumTransparentModalStyle,
            { setState { isConfirmWindowOpen = false } }
        ) {
            buttonBuilder("Ok") {
                deleteExecutionsBuilder()
                setState { isConfirmWindowOpen = false }
            }
            buttonBuilder("Cancel", "secondary") {
                setState { isConfirmWindowOpen = false }
            }
        }

        displayModal(
            state.isDeleteExecutionWindowOpen,
            state.confirmLabel,
            state.confirmMessage,
            mediumTransparentModalStyle,
            { setState { isDeleteExecutionWindowOpen = false } }
        ) {
            buttonBuilder("Ok") {
                deleteExecutionBuilder(state.deleteExecutionId)
                setState { isDeleteExecutionWindowOpen = false }
            }
            buttonBuilder("Cancel", "secondary") {
                setState { isDeleteExecutionWindowOpen = false }
            }
        }

        div {
            button {
                type = ButtonType.button
                className = ClassName("btn btn-danger mb-4")
                onClick = {
                    deleteExecutions()
                }
                +"Delete all executions"
            }
        }
        executionsTable {
            tableHeader = "Executions details"
            getData = { _, _ ->
                get(
                    url = "$apiUrl/executionDtoList?name=${props.name}&organizationName=${props.organizationName}",
                    headers = jsonHeaders,
                    loadingHandler = ::classLoadingHandler
                )
                    .unsafeMap {
                        it.decodeFromJsonString<Array<ExecutionDto>>()
                    }
            }
            getPageCount = null
        }
    }

    private fun formattingDate(date: Long?) = date?.let {
        Instant.fromEpochSeconds(date, 0)
            .toString()
            .replace("[TZ]".toRegex(), " ")
    }

    private fun deleteExecutions() {
        setState {
            confirmationType = ConfirmationType.DELETE_CONFIRM
            isConfirmWindowOpen = true
            confirmLabel = ""
            confirmMessage = "Are you sure you want to delete all executions?"
        }
    }

    private fun deleteExecutionsBuilder() {
        scope.launch {
            val responseFromDeleteExecutions =
                    post(
                        "$apiUrl/execution/deleteAllExceptContest?name=${props.name}&organizationName=${props.organizationName}",
                        jsonHeaders,
                        undefined,
                        loadingHandler = ::noopLoadingHandler,
                    )

            if (responseFromDeleteExecutions.ok) {
                window.location.href = "${window.location.origin}#/${props.organizationName}/${props.name}"
            }
        }
    }

    private fun deleteExecution(id: Long) {
        setState {
            confirmationType = ConfirmationType.DELETE_CONFIRM
            isDeleteExecutionWindowOpen = true
            confirmLabel = ""
            confirmMessage = "Are you sure you want to delete this execution?"
            deleteExecutionId = listOf(id)
        }
    }

    private fun deleteExecutionBuilder(executionIds: List<Long>) {
        scope.launch {
            val responseFromDeleteExecutions =
                    post(
                        "$apiUrl/execution/delete?executionIds=${executionIds.joinToString(DATABASE_DELIMITER)}",
                        jsonHeaders,
                        undefined,
                        loadingHandler = ::noopLoadingHandler
                    )

            if (responseFromDeleteExecutions.ok) {
                window.location.reload()
            }
        }
    }

    private fun getHrefToExecution(
        id: Long,
        executionStatus: ExecutionStatus,
        status: TestResultStatus?,
    ): String = if (executionStatus == ExecutionStatus.OBSOLETE) {
        "${window.location}"
    } else {
        "${window.location}/execution/$id${status?.let { "?status=$it" } ?: ""}"
    }

    /**
     * @property resColor
     * @property resIcon
     */
    private data class ResultColorAndIcon(val resColor: String, val resIcon: dynamic)

    companion object : RStatics<HistoryProps, HistoryViewState, HistoryView, Context<RequestStatusContext>>(HistoryView::class) {
        init {
            contextType = requestStatusContext
        }
    }
}<|MERGE_RESOLUTION|>--- conflicted
+++ resolved
@@ -166,25 +166,16 @@
                         }
                     }
                 }
-<<<<<<< HEAD
-            }
-            column("contestName", "Participating in contest", { contestName ?: "N/A" }) { cellProps ->
-                Fragment.create {
-                    td {
-                        a {
-                            href = getHrefToExecution(cellProps.row.original.id, cellProps.row.original.status, null)
-                            +cellProps.value
-                        }
-                    }
-                }
-            }
-            column("running", "Running", { runningTests }) { cellProps ->
-                Fragment.create {
-                    td {
-                        a {
-                            href = getHrefToExecution(cellProps.row.original.id, cellProps.row.original.status, TestResultStatus.RUNNING)
-                            +"${cellProps.value}"
-=======
+                column("contestName", "Participating in contest", { contestName ?: "N/A" }) { cellProps ->
+                    Fragment.create {
+                        td {
+                            a {
+                                href = getHrefToExecution(cellProps.row.original.id, cellProps.row.original.status, null)
+                                +cellProps.value
+                            }
+                        }
+                    }
+                }
                 column("running", "Running", { runningTests }) { cellProps ->
                     Fragment.create {
                         td {
@@ -196,7 +187,6 @@
                                 )
                                 +"${cellProps.value}"
                             }
->>>>>>> e0be5c5d
                         }
                     }
                 }
@@ -242,19 +232,6 @@
                         }
                     }
                 }
-<<<<<<< HEAD
-            }
-            column("checkBox", "") { cellProps ->
-                Fragment.create {
-                    td {
-                        button {
-                            type = ButtonType.button
-                            className = ClassName("btn btn-small")
-                            fontAwesomeIcon(icon = faTrashAlt, classes = "trash-alt")
-                            disabled = cellProps.value.contestName != null
-                            onClick = {
-                                deleteExecution(cellProps.value.id)
-=======
                 column("checkBox", "") { cellProps ->
                     Fragment.create {
                         td {
@@ -262,10 +239,10 @@
                                 type = ButtonType.button
                                 className = ClassName("btn btn-small")
                                 fontAwesomeIcon(icon = faTrashAlt, classes = "trash-alt")
+                                disabled = cellProps.value.contestName != null
                                 onClick = {
                                     deleteExecution(cellProps.value.id)
                                 }
->>>>>>> e0be5c5d
                             }
                         }
                     }
