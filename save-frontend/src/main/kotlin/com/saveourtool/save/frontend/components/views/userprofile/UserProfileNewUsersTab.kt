--- conflicted
+++ resolved
@@ -11,16 +11,13 @@
 import com.saveourtool.save.info.UserInfo
 import react.FC
 import react.Fragment
+import react.Props
 import react.create
 import react.dom.html.ReactHTML.td
 import web.cssom.ClassName
 import web.cssom.rem
 
-<<<<<<< HEAD
-val renderNewUsersTableForProfileView = FC {
-=======
 val renderNewUsersTableForProfileView: FC<Props> = FC {
->>>>>>> 52a2c109
     @Suppress(
         "TYPE_ALIAS",
         "MAGIC_NUMBER",
