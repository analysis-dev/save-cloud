--- conflicted
+++ resolved
@@ -3,11 +3,8 @@
 package com.saveourtool.save.frontend.components.views
 
 import com.saveourtool.save.domain.Role
-<<<<<<< HEAD
 import com.saveourtool.save.entities.ContestDto
 import com.saveourtool.save.frontend.TabMenuBar
-=======
->>>>>>> 34283613
 import com.saveourtool.save.frontend.components.RequestStatusContext
 import com.saveourtool.save.frontend.components.basic.contests.contestInfoMenu
 import com.saveourtool.save.frontend.components.basic.contests.contestSubmissionsMenu
@@ -19,19 +16,16 @@
 import com.saveourtool.save.frontend.utils.*
 import com.saveourtool.save.frontend.utils.classLoadingHandler
 import com.saveourtool.save.info.UserInfo
-<<<<<<< HEAD
 import com.saveourtool.save.validation.FrontendRoutes
 
 import csstype.ClassName
 import org.w3c.fetch.Headers
 import react.*
-=======
-
-import csstype.ClassName
-import react.*
+
+
 import react.dom.html.InputType
 import react.dom.html.ReactHTML
->>>>>>> 34283613
+
 import react.dom.html.ReactHTML.div
 import react.dom.html.ReactHTML.h1
 import react.dom.html.ReactHTML.input
@@ -77,21 +71,15 @@
 /**
  * [State] for [ContestView]
  */
-<<<<<<< HEAD
+
 external interface ContestViewState : State, HasSelectedMenu<ContestMenuBar>
-=======
-external interface ContestViewState : State {
-    /**
-     * Current selected menu
-     */
-    var selectedMenu: ContestMenuBar?
 
     /**
      * Flag that shows if current contest is featured or not
      */
     var isFeatured: Boolean
 }
->>>>>>> 34283613
+
 
 /**
  * A view with collection of projects
@@ -100,27 +88,19 @@
 @OptIn(ExperimentalJsExport::class)
 class ContestView : AbstractView<ContestViewProps, ContestViewState>(false) {
     init {
-<<<<<<< HEAD
         state.selectedMenu = ContestMenuBar.defaultTab
+        state.isFeatured = false
     }
 
     override fun componentDidUpdate(prevProps: ContestViewProps, prevState: ContestViewState, snapshot: Any) {
        if (state.selectedMenu != prevState.selectedMenu) changeUrl(state.selectedMenu, ContestMenuBar) else urlAnalysis(ContestMenuBar, Role.NONE, false)
-=======
-        state.selectedMenu = ContestMenuBar.INFO
-        state.isFeatured = false
->>>>>>> 34283613
     }
 
     override fun componentDidMount() {
         super.componentDidMount()
-<<<<<<< HEAD
-
         ContestMenuBar.setPath("#/${FrontendRoutes.CONTESTS.path}/${props.currentContestName}", "#/contests/${FrontendRoutes.CONTESTS.path}/${props.currentContestName}")
         urlAnalysis(ContestMenuBar, Role.NONE, false)
-=======
         getIsFeaturedAndSetState()
->>>>>>> 34283613
     }
 
     override fun ChildrenBuilder.render() {
