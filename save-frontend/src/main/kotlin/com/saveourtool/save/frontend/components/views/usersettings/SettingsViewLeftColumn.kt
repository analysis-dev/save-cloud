--- conflicted
+++ resolved
@@ -98,11 +98,7 @@
     }
 }
 
-<<<<<<< HEAD
-val settingsTabs = FC {
-=======
 val settingsTabs: FC<Props> = FC {
->>>>>>> 52a2c109
     val (t) = useTranslation("profile")
 
     div {
