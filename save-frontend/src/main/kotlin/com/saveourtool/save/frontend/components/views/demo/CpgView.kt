/**
 * View for cpg
 */

@file:Suppress("FILE_NAME_MATCH_CLASS")

package com.saveourtool.save.frontend.components.views.demo

import com.saveourtool.save.demo.cpg.CpgResult
import com.saveourtool.save.demo.cpg.cytoscape.CytoscapeLayout
import com.saveourtool.save.frontend.components.basic.cardComponent
import com.saveourtool.save.frontend.components.basic.demo.graphDemoComponent
import com.saveourtool.save.frontend.components.basic.graph.cytoscapeVisualizer
import com.saveourtool.save.frontend.components.modal.displaySimpleModal
import com.saveourtool.save.frontend.externals.reactace.AceMarkers
import com.saveourtool.save.frontend.utils.*
import com.saveourtool.save.frontend.utils.loadingHandler
import com.saveourtool.save.utils.Languages
import js.core.jso

import react.*
import react.dom.html.ReactHTML.br
import react.dom.html.ReactHTML.div
import react.dom.html.ReactHTML.pre
import web.cssom.*

import kotlinx.serialization.encodeToString
import kotlinx.serialization.json.Json

private const val CPG_PLACEHOLDER_TEXT = """#include <iostream>

int main() {
    int a;
    std::cin >> a;
    std::cout << (a + a) << std::endl;
    return 0;    
}
"""

private val backgroundCard = cardComponent(hasBg = false, isPaddingBottomNull = true)

@Suppress(
    "EMPTY_BLOCK_STRUCTURE_ERROR",
)
<<<<<<< HEAD
val cpgView = FC {
=======
val cpgView: FC<Props> = FC {
>>>>>>> 52a2c109
    useBackground(Style.SAVE_LIGHT)
    val (cpgResult, setCpgResult) = useState(CpgResult.empty)
    val (isLogs, setIsLogs) = useState(false)
    val (errorMessage, setErrorMessage) = useState("")
    val errorWindowOpenness = useWindowOpenness()
    val (selectedLayout, setSelectedLayout) = useState(CytoscapeLayout.preferredLayout)

    val (aceMarkers, setAceMarkers) = useState<AceMarkers>(emptyArray())

    displaySimpleModal(
        errorWindowOpenness,
        "Error log",
        errorMessage,
    )

    div {
        className = ClassName("d-flex justify-content-center mb-2")
        div {
            className = ClassName("col-12")
            backgroundCard {
                graphDemoComponent {
                    this.selectedLayout = selectedLayout
                    this.setSelectedLayout = { setSelectedLayout(it) }
                    this.placeholderText = CPG_PLACEHOLDER_TEXT
                    this.preselectedLanguage = Languages.CPP
                    this.aceMarkers = aceMarkers
                    this.resultRequest = { demoRequest ->
                        val response = post(
                            "$cpgDemoApiUrl/upload-code",
                            headers = jsonHeaders,
                            body = Json.encodeToString(demoRequest),
                            loadingHandler = ::loadingHandler,
                        )

                        if (response.ok) {
                            val cpgResultNew: CpgResult = response.unsafeMap {
                                it.decodeFromJsonString()
                            }
                            setCpgResult(cpgResultNew)
                            setIsLogs(false)
                        } else {
                            setErrorMessage(response.unpackMessage())
                            errorWindowOpenness.openWindow()
                        }
                    }
                    this.resultBuilder = { builder ->
                        with(builder) {
                            div {
                                className = ClassName("card card-body p-0")
                                style = jso {
                                    height = "90%".unsafeCast<Height>()
                                }
                                cytoscapeVisualizer {
                                    graph = cpgResult.cpgGraph
                                    layout = selectedLayout
                                    aceMarkersStateSetter = setAceMarkers
                                    query = cpgResult.query
                                }
                                div {
                                    val alertStyle = when {
                                        cpgResult.query.isBlank() -> ""
                                        cpgResult.query.startsWith("Error") -> "alert-warning"
                                        else -> "alert-primary"
                                    }
                                    className = ClassName("alert $alertStyle text-sm mt-3 pb-2 pt-2 mb-0")
                                    +cpgResult.query
                                }
                            }
                        }
                    }
                    this.changeLogsVisibility = { setIsLogs { !it } }
                }
            }
        }
    }
    if (isLogs) {
        div {
            val alertStyle = if (cpgResult.logs.isNotEmpty()) {
                cpgResult.logs.forEach { log ->
                    when {
                        log.contains("ERROR") || log.startsWith("Exception:") -> pre {
                            className = ClassName("text-danger")
                            +log
                        }
                        else -> {
                            +log
                            br { }
                        }
                    }
                }

                "alert-primary"
            } else {
                +"No logs provided"

                "alert-secondary"
            }
            className = ClassName("alert $alertStyle text-sm mt-3 pb-2 pt-2 mb-0")
        }
    }
}<|MERGE_RESOLUTION|>--- conflicted
+++ resolved
@@ -42,11 +42,7 @@
 @Suppress(
     "EMPTY_BLOCK_STRUCTURE_ERROR",
 )
-<<<<<<< HEAD
-val cpgView = FC {
-=======
 val cpgView: FC<Props> = FC {
->>>>>>> 52a2c109
     useBackground(Style.SAVE_LIGHT)
     val (cpgResult, setCpgResult) = useState(CpgResult.empty)
     val (isLogs, setIsLogs) = useState(false)
