--- conflicted
+++ resolved
@@ -11,18 +11,11 @@
 import com.saveourtool.save.frontend.utils.buttonBuilder
 import com.saveourtool.save.frontend.utils.useBackground
 import react.FC
-<<<<<<< HEAD
-import react.dom.html.ReactHTML.div
-import web.cssom.ClassName
-
-val cookieTermsOfUse = FC {
-=======
 import react.Props
 import react.dom.html.ReactHTML.div
 import web.cssom.ClassName
 
 val cookieTermsOfUse: FC<Props> = FC {
->>>>>>> 52a2c109
     useBackground(Style.INDEX)
     val (t) = useTranslation("cookies")
     div {
