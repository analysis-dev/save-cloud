--- conflicted
+++ resolved
@@ -210,12 +210,8 @@
             testExecutionDetailsView.create() to "/:owner/:name/history/execution/:executionId/details/:testSuiteName/:pluginName/*",
             vulnerabilityCollectionView.create() to "$VULN/list/:params?",
             createVulnerabilityView.create() to CREATE_VULNERABILITY,
-<<<<<<< HEAD
+            uploadVulnerabilityView.create() to UPLOAD_VULNERABILITY,
             vulnerabilityView.create() to "$VULNERABILITY_SINGLE/:identifier",
-=======
-            uploadVulnerabilityView.create() to UPLOAD_VULNERABILITY,
-            vulnerabilityView.create() to "$VULNERABILITY_SINGLE/:vulnerabilityName",
->>>>>>> c5164aae
             demoCollectionView.create() to DEMO,
             userProfileView.create() to "$PROFILE/:name",
             topRatingView.create() to VULN_TOP_RATING,
