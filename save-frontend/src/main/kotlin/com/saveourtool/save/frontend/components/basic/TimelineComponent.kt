@file:Suppress("FILE_NAME_INCORRECT", "FILE_NAME_MATCH_CLASS")

package com.saveourtool.save.frontend.components.basic

import com.saveourtool.save.frontend.utils.buttonBuilder
import react.*
import react.dom.html.ReactHTML.div
import web.cssom.*

import kotlinx.datetime.LocalDateTime

const val HOVERABLE_CONST = "hoverable"

val timelineComponent: FC<TimelineComponentProps> = FC { props ->
    val hoverable = props.onNodeClick?.let { HOVERABLE_CONST }.orEmpty()

    div {
        className = ClassName("mb-3")
        props.title?.let { title ->
            div {
                className = ClassName("mt-3 mb-3 text-xs text-center font-weight-bold text-primary text-uppercase")
                +title
            }
        }

        props.onAddClick?.let { onClickCallback ->
            buttonBuilder(
                label = "Add date",
                style = "secondary",
                isOutline = true,
                classes = "btn btn-primary"
            ) {
                onClickCallback()
            }
        }

        if (props.dates.isNotEmpty()) {
            div {
                className = ClassName("p-0 timeline-container")
                div {
                    className = ClassName("steps-container")
                    div {
                        className = ClassName("line")
                    }
<<<<<<< HEAD

                    props.dates.toList()
                        .sortedBy { it.first }
                        .forEach { (dateTime, label) ->
=======
                }
                div {
                    className = ClassName("line completed")
                }
                props.dates.toList()
                    .sortedBy { it.second }
                    .forEach { (label, dateTime) ->
                        div {
                            className = ClassName("step completed $hoverable")
                            props.onNodeClick?.let { onClickCallback ->
                                style = jso { cursor = "pointer".unsafeCast<Cursor>() }
                                onClick = { onClickCallback(dateTime, label) }
                            }
>>>>>>> 65db649f
                            div {
                                className = ClassName("step $hoverable")
                                props.onNodeClick?.let { onClickCallback ->
                                    onClick = { onClickCallback(dateTime, label) }
                                }

                                div {
                                    className = ClassName("text-label")
                                    +label
                                }
                                div {
                                    className = ClassName("date-label")
                                    +dateTime.date.toString()
                                }
                            }
                            div {
                                className = ClassName("line")
                            }
                        }
                    div {
                        className = ClassName("line-end")
                    }
                }
            }
        }
    }
}

/**
 * [Props] of [timelineComponent]
 */
external interface TimelineComponentProps : Props {
    /**
     * Timeline title
     */
    var title: String?

    /**
     * Map with dates where key is [LocalDateTime] and value is label
     */
    var dates: Map<String, LocalDateTime>

    /**
     * Callback that should be invoked on add button click
     */
    var onAddClick: (() -> Unit)?

    /**
     * Callback that should be invoked on timeline node click
     */
    @Suppress("TYPE_ALIAS")
    var onNodeClick: ((LocalDateTime, String) -> Unit)?
}<|MERGE_RESOLUTION|>--- conflicted
+++ resolved
@@ -42,26 +42,9 @@
                     div {
                         className = ClassName("line")
                     }
-<<<<<<< HEAD
-
                     props.dates.toList()
-                        .sortedBy { it.first }
-                        .forEach { (dateTime, label) ->
-=======
-                }
-                div {
-                    className = ClassName("line completed")
-                }
-                props.dates.toList()
                     .sortedBy { it.second }
                     .forEach { (label, dateTime) ->
-                        div {
-                            className = ClassName("step completed $hoverable")
-                            props.onNodeClick?.let { onClickCallback ->
-                                style = jso { cursor = "pointer".unsafeCast<Cursor>() }
-                                onClick = { onClickCallback(dateTime, label) }
-                            }
->>>>>>> 65db649f
                             div {
                                 className = ClassName("step $hoverable")
                                 props.onNodeClick?.let { onClickCallback ->
