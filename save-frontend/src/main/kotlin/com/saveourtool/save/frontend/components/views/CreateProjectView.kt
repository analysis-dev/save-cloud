/**
 * A view with project creation details
 */

@file:Suppress("WildcardImport", "FILE_WILDCARD_IMPORTS")

package com.saveourtool.save.frontend.components.views

import com.saveourtool.save.entities.*
import com.saveourtool.save.frontend.components.basic.SelectFormRequiredProps
import com.saveourtool.save.frontend.components.basic.selectFormRequired
import com.saveourtool.save.frontend.components.inputform.InputTypes
import com.saveourtool.save.frontend.components.inputform.inputTextFormOptional
import com.saveourtool.save.frontend.components.inputform.inputTextFormRequired
import com.saveourtool.save.frontend.components.modal.displayModal
import com.saveourtool.save.frontend.components.modal.mediumTransparentModalStyle
import com.saveourtool.save.frontend.externals.fontawesome.faQuestionCircle
import com.saveourtool.save.frontend.externals.fontawesome.fontAwesomeIcon
import com.saveourtool.save.frontend.utils.*
import com.saveourtool.save.validation.FrontendRoutes
import com.saveourtool.save.validation.isValidLengthName
import com.saveourtool.save.validation.isValidName

import react.*
import react.dom.*
import react.dom.aria.ariaDescribedBy
import react.dom.html.ReactHTML.button
import react.dom.html.ReactHTML.div
import react.dom.html.ReactHTML.form
import react.dom.html.ReactHTML.h1
import react.dom.html.ReactHTML.input
import react.dom.html.ReactHTML.label
import react.dom.html.ReactHTML.main
import react.dom.html.ReactHTML.span
import react.dom.html.ReactHTML.textarea
import react.router.dom.Link
import react.router.useNavigate
import react.router.useParams
import web.cssom.ClassName
import web.html.*
import web.html.ButtonType
import web.html.InputType

import kotlinx.serialization.encodeToString
import kotlinx.serialization.json.Json

private val organizationSelectForm: SelectFormFunctionalComponent = selectFormRequired()

<<<<<<< HEAD
val createProjectView = FC {
=======
val createProjectView: FC<Props> = FC {
>>>>>>> 52a2c109
    useBackground(Style.SAVE_DARK)
    particles()
    val params = useParams()
    val navigate = useNavigate()
    val organization = params["organization"]

    val (isErrorWithProjectSave, setIsErrorWithProjectSave) = useState(false)
    val (errorMessage, setErrorMessage) = useState("")

    /*
     * Update the state if there's a parent organization available
     */
    val (projectCreationRequest, setProjectCreationRequest) = useState(
        if (!organization.isNullOrEmpty()) {
            ProjectDto.empty.copy(organizationName = organization)
        } else {
            ProjectDto.empty
        }
    )

    val (conflictErrorMessage, setConflictErrorMessage) = useState<String?>(null)

    val saveProject = useDeferredRequest {
        val responseFromCreationProject =
                post(
                    "$apiUrl/projects/save",
                    jsonHeaders,
                    Json.encodeToString(projectCreationRequest),
                    loadingHandler = ::loadingHandler,
                    responseHandler = ::responseHandlerWithValidation,
                )
        if (responseFromCreationProject.ok) {
            navigate(to = "/${projectCreationRequest.organizationName}/${projectCreationRequest.name}")
        } else if (responseFromCreationProject.isConflict()) {
            val responseText = responseFromCreationProject.unpackMessage()
            setConflictErrorMessage(responseText)
        } else {
            responseFromCreationProject.text().then {
                setIsErrorWithProjectSave(true)
                setErrorMessage(it)
            }
        }
    }

    displayModal(
        isErrorWithProjectSave,
        "Error appeared during project creation",
        errorMessage,
        mediumTransparentModalStyle,
        { setIsErrorWithProjectSave(false) },
    ) {
        buttonBuilder("Close", "secondary") {
            setIsErrorWithProjectSave(false)
        }
    }

    main {
        className = ClassName("main-content mt-0 ps")
        div {
            className = ClassName("page-header align-items-start min-vh-100")
            span {
                className = ClassName("mask bg-gradient-dark opacity-6")
            }
            div {
                className = ClassName("row justify-content-center")
                div {
                    className = ClassName("col-sm-4 mt-5")
                    div {
                        className = ClassName("container card o-hidden border-0 shadow-lg my-2 card-body p-0")
                        div {
                            className = ClassName("p-5 text-center")
                            h1 {
                                className = ClassName("h4 text-gray-900 mb-4")
                                +"Create new test project"
                            }
                            form {
                                className = ClassName("needs-validation")
                                div {
                                    className = ClassName("row-3")
                                    organizationSelectForm {
                                        selectClasses = "custom-select"
                                        formType = InputTypes.ORGANIZATION_NAME
                                        validInput =
                                                projectCreationRequest.organizationName.isNotEmpty() && projectCreationRequest.organizationName.isValidName()
                                        classes = "col-12 pl-2 pr-2"
                                        formName = "Organization"
                                        getData = { context ->
                                            context.get(
                                                url = "$apiUrl/organizations/get/list",
                                                headers = jsonHeaders,
                                                loadingHandler = context::loadingHandler,
                                            )
                                                .unsafeMap {
                                                    it.decodeFromJsonString<List<OrganizationDto>>()
                                                }
                                                .map {
                                                    it.name
                                                }
                                        }
                                        dataToString = { it }
                                        selectedValue = projectCreationRequest.organizationName
                                        addNewItemChildrenBuilder = { childrenBuilder ->
                                            with(childrenBuilder) {
                                                Link {
                                                    to = "/${FrontendRoutes.CREATE_ORGANIZATION}"
                                                    +"Add new organization"
                                                }
                                            }
                                        }
                                        disabled = false
                                        onChangeFun = { value ->
                                            setProjectCreationRequest(
                                                projectCreationRequest.copy(
                                                    organizationName = value ?: ""
                                                )
                                            )
                                        }
                                    }
                                    inputTextFormRequired {
                                        form = InputTypes.PROJECT_NAME
                                        textValue = projectCreationRequest.name
                                        validInput =
                                                projectCreationRequest.name.isNotEmpty() && projectCreationRequest.validateProjectName() &&
                                                        projectCreationRequest.name.isValidLengthName() && conflictErrorMessage == null
                                        classes = "col-12 pl-2 pr-2 mt-3 text-left"
                                        name = "Tested tool name"
                                        conflictMessage = conflictErrorMessage
                                        onChangeFun = {
                                            setProjectCreationRequest(projectCreationRequest.copy(name = it.target.value))
                                            setConflictErrorMessage(null)
                                        }
                                    }
                                }

                                inputTextFormOptional {
                                    form = InputTypes.PROJECT_EMAIL
                                    textValue = projectCreationRequest.email
                                    classes = "col-12 pl-2 pr-2 mt-3 text-left"
                                    name = "Contact e-mail"
                                    validInput =
                                            projectCreationRequest.email.isEmpty() || projectCreationRequest.validateEmail()
                                    onChangeFun = {
                                        setProjectCreationRequest(projectCreationRequest.copy(email = it.target.value))
                                    }
                                }
                            }

                            div {
                                className = ClassName("col-12 mt-3 mb-3 pl-2 pr-2 text-left")
                                label {
                                    className = ClassName("form-label")
                                    asDynamic()["for"] = InputTypes.DESCRIPTION.name
                                    +"Description"
                                }
                                div {
                                    className = ClassName("input-group needs-validation")
                                    textarea {
                                        className = ClassName("form-control")
                                        onChange = {
                                            setProjectCreationRequest(projectCreationRequest.copy(description = it.target.value))
                                        }
                                        ariaDescribedBy = "${InputTypes.DESCRIPTION.name}Span"
                                        rows = 2
                                        id = InputTypes.DESCRIPTION.name
                                        required = false
                                    }
                                }
                            }

                            div {
                                className =
                                        ClassName("col-12 mt-3 mb-3 pl-2 pr-0 row d-flex alighn-items-center")
                                label {
                                    className = ClassName("text-xs")
                                    fontAwesomeIcon(icon = faQuestionCircle)
                                    asDynamic()["data-toggle"] = "tooltip"
                                    asDynamic()["data-placement"] = "top"
                                    title =
                                            "Private projects are visible for creator, it's organization admins and selected users, " +
                                                    "while public ones are visible for everyone."
                                }
                                div {
                                    className = ClassName("col-5 text-left align-self-center")
                                    +"Project visibility:"
                                }
                                form {
                                    className =
                                            ClassName("col-7 form-group row d-flex justify-content-around align-items-center mb-0")
                                    div {
                                        className = ClassName("form-check-inline")
                                        input {
                                            className = ClassName("form-check-input")
                                            defaultChecked = projectCreationRequest.isPublic
                                            name = "projectVisibility"
                                            type = InputType.radio
                                            id = "isProjectPublicSwitch"
                                            value = "true"
                                        }
                                        label {
                                            className = ClassName("form-check-label")
                                            htmlFor = "isProjectPublicSwitch"
                                            +"Public"
                                        }
                                    }
                                    div {
                                        className = ClassName("form-check-inline")
                                        input {
                                            className = ClassName("form-check-input")
                                            defaultChecked = !projectCreationRequest.isPublic
                                            name = "projectVisibility"
                                            type = InputType.radio
                                            id = "isProjectPrivateSwitch"
                                            value = "false"
                                        }
                                        label {
                                            className = ClassName("form-check-label")
                                            htmlFor = "isProjectPrivateSwitch"
                                            +"Private"
                                        }
                                    }
                                    onChange = {
                                        setProjectCreationRequest(
                                            projectCreationRequest.copy(isPublic = (it.target as HTMLInputElement).value.toBoolean())
                                        )
                                    }
                                }
                            }
                            button {
                                type = ButtonType.button
                                className = ClassName("btn btn-info mt-4")
                                +"Create test project"
                                disabled =
                                        !projectCreationRequest.validate() || conflictErrorMessage != null
                                onClick = { saveProject() }
                            }

                            conflictErrorMessage?.let {
                                div {
                                    className = ClassName("invalid-feedback d-block")
                                    +it
                                }
                            }
                        }
                    }
                }
            }
        }
    }
}

typealias SelectFormFunctionalComponent = FC<SelectFormRequiredProps<String>><|MERGE_RESOLUTION|>--- conflicted
+++ resolved
@@ -46,11 +46,7 @@
 
 private val organizationSelectForm: SelectFormFunctionalComponent = selectFormRequired()
 
-<<<<<<< HEAD
-val createProjectView = FC {
-=======
 val createProjectView: FC<Props> = FC {
->>>>>>> 52a2c109
     useBackground(Style.SAVE_DARK)
     particles()
     val params = useParams()
