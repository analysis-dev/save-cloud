--- conflicted
+++ resolved
@@ -31,7 +31,7 @@
  * Enum that contains values for the tab that is used in rating card
  */
 enum class UserRatingTab {
-    ORGS, TOOLS
+    ORGANIZATIONS, TOOLS
 }
 
 private fun ChildrenBuilder.renderingProjectChampionsTable(projects: Set<Project>) {
@@ -153,19 +153,12 @@
                 className = ClassName("col")
 
                 title(" Global Rating", faTrophy)
-<<<<<<< HEAD
-                tab(props.selectedTab, UserRatingTab.values().map { it.name }, props.updateTabState)
-                when (props.selectedTab) {
-                    UserRatingTab.ORGS.name -> renderingOrganizationChampionsTable(props.organizations)
-                    UserRatingTab.TOOLS.name -> renderingProjectChampionsTable(props.projects)
-=======
                 tab(selectedTab.name, UserRatingTab.values().map { it.name }) {
                     setSelectedTab(UserRatingTab.valueOf(it))
                 }
                 when (selectedTab) {
                     UserRatingTab.ORGANIZATIONS -> renderingOrganizationChampionsTable(organizations)
                     UserRatingTab.TOOLS -> renderingProjectChampionsTable(projects)
->>>>>>> 2edc46f5
                 }
 
                 div {
