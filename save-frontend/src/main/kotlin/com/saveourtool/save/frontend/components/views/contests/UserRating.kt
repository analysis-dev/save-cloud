/**
 * Card for the rendering of ratings: for organizations and tools
 */

@file:Suppress("FILE_NAME_MATCH_CLASS")

package com.saveourtool.save.frontend.components.views.contests

<<<<<<< HEAD
import com.saveourtool.save.entities.OrganizationDto
import com.saveourtool.save.entities.Project
=======
import com.saveourtool.save.entities.OrganizationWithRating
import com.saveourtool.save.entities.ProjectDto
>>>>>>> ba6d35b4
import com.saveourtool.save.filters.OrganizationFilters
import com.saveourtool.save.filters.ProjectFilters
import com.saveourtool.save.frontend.TabMenuBar
import com.saveourtool.save.frontend.externals.fontawesome.faTrophy
import com.saveourtool.save.frontend.utils.*
import com.saveourtool.save.validation.FrontendRoutes

import csstype.*
import react.*
import react.dom.html.ReactHTML.a
import react.dom.html.ReactHTML.div
import react.dom.html.ReactHTML.h3
import react.dom.html.ReactHTML.p
import react.dom.html.ReactHTML.strong

import kotlinx.js.jso
import kotlinx.serialization.encodeToString
import kotlinx.serialization.json.Json

val userRating = userRating()

/**
 * Enum that contains values for the tab that is used in rating card
 */
enum class UserRatingTab {
    ORGS,
    TOOLS,
    ;

    companion object : TabMenuBar<UserRatingTab> {
        // The string is the postfix of a [regexForUrlClassification] for parsing the url
        private val postfixInRegex = values().joinToString("|") { it.name.lowercase() }
        override val nameOfTheHeadUrlSection = ""
        override val defaultTab: UserRatingTab = UserRatingTab.ORGS
        override val regexForUrlClassification = Regex("/${FrontendRoutes.CONTESTS_GLOBAL_RATING.path}/($postfixInRegex)")
        override fun valueOf(elem: String): UserRatingTab = UserRatingTab.valueOf(elem)
        override fun values(): Array<UserRatingTab> = UserRatingTab.values()
    }
}

private fun ChildrenBuilder.renderingProjectChampionsTable(projects: Set<ProjectDto>) {
    projects.forEachIndexed { i, project ->
        div {
            className = ClassName("row text-muted pb-3 mb-3 border-bottom border-gray mx-2")
            div {
                className = ClassName("col-lg-2")
                h3 {
                    className = ClassName("text-info")
                    +(i + 1).toString()
                }
            }

            div {
                className = ClassName("col-lg-6")
                p {
                    className = ClassName("media-body pb-3 mb-0 small lh-125 text-left")
                    strong {
                        className = ClassName("d-block text-gray-dark")
                        a {
                            href = "#/${project.url}"
                            +project.name
                        }
                    }
                    +("${project.description} ")
                }
            }

            div {
                className = ClassName("col-lg-4")
                p {
                    +project.contestRating.toFixedStr(2)
                }
            }
        }
    }
}

private fun ChildrenBuilder.renderingOrganizationChampionsTable(organizations: Set<OrganizationWithRating>) {
    organizations.forEachIndexed { i, organizationWithRating ->
        div {
            className = ClassName("row text-muted pb-3 mb-3 border-bottom border-gray mx-2")
            div {
                className = ClassName("col-lg-2")
                h3 {
                    className = ClassName("text-info")
                    +(i + 1).toString()
                }
            }

            div {
                className = ClassName("col-lg-6")
                p {
                    className = ClassName("media-body pb-3 mb-0 small lh-125 text-left")
                    with(organizationWithRating.organization) {
                        strong {
                            className = ClassName("d-block text-gray-dark")
                            a {
                                href = "#/$name"
                                +name
                            }
                        }
                        +"$description "
                    }
                }
            }

            div {
                className = ClassName("col-lg-4")
                p {
                    +organizationWithRating.globalRating.toFixedStr(2)
                }
            }
        }
    }
}

/**
 * @return functional component for the rating card
 */
@Suppress("TOO_LONG_FUNCTION")
private fun userRating() = VFC {
    val (selectedTab, setSelectedTab) = useState(UserRatingTab.ORGS)

    val (organizationsWithRating, setOrganizationsWithRating) = useState<Set<OrganizationWithRating>>(emptySet())
    useRequest {
<<<<<<< HEAD
        val organizationsFromBackend: List<OrganizationDto> = post(
            url = "$apiUrl/organizations/by-filters",
=======
        val organizationsFromBackend: List<OrganizationWithRating> = post(
            url = "$apiUrl/organizations/by-filters-with-rating",
>>>>>>> ba6d35b4
            headers = jsonHeaders,
            body = Json.encodeToString(OrganizationFilters.created),
            loadingHandler = ::loadingHandler,
        )
            .decodeFromJsonString()
        setOrganizationsWithRating(organizationsFromBackend.toSet())
    }

    val (projects, setProjects) = useState(emptySet<ProjectDto>())
    useRequest {
<<<<<<< HEAD
        val projectsFromBackend: List<Project> = post(
=======
        val projectsFromBackend: List<ProjectDto> = post(
>>>>>>> ba6d35b4
            url = "$apiUrl/projects/by-filters",
            headers = jsonHeaders,
            body = Json.encodeToString(ProjectFilters.created),
            loadingHandler = ::loadingHandler,
        )
            .decodeFromJsonString()
        setProjects(projectsFromBackend.toSet())
    }

    div {
        className = ClassName("col-lg-4")
        div {
            className = ClassName("card flex-md-row mb-1 box-shadow")
            style = jso {
                minHeight = 40.rem
            }

            div {
                className = ClassName("col")

                title(" Global Rating", faTrophy)
                tab(selectedTab.name, UserRatingTab.values().map { it.name }) {
                    setSelectedTab(UserRatingTab.valueOf(it))
                }
                when (selectedTab) {
                    UserRatingTab.ORGS -> renderingOrganizationChampionsTable(organizationsWithRating)
                    UserRatingTab.TOOLS -> renderingProjectChampionsTable(projects)
                }

                div {
                    className = ClassName("row")
                    style = jso {
                        justifyContent = JustifyContent.center
                        display = Display.flex
                        alignItems = AlignItems.center
                        alignSelf = AlignSelf.start
                    }
                    a {
                        className = ClassName("mb-5")
                        href = "#/${FrontendRoutes.CONTESTS_GLOBAL_RATING.path}/${selectedTab.name.lowercase()}"
                        +"View more "
                    }
                }
            }
        }
    }
}<|MERGE_RESOLUTION|>--- conflicted
+++ resolved
@@ -6,13 +6,8 @@
 
 package com.saveourtool.save.frontend.components.views.contests
 
-<<<<<<< HEAD
-import com.saveourtool.save.entities.OrganizationDto
-import com.saveourtool.save.entities.Project
-=======
 import com.saveourtool.save.entities.OrganizationWithRating
 import com.saveourtool.save.entities.ProjectDto
->>>>>>> ba6d35b4
 import com.saveourtool.save.filters.OrganizationFilters
 import com.saveourtool.save.filters.ProjectFilters
 import com.saveourtool.save.frontend.TabMenuBar
@@ -138,13 +133,8 @@
 
     val (organizationsWithRating, setOrganizationsWithRating) = useState<Set<OrganizationWithRating>>(emptySet())
     useRequest {
-<<<<<<< HEAD
-        val organizationsFromBackend: List<OrganizationDto> = post(
-            url = "$apiUrl/organizations/by-filters",
-=======
         val organizationsFromBackend: List<OrganizationWithRating> = post(
             url = "$apiUrl/organizations/by-filters-with-rating",
->>>>>>> ba6d35b4
             headers = jsonHeaders,
             body = Json.encodeToString(OrganizationFilters.created),
             loadingHandler = ::loadingHandler,
@@ -155,11 +145,7 @@
 
     val (projects, setProjects) = useState(emptySet<ProjectDto>())
     useRequest {
-<<<<<<< HEAD
-        val projectsFromBackend: List<Project> = post(
-=======
         val projectsFromBackend: List<ProjectDto> = post(
->>>>>>> ba6d35b4
             url = "$apiUrl/projects/by-filters",
             headers = jsonHeaders,
             body = Json.encodeToString(ProjectFilters.created),
