/**
 * a card with contests list from ContestListView
 */

@file:Suppress("FILE_NAME_MATCH_CLASS")

package com.saveourtool.save.frontend.components.views.contests

import com.saveourtool.save.entities.contest.ContestDto
import com.saveourtool.save.frontend.components.basic.ContestNameProps
import com.saveourtool.save.frontend.components.basic.showContestEnrollerModal
import com.saveourtool.save.frontend.components.modal.displayModal
import com.saveourtool.save.frontend.components.modal.mediumTransparentModalStyle
import com.saveourtool.save.frontend.externals.fontawesome.faArrowRight
import com.saveourtool.save.frontend.externals.fontawesome.faCode
import com.saveourtool.save.frontend.externals.fontawesome.fontAwesomeIcon
import com.saveourtool.save.frontend.utils.*
import com.saveourtool.save.validation.FrontendRoutes

import js.core.jso
import react.*
import react.dom.html.ReactHTML.button
import react.dom.html.ReactHTML.div
import react.dom.html.ReactHTML.img
import react.dom.html.ReactHTML.strong
import react.router.dom.Link
import web.cssom.ClassName
import web.cssom.Height
import web.cssom.rem
import web.html.ButtonType

/**
 * [FC] that renders the stylish table with contests
 */
<<<<<<< HEAD
val contestList = FC {
=======
val contestList: FC<Props> = FC {
>>>>>>> 52a2c109
    val (isContestEnrollerModalOpen, setIsContestEnrollerModalOpen) = useState(false)
    val (isConfirmationModalOpen, setIsConfirmationModalOpen) = useState(false)
    val (enrollmentResponseString, setEnrollmentResponseString) = useState("")
    val (selectedContestName, setSelectedContestName) = useState("")
    showContestEnrollerModal(
        isContestEnrollerModalOpen,
        ContestNameProps(selectedContestName),
        { setIsContestEnrollerModalOpen(false) }
    ) {
        setEnrollmentResponseString(it)
        setIsConfirmationModalOpen(true)
        setIsContestEnrollerModalOpen(false)
    }

    displayModal(
        isConfirmationModalOpen,
        "Contest Enroller",
        enrollmentResponseString,
        mediumTransparentModalStyle,
        { setIsConfirmationModalOpen(false) }
    ) {
        buttonBuilder("Close", "secondary") {
            setIsConfirmationModalOpen(false)
        }
    }

    val (activeContests, setActiveContests) = useState<Set<ContestDto>>(emptySet())
    useRequest {
        val contests: List<ContestDto> = get(
            url = "$apiUrl/contests/active",
            headers = jsonHeaders,
            loadingHandler = ::loadingHandler,
        )
            .unsafeMap { it.decodeFromJsonString() }
        setActiveContests(contests.toSet())
    }

    val (finishedContests, setFinishedContests) = useState<Set<ContestDto>>(emptySet())
    useRequest {
        val contests: List<ContestDto> = get(
            url = "$apiUrl/contests/finished",
            headers = jsonHeaders,
            loadingHandler = ::loadingHandler,
        )
            .unsafeMap { it.decodeFromJsonString() }
        setFinishedContests(contests.toSet())
    }

    val (selectedTab, setSelectedTab) = useState(ContestTypesTab.ACTIVE)
    div {
        className = ClassName("col-6")
        div {
            className = ClassName("card flex-md-row flex-wrap d-block mb-1 box-shadow")
            style = jso {
                @Suppress("MAGIC_NUMBER")
                minHeight = 20.rem
                height = "100%".unsafeCast<Height>()
            }

            div {
                className = ClassName("col")

                title(" Available Contests", faCode)

                tab(selectedTab.name, ContestTypesTab.values().map { it.name }) {
                    setSelectedTab(ContestTypesTab.valueOf(it))
                }

                contests(selectedTab, activeContests, finishedContests) {
                    setSelectedContestName(it)
                    setIsContestEnrollerModalOpen(true)
                }
            }
        }
    }
}

/**
 * this enum is used in a tab for contests
 */
enum class ContestTypesTab {
    ACTIVE, FINISHED, PLANNED
}

private fun ChildrenBuilder.contests(
    selectedTab: ContestTypesTab,
    activeContests: Set<ContestDto>,
    finishedContests: Set<ContestDto>,
    onEnrollButtonPressed: (String) -> Unit,
) {
    when (selectedTab) {
        ContestTypesTab.ACTIVE -> contestListTable(activeContests, onEnrollButtonPressed)
        ContestTypesTab.FINISHED -> contestListTable(finishedContests, null)
        ContestTypesTab.PLANNED -> {
            // FixMe: Add planned contests
        }
    }
}

private fun ChildrenBuilder.contestListTable(
    contests: Set<ContestDto>,
    onEnrollButtonPressed: ((String) -> Unit)?,
) {
    contests.forEach { contest ->
        div {
            className = ClassName("media text-muted pb-3")
            img {
                className = ClassName("rounded")
                src = "/img/undraw_code_inspection_bdl7.svg"
                style = jso {
                    @Suppress("MAGIC_NUMBER")
                    width = 4.2.rem
                }
            }

            div {
                className = ClassName("media-body pb-3 mb-0 small lh-125 border-bottom border-gray text-left")
                strong {
                    className = ClassName("d-block text-gray-dark")
                    +contest.name
                }
                +(contest.description ?: "")

                div {
                    className = ClassName("navbar-landing mt-3")
                    button {
                        type = ButtonType.button
                        className = ClassName("btn btn-outline-success ml-auto mr-2")
                        disabled = onEnrollButtonPressed == null
                        onClick = {
                            onEnrollButtonPressed?.let {
                                onEnrollButtonPressed(contest.name)
                            }
                        }
                        +"Enroll"
                    }
                    Link {
                        className = ClassName("btn btn-outline-info mr-2")
                        to = "/${FrontendRoutes.CONTESTS}/${contest.name}"
                        +"Rules and more "
                        fontAwesomeIcon(icon = faArrowRight)
                    }
                }
            }
        }
    }
}<|MERGE_RESOLUTION|>--- conflicted
+++ resolved
@@ -32,11 +32,7 @@
 /**
  * [FC] that renders the stylish table with contests
  */
-<<<<<<< HEAD
-val contestList = FC {
-=======
 val contestList: FC<Props> = FC {
->>>>>>> 52a2c109
     val (isContestEnrollerModalOpen, setIsContestEnrollerModalOpen) = useState(false)
     val (isConfirmationModalOpen, setIsConfirmationModalOpen) = useState(false)
     val (enrollmentResponseString, setEnrollmentResponseString) = useState("")
