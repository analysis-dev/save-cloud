/**
 * A view with project creation details
 */

@file:Suppress("MAGIC_NUMBER", "WildcardImport", "FILE_WILDCARD_IMPORTS")

package com.saveourtool.save.frontend.components.views

import com.saveourtool.save.entities.benchmarks.BenchmarkCategoryEnum
import com.saveourtool.save.frontend.components.RequestStatusContext
import com.saveourtool.save.frontend.components.requestStatusContext
import com.saveourtool.save.frontend.externals.fontawesome.*
import com.saveourtool.save.frontend.utils.*
import com.saveourtool.save.utils.AwesomeBenchmarks
import com.saveourtool.save.utils.DATABASE_DELIMITER
import com.saveourtool.save.utils.URL_PATH_DELIMITER
import com.saveourtool.save.validation.FrontendRoutes

import csstype.ClassName
import csstype.Cursor
import csstype.FontWeight
import csstype.rem
import org.w3c.fetch.Headers
import react.*
import react.dom.*
import react.dom.aria.ariaDescribedBy
import react.dom.aria.ariaLabel
import react.dom.html.ButtonType
import react.dom.html.InputType
import react.dom.html.ReactHTML.a
import react.dom.html.ReactHTML.button
import react.dom.html.ReactHTML.div
import react.dom.html.ReactHTML.form
import react.dom.html.ReactHTML.h1
import react.dom.html.ReactHTML.h3
import react.dom.html.ReactHTML.h6
import react.dom.html.ReactHTML.img
import react.dom.html.ReactHTML.input
import react.dom.html.ReactHTML.li
import react.dom.html.ReactHTML.main
import react.dom.html.ReactHTML.nav
import react.dom.html.ReactHTML.ol
import react.dom.html.ReactHTML.p
import react.dom.html.ReactHTML.span
import react.dom.html.ReactHTML.strong
import react.dom.html.ReactHTML.ul

import kotlinx.browser.window
import kotlinx.coroutines.launch
import kotlinx.js.jso

const val ALL_LANGS = "all"

/**
 * [RState] of project creation view component
 *
 */
external interface AwesomeBenchmarksState : State {
    /**
     * list of benchmarks from DB
     */
    var benchmarks: List<AwesomeBenchmarks>

    /**
     * list of buttons from DB
     */
    var selectedMenuBench: BenchmarkCategoryEnum?

    /**
     * list of unique languages from benchmarks
     */
    var languages: List<String>

    /**
     * Selected language
     */
    var lang: String
}

/**
 * A functional Component for project creation view
 *
 * @return a functional component
 */
@JsExport
@OptIn(ExperimentalJsExport::class)
class AwesomeBenchmarksView : AbstractView<PropsWithChildren, AwesomeBenchmarksState>(true) {
    init {
        state.selectedMenuBench = null
        state.lang = ALL_LANGS
        state.benchmarks = emptyList()
    }

    override fun componentDidMount() {
        super.componentDidMount()
        scope.launch {
            getBenchmarks()
        }
    }

    override fun componentDidMount() {
        super.componentDidMount()

        val href = window.location.href
        val tab = if (href.contains(Regex("/archive/[^/]+/[^/]+"))) {
            href.substringAfterLast(URL_PATH_DELIMITER).run { BenchmarkCategoryEnum.values().find { it.name.lowercase() == this } }
        } else {
            BenchmarkCategoryEnum.defaultTab
        }
        if (state.selectedMenuBench != tab) {
            changeUrl(tab)
            setState { selectedMenuBench = tab }
        }
    }

    @Suppress("TOO_LONG_FUNCTION", "EMPTY_BLOCK_STRUCTURE_ERROR", "LongMethod")
    override fun ChildrenBuilder.render() {
        main {
            className = ClassName("main-content mt-0 ps")
            div {
                className = ClassName("page-header align-items-start min-vh-100")
                div {
                    className = ClassName("row justify-content-center")
                    div {
                        className = ClassName("col-lg-6")
                        div {
                            className = ClassName("row mb-2")
                            div {
                                className = ClassName("col-md-6")
                                div {
                                    className = ClassName("card flex-md-row mb-1 box-shadow")
                                    style = jso {
                                        height = 14.rem
                                    }

                                    div {
                                        className = ClassName("card-body d-flex flex-column align-items-start")
                                        strong {
                                            className = ClassName("d-inline-block mb-2 text-info")
                                            +"Total Benchmarks:"
                                        }
                                        h1 {
                                            className = ClassName("mb-0")
                                            a {
                                                className = ClassName("text-dark")
                                                href = "#"
                                                +state.benchmarks.count().toString()
                                            }
                                        }
                                        p {
                                            className = ClassName("card-text mb-auto")
                                            +"Checkout updates and new benchmarks."
                                        }
                                        a {
                                            href = "https://github.com/saveourtool/awesome-benchmarks/pulls"
                                            +"Check the GitHub"
                                        }
                                    }
                                    img {
                                        className = ClassName("card-img-right flex-auto d-none d-md-block")
                                        asDynamic()["data-src"] = "holder.js/200x250?theme=thumb"
                                        src = "img/undraw_result_re_uj08.svg"
                                        asDynamic()["data-holder-rendered"] = "true"
                                        style = jso {
                                            width = 12.rem
                                        }
                                    }
                                }
                            }
                            div {
                                className = ClassName("col-md-6")
                                div {
                                    className = ClassName("card flex-md-row mb-1 box-shadow")
                                    style = jso {
                                        height = 14.rem
                                    }

                                    div {
                                        className = ClassName("card-body d-flex flex-column align-items-start")
                                        strong {
                                            className = ClassName("d-inline-block mb-2 text-success")
                                            +"""News"""
                                        }
                                        h3 {
                                            className = ClassName("mb-0")
                                            a {
                                                className = ClassName("text-dark")
                                                href = "#"
                                                +"SAVE"
                                            }
                                        }
                                        p {
                                            className = ClassName("card-text mb-auto")
                                            +"Checkout latest news about SAVE project."
                                        }
                                        a {
                                            href = "https://github.com/saveourtool/save-cloud"
                                            +"SAVE-cloud "
                                        }
                                        a {
                                            href = "https://github.com/saveourtool/save"
                                            +" SAVE-cli"
                                        }
                                    }
                                    img {
                                        className = ClassName("card-img-right flex-auto d-none d-md-block")
                                        asDynamic()["data-src"] = "holder.js/200x250?theme=thumb"
                                        src = "img/undraw_happy_news_re_tsbd.svg"
                                        asDynamic()["data-holder-rendered"] = "true"
                                        style = jso {
                                            width = 12.rem
                                        }
                                    }
                                }
                            }
                        }
                        span {
                            className = ClassName("mask opacity-6")
                            form {
                                className = ClassName("d-none d-inline-block form-inline w-100 navbar-search")
                                div {
                                    className = ClassName("input-group")
                                    input {
                                        className = ClassName("form-control bg-light border-0 small")
                                        type = InputType.text
                                        placeholder = "Search for the benchmark..."
                                        ariaLabel = "Search"
                                        ariaDescribedBy = "basic-addon2"
                                    }
                                    div {
                                        className = ClassName("input-group-append")
                                        button {
                                            className = ClassName("btn btn-primary")
                                            type = ButtonType.button
                                            fontAwesomeIcon(icon = faSearch, classes = "trash-alt")
                                        }
                                    }
                                }
                            }
                        }

                        div {
                            className = ClassName("container card o-hidden border-0 shadow-lg my-2 card-body p-0")
                            div {
                                className = ClassName("p-5 text-center")
                                h1 {
                                    className = ClassName("h3 text-gray-900 mb-5")
                                    +"Awesome Benchmarks Archive"
                                }

                                div {
                                    className = ClassName("row")
                                    nav {
                                        className = ClassName("nav nav-tabs mb-4")
                                        BenchmarkCategoryEnum.values().forEachIndexed { i, value ->
                                            li {
                                                className = ClassName("nav-item")
                                                val classVal = if (state.selectedMenuBench == value) {
                                                    " active font-weight-bold"
                                                } else {
                                                    ""
                                                }
                                                p {
                                                    className = ClassName("nav-link $classVal text-gray-800")
                                                    onClick = {
                                                        if (state.selectedMenuBench != value) {
                                                            changeUrl(value)
                                                            setState { selectedMenuBench = value }
                                                        }
                                                    }
                                                    style = jso {
                                                        cursor = "pointer".unsafeCast<Cursor>()
                                                    }

                                                    +value.name
                                                }
                                            }
                                        }
                                    }
                                }

                                div {
                                    className = ClassName("row mt-3")
                                    div {
                                        className = ClassName("col-lg-8")
                                        var matchingBenchmarksCount = 0
                                        // Nice icons for programming languages: https://devicon.dev
                                        state.benchmarks.forEachIndexed { i, benchmark ->
                                            if ((state.selectedMenuBench == BenchmarkCategoryEnum.ALL || state.selectedMenuBench == benchmark.category) &&
                                                    (state.lang == ALL_LANGS || state.lang == benchmark.language)
                                            ) {
                                                ++matchingBenchmarksCount
                                                div {
                                                    className = ClassName("media text-muted pb-3")
                                                    img {
                                                        className = ClassName("rounded")

                                                        asDynamic()["data-src"] =
                                                                "holder.js/32x32?theme=thumb&amp;bg=007bff&amp;fg=007bff&amp;size=1"
                                                        src = "img/undraw_code_inspection_bdl7.svg"
                                                        asDynamic()["data-holder-rendered"] = "true"
                                                        style = jso {
                                                            width = 4.2.rem
                                                        }
                                                    }

                                                    p {
                                                        className = ClassName("media-body pb-3 mb-0 small lh-125 border-bottom border-gray text-left")
                                                        strong {
                                                            className = ClassName("d-block text-gray-dark")
                                                            +benchmark.name
                                                        }
                                                        +benchmark.description
                                                        div {
                                                            className = ClassName("navbar-landing mt-2")
                                                            // FixMe: links should be limited with the length of the div
                                                            benchmark.tags.split(DATABASE_DELIMITER).map { " #$it " }.forEach {
                                                                a {
                                                                    className = ClassName("/#/${FrontendRoutes.AWESOME_BENCHMARKS.path}")
                                                                    +it
                                                                }
                                                            }
                                                        }
                                                        div {
                                                            className = ClassName("navbar-landing mt-3")
                                                            a {
                                                                className = ClassName("btn-sm btn-primary mr-2")
                                                                href = benchmark.documentation
                                                                +"""Docs"""
                                                            }
                                                            a {
                                                                className = ClassName("btn-sm btn-info mr-2")
                                                                href = benchmark.sources
                                                                +"""Sources"""
                                                            }
                                                            a {
                                                                className = ClassName("btn-sm btn-success ml-auto")
                                                                href = benchmark.homepage
                                                                +"""More """
                                                                fontAwesomeIcon(icon = faArrowRight)
                                                            }
                                                        }
                                                    }
                                                }
                                            }
                                        }

                                        if (matchingBenchmarksCount == 0) {
                                            p {
                                                className = ClassName("media-body font-weight-bold mb-0 small lh-125 text-left")
                                                +"No matching data was found - please select different filters"
                                            }
                                        }
                                    }
                                    div {
                                        className = ClassName("col-lg-4")
                                        ul {
                                            className = ClassName("list-group")
                                            val languages = state.benchmarks.map { it.language }
                                            // FixMe: optimize this code (create maps with numbers only once). May be even store this data in DB?
                                            languages.distinct().forEach { language ->

                                                li {
                                                    className = ClassName("list-group-item d-flex justify-content-between align-items-center")
                                                    onClick = {
                                                        if (state.lang != language) {
                                                            setState {
                                                                lang = language
                                                            }
                                                        } else {
                                                            setState {
                                                                lang = ALL_LANGS
                                                            }
                                                        }
                                                    }

                                                    style = jso {
                                                        cursor = "pointer".unsafeCast<Cursor>()
                                                        if (state.lang == language) {
                                                            fontWeight = "bold".unsafeCast<FontWeight>()
                                                        }
                                                    }

                                                    +language.replace(
                                                        "language independent",
                                                        "lang independent"
                                                    )
                                                    span {
                                                        className = ClassName("badge badge-primary badge-pill")
                                                        +state.benchmarks.count { it.language == language }
                                                            .toString()
                                                    }
                                                }
                                            }
                                        }
                                    }
                                }
                            }
                        }
                    }

                    div {
                        className = ClassName("col-lg-4 mb-4")
                        div {
                            className = ClassName("card shadow mb-4")
                            div {
                                className = ClassName("card-header py-3")
                                h6 {
                                    className = ClassName("m-0 font-weight-bold text-primary")
                                    +"Purpose of this list"
                                }
                            }
                            div {
                                className = ClassName("card-body")
                                p {
                                    +"""As a group of enthusiasts who create """

                                    a {
                                        href = "https://github.com/saveourtool/"
                                        +"""dev-tools"""
                                    }

                                    +""" (including static analysis tools),
                                            we have seen a lack of materials related to testing scenarios or benchmarks that can be used to evaluate and test our applications.
                                            
                                            So we decided to create this """

                                    a {
                                        href = "https://github.com/saveourtool/awesome-benchmarks"
                                        +"""curated list of standards, tests and benchmarks"""
                                    }

                                    +""" that can be used for testing and evaluating dev tools.
                                            Our focus is mainly on the code analysis, but is not limited by this category,
                                             in this list we are trying to collect all benchmarks that could be useful 
                                             for creators of dev-tools."""
                                }

                                div {
                                    className = ClassName("text-center")
                                    img {
                                        className = ClassName("img-fluid px-3 px-sm-4 mt-3 mb-4")
                                        style = jso {
                                            width = 20.rem
                                        }
                                        src = "img/undraw_programming_re_kg9v.svg"
                                        alt = "..."
                                    }
                                }
                            }
                        }
                        div {
                            className = ClassName("card shadow mb-4")
                            div {
                                className = ClassName("card-header py-3")
                                h6 {
                                    className = ClassName("m-0 font-weight-bold text-primary")
                                    +"Easy contribution steps"
                                }
                            }
                            div {
                                className = ClassName("card-body")
                                ol {
                                    li {
                                        fontAwesomeIcon(icon = faGithub)
                                        +""" Go to the"""
                                        a {
                                            className = ClassName("https://github.com/saveourtool/awesome-benchmarks")
                                            +""" ${FrontendRoutes.AWESOME_BENCHMARKS.path} """
                                        }
                                        +"""repository"""
                                    }
                                    li {
                                        fontAwesomeIcon(icon = faCopy)
                                        +""" Create a fork to your account"""
                                    }
                                    li {
                                        fontAwesomeIcon(icon = faPlus)
                                        +""" Create the description in a proper format"""
                                    }
                                    li {
                                        fontAwesomeIcon(icon = faFolderOpen)
                                        +""" Add your benchmark to"""
                                        a {
                                            href = "https://github.com/saveourtool/awesome-benchmarks/tree/main/benchmarks"
                                            +""" benchmarks """
                                        }
                                        +"""dir"""
                                    }
                                    li {
                                        fontAwesomeIcon(icon = faCheckCircle)
                                        +""" Validate the format with """
                                        a {
                                            href = "https://docs.gradle.org/current/userguide/command_line_interface.html"
                                            +"""`./gradlew build`"""
                                        }
                                    }
                                    li {
                                        fontAwesomeIcon(icon = faArrowRight)
                                        +""" Create the PR to the main repo"""
                                    }
                                }
                            }
                        }
                    }
                }
            }
        }
    }

<<<<<<< HEAD
    private fun changeUrl(selectedMenu: BenchmarkCategoryEnum?) {
        selectedMenu?.let {
            window.location.href = if (selectedMenu == BenchmarkCategoryEnum.defaultTab) {
                "#/${FrontendRoutes.AWESOME_BENCHMARKS.path}"
            } else {
                "#/archive/${FrontendRoutes.AWESOME_BENCHMARKS.path}/${it.name.lowercase()}"
            }
        } ?: let {
            window.location.href = "#/${FrontendRoutes.NOT_FOUND.path}"
            window.location.reload()
        }
    }

    private fun getBenchmarks() {
=======
    private suspend fun getBenchmarks() {
>>>>>>> 233cfcd4
        val headers = Headers().also {
            it.set("Accept", "application/json")
            it.set("Content-Type", "application/json")
        }
        val response: List<AwesomeBenchmarks> = get(
            "$apiUrl/${FrontendRoutes.AWESOME_BENCHMARKS.path}",
            headers,
            loadingHandler = ::classLoadingHandler,
        ).decodeFromJsonString()

        setState {
            benchmarks = response
        }
    }

    companion object : RStatics<PropsWithChildren, AwesomeBenchmarksState, AwesomeBenchmarksView, Context<RequestStatusContext>>(AwesomeBenchmarksView::class) {
        init {
            contextType = requestStatusContext
        }
    }
}<|MERGE_RESOLUTION|>--- conflicted
+++ resolved
@@ -508,7 +508,6 @@
         }
     }
 
-<<<<<<< HEAD
     private fun changeUrl(selectedMenu: BenchmarkCategoryEnum?) {
         selectedMenu?.let {
             window.location.href = if (selectedMenu == BenchmarkCategoryEnum.defaultTab) {
@@ -522,10 +521,7 @@
         }
     }
 
-    private fun getBenchmarks() {
-=======
     private suspend fun getBenchmarks() {
->>>>>>> 233cfcd4
         val headers = Headers().also {
             it.set("Accept", "application/json")
             it.set("Content-Type", "application/json")
