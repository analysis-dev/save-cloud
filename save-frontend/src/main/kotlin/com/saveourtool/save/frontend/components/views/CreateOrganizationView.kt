/**
 * A view with organization creation details
 */

@file:Suppress("WildcardImport", "FILE_WILDCARD_IMPORTS")

package com.saveourtool.save.frontend.components.views

import com.saveourtool.save.entities.*
import com.saveourtool.save.frontend.components.basic.AVATAR_ORGANIZATION_PLACEHOLDER
import com.saveourtool.save.frontend.components.inputform.InputTypes
import com.saveourtool.save.frontend.components.inputform.inputTextFormRequired
import com.saveourtool.save.frontend.components.modal.displayModal
import com.saveourtool.save.frontend.components.modal.mediumTransparentModalStyle
import com.saveourtool.save.frontend.utils.*
import com.saveourtool.save.validation.FrontendRoutes
import com.saveourtool.save.validation.isValidLengthName

import js.core.jso
import react.*
import react.dom.html.ReactHTML.button
import react.dom.html.ReactHTML.div
import react.dom.html.ReactHTML.form
import react.dom.html.ReactHTML.h1
import react.dom.html.ReactHTML.img
import react.dom.html.ReactHTML.main
import react.dom.html.ReactHTML.span
import react.router.useNavigate
import web.cssom.ClassName
import web.cssom.rem
import web.html.ButtonType

import kotlinx.serialization.encodeToString
import kotlinx.serialization.json.Json

<<<<<<< HEAD
val createOrganizationView = FC {
=======
val createOrganizationView: FC<Props> = FC {
>>>>>>> 52a2c109
    useBackground(Style.SAVE_DARK)
    particles()

    val (isErrorWithOrganizationSave, setIsErrorWithOrganizationSave) = useState(false)
    val (errorMessage, setErrorMessage) = useState("")
    val (organizationDto, setOrganizationDto) = useState(OrganizationDto.empty)
    val (conflictErrorMessage, setConflictErrorMessage) = useState<String?>(null)
    val navigate = useNavigate()
    val modalWindowOpenness = useWindowOpenness()

    val saveOrganization = useDeferredRequest {
        val responseFromCreationOrganization = post(
            "$apiUrl/organizations/save",
            jsonHeaders,
            Json.encodeToString(organizationDto),
            loadingHandler = ::loadingHandler,
            responseHandler = ::responseHandlerWithValidation,
        )
        if (responseFromCreationOrganization.ok) {
            navigate(to = "/${FrontendRoutes.SETTINGS_ORGANIZATIONS}")
        } else if (responseFromCreationOrganization.isConflict()) {
            val responseText = responseFromCreationOrganization.unpackMessage()
            setConflictErrorMessage(responseText)
        } else if (!responseFromCreationOrganization.isUnauthorized()) {
            responseFromCreationOrganization.unpackMessage().let { message ->
                setIsErrorWithOrganizationSave(true)
                setErrorMessage(message)
            }
        }
    }

    displayModal(
        isErrorWithOrganizationSave,
        "Creation error",
        errorMessage,
        mediumTransparentModalStyle,
        modalWindowOpenness.closeWindowAction(),
    ) {
        buttonBuilder("Close", "secondary") {
            setIsErrorWithOrganizationSave(false)
        }
    }

    main {
        className = ClassName("main-content mt-0 ps")
        div {
            className = ClassName("page-header align-items-start min-vh-100")
            span {
                className = ClassName("mask bg-gradient-dark opacity-6")
            }
            div {
                className = ClassName("row justify-content-center")
                div {
                    className = ClassName("col-sm-4 mt-5")
                    div {
                        className = ClassName("container card o-hidden border-0 shadow-lg my-2 card-body p-0")
                        div {
                            className = ClassName("p-5 text-center")
                            h1 {
                                className = ClassName("h4 text-gray-900 mb-4")
                                +"Create new organization"
                            }
                            img {
                                className =
                                        ClassName("avatar avatar-user width-full border color-bg-default rounded-circle mb-4")
                                src = AVATAR_ORGANIZATION_PLACEHOLDER
                                style = jso {
                                    width = 8.rem
                                }
                            }
                            form {
                                className = ClassName("needs-validation")
                                div {
                                    inputTextFormRequired {
                                        form = InputTypes.ORGANIZATION_NAME
                                        conflictMessage = conflictErrorMessage
                                        textValue = organizationDto.name
                                        validInput =
                                                organizationDto.name.isNotEmpty() && organizationDto.validateName() &&
                                                        organizationDto.name.isValidLengthName() && conflictErrorMessage == null
                                        classes = ""
                                        name = "Organization name"
                                        onChangeFun = {
                                            setOrganizationDto(organizationDto.copy(name = it.target.value))
                                            setConflictErrorMessage(null)
                                        }
                                    }
                                }
                            }
                            button {
                                type = ButtonType.button
                                className = ClassName("btn btn-info mt-4")
                                +"Create organization"
                                disabled = !organizationDto.validate() || conflictErrorMessage != null
                                onClick = {
                                    saveOrganization()
                                }
                            }
                            conflictErrorMessage?.let {
                                div {
                                    className = ClassName("invalid-feedback d-block")
                                    +it
                                }
                            }
                        }
                    }
                }
            }
        }
    }
}<|MERGE_RESOLUTION|>--- conflicted
+++ resolved
@@ -33,11 +33,7 @@
 import kotlinx.serialization.encodeToString
 import kotlinx.serialization.json.Json
 
-<<<<<<< HEAD
-val createOrganizationView = FC {
-=======
 val createOrganizationView: FC<Props> = FC {
->>>>>>> 52a2c109
     useBackground(Style.SAVE_DARK)
     particles()
 
