--- conflicted
+++ resolved
@@ -71,8 +71,6 @@
         }
     }
     fetchTestSuitesSources()
-<<<<<<< HEAD
-=======
     val (testSuiteSourceToFetch, setTestSuiteSourceToFetch) = useState<TestSuitesSourceDto?>(null)
     val triggerFetchTestSuiteSource = useRequest(dependencies = arrayOf(testSuiteSourceToFetch)) {
         testSuiteSourceToFetch?.let { testSuiteSource ->
@@ -87,7 +85,6 @@
         }
     }
 
->>>>>>> 97448159
     val (selectedTestSuitesSource, setSelectedTestSuitesSource) = useState<TestSuitesSourceDto?>(null)
     val (testSuitesSourceSnapshotKeys, setTestSuitesSourceSnapshotKeys) = useState(emptyList<TestSuitesSourceSnapshotKey>())
     val fetchTestSuitesSourcesSnapshotKeys = useRequest(dependencies = arrayOf(selectedTestSuitesSource)) {
@@ -118,7 +115,12 @@
             fetchTestSuitesSourcesSnapshotKeys()
         }
     }
-<<<<<<< HEAD
+    val fetchHandler: (TestSuitesSourceDto) -> Unit = {
+        setTestSuiteSourceToFetch(it)
+        triggerFetchTestSuiteSource()
+    }
+    val testSuitesSourcesTable = prepareTestSuitesSourcesTable(selectHandler, fetchHandler)
+
     showTestSuiteSourceCreationModal(
         isTestSuiteSourceCreationModalOpen,
         props.organizationName,
@@ -130,14 +132,6 @@
     ) {
         setIsTestSuitesSourceCreationModalOpen(false)
     }
-=======
-    val fetchHandler: (TestSuitesSourceDto) -> Unit = {
-        setTestSuiteSourceToFetch(it)
-        triggerFetchTestSuiteSource()
-    }
-    val testSuitesSourcesTable = prepareTestSuitesSourcesTable(selectHandler, fetchHandler)
-
->>>>>>> 97448159
     div {
         className = ClassName("d-flex justify-content-center mb-3")
         button {
@@ -196,10 +190,7 @@
 )
 private fun prepareTestSuitesSourcesTable(
     selectHandler: (TestSuitesSourceDto) -> Unit,
-<<<<<<< HEAD
-=======
     fetchHandler: (TestSuitesSourceDto) -> Unit,
->>>>>>> 97448159
 ): FC<TablePropsWithContent<TestSuitesSourceDto>> = tableComponent(
     columns = columns {
         column(id = "organizationName", header = "Organization", { this }) { cellProps ->
