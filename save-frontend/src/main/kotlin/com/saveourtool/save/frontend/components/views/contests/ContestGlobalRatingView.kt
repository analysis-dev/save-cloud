--- conflicted
+++ resolved
@@ -151,14 +151,10 @@
                                 organizationFilters = filter
                             }
                             getOrganization(filter)
-<<<<<<< HEAD
-                            window.location.href = "${window.location.href.substringBefore("?")}?organizationName=$filterValue"
-=======
                             window.location.href = buildString {
                                 append(window.location.href.substringBefore("?"))
                                 filterValue?.let { append("?organizationName=$filterValue") }
                             }
->>>>>>> 466d5b7b
                         }
                     }
                 }
@@ -294,7 +290,6 @@
         }
         getOrganization(organizationFilters)
         getProject(projectFilters)
-        urlAnalysis(UserRatingTab, Role.NONE, false)
     }
 
     override fun ChildrenBuilder.render() {
