--- conflicted
+++ resolved
@@ -252,13 +252,8 @@
 
     private fun getOrganization(filterValue: OrganizationFilters) {
         scope.launch {
-<<<<<<< HEAD
-            val organizationsFromBackend: List<OrganizationDto> = post(
-                url = "$apiUrl/organizations/by-filters",
-=======
             val organizationsFromBackend: List<OrganizationWithRating> = post(
                 url = "$apiUrl/organizations/by-filters-with-rating",
->>>>>>> ba6d35b4
                 headers = jsonHeaders,
                 body = Json.encodeToString(filterValue),
                 loadingHandler = ::classLoadingHandler,
@@ -273,11 +268,7 @@
 
     private fun getProject(filterValue: ProjectFilters) {
         scope.launch {
-<<<<<<< HEAD
-            val projectsFromBackend: List<Project> = post(
-=======
             val projectsFromBackend: List<ProjectDto> = post(
->>>>>>> ba6d35b4
                 url = "$apiUrl/projects/by-filters",
                 headers = jsonHeaders,
                 body = Json.encodeToString(filterValue),
