@file:Suppress("HEADER_MISSING_IN_NON_SINGLE_CLASS_FILE")

package com.saveourtool.save.frontend.components.basic

import com.saveourtool.save.agent.TestExecutionDto
import com.saveourtool.save.agent.TestExecutionExtDto
import com.saveourtool.save.core.result.Crash
import com.saveourtool.save.core.result.Fail
import com.saveourtool.save.core.result.Ignored
import com.saveourtool.save.core.result.Pass
import com.saveourtool.save.core.result.TestStatus
import com.saveourtool.save.domain.TestResultDebugInfo
import com.saveourtool.save.frontend.components.tables.visibleColumnsCount
import com.saveourtool.save.frontend.externals.fontawesome.faExternalLinkAlt
import com.saveourtool.save.frontend.utils.buttonBuilder

import react.FC
<<<<<<< HEAD
=======
import react.Props
>>>>>>> 52a2c109
import react.dom.html.ReactHTML.samp
import react.dom.html.ReactHTML.small
import react.dom.html.ReactHTML.td
import react.dom.html.ReactHTML.tr
import react.router.useNavigate
import tanstack.table.core.Table
import web.cssom.ClassName

const val EXTRA_INFO_COLUMN_WIDTH = 3

/**
 * A function component that renders info about [TestResultDebugInfo] into a table [tableInstance]
 *
 * @param testResultDebugInfo data that should be displayed
 * @param tableInstance a table, into which this data is added
 * @param organizationProjectPath
 * @param testExecutionDto
 * @return a function component
 */
@Suppress("TOO_LONG_FUNCTION", "LongMethod")
fun testStatusComponent(
    organizationProjectPath: String,
    testResultDebugInfo: TestResultDebugInfo,
    tableInstance: Table<TestExecutionExtDto>,
    testExecutionDto: TestExecutionDto,
<<<<<<< HEAD
) = FC {
=======
): FC<Props> = FC {
>>>>>>> 52a2c109
    val shortMessage: String = when (val status: TestStatus = testResultDebugInfo.testStatus) {
        is Pass -> (status.shortMessage ?: "").ifBlank { "Completed successfully without additional information" }
        is Fail -> status.shortReason
        is Ignored -> status.reason
        is Crash -> status.message
    }
    val numColumns = tableInstance.visibleColumnsCount()
    val useNavigate = useNavigate()

    tr {
        className = ClassName("table-sm")
        td {
            colSpan = EXTRA_INFO_COLUMN_WIDTH
            +"Container ID"
        }
        td {
            colSpan = numColumns - EXTRA_INFO_COLUMN_WIDTH
            small {
                samp {
                    +"${testExecutionDto.agentContainerId} : ${testExecutionDto.agentContainerName}"
                }
            }
        }
    }
    tr {
        className = ClassName("table-sm")
        td {
            colSpan = EXTRA_INFO_COLUMN_WIDTH
            +"Executed command"
        }
        td {
            colSpan = numColumns - EXTRA_INFO_COLUMN_WIDTH
            small {
                samp {
                    +(testResultDebugInfo.debugInfo?.execCmd ?: "N/A")
                }
            }
        }
    }
    tr {
        className = ClassName("table-sm")
        td {
            className = ClassName("align-middle")
            colSpan = EXTRA_INFO_COLUMN_WIDTH
            +"Reason (additional info: "
            buttonBuilder(
                icon = faExternalLinkAlt,
                classes = "text-primary pl-0 pt-0 btn-sm",
                style = ""
            ) {
                useNavigate(
                    to = "/$organizationProjectPath/history/" +
                            "execution/${testExecutionDto.executionId}/" +
                            "test/${testExecutionDto.requiredId()}"
                )
            }
            +" )"
        }
        td {
            colSpan = numColumns - EXTRA_INFO_COLUMN_WIDTH
            small {
                samp {
                    +shortMessage
                }
            }
        }
    }
}

/**
 * A function component that renders info about execution [failReason] into a table [tableInstance]
 *
 * @param failReason reason of execution fail
 * @param tableInstance a table, into which this data is added
 * @return a function component
 */
fun <D : Any> executionStatusComponent(
    failReason: String,
    tableInstance: Table<D>
<<<<<<< HEAD
) = FC {
=======
): FC<Props> = FC {
>>>>>>> 52a2c109
    tr {
        td {
            colSpan = 2
            +"Execution fail reason:"
        }
        td {
            colSpan = tableInstance.visibleColumnsCount() - 2
            small {
                samp {
                    +failReason
                }
            }
        }
    }
}<|MERGE_RESOLUTION|>--- conflicted
+++ resolved
@@ -15,10 +15,7 @@
 import com.saveourtool.save.frontend.utils.buttonBuilder
 
 import react.FC
-<<<<<<< HEAD
-=======
 import react.Props
->>>>>>> 52a2c109
 import react.dom.html.ReactHTML.samp
 import react.dom.html.ReactHTML.small
 import react.dom.html.ReactHTML.td
@@ -44,11 +41,7 @@
     testResultDebugInfo: TestResultDebugInfo,
     tableInstance: Table<TestExecutionExtDto>,
     testExecutionDto: TestExecutionDto,
-<<<<<<< HEAD
-) = FC {
-=======
 ): FC<Props> = FC {
->>>>>>> 52a2c109
     val shortMessage: String = when (val status: TestStatus = testResultDebugInfo.testStatus) {
         is Pass -> (status.shortMessage ?: "").ifBlank { "Completed successfully without additional information" }
         is Fail -> status.shortReason
@@ -128,11 +121,7 @@
 fun <D : Any> executionStatusComponent(
     failReason: String,
     tableInstance: Table<D>
-<<<<<<< HEAD
-) = FC {
-=======
 ): FC<Props> = FC {
->>>>>>> 52a2c109
     tr {
         td {
             colSpan = 2
