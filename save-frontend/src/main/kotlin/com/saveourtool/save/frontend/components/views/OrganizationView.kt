/**
 * A view with organization details
 */

package com.saveourtool.save.frontend.components.views

import com.saveourtool.save.domain.ImageInfo
import com.saveourtool.save.domain.Role
import com.saveourtool.save.entities.*
import com.saveourtool.save.frontend.components.RequestStatusContext
import com.saveourtool.save.frontend.components.basic.*
import com.saveourtool.save.frontend.components.basic.organizations.organizationContestsMenu
import com.saveourtool.save.frontend.components.basic.organizations.organizationSettingsMenu
import com.saveourtool.save.frontend.components.basic.organizations.organizationTestsMenu
import com.saveourtool.save.frontend.components.basic.projects.responseChangeProjectStatus
import com.saveourtool.save.frontend.components.modal.displayModal
import com.saveourtool.save.frontend.components.modal.smallTransparentModalStyle
import com.saveourtool.save.frontend.components.requestStatusContext
import com.saveourtool.save.frontend.components.tables.TableProps
import com.saveourtool.save.frontend.components.tables.tableComponent
import com.saveourtool.save.frontend.externals.fontawesome.*
import com.saveourtool.save.frontend.http.getOrganization
import com.saveourtool.save.frontend.utils.*
import com.saveourtool.save.info.UserInfo
import com.saveourtool.save.utils.AvatarType
import com.saveourtool.save.utils.getHighestRole
import com.saveourtool.save.v1
import com.saveourtool.save.validation.FrontendRoutes

import csstype.*
import dom.html.HTMLInputElement
import history.Location
import org.w3c.dom.asList
import org.w3c.fetch.Headers
import org.w3c.xhr.FormData
import react.*
import react.dom.aria.ariaLabel
import react.dom.html.ButtonType
import react.dom.html.InputType
import react.dom.html.ReactHTML.a
import react.dom.html.ReactHTML.button
import react.dom.html.ReactHTML.div
import react.dom.html.ReactHTML.h1
import react.dom.html.ReactHTML.h4
import react.dom.html.ReactHTML.h6
import react.dom.html.ReactHTML.img
import react.dom.html.ReactHTML.input
import react.dom.html.ReactHTML.label
import react.dom.html.ReactHTML.li
import react.dom.html.ReactHTML.nav
import react.dom.html.ReactHTML.p
import react.dom.html.ReactHTML.td
import react.dom.html.ReactHTML.textarea
import react.router.dom.Link
import react.table.columns

import kotlinx.coroutines.launch
import kotlinx.js.jso
import kotlinx.serialization.encodeToString
import kotlinx.serialization.json.Json

/**
 * The mandatory column id.
 * For each cell, this will be transformed into "cell_%d_delete_button" and
 * visible as the key in the "Components" tab of the developer tools.
 */
const val DELETE_BUTTON_COLUMN_ID = "delete_button"

/**
 * Empty table header.
 */
const val EMPTY_COLUMN_HEADER = ""

/**
 * CSS classes of the "delete project" button.
 */
val actionButtonClasses: List<String> = listOf("btn", "btn-small")

/**
 * CSS classes of the "delete project" icon.
 */
val actionIconClasses: List<String> = listOf("trash-alt")

/**
 * `Props` retrieved from router
 */
@Suppress("MISSING_KDOC_CLASS_ELEMENTS")
external interface OrganizationProps : PropsWithChildren {
    var organizationName: String
    var currentUserInfo: UserInfo?
    var location: Location
}

/**
 * [State] of project view component
 */
external interface OrganizationViewState : StateWithRole, State, HasSelectedMenu<OrganizationMenuBar> {
    /**
     * Flag to handle uploading a file
     */
    var isUploading: Boolean

    /**
     * Image to owner avatar
     */
    var image: ImageInfo?

    /**
     * Organization
     */
    var organization: OrganizationDto?

    /**
     * List of projects for `this` organization
     */
    var projects: MutableList<ProjectDto>

    /**
     * Message of error
     */
    var errorMessage: String

    /**
     * Flag to handle error
     */
    var isErrorOpen: Boolean

    /**
     * Error label
     */
    var errorLabel: String

    /**
     * State for the creation of unified confirmation logic
     */
    var confirmationType: ConfirmationType

    /**
     * Flag to handle confirm Window
     */
    var isConfirmWindowOpen: Boolean

    /**
     * Whether editing of organization info is disabled
     */
    var isEditDisabled: Boolean

    /**
     * Users in organization
     */
    var usersInOrganization: List<UserInfo>?

    /**
     * Label that will be shown on Close button of modal windows
     */
    var closeButtonLabel: String?

    /**
     * Current state of description input form
     */
    var draftOrganizationDescription: String

    /**
     * Contains the paths of default and other tabs
     */
    var paths: PathsForTabs
}

/**
 * A Component for owner view
 */
class OrganizationView : AbstractView<OrganizationProps, OrganizationViewState>(false) {
    @Suppress("TYPE_ALIAS")
    private val tableWithProjects: FC<TableProps<ProjectDto>> = tableComponent(
        columns = {
            columns {
                column(id = "name", header = "Evaluated Tool", { name }) { cellProps ->
                    Fragment.create {
                        td {
                            a {
                                href = "#/${cellProps.row.original.organizationName}/${cellProps.value}"
                                +cellProps.value
                            }
                            privacySpan(cellProps.row.original)
                        }
                    }
                }
                column(id = "description", header = "Description") {
                    Fragment.create {
                        td {
                            +(it.value.description ?: "Description not provided")
                        }
                    }
                }
                column(id = "rating", header = "Contest Rating") {
                    Fragment.create {
                        td {
                            +"0"
                        }
                    }
                }

                /*
                 * A "secret" possibility to delete projects (intended for super-admins).
                 */
                if (state.selfRole.isHigherOrEqualThan(Role.OWNER)) {
                    column(id = DELETE_BUTTON_COLUMN_ID, header = EMPTY_COLUMN_HEADER) { cellProps ->
                        Fragment.create {
                            td {
                                val project = cellProps.row.original
                                val projectName = project.name

                                actionButton {
                                    title = "WARNING: About to delete this project..."
                                    errorTitle = "You cannot delete the project $projectName"
                                    message = """Are you sure you want to delete the project "$projectName"?"""
                                    clickMessage = "Also ban this project"
                                    buttonStyleBuilder = { childrenBuilder ->
                                        with(childrenBuilder) {
                                            fontAwesomeIcon(icon = faTrashAlt, classes = actionIconClasses.joinToString(" "))
                                        }
                                    }
                                    classes = actionButtonClasses.joinToString(" ")
                                    modalButtons = { action, window, childrenBuilder ->
                                        with(childrenBuilder) {
                                            buttonBuilder(label = "Yes, delete $projectName", style = "danger", classes = "mr-2") {
                                                action()
                                                window.closeWindow()
                                            }
                                            buttonBuilder("Cancel") {
                                                window.closeWindow()
                                            }
                                        }
                                    }
                                    onActionSuccess = { _ ->
                                        setState {
                                            projects -= project
                                        }
                                    }
                                    conditionClick = props.currentUserInfo.isSuperAdmin()
                                    sendRequest = { isBanned ->
                                        val newStatus = if (isBanned) ProjectStatus.BANNED else ProjectStatus.DELETED
                                        responseChangeProjectStatus("${project.organization.name}/${project.name}", newStatus)
                                    }
                                }
                            }
                        }
                    }
                }
            }
        },
        useServerPaging = false,
        usePageSelection = false,
        getAdditionalDependencies = { tableProps ->
            /*-
             * Necessary for the table to get re-rendered once a project gets
             * deleted.
             *
             * The order and size of the array must remain constant.
             */
            arrayOf(tableProps)
        }
    )

    init {
        state.isUploading = false
        state.organization = OrganizationDto.empty
        state.selectedMenu = OrganizationMenuBar.defaultTab
        state.projects = mutableListOf()
        state.closeButtonLabel = null
        state.selfRole = Role.NONE
        state.draftOrganizationDescription = ""
        state.isConfirmWindowOpen = false
        state.isErrorOpen = false
        state.confirmationType = ConfirmationType.DELETE_CONFIRM
    }

    private fun showNotification(notificationLabel: String, notificationMessage: String) {
        setState {
            isErrorOpen = true
            errorLabel = notificationLabel
            errorMessage = notificationMessage
            closeButtonLabel = "Confirm"
        }
    }

    override fun componentDidUpdate(prevProps: OrganizationProps, prevState: OrganizationViewState, snapshot: Any) {
        if (state.selectedMenu != prevState.selectedMenu) {
            changeUrl(state.selectedMenu, OrganizationMenuBar, state.paths)
        } else if (props.location != prevProps.location) {
            urlAnalysis(OrganizationMenuBar, state.selfRole, state.organization?.canCreateContests)
        }
    }

    override fun componentDidMount() {
        super.componentDidMount()

        scope.launch {
            val organizationLoaded = getOrganization(props.organizationName)
            val projectsLoaded = getProjectsForOrganization()
            val role = getRoleInOrganization()
            val users = getUsers()
            val highestRole = getHighestRole(role, props.currentUserInfo?.globalRole)
            setState {
                paths = PathsForTabs("/${props.organizationName}", "#/${OrganizationMenuBar.nameOfTheHeadUrlSection}/${props.organizationName}")
                organization = organizationLoaded
                image = ImageInfo(organizationLoaded.avatar)
                draftOrganizationDescription = organizationLoaded.description ?: ""
                projects = projectsLoaded
                isEditDisabled = true
                selfRole = highestRole
                usersInOrganization = users
            }
            urlAnalysis(OrganizationMenuBar, highestRole, organizationLoaded.canCreateContests)
        }
    }

    @Suppress("TOO_LONG_FUNCTION", "LongMethod", "MAGIC_NUMBER")
    override fun ChildrenBuilder.render() {
        val errorCloseCallback = {
            setState {
                isErrorOpen = false
                closeButtonLabel = null
            }
        }
        displayModal(state.isErrorOpen, state.errorLabel, state.errorMessage, smallTransparentModalStyle, errorCloseCallback) {
            buttonBuilder(state.closeButtonLabel ?: "Close", "secondary") { errorCloseCallback() }
        }

        renderOrganizationMenuBar()

        when (state.selectedMenu) {
            OrganizationMenuBar.INFO -> renderInfo()
            OrganizationMenuBar.TOOLS -> renderTools()
            OrganizationMenuBar.TESTS -> renderTests()
            OrganizationMenuBar.SETTINGS -> renderSettings()
            OrganizationMenuBar.CONTESTS -> renderContests()
        }
    }

    @Suppress(
        "TOO_LONG_FUNCTION",
        "LongMethod",
        "ComplexMethod",
        "PARAMETER_NAME_IN_OUTER_LAMBDA",
    )
    private fun ChildrenBuilder.renderInfo() {
        // ================= Title for TOP projects ===============
        div {
            className = ClassName("row justify-content-center mb-2")
            h4 {
                +"Top Tools"
            }
        }

        // ================= Rows for TOP projects ================
        val topProjects = state.projects.sortedByDescending { it.contestRating }.take(TOP_PROJECTS_NUMBER)

        div {
            className = ClassName("row justify-content-center")

            renderTopProject(topProjects.getOrNull(0))
            renderTopProject(topProjects.getOrNull(1))
        }

        @Suppress("MAGIC_NUMBER")
        div {
            className = ClassName("row justify-content-center")

            renderTopProject(topProjects.getOrNull(2))
            renderTopProject(topProjects.getOrNull(3))
        }

        div {
            className = ClassName("row justify-content-center")

            div {
                className = ClassName("col-3 mb-4")
                div {
                    className = ClassName("card shadow mb-4")
                    div {
                        className = ClassName("card-header py-3")
                        div {
                            className = ClassName("row")
                            h6 {
                                className = ClassName("m-0 font-weight-bold text-primary")
                                style = jso {
                                    display = Display.flex
                                    alignItems = AlignItems.center
                                }
                                +"Description"
                            }
                            if (state.selfRole.hasWritePermission() && state.isEditDisabled) {
                                button {
                                    type = ButtonType.button
                                    className = ClassName("btn btn-link text-xs text-muted text-left ml-auto")
                                    +"Edit  "
                                    fontAwesomeIcon(icon = faEdit)
                                    onClick = {
                                        turnEditMode(isOff = false)
                                    }
                                }
                            }
                        }
                    }
                    div {
                        className = ClassName("card-body")
                        textarea {
                            className = ClassName("auto_height form-control-plaintext pt-0 pb-0")
                            value = state.draftOrganizationDescription
                            disabled = !state.selfRole.hasWritePermission() || state.isEditDisabled
                            onChange = {
                                setNewDescription(it.target.value)
                            }
                        }
                    }
                    div {
                        className = ClassName("ml-3 mt-2 align-items-right float-right")
                        button {
                            type = ButtonType.button
                            className = ClassName("btn")
                            fontAwesomeIcon(icon = faCheck)
                            hidden = !state.selfRole.hasWritePermission() || state.isEditDisabled
                            onClick = {
                                state.organization?.let { onOrganizationSave(it) }
                                turnEditMode(true)
                            }
                        }

                        button {
                            type = ButtonType.button
                            className = ClassName("btn")
                            fontAwesomeIcon(icon = faTimesCircle)
                            hidden = !state.selfRole.hasWritePermission() || state.isEditDisabled
                            onClick = {
                                turnEditMode(true)
                            }
                        }
                    }
                }
            }

            div {
                className = ClassName("col-3")
                userBoard {
                    users = state.usersInOrganization.orEmpty()
                }
            }
        }
    }

    @Suppress("TOO_LONG_FUNCTION", "LongMethod")
    private fun ChildrenBuilder.renderTools() {
        div {
            className = ClassName("row justify-content-center")
            div {
                className = ClassName("col-6")
                div {
                    className = ClassName("d-flex justify-content-center mb-2")
                    if (state.selfRole.isHigherOrEqualThan(Role.ADMIN)) {
                        Link {
                            to = "/${FrontendRoutes.CREATE_PROJECT.path}/${this@OrganizationView.state.organization?.name}"
                            button {
                                type = ButtonType.button
                                className = ClassName("btn btn-outline-info")
                                +"Add new Tool"
                            }
                        }
                    }
                }

                tableWithProjects {
                    getData = { _, _ ->
                        getProjectsFromCache().toTypedArray()
                    }
                    getPageCount = null
                }
            }
        }
    }

    private fun setNewDescription(value: String) {
        setState {
            draftOrganizationDescription = value
        }
    }

    private fun onOrganizationSave(newOrganization: OrganizationDto) {
        newOrganization.copy(
            description = state.draftOrganizationDescription
        ).let { organizationWithNewDescription ->
            scope.launch {
                val response = post(
                    "$apiUrl/organizations/${props.organizationName}/update",
                    jsonHeaders,
                    Json.encodeToString(organizationWithNewDescription),
                    loadingHandler = ::noopLoadingHandler,
                )
                if (response.ok) {
                    setState {
                        organization = organizationWithNewDescription
                    }
                }
            }
        }
    }

    private fun ChildrenBuilder.renderTests() {
        organizationTestsMenu {
            organizationName = props.organizationName
            selfRole = state.selfRole
        }
    }

    private fun ChildrenBuilder.renderContests() {
        organizationContestsMenu {
            organizationName = props.organizationName
            selfRole = state.selfRole
            updateErrorMessage = {
                setState {
                    isErrorOpen = true
                    errorLabel = ""
                    errorMessage = "Failed to create contest: ${it.status} ${it.statusText}"
                }
            }
        }
    }

    private fun ChildrenBuilder.renderSettings() {
        organizationSettingsMenu {
            organizationName = props.organizationName
            currentUserInfo = props.currentUserInfo ?: UserInfo("Undefined")
            selfRole = state.selfRole
            updateErrorMessage = { response, message ->
                setState {
                    isErrorOpen = true
                    errorLabel = response.statusText
                    errorMessage = message
                }
            }
            updateNotificationMessage = ::showNotification
            organization = state.organization ?: OrganizationDto.empty
            onCanCreateContestsChange = ::onCanCreateContestsChange
        }
    }

    private fun turnEditMode(isOff: Boolean) {
        setState {
            isEditDisabled = isOff
        }
    }

    /**
     * Small workaround to avoid the request to the backend for the second time and to use it inside the Table view
     */
    private fun getProjectsFromCache(): List<ProjectDto> = state.projects

    private suspend fun getProjectsForOrganization(): MutableList<ProjectDto> = get(
        url = "$apiUrl/projects/get/not-deleted-projects-by-organization?organizationName=${props.organizationName}",
        headers = jsonHeaders,
        loadingHandler = ::classLoadingHandler,
    )
        .unsafeMap {
            it.decodeFromJsonString()
        }

    private fun onCanCreateContestsChange(canCreateContests: Boolean) {
        scope.launch {
            val response = post(
                "$apiUrl/organizations/${props.organizationName}/manage-contest-permission?isAbleToCreateContests=${!state.organization!!.canCreateContests}",
                headers = jsonHeaders,
                undefined,
                loadingHandler = ::classLoadingHandler,
            )
            if (response.ok) {
                setState {
                    organization = organization?.copy(canCreateContests = canCreateContests)
                }
            }
        }
    }

    private suspend fun getRoleInOrganization(): Role = get(
        url = "$apiUrl/organizations/${props.organizationName}/users/roles",
        headers = Headers().also {
            it.set("Accept", "application/json")
        },
        loadingHandler = ::classLoadingHandler,
        responseHandler = ::noopResponseHandler,
    )
        .unsafeMap {
            it.decodeFromJsonString()
        }

    private suspend fun getUsers(): List<UserInfo> = get(
        url = "$apiUrl/organizations/${props.organizationName}/users",
        headers = Headers().also {
            it.set("Accept", "application/json")
        },
        loadingHandler = ::classLoadingHandler,
    )
        .unsafeMap {
            it.decodeFromJsonString()
        }

    private fun postImageUpload(element: HTMLInputElement) =
            scope.launch {
                setState {
                    isUploading = true
                }
                element.files!!.asList().single().let { file ->
                    val response: ImageInfo? = post(
                        "$apiUrl/image/upload?owner=${props.organizationName}&type=${AvatarType.ORGANIZATION}",
                        Headers(),
                        FormData().apply {
                            append("file", file)
                        },
                        loadingHandler = ::noopLoadingHandler,
                    )
                        .decodeFromJsonString()
                    setState {
                        image = response
                    }
                }
                setState {
                    isUploading = false
                }
            }

    private fun ChildrenBuilder.renderTopProject(topProject: ProjectDto?) {
        div {
            className = ClassName("col-3 mb-4")
            topProject?.let {
                scoreCard {
                    name = it.name
                    contestScore = it.contestRating
                    url = "#/${props.organizationName}/${it.name}"
                }
            }
        }
    }

    @Suppress("LongMethod", "TOO_LONG_FUNCTION", "MAGIC_NUMBER")
    private fun ChildrenBuilder.renderOrganizationMenuBar() {
        div {
            className = ClassName("row d-flex")
            div {
                className = ClassName("col-3 ml-auto justify-content-center")
                style = jso {
                    display = Display.flex
                    alignItems = AlignItems.center
                }
                label {
                    input {
                        type = InputType.file
                        hidden = true
                        onChange = { event ->
                            postImageUpload(event.target)
                        }
                    }
                    ariaLabel = "Change organization's avatar"
                    img {
                        className = ClassName("avatar avatar-user width-full border color-bg-default rounded-circle")
                        src = state.image?.path?.let {
                            "/api/$v1/avatar$it"
                        }
                            ?: run {
                                "img/company.svg"
                            }
                        height = 100.0
                        width = 100.0
                    }
                }

                h1 {
                    className = ClassName("h3 mb-0 text-gray-800 ml-2")
                    +(state.organization?.name ?: "N/A")
                }
            }

            div {
                className = ClassName("col-auto mx-0 justify-content-center")
                style = jso {
                    display = Display.flex
                    alignItems = AlignItems.center
                }

                nav {
                    className = ClassName("nav nav-tabs")
                    OrganizationMenuBar.values()
                        .filter {
                            it != OrganizationMenuBar.SETTINGS || state.selfRole.isHigherOrEqualThan(Role.ADMIN)
                        }
                        .filter {
                            it != OrganizationMenuBar.CONTESTS || state.selfRole.isHigherOrEqualThan(Role.OWNER) && state.organization?.canCreateContests == true
                        }
                        .forEach { organizationMenu ->
                            li {
                                className = ClassName("nav-item")
                                style = jso {
                                    cursor = "pointer".unsafeCast<Cursor>()
                                }
                                val classVal = if (state.selectedMenu == organizationMenu) " active font-weight-bold" else ""
                                p {
                                    className = ClassName("nav-link $classVal text-gray-800")
                                    onClick = {
                                        if (state.selectedMenu != organizationMenu) {
                                            setState { selectedMenu = organizationMenu }
                                        }
                                    }
                                    +organizationMenu.getTitle()
                                }
                            }
                        }
                }
            }

            div {
                className = ClassName("col-3 mr-auto justify-content-center align-items-center")
            }
        }
    }

<<<<<<< HEAD
    /**
     * Returns a lambda which, when invoked, deletes the specified project and
     * updates the state of this view, passing an error message, if any, to the
     * externally supplied [ErrorHandler].
     *
     * @param project the project to delete.
     * @return the lambda which deletes [project].
     * @see ErrorHandler
     */
    private fun deleteProject(project: ProjectDto): suspend WithRequestStatusContext.(ErrorHandler) -> Unit = { errorHandler ->
        val response = post(
            url = "$apiUrl/projects/${project.organizationName}/${project.name}/change-status?status=${ProjectStatus.DELETED}",
            headers = jsonHeaders,
            body = undefined,
            loadingHandler = ::noopLoadingHandler,
            responseHandler = ::noopResponseHandler,
        )
        if (response.ok) {
            setState {
                projects -= project
            }
        } else {
            errorHandler(response.unpackMessageOrHttpStatus())
        }
    }

=======
>>>>>>> b30d7403
    companion object :
        RStatics<OrganizationProps, OrganizationViewState, OrganizationView, Context<RequestStatusContext>>(
        OrganizationView::class
    ) {
        const val TOP_PROJECTS_NUMBER = 4
        init {
            contextType = requestStatusContext
        }
    }
}<|MERGE_RESOLUTION|>--- conflicted
+++ resolved
@@ -721,35 +721,6 @@
         }
     }
 
-<<<<<<< HEAD
-    /**
-     * Returns a lambda which, when invoked, deletes the specified project and
-     * updates the state of this view, passing an error message, if any, to the
-     * externally supplied [ErrorHandler].
-     *
-     * @param project the project to delete.
-     * @return the lambda which deletes [project].
-     * @see ErrorHandler
-     */
-    private fun deleteProject(project: ProjectDto): suspend WithRequestStatusContext.(ErrorHandler) -> Unit = { errorHandler ->
-        val response = post(
-            url = "$apiUrl/projects/${project.organizationName}/${project.name}/change-status?status=${ProjectStatus.DELETED}",
-            headers = jsonHeaders,
-            body = undefined,
-            loadingHandler = ::noopLoadingHandler,
-            responseHandler = ::noopResponseHandler,
-        )
-        if (response.ok) {
-            setState {
-                projects -= project
-            }
-        } else {
-            errorHandler(response.unpackMessageOrHttpStatus())
-        }
-    }
-
-=======
->>>>>>> b30d7403
     companion object :
         RStatics<OrganizationProps, OrganizationViewState, OrganizationView, Context<RequestStatusContext>>(
         OrganizationView::class
