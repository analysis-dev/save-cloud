/**
 * A view with organization details
 */

package com.saveourtool.save.frontend.components.views

import com.saveourtool.save.domain.ImageInfo
import com.saveourtool.save.domain.Role
import com.saveourtool.save.entities.*
import com.saveourtool.save.filters.ProjectFilters
import com.saveourtool.save.frontend.components.RequestStatusContext
import com.saveourtool.save.frontend.components.basic.*
import com.saveourtool.save.frontend.components.basic.organizations.organizationContestsMenu
import com.saveourtool.save.frontend.components.basic.organizations.organizationSettingsMenu
import com.saveourtool.save.frontend.components.basic.organizations.organizationTestsMenu
import com.saveourtool.save.frontend.components.basic.projects.responseChangeProjectStatus
import com.saveourtool.save.frontend.components.modal.displayModal
import com.saveourtool.save.frontend.components.modal.smallTransparentModalStyle
import com.saveourtool.save.frontend.components.requestStatusContext
import com.saveourtool.save.frontend.components.tables.TableProps
import com.saveourtool.save.frontend.components.tables.columns
import com.saveourtool.save.frontend.components.tables.tableComponent
import com.saveourtool.save.frontend.components.tables.value
import com.saveourtool.save.frontend.externals.fontawesome.*
import com.saveourtool.save.frontend.http.getOrganization
import com.saveourtool.save.frontend.utils.*
import com.saveourtool.save.info.UserInfo
import com.saveourtool.save.utils.AvatarType
import com.saveourtool.save.utils.getHighestRole
import com.saveourtool.save.v1
import com.saveourtool.save.validation.FrontendRoutes

import csstype.*
import dom.html.HTMLInputElement
import history.Location
import org.w3c.dom.asList
import org.w3c.fetch.Headers
import org.w3c.xhr.FormData
import react.*
import react.dom.aria.ariaLabel
import react.dom.html.ButtonType
import react.dom.html.InputType
import react.dom.html.ReactHTML.a
import react.dom.html.ReactHTML.button
import react.dom.html.ReactHTML.div
import react.dom.html.ReactHTML.h1
import react.dom.html.ReactHTML.h4
import react.dom.html.ReactHTML.h6
import react.dom.html.ReactHTML.img
import react.dom.html.ReactHTML.input
import react.dom.html.ReactHTML.label
import react.dom.html.ReactHTML.li
import react.dom.html.ReactHTML.nav
import react.dom.html.ReactHTML.p
import react.dom.html.ReactHTML.td
import react.dom.html.ReactHTML.textarea
import react.router.dom.Link

import kotlinx.coroutines.launch
import kotlinx.js.jso
import kotlinx.serialization.encodeToString
import kotlinx.serialization.json.Json

/**
 * The mandatory column id.
 * For each cell, this will be transformed into "cell_%d_delete_button" and
 * visible as the key in the "Components" tab of the developer tools.
 */
const val DELETE_BUTTON_COLUMN_ID = "delete_button"

/**
 * Empty table header.
 */
const val EMPTY_COLUMN_HEADER = ""

/**
 * CSS classes of the "delete project" button.
 */
val actionButtonClasses: List<String> = listOf("btn", "btn-small")

/**
 * CSS classes of the "delete project" icon.
 */
val actionIconClasses: List<String> = listOf("trash-alt")

/**
 * `Props` retrieved from router
 */
@Suppress("MISSING_KDOC_CLASS_ELEMENTS")
external interface OrganizationProps : PropsWithChildren {
    var organizationName: String
    var currentUserInfo: UserInfo?
    var location: Location
}

/**
 * [State] of project view component
 */
external interface OrganizationViewState : StateWithRole, State, HasSelectedMenu<OrganizationMenuBar> {
    /**
     * Flag to handle uploading a file
     */
    var isUploading: Boolean

    /**
     * Image to owner avatar
     */
    var image: ImageInfo?

    /**
     * Organization
     */
    var organization: OrganizationDto?

    /**
     * List of projects for `this` organization
     */
    var projects: MutableList<ProjectDto>

    /**
     * Message of error
     */
    var errorMessage: String

    /**
     * Flag to handle error
     */
    var isErrorOpen: Boolean

    /**
     * Error label
     */
    var errorLabel: String

    /**
     * State for the creation of unified confirmation logic
     */
    var confirmationType: ConfirmationType

    /**
     * Flag to handle confirm Window
     */
    var isConfirmWindowOpen: Boolean

    /**
     * Whether editing of organization info is disabled
     */
    var isEditDisabled: Boolean

    /**
     * Users in organization
     */
    var usersInOrganization: List<UserInfo>?

    /**
     * Label that will be shown on Close button of modal windows
     */
    var closeButtonLabel: String?

    /**
     * Current state of description input form
     */
    var draftOrganizationDescription: String

    /**
     * Contains the paths of default and other tabs
     */
    var paths: PathsForTabs
}

/**
 * A Component for owner view
 */
class OrganizationView : AbstractView<OrganizationProps, OrganizationViewState>(false) {
    @Suppress("TYPE_ALIAS")
    private val tableWithProjects: FC<TableProps<ProjectDto>> = tableComponent(
        columns = {
            columns {
                column(id = "name", header = "Evaluated Tool", { name }) { cellContext ->
                    Fragment.create {
                        td {
                            a {
<<<<<<< HEAD
                                href = "#/${cellProps.row.original.organizationName}/${cellProps.value}"
                                +cellProps.value
=======
                                href = "#/${cellContext.row.original.organization.name}/${cellContext.value}"
                                +cellContext.value
>>>>>>> 79ce18fb
                            }
                            privacySpan(cellContext.row.original)
                        }
                    }
                }
                column(id = "description", header = "Description") {
                    Fragment.create {
                        td {
                            +(it.value.description ?: "Description not provided")
                        }
                    }
                }
                column(id = "rating", header = "Contest Rating") {
                    Fragment.create {
                        td {
                            +"0"
                        }
                    }
                }

                /*
                 * A "secret" possibility to delete projects (intended for super-admins).
                 */
                if (state.selfRole.isHigherOrEqualThan(Role.OWNER)) {
                    column(id = DELETE_BUTTON_COLUMN_ID, header = EMPTY_COLUMN_HEADER) { cellContext ->
                        Fragment.create {
                            td {
                                val project = cellContext.row.original
                                val projectName = project.name

                                actionButton {
                                    title = "WARNING: About to delete this project..."
                                    errorTitle = "You cannot delete the project $projectName"
                                    message = """Are you sure you want to delete the project "$projectName"?"""
                                    clickMessage = "Also ban this project"
                                    buttonStyleBuilder = { childrenBuilder ->
                                        with(childrenBuilder) {
                                            fontAwesomeIcon(icon = faTrashAlt, classes = actionIconClasses.joinToString(" "))
                                        }
                                    }
                                    classes = actionButtonClasses.joinToString(" ")
                                    modalButtons = { action, window, childrenBuilder ->
                                        with(childrenBuilder) {
                                            buttonBuilder(label = "Yes, delete $projectName", style = "danger", classes = "mr-2") {
                                                action()
                                                window.closeWindow()
                                            }
                                            buttonBuilder("Cancel") {
                                                window.closeWindow()
                                            }
                                        }
                                    }
                                    onActionSuccess = { _ ->
                                        setState {
                                            projects -= project
                                        }
                                    }
                                    conditionClick = props.currentUserInfo.isSuperAdmin()
                                    sendRequest = { isBanned ->
                                        val newStatus = if (isBanned) ProjectStatus.BANNED else ProjectStatus.DELETED
                                        responseChangeProjectStatus("${project.organizationName}/${project.name}", newStatus)
                                    }
                                }
                            }
                        }
                    }
                }
            }
        },
        useServerPaging = false,
        usePageSelection = false,
        getAdditionalDependencies = { tableProps ->
            /*-
             * Necessary for the table to get re-rendered once a project gets
             * deleted.
             *
             * The order and size of the array must remain constant.
             */
            arrayOf(tableProps)
        }
    )

    init {
        state.isUploading = false
        state.organization = OrganizationDto.empty
        state.selectedMenu = OrganizationMenuBar.defaultTab
        state.projects = mutableListOf()
        state.closeButtonLabel = null
        state.selfRole = Role.NONE
        state.draftOrganizationDescription = ""
        state.isConfirmWindowOpen = false
        state.isErrorOpen = false
        state.confirmationType = ConfirmationType.DELETE_CONFIRM
    }

    private fun showNotification(notificationLabel: String, notificationMessage: String) {
        setState {
            isErrorOpen = true
            errorLabel = notificationLabel
            errorMessage = notificationMessage
            closeButtonLabel = "Confirm"
        }
    }

    override fun componentDidUpdate(prevProps: OrganizationProps, prevState: OrganizationViewState, snapshot: Any) {
        if (state.selectedMenu != prevState.selectedMenu) {
            changeUrl(state.selectedMenu, OrganizationMenuBar, state.paths)
        } else if (props.location != prevProps.location) {
            urlAnalysis(OrganizationMenuBar, state.selfRole, state.organization?.canCreateContests)
        }
    }

    override fun componentDidMount() {
        super.componentDidMount()

        scope.launch {
            val organizationLoaded = getOrganization(props.organizationName)
            val projectsLoaded = getProjectsForOrganization()
            val role = getRoleInOrganization()
            val users = getUsers()
            val highestRole = getHighestRole(role, props.currentUserInfo?.globalRole)
            setState {
                paths = PathsForTabs("/${props.organizationName}", "#/${OrganizationMenuBar.nameOfTheHeadUrlSection}/${props.organizationName}")
                organization = organizationLoaded
                image = ImageInfo(organizationLoaded.avatar)
                draftOrganizationDescription = organizationLoaded.description ?: ""
                projects = projectsLoaded
                isEditDisabled = true
                selfRole = highestRole
                usersInOrganization = users
            }
            urlAnalysis(OrganizationMenuBar, highestRole, organizationLoaded.canCreateContests)
        }
    }

    @Suppress("TOO_LONG_FUNCTION", "LongMethod", "MAGIC_NUMBER")
    override fun ChildrenBuilder.render() {
        val errorCloseCallback = {
            setState {
                isErrorOpen = false
                closeButtonLabel = null
            }
        }
        displayModal(state.isErrorOpen, state.errorLabel, state.errorMessage, smallTransparentModalStyle, errorCloseCallback) {
            buttonBuilder(state.closeButtonLabel ?: "Close", "secondary") { errorCloseCallback() }
        }

        renderOrganizationMenuBar()

        when (state.selectedMenu) {
            OrganizationMenuBar.INFO -> renderInfo()
            OrganizationMenuBar.TOOLS -> renderTools()
            OrganizationMenuBar.TESTS -> renderTests()
            OrganizationMenuBar.SETTINGS -> renderSettings()
            OrganizationMenuBar.CONTESTS -> renderContests()
        }
    }

    @Suppress(
        "TOO_LONG_FUNCTION",
        "LongMethod",
        "ComplexMethod",
        "PARAMETER_NAME_IN_OUTER_LAMBDA",
    )
    private fun ChildrenBuilder.renderInfo() {
        // ================= Title for TOP projects ===============
        div {
            className = ClassName("row justify-content-center mb-2")
            h4 {
                +"Top Tools"
            }
        }

        // ================= Rows for TOP projects ================
        val topProjects = state.projects.sortedByDescending { it.contestRating }.take(TOP_PROJECTS_NUMBER)

        div {
            className = ClassName("row justify-content-center")

            renderTopProject(topProjects.getOrNull(0))
            renderTopProject(topProjects.getOrNull(1))
        }

        @Suppress("MAGIC_NUMBER")
        div {
            className = ClassName("row justify-content-center")

            renderTopProject(topProjects.getOrNull(2))
            renderTopProject(topProjects.getOrNull(3))
        }

        div {
            className = ClassName("row justify-content-center")

            div {
                className = ClassName("col-3 mb-4")
                div {
                    className = ClassName("card shadow mb-4")
                    div {
                        className = ClassName("card-header py-3")
                        div {
                            className = ClassName("row")
                            h6 {
                                className = ClassName("m-0 font-weight-bold text-primary")
                                style = jso {
                                    display = Display.flex
                                    alignItems = AlignItems.center
                                }
                                +"Description"
                            }
                            if (state.selfRole.hasWritePermission() && state.isEditDisabled) {
                                button {
                                    type = ButtonType.button
                                    className = ClassName("btn btn-link text-xs text-muted text-left ml-auto")
                                    +"Edit  "
                                    fontAwesomeIcon(icon = faEdit)
                                    onClick = {
                                        turnEditMode(isOff = false)
                                    }
                                }
                            }
                        }
                    }
                    div {
                        className = ClassName("card-body")
                        textarea {
                            className = ClassName("auto_height form-control-plaintext pt-0 pb-0")
                            value = state.draftOrganizationDescription
                            disabled = !state.selfRole.hasWritePermission() || state.isEditDisabled
                            onChange = {
                                setNewDescription(it.target.value)
                            }
                        }
                    }
                    div {
                        className = ClassName("ml-3 mt-2 align-items-right float-right")
                        button {
                            type = ButtonType.button
                            className = ClassName("btn")
                            fontAwesomeIcon(icon = faCheck)
                            hidden = !state.selfRole.hasWritePermission() || state.isEditDisabled
                            onClick = {
                                state.organization?.let { onOrganizationSave(it) }
                                turnEditMode(true)
                            }
                        }

                        button {
                            type = ButtonType.button
                            className = ClassName("btn")
                            fontAwesomeIcon(icon = faTimesCircle)
                            hidden = !state.selfRole.hasWritePermission() || state.isEditDisabled
                            onClick = {
                                turnEditMode(true)
                            }
                        }
                    }
                }
            }

            div {
                className = ClassName("col-3")
                userBoard {
                    users = state.usersInOrganization.orEmpty()
                }
            }
        }
    }

    @Suppress("TOO_LONG_FUNCTION", "LongMethod")
    private fun ChildrenBuilder.renderTools() {
        div {
            className = ClassName("row justify-content-center")
            div {
                className = ClassName("col-6")
                div {
                    className = ClassName("d-flex justify-content-center mb-2")
                    if (state.selfRole.isHigherOrEqualThan(Role.ADMIN)) {
                        Link {
                            to = "/${FrontendRoutes.CREATE_PROJECT.path}/${this@OrganizationView.state.organization?.name}"
                            button {
                                type = ButtonType.button
                                className = ClassName("btn btn-outline-info")
                                +"Add new Tool"
                            }
                        }
                    }
                }

                tableWithProjects {
                    getData = { _, _ ->
                        getProjectsFromCache().toTypedArray()
                    }
                    getPageCount = null
                }
            }
        }
    }

    private fun setNewDescription(value: String) {
        setState {
            draftOrganizationDescription = value
        }
    }

    private fun onOrganizationSave(newOrganization: OrganizationDto) {
        newOrganization.copy(
            description = state.draftOrganizationDescription
        ).let { organizationWithNewDescription ->
            scope.launch {
                val response = post(
                    "$apiUrl/organizations/${props.organizationName}/update",
                    jsonHeaders,
                    Json.encodeToString(organizationWithNewDescription),
                    loadingHandler = ::noopLoadingHandler,
                )
                if (response.ok) {
                    setState {
                        organization = organizationWithNewDescription
                    }
                }
            }
        }
    }

    private fun ChildrenBuilder.renderTests() {
        organizationTestsMenu {
            organizationName = props.organizationName
            selfRole = state.selfRole
        }
    }

    private fun ChildrenBuilder.renderContests() {
        organizationContestsMenu {
            organizationName = props.organizationName
            selfRole = state.selfRole
            updateErrorMessage = {
                setState {
                    isErrorOpen = true
                    errorLabel = ""
                    errorMessage = "Failed to create contest: ${it.status} ${it.statusText}"
                }
            }
        }
    }

    private fun ChildrenBuilder.renderSettings() {
        organizationSettingsMenu {
            organizationName = props.organizationName
            currentUserInfo = props.currentUserInfo ?: UserInfo("Undefined")
            selfRole = state.selfRole
            updateErrorMessage = { response, message ->
                setState {
                    isErrorOpen = true
                    errorLabel = response.statusText
                    errorMessage = message
                }
            }
            updateNotificationMessage = ::showNotification
            organization = state.organization ?: OrganizationDto.empty
            onCanCreateContestsChange = ::onCanCreateContestsChange
        }
    }

    private fun turnEditMode(isOff: Boolean) {
        setState {
            isEditDisabled = isOff
        }
    }

    /**
     * Small workaround to avoid the request to the backend for the second time and to use it inside the Table view
     */
    private fun getProjectsFromCache(): List<ProjectDto> = state.projects

<<<<<<< HEAD
    private suspend fun getProjectsForOrganization(): MutableList<ProjectDto> = get(
        url = "$apiUrl/projects/get/not-deleted-projects-by-organization?organizationName=${props.organizationName}",
=======
    private suspend fun getProjectsForOrganization(): MutableList<Project> = post(
        url = "$apiUrl/projects/by-filters",
>>>>>>> 79ce18fb
        headers = jsonHeaders,
        body = Json.encodeToString(ProjectFilters("", props.organizationName)),
        loadingHandler = ::classLoadingHandler,
    )
        .unsafeMap {
            it.decodeFromJsonString()
        }

    private fun onCanCreateContestsChange(canCreateContests: Boolean) {
        scope.launch {
            val response = post(
                "$apiUrl/organizations/${props.organizationName}/manage-contest-permission?isAbleToCreateContests=${!state.organization!!.canCreateContests}",
                headers = jsonHeaders,
                undefined,
                loadingHandler = ::classLoadingHandler,
            )
            if (response.ok) {
                setState {
                    organization = organization?.copy(canCreateContests = canCreateContests)
                }
            }
        }
    }

    private suspend fun getRoleInOrganization(): Role = get(
        url = "$apiUrl/organizations/${props.organizationName}/users/roles",
        headers = Headers().also {
            it.set("Accept", "application/json")
        },
        loadingHandler = ::classLoadingHandler,
        responseHandler = ::noopResponseHandler,
    )
        .unsafeMap {
            it.decodeFromJsonString()
        }

    private suspend fun getUsers(): List<UserInfo> = get(
        url = "$apiUrl/organizations/${props.organizationName}/users",
        headers = Headers().also {
            it.set("Accept", "application/json")
        },
        loadingHandler = ::classLoadingHandler,
    )
        .unsafeMap {
            it.decodeFromJsonString()
        }

    private fun postImageUpload(element: HTMLInputElement) =
            scope.launch {
                setState {
                    isUploading = true
                }
                element.files!!.asList().single().let { file ->
                    val response: ImageInfo? = post(
                        "$apiUrl/image/upload?owner=${props.organizationName}&type=${AvatarType.ORGANIZATION}",
                        Headers(),
                        FormData().apply {
                            append("file", file)
                        },
                        loadingHandler = ::noopLoadingHandler,
                    )
                        .decodeFromJsonString()
                    setState {
                        image = response
                    }
                }
                setState {
                    isUploading = false
                }
            }

    private fun ChildrenBuilder.renderTopProject(topProject: ProjectDto?) {
        div {
            className = ClassName("col-3 mb-4")
            topProject?.let {
                scoreCard {
                    name = it.name
                    contestScore = it.contestRating
                    url = "#/${props.organizationName}/${it.name}"
                }
            }
        }
    }

    @Suppress("LongMethod", "TOO_LONG_FUNCTION", "MAGIC_NUMBER")
    private fun ChildrenBuilder.renderOrganizationMenuBar() {
        div {
            className = ClassName("row d-flex")
            div {
                className = ClassName("col-3 ml-auto justify-content-center")
                style = jso {
                    display = Display.flex
                    alignItems = AlignItems.center
                }
                label {
                    input {
                        type = InputType.file
                        hidden = true
                        onChange = { event ->
                            postImageUpload(event.target)
                        }
                    }
                    ariaLabel = "Change organization's avatar"
                    img {
                        className = ClassName("avatar avatar-user width-full border color-bg-default rounded-circle")
                        src = state.image?.path?.let {
                            "/api/$v1/avatar$it"
                        }
                            ?: run {
                                "img/company.svg"
                            }
                        height = 100.0
                        width = 100.0
                    }
                }

                h1 {
                    className = ClassName("h3 mb-0 text-gray-800 ml-2")
                    +(state.organization?.name ?: "N/A")
                }
            }

            div {
                className = ClassName("col-auto mx-0 justify-content-center")
                style = jso {
                    display = Display.flex
                    alignItems = AlignItems.center
                }

                nav {
                    className = ClassName("nav nav-tabs")
                    OrganizationMenuBar.values()
                        .filter {
                            it != OrganizationMenuBar.SETTINGS || state.selfRole.isHigherOrEqualThan(Role.ADMIN)
                        }
                        .filter {
                            it != OrganizationMenuBar.CONTESTS || state.selfRole.isHigherOrEqualThan(Role.OWNER) && state.organization?.canCreateContests == true
                        }
                        .forEach { organizationMenu ->
                            li {
                                className = ClassName("nav-item")
                                style = jso {
                                    cursor = "pointer".unsafeCast<Cursor>()
                                }
                                val classVal = if (state.selectedMenu == organizationMenu) " active font-weight-bold" else ""
                                p {
                                    className = ClassName("nav-link $classVal text-gray-800")
                                    onClick = {
                                        if (state.selectedMenu != organizationMenu) {
                                            setState { selectedMenu = organizationMenu }
                                        }
                                    }
                                    +organizationMenu.getTitle()
                                }
                            }
                        }
                }
            }

            div {
                className = ClassName("col-3 mr-auto justify-content-center align-items-center")
            }
        }
    }

    companion object :
        RStatics<OrganizationProps, OrganizationViewState, OrganizationView, Context<RequestStatusContext>>(
        OrganizationView::class
    ) {
        const val TOP_PROJECTS_NUMBER = 4
        init {
            contextType = requestStatusContext
        }
    }
}<|MERGE_RESOLUTION|>--- conflicted
+++ resolved
@@ -180,13 +180,8 @@
                     Fragment.create {
                         td {
                             a {
-<<<<<<< HEAD
-                                href = "#/${cellProps.row.original.organizationName}/${cellProps.value}"
-                                +cellProps.value
-=======
-                                href = "#/${cellContext.row.original.organization.name}/${cellContext.value}"
+                                href = "#/${cellContext.row.original.organizationName}/${cellContext.value}"
                                 +cellContext.value
->>>>>>> 79ce18fb
                             }
                             privacySpan(cellContext.row.original)
                         }
@@ -562,13 +557,8 @@
      */
     private fun getProjectsFromCache(): List<ProjectDto> = state.projects
 
-<<<<<<< HEAD
-    private suspend fun getProjectsForOrganization(): MutableList<ProjectDto> = get(
-        url = "$apiUrl/projects/get/not-deleted-projects-by-organization?organizationName=${props.organizationName}",
-=======
-    private suspend fun getProjectsForOrganization(): MutableList<Project> = post(
+    private suspend fun getProjectsForOrganization(): MutableList<ProjectDto> = post(
         url = "$apiUrl/projects/by-filters",
->>>>>>> 79ce18fb
         headers = jsonHeaders,
         body = Json.encodeToString(ProjectFilters("", props.organizationName)),
         loadingHandler = ::classLoadingHandler,
