--- conflicted
+++ resolved
@@ -203,25 +203,11 @@
                 /*
                  * A "secret" possibility to delete projects (intended for super-admins).
                  */
-<<<<<<< HEAD
-                if (state.selfRole.isSuperAdmin()) {
+                if (state.selfRole.isHigherOrEqualThan(Role.OWNER)) {
                     column(id = DELETE_BUTTON_COLUMN_ID, header = EMPTY_COLUMN_HEADER) { cellContext ->
                         Fragment.create {
                             td {
-                                deleteButton {
-                                    val project = cellContext.row.original
-                                    val projectName = project.name
-
-                                    id = "delete-project-$projectName"
-                                    classes = deleteButtonClasses
-                                    tooltipText = "Delete the project"
-                                    elementChildren = { childrenBuilder ->
-=======
-                if (state.selfRole.isHigherOrEqualThan(Role.OWNER)) {
-                    column(id = DELETE_BUTTON_COLUMN_ID, header = EMPTY_COLUMN_HEADER) { cellProps ->
-                        Fragment.create {
-                            td {
-                                val project = cellProps.row.original
+                                val project = cellContext.row.original
                                 val projectName = project.name
 
                                 actionButton {
@@ -230,7 +216,6 @@
                                     message = """Are you sure you want to delete the project "$projectName"?"""
                                     clickMessage = "Also ban this project"
                                     buttonStyleBuilder = { childrenBuilder ->
->>>>>>> a5a2b64c
                                         with(childrenBuilder) {
                                             fontAwesomeIcon(icon = faTrashAlt, classes = actionIconClasses.joinToString(" "))
                                         }
