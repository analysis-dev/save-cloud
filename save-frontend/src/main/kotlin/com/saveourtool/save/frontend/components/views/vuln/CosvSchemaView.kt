--- conflicted
+++ resolved
@@ -11,10 +11,7 @@
 import js.core.jso
 
 import react.FC
-<<<<<<< HEAD
-=======
 import react.Props
->>>>>>> 52a2c109
 import react.dom.html.ReactHTML.a
 import react.dom.html.ReactHTML.div
 import react.dom.html.ReactHTML.h3
@@ -25,11 +22,7 @@
 import web.cssom.*
 
 @Suppress("TOO_MANY_LINES_IN_LAMBDA", "PARAMETER_NAME_IN_OUTER_LAMBDA")
-<<<<<<< HEAD
-val cosvSchemaView = FC {
-=======
 val cosvSchemaView: FC<Props> = FC {
->>>>>>> 52a2c109
     particles()
     useBackground(Style.VULN_DARK)
     val (textInModal, setTextInModal) = useState<Pair<String, String>>()
