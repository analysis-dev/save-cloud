/**
 * Beautiful logos with effects for SAVE and VULN services
 */

package com.saveourtool.save.frontend.components.views.index

import com.saveourtool.save.frontend.externals.i18next.useTranslation
import com.saveourtool.save.validation.FrontendRoutes
import js.core.jso
import react.ChildrenBuilder
import react.FC
<<<<<<< HEAD
=======
import react.Props
>>>>>>> 52a2c109
import react.dom.html.ReactHTML.button
import react.dom.html.ReactHTML.div
import react.dom.html.ReactHTML.h4
import react.dom.html.ReactHTML.img
import react.dom.html.ReactHTML.span
import react.router.dom.Link
import web.cssom.*

<<<<<<< HEAD
val logoButtons = FC {
=======
val logoButtons: FC<Props> = FC {
>>>>>>> 52a2c109
    val (t) = useTranslation("index")
    div {
        className = ClassName("row logo-parent mb-5 d-flex justify-content-center")
        @Suppress("MAGIC_NUMBER")
        style = jso {
            // mt-5 is not enough in my case, but frontend is already flexible, so it should work
            marginTop = 4.rem
        }
        div {
            className = ClassName("col-2 text-center")
        }

        logo(
            "SAVE",
            "/${FrontendRoutes.SAVE}",
            "Cloud Platform for CI and Benchmarking of Code Analyzers".t(),
            "/img/save-logo-bg.jpg"
        )

        logo(
            "VULN",
            "/${FrontendRoutes.VULN}",
            "Archive of 1-Day Vulnerabilities Aggregated from Various Sources".t(),
            "/img/vuln-logo-bg.png",

        )

        div {
            className = ClassName("col-2 text-center")
        }
    }
}

private fun ChildrenBuilder.logo(
    input: String,
    url: String,
    labelText: String,
    img: String
) {
    div {
        className = ClassName("col-4 text-center logo-main")
        imgLogo(
            url,
            img,
        )

        neonLightingText(
            input,
            url,
            labelText
        )
    }
}

private fun ChildrenBuilder.imgLogo(url: String, img: String) {
    div {
        className = ClassName("col")
        Link {
            to = url
            @Suppress("MAGIC_NUMBER")
            (img {
                src = img
                style = jso {
                    width = 15.rem
                    border = "0.1rem solid hsl(186 100% 69%)".unsafeCast<Border>()
                    borderRadius = 1.rem
                }
            })
        }
    }
}

private fun ChildrenBuilder.neonLightingText(input: String, url: String, labelText: String) {
    Link {
        to = url
        div {
            className = ClassName("row mb-4")
            div {
                className = ClassName("col text-center")
                button {
                    className = ClassName("glowing-btn")
                    span {
                        className = ClassName("glowing-txt")
                        +input[0]
                        span {
                            className = ClassName("faulty-letter")
                            +input[1]
                        }
                        +input.substring(2)
                    }
                }
            }
        }

        h4 {
            className = ClassName("mt-5 mx-3 text-white")
            +labelText
        }
    }
}<|MERGE_RESOLUTION|>--- conflicted
+++ resolved
@@ -9,10 +9,7 @@
 import js.core.jso
 import react.ChildrenBuilder
 import react.FC
-<<<<<<< HEAD
-=======
 import react.Props
->>>>>>> 52a2c109
 import react.dom.html.ReactHTML.button
 import react.dom.html.ReactHTML.div
 import react.dom.html.ReactHTML.h4
@@ -21,11 +18,7 @@
 import react.router.dom.Link
 import web.cssom.*
 
-<<<<<<< HEAD
-val logoButtons = FC {
-=======
 val logoButtons: FC<Props> = FC {
->>>>>>> 52a2c109
     val (t) = useTranslation("index")
     div {
         className = ClassName("row logo-parent mb-5 d-flex justify-content-center")
