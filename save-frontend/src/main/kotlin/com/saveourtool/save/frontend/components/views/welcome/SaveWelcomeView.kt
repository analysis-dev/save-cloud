/**
 * A view related to the sign-in view
 */

@file:Suppress(
    "FILE_WILDCARD_IMPORTS",
    "WildcardImport",
    "MAGIC_NUMBER",
    "FILE_NAME_MATCH_CLASS"
)

package com.saveourtool.save.frontend.components.views.welcome

import com.saveourtool.save.frontend.components.views.welcome.pagers.allSaveWelcomePagers
import com.saveourtool.save.frontend.components.views.welcome.pagers.save.renderGeneralInfoPage
import com.saveourtool.save.frontend.components.views.welcome.pagers.save.renderReadMorePage
import com.saveourtool.save.frontend.externals.animations.*
import com.saveourtool.save.frontend.externals.fontawesome.*
import com.saveourtool.save.frontend.externals.i18next.useTranslation
import com.saveourtool.save.frontend.themes.Colors
import com.saveourtool.save.frontend.utils.*
import com.saveourtool.save.info.OauthProviderInfo
import com.saveourtool.save.validation.FrontendRoutes

import js.core.jso
import org.w3c.fetch.Headers
import react.*
import react.dom.html.ReactHTML.div
import react.dom.html.ReactHTML.main
import react.dom.html.ReactHTML.span
import web.cssom.*

import kotlinx.browser.window

<<<<<<< HEAD
val saveWelcomeView: FC<UserInfoAwareProps> = FC { props ->
=======
val saveWelcomeView: FC<UserInfoAwarePropsWithChildren> = FC { props ->
>>>>>>> e646ba1a
    val (t) = useTranslation("welcome")
    useBackground(Style.SAVE_DARK)
    val (oauthProviders, setOauthProviders) = useState<List<OauthProviderInfo>>(emptyList())

    useRequest {
        val oauthProviderInfoList: List<OauthProviderInfo>? = get(
            "${window.location.origin}/sec/oauth-providers",
            Headers(),
            loadingHandler = ::loadingHandler,
            responseHandler = ::noopResponseHandler,
        ).run { if (ok) decodeFromJsonString() else null }
        oauthProviderInfoList?.let { setOauthProviders(it) }
    }

    main {
        className = ClassName("main-content mt-0 ps")
        div {
            className = ClassName("page-header align-items-start")
            style = jso {
                height = "100vh".unsafeCast<Height>()
                background = SAVE_DARK_GRADIENT.unsafeCast<Background>()
                position = Position.relative
            }
            span {
                className = ClassName("mask bg-gradient-dark opacity-6")
            }

            div {
                particles()

                className = ClassName("row justify-content-center")
                // Marketing information
                saveWelcomeMarketingTitle("text-white")

                // Sign-in header
                div {
                    className = ClassName("col-3 mt-5 mb-3")
                    div {
                        className = ClassName("card z-index-0 fadeIn3 fadeInBottom")
                        // if user is not logged in - he needs to input credentials
                        props.userInfo?.let {
                            welcomeUserMenu(props.userInfo, Colors.SAVE_PRIMARY, t) {
                                div {
                                    className = ClassName("text-sm")
                                    menuTextAndLink("Contests".t(), FrontendRoutes.CONTESTS, faCode)
                                    hrNoMargin()
                                    menuTextAndLink("List of Projects".t(), FrontendRoutes.PROJECTS, faExternalLinkAlt)
                                    hrNoMargin()
                                    menuTextAndLink("Benchmarks Archive".t(), FrontendRoutes.AWESOME_BENCHMARKS, faFolderOpen)
                                    hrNoMargin()
                                    menuTextAndLink("Create new organization".t(), FrontendRoutes.CREATE_ORGANIZATION, faUser)
                                    if (props.userInfo.isSuperAdmin()) {
                                        hrNoMargin()
                                        menuTextAndLink("Manage organizations".t(), FrontendRoutes.MANAGE_ORGANIZATIONS, faUser)
                                    }
                                    hrNoMargin()
                                    menuTextAndLink("New project in organization".t(), FrontendRoutes.CREATE_PROJECT, faPlus)
                                }
                            }
                        } ?: inputCredentialsView(oauthProviders, Colors.SAVE_PRIMARY, "/${FrontendRoutes.PROJECTS}", t)
                    }
                }
            }

            chevron("#FFFFFF")
        }

        div {
            className = ClassName("min-vh-100")
            style = jso {
                background = SAVE_LIGHT_GRADIENT.unsafeCast<Background>()
            }

            renderGeneralInfoPage()

            @Suppress("EMPTY_BLOCK_STRUCTURE_ERROR")
            scrollContainer {
                scrollPage { }
                allSaveWelcomePagers.forEach { pager ->
                    scrollPage { }
                    scrollPage {
                        pager.forEach {
                            animator {
                                animation = it.animation
                                it.renderPage(this)
                            }
                        }
                    }
                }
            }

            renderReadMorePage()
        }
    }
}<|MERGE_RESOLUTION|>--- conflicted
+++ resolved
@@ -32,11 +32,7 @@
 
 import kotlinx.browser.window
 
-<<<<<<< HEAD
-val saveWelcomeView: FC<UserInfoAwareProps> = FC { props ->
-=======
 val saveWelcomeView: FC<UserInfoAwarePropsWithChildren> = FC { props ->
->>>>>>> e646ba1a
     val (t) = useTranslation("welcome")
     useBackground(Style.SAVE_DARK)
     val (oauthProviders, setOauthProviders) = useState<List<OauthProviderInfo>>(emptyList())
