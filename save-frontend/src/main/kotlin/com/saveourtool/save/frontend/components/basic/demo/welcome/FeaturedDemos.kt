--- conflicted
+++ resolved
@@ -11,10 +11,7 @@
 import com.saveourtool.save.frontend.utils.noopResponseHandler
 
 import react.FC
-<<<<<<< HEAD
-=======
 import react.Props
->>>>>>> 52a2c109
 import react.dom.html.ReactHTML.div
 import react.dom.html.ReactHTML.h1
 import react.dom.html.ReactHTML.h3
@@ -25,11 +22,7 @@
 import react.useState
 import web.cssom.ClassName
 
-<<<<<<< HEAD
-internal val featuredDemos = FC {
-=======
 internal val featuredDemos: FC<Props> = FC {
->>>>>>> 52a2c109
     val (featuredDemos, setFeaturedDemos) = useState(
         listOf(
             DemoDto.emptyForProject("saveourtool", "Diktat"),
