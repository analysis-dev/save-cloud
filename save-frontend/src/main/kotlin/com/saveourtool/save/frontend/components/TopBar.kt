--- conflicted
+++ resolved
@@ -97,12 +97,12 @@
     }
 }
 
-<<<<<<< HEAD
 /**
  * Displays the static links that do not depend on the url
  */
 @Suppress("MAGIC_NUMBER")
 private val topBarLinks: FC<TopBarPropsWithLocation> = FC { props ->
+    val (isDemoDropdownActive, setIsDemoDropdownActive) = useState(false)
     val linkToSaveCloudOnGithub = "https://github.com/saveourtool/save-cloud"
     val topBarlinksList = listOf(
         TopBarLink(hrefAnchor = FrontendRoutes.AWESOME_BENCHMARKS.path, jsoWidth = 12.rem, text = "Awesome Benchmarks"),
@@ -120,6 +120,41 @@
             val isNotSaveCloudLink = elem.hrefAnchor != linkToSaveCloudOnGithub
             val elemClassName = if (isNotSaveCloudLink) textColor(elem.hrefAnchor, props.location) else ""
             li {
+                className = ClassName("nav-item dropdown no-arrow")
+                style = jso {
+                    width = 5.rem
+                }
+                a {
+                    className = ClassName("nav-link dropdown-toggle text-light")
+                    asDynamic()["data-toggle"] = "dropdown"
+                    ariaExpanded = false
+                    id = "demoDropdown"
+                    role = "button".unsafeCast<AriaRole>()
+                    +"Demo"
+                    onClickCapture = { _ ->
+                        setIsDemoDropdownActive { !it }
+                    }
+                }
+                div {
+                    className = ClassName("dropdown-menu dropdown-menu-right shadow animated--grow-in${if (isDemoDropdownActive) " show" else "" }")
+                    ariaLabelledBy = "demoDropdown"
+                    val diktatDemoHref = "#/${FrontendRoutes.DEMO.path}/diktat"
+                    dropdownEntry(null, "Diktat", window.location.href.contains(diktatDemoHref)) { attrs ->
+                        attrs.onClick = {
+                            setIsDemoDropdownActive(false)
+                            window.location.href = diktatDemoHref
+                        }
+                    }
+                    val cpgDemoHref = "#/${FrontendRoutes.DEMO.path}/cpg"
+                    dropdownEntry(null, "CPG", window.location.href.contains(cpgDemoHref)) { attrs ->
+                        attrs.onClick = {
+                            setIsDemoDropdownActive(false)
+                            window.location.href = cpgDemoHref
+                        }
+                    }
+                }
+            }
+            li {
                 className = ClassName("nav-item")
                 a {
                     className = ClassName("nav-link d-flex align-items-center me-2 $elemClassName active")
@@ -128,7 +163,148 @@
                     +elem.text
                 }
             }
-=======
+        }
+    }
+}
+
+/**
+ * Displays the user's field
+ */
+@Suppress("MAGIC_NUMBER")
+private val topBarUserField: FC<TopBarProps> = FC { props ->
+    val (isLogoutModalOpen, setIsLogoutModalOpen) = useState(false)
+    val (isAriaExpanded, setIsAriaExpanded) = useState(false)
+    val scope = CoroutineScope(Dispatchers.Default)
+    val navigate = useNavigate()
+    useEffect {
+        cleanup {
+            if (scope.isActive) {
+                scope.cancel()
+            }
+        }
+    }
+    ul {
+        className = ClassName("navbar-nav ml-auto")
+        div {
+            className = ClassName("topbar-divider d-none d-sm-block")
+        }
+        // Nav Item - User Information
+        li {
+            className = ClassName("nav-item dropdown no-arrow")
+            onClickCapture = {
+                setIsAriaExpanded {
+                    !it
+                }
+            }
+            a {
+                href = "#"
+                className = ClassName("nav-link dropdown-toggle")
+                id = "userDropdown"
+                role = "button".unsafeCast<AriaRole>()
+                ariaExpanded = isAriaExpanded
+                ariaHasPopup = true.unsafeCast<AriaHasPopup>()
+                asDynamic()["data-toggle"] = "dropdown"
+
+                div {
+                    className = ClassName("d-flex flex-row")
+                    div {
+                        className = ClassName("d-flex flex-column")
+                        span {
+                            className = ClassName("mr-2 d-none d-lg-inline text-gray-600")
+                            +(props.userInfo?.name ?: "")
+                        }
+                        val globalRole = props.userInfo?.globalRole ?: Role.VIEWER
+                        if (globalRole.isHigherOrEqualThan(Role.ADMIN)) {
+                            small {
+                                className = ClassName("text-gray-400 text-justify")
+                                +globalRole.formattedName
+                            }
+                        }
+                    }
+                    props.userInfo?.avatar?.let {
+                        img {
+                            className =
+                                    ClassName("ml-2 align-self-center avatar avatar-user width-full border color-bg-default rounded-circle fas mr-2")
+                            src = "/api/$v1/avatar$it"
+                            height = 45.0
+                            width = 45.0
+                        }
+                    } ?: fontAwesomeIcon(icon = faUser) {
+                        it.className = "m-2 align-self-center fas fa-lg fa-fw mr-2 text-gray-400"
+                    }
+                }
+            }
+            // Dropdown - User Information
+            div {
+                className = ClassName("dropdown-menu dropdown-menu-right shadow animated--grow-in${if (isAriaExpanded) " show" else ""}")
+                ariaLabelledBy = "userDropdown"
+                props.userInfo?.name?.let { name ->
+                    dropdownEntry(faCog, "Settings") { attrs ->
+                        attrs.onClick = {
+                            navigate(to = "/$name/${FrontendRoutes.SETTINGS_EMAIL.path}")
+                        }
+                    }
+                    dropdownEntry(
+                        faCity,
+                        "My organizations"
+                    ) { attrs ->
+                        attrs.onClick = {
+                            navigate(to = "/$name/${FrontendRoutes.SETTINGS_ORGANIZATIONS.path}")
+                        }
+                    }
+                }
+                dropdownEntry(faSignOutAlt, "Log out") { attrs ->
+                    attrs.onClick = {
+                        setIsLogoutModalOpen(true)
+                    }
+                }
+            }
+        }
+    }
+
+    logoutModal {
+        setIsLogoutModalOpen(false)
+    }() {
+        isOpen = isLogoutModalOpen
+    }
+}
+
+/**
+ * [Props] of the top bor component
+ */
+external interface TopBarProps : PropsWithChildren {
+    /**
+     * Currently logged in user or null
+     */
+    var userInfo: UserInfo?
+
+    /**
+     * true if the device is mobile (screen is less 1000px)
+     */
+    var isMobileScreen: Boolean?
+}
+
+/**
+ * [Props] of the top bor component with [location]
+ */
+external interface TopBarPropsWithLocation : TopBarProps {
+    /**
+     * Currently logged in user or null
+     */
+    var location: Location
+}
+
+/**
+ * @property hrefAnchor is link
+ * @property jsoWidth is width of the link text
+ * @property text is link text
+ */
+data class TopBarLink(
+    val hrefAnchor: String,
+    val jsoWidth: Width,
+    val text: String,
+)
+
 private fun ChildrenBuilder.dropdownEntry(
     faIcon: FontAwesomeIconModule?,
     text: String,
@@ -141,261 +317,7 @@
     faIcon?.let {
         fontAwesomeIcon(icon = faIcon) {
             it.className = "fas fa-sm fa-fw mr-2 text-gray-400"
->>>>>>> 2b7c88b2
-        }
-    }
-}
-
-/**
- * Displays the user's field
- */
-@Suppress("MAGIC_NUMBER")
-private val topBarUserField: FC<TopBarProps> = FC { props ->
-    val (isLogoutModalOpen, setIsLogoutModalOpen) = useState(false)
-    val (isAriaExpanded, setIsAriaExpanded) = useState(false)
-<<<<<<< HEAD
-=======
-    val (isDemoDropdownActive, setIsDemoDropdownActive) = useState(false)
-    val location = useLocation()
->>>>>>> 2b7c88b2
-    val scope = CoroutineScope(Dispatchers.Default)
-    val navigate = useNavigate()
-    useEffect {
-        cleanup {
-            if (scope.isActive) {
-                scope.cancel()
-            }
-        }
-    }
-    ul {
-        className = ClassName("navbar-nav ml-auto")
-        div {
-            className = ClassName("topbar-divider d-none d-sm-block")
-        }
-<<<<<<< HEAD
-        // Nav Item - User Information
-        li {
-            className = ClassName("nav-item dropdown no-arrow")
-            onClickCapture = {
-                setIsAriaExpanded {
-                    !it
-=======
-
-        ul {
-            className = ClassName("navbar-nav mx-auto")
-            li {
-                className = ClassName("nav-item")
-                a {
-                    val hrefAnchor = FrontendRoutes.AWESOME_BENCHMARKS.path
-                    className = ClassName("nav-link d-flex align-items-center me-2 ${textColor(hrefAnchor, location)} active")
-                    style = jso {
-                        width = 12.rem
-                    }
-                    href = "#/$hrefAnchor"
-                    +"Awesome Benchmarks"
-                }
-            }
-            li {
-                className = ClassName("nav-item dropdown no-arrow")
-                style = jso {
-                    width = 5.rem
-                }
-                a {
-                    className = ClassName("nav-link dropdown-toggle text-light")
-                    asDynamic()["data-toggle"] = "dropdown"
-                    ariaExpanded = false
-                    id = "demoDropdown"
-                    role = "button".unsafeCast<AriaRole>()
-                    +"Demo"
-                    onClickCapture = { _ ->
-                        setIsDemoDropdownActive { !it }
-                    }
-                }
-                div {
-                    className = ClassName("dropdown-menu dropdown-menu-right shadow animated--grow-in${if (isDemoDropdownActive) " show" else "" }")
-                    ariaLabelledBy = "demoDropdown"
-                    val diktatDemoHref = "#/${FrontendRoutes.DEMO.path}/diktat"
-                    dropdownEntry(null, "Diktat", window.location.href.contains(diktatDemoHref)) { attrs ->
-                        attrs.onClick = {
-                            setIsDemoDropdownActive(false)
-                            window.location.href = diktatDemoHref
-                        }
-                    }
-                    val cpgDemoHref = "#/${FrontendRoutes.DEMO.path}/cpg"
-                    dropdownEntry(null, "CPG", window.location.href.contains(cpgDemoHref)) { attrs ->
-                        attrs.onClick = {
-                            setIsDemoDropdownActive(false)
-                            window.location.href = cpgDemoHref
-                        }
-                    }
-                }
-            }
-            li {
-                className = ClassName("nav-item")
-                a {
-                    val hrefAnchor = FrontendRoutes.SANDBOX.path
-                    className = ClassName("nav-link d-flex align-items-center me-2 ${textColor(hrefAnchor, location)} active")
-                    style = jso {
-                        width = 9.rem
-                    }
-                    href = "#/$hrefAnchor"
-                    +"Try SAVE format"
-                }
-            }
-            li {
-                className = ClassName("nav-item")
-                a {
-                    className = ClassName("nav-link d-flex align-items-center text-light me-2 active")
-                    style = jso {
-                        width = 9.rem
-                    }
-                    href = "https://github.com/saveourtool/save-cloud"
-                    +"SAVE on GitHub"
-                }
-            }
-            li {
-                className = ClassName("nav-item")
-                a {
-                    val hrefAnchor = FrontendRoutes.PROJECTS.path
-                    className = ClassName("nav-link d-flex align-items-center me-2 ${textColor(hrefAnchor, location)} active ")
-                    style = jso {
-                        width = 8.rem
-                    }
-                    href = "#/$hrefAnchor"
-                    +"Projects board"
-                }
-            }
-            li {
-                className = ClassName("nav-item")
-                a {
-                    val hrefAnchor = FrontendRoutes.CONTESTS.path
-                    className = ClassName("nav-link d-flex align-items-center me-2 ${textColor(hrefAnchor, location)} active")
-                    style = jso {
-                        width = 6.rem
-                    }
-                    href = "#/$hrefAnchor"
-                    +"Contests"
->>>>>>> 2b7c88b2
-                }
-            }
-            a {
-                href = "#"
-                className = ClassName("nav-link dropdown-toggle")
-                id = "userDropdown"
-                role = "button".unsafeCast<AriaRole>()
-                ariaExpanded = isAriaExpanded
-                ariaHasPopup = true.unsafeCast<AriaHasPopup>()
-                asDynamic()["data-toggle"] = "dropdown"
-
-                div {
-                    className = ClassName("d-flex flex-row")
-                    div {
-                        className = ClassName("d-flex flex-column")
-                        span {
-                            className = ClassName("mr-2 d-none d-lg-inline text-gray-600")
-                            +(props.userInfo?.name ?: "")
-                        }
-                        val globalRole = props.userInfo?.globalRole ?: Role.VIEWER
-                        if (globalRole.isHigherOrEqualThan(Role.ADMIN)) {
-                            small {
-                                className = ClassName("text-gray-400 text-justify")
-                                +globalRole.formattedName
-                            }
-                        }
-                    }
-                    props.userInfo?.avatar?.let {
-                        img {
-                            className =
-                                    ClassName("ml-2 align-self-center avatar avatar-user width-full border color-bg-default rounded-circle fas mr-2")
-                            src = "/api/$v1/avatar$it"
-                            height = 45.0
-                            width = 45.0
-                        }
-                    } ?: fontAwesomeIcon(icon = faUser) {
-                        it.className = "m-2 align-self-center fas fa-lg fa-fw mr-2 text-gray-400"
-                    }
-                }
-            }
-            // Dropdown - User Information
-            div {
-                className = ClassName("dropdown-menu dropdown-menu-right shadow animated--grow-in${if (isAriaExpanded) " show" else ""}")
-                ariaLabelledBy = "userDropdown"
-                props.userInfo?.name?.let { name ->
-                    dropdownEntry(faCog, "Settings") { attrs ->
-                        attrs.onClick = {
-                            navigate(to = "/$name/${FrontendRoutes.SETTINGS_EMAIL.path}")
-                        }
-                    }
-                    dropdownEntry(
-                        faCity,
-                        "My organizations"
-                    ) { attrs ->
-                        attrs.onClick = {
-                            navigate(to = "/$name/${FrontendRoutes.SETTINGS_ORGANIZATIONS.path}")
-                        }
-                    }
-                }
-                dropdownEntry(faSignOutAlt, "Log out") { attrs ->
-                    attrs.onClick = {
-                        setIsLogoutModalOpen(true)
-                    }
-                }
-            }
-        }
-    }
-
-    logoutModal {
-        setIsLogoutModalOpen(false)
-    }() {
-        isOpen = isLogoutModalOpen
-    }
-}
-
-/**
- * [Props] of the top bor component
- */
-external interface TopBarProps : PropsWithChildren {
-    /**
-     * Currently logged in user or null
-     */
-    var userInfo: UserInfo?
-
-    /**
-     * true if the device is mobile (screen is less 1000px)
-     */
-    var isMobileScreen: Boolean?
-}
-
-/**
- * [Props] of the top bor component with [location]
- */
-external interface TopBarPropsWithLocation : TopBarProps {
-    /**
-     * Currently logged in user or null
-     */
-    var location: Location
-}
-
-/**
- * @property hrefAnchor is link
- * @property jsoWidth is width of the link text
- * @property text is link text
- */
-data class TopBarLink(
-    val hrefAnchor: String,
-    val jsoWidth: Width,
-    val text: String,
-)
-
-private fun ChildrenBuilder.dropdownEntry(
-    faIcon: dynamic,
-    text: String,
-    handler: ChildrenBuilder.(ButtonHTMLAttributes<HTMLButtonElement>) -> Unit = { },
-) = button {
-    type = ButtonType.button
-    className = ClassName("btn btn-no-outline dropdown-item rounded-0 shadow-none")
-    fontAwesomeIcon(icon = faIcon) {
-        it.className = "fas fa-sm fa-fw mr-2 text-gray-400"
+        }
     }
     +text
     handler(this)
