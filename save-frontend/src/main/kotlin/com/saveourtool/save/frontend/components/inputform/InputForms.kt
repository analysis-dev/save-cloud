/**
 * InputForms additionally contains data class Popover
 */

@file:Suppress("FILE_NAME_MATCH_CLASS")

package com.saveourtool.save.frontend.components.inputform

import com.saveourtool.save.validation.*

private const val URL_PLACEHOLDER = "https://example.com"
private const val PURL_PLACEHOLDER = "pkg:example/example.com/version@v1.0.0"
private const val EMAIL_PLACEHOLDER = "test@example.com"
private const val SEVERITY_VECTOR_PLACEHOLDER = "CVSS:3.1/AV:_/AC:_/PR:_/UI:_/S:_/C:_/I:_/A:_"

private const val NAME_TOOLTIP = "Allowed symbols: English letters, digits, dots, hyphens and underscores." +
        "No dot, hyphen or underscore at the beginning and at the end of the line."

private const val NAME_ORG_PROJECT_TOOLTIP = "Name must not be longer than $NAMING_MAX_LENGTH characters." +
        "Allowed symbols: English letters, digits, dots, hyphens and underscores." +
        "No dot, hyphen or underscore at the beginning and at the end of the line."

private const val SEVERITY_VECTOR_TOOLTIP = "It's a string representation of the Common Vulnerability Scoring System (CVSS)." +
        "If you know it, please indicate in this field."

/**
 * @property str
 * @property placeholder
 * @property errorMessage
 * @property tooltip
 * @property popover
 */
@Suppress("WRONG_DECLARATIONS_ORDER")
enum class InputTypes(
    val str: String,
    val errorMessage: String? = null,
    val placeholder: String? = null,
    val tooltip: String? = null,
    val popover: Popover? = null,
) {
    // ==== general
    DESCRIPTION("description", null, "description"),
    COMMENT("comment", null, "comment"),

    // ==== new project view
    // TODO: need to removed or move to new modal window
    GIT_BRANCH("git branch", null, placeholder = "leave empty if you would like to use default branch"),
    GIT_TOKEN("git token", null, "token"),
    GIT_URL("git url", URL_ERROR_MESSAGE, URL_PLACEHOLDER),
    GIT_USER("git username", null, "username"),
    PROJECT_EMAIL("project email", EMAIL_ERROR_MESSAGE, EMAIL_PLACEHOLDER),
    PROJECT_PROBLEM_NAME("project problem name", NAME_ERROR_MESSAGE, placeholder = "name"),
    PURL("purl", placeholder = PURL_PLACEHOLDER),

    // ==== signIn view
    PASSWORD("password", null, "*****"),
    PROJECT_NAME(
        "project name",
        NAME_ERROR_MESSAGE,
        "name",
        NAME_ORG_PROJECT_TOOLTIP
    ),
    PROJECT_URL("project Url", URL_ERROR_MESSAGE, URL_PLACEHOLDER),
    PROJECT_VERSION("project version", placeholder = "0.0.1, 0.0.5, 1.0.1.RELEASE, etc."),
    VERSION("version", placeholder = "0.0.1"),

    // ==== create organization view
    ORGANIZATION_NAME(
        "organization name",
        NAME_ERROR_MESSAGE,
        "name",
        NAME_ORG_PROJECT_TOOLTIP
    ),

    // ==== user setting view
    USER_EMAIL("User Email", EMAIL_ERROR_MESSAGE, EMAIL_PLACEHOLDER),
    LOGIN(
        "Login",
        NAME_ERROR_MESSAGE,
        "name",
        tooltip = "Name must not be longer than $NAMING_MAX_LENGTH characters"
    ),
    COMPANY("Company/Affiliation"),
    REAL_NAME("Your name"),
    LOCATION("Location"),
    GITHUB("GitHub", placeholder = "GitHub"),
    LINKEDIN("Linkedin"),
    TWITTER("Twitter/X"),
    WEBSITE("Website", placeholder = "Website"),
    FREE_TEXT("Info"),

    // ==== contest creation component
    CONTEST_NAME(
        "contest name",
        NAME_ERROR_MESSAGE,
        "name",
        NAME_TOOLTIP
    ),
    CONTEST_TEMPLATE_NAME(
        "Contest template name",
        NAME_ERROR_MESSAGE,
        "name",
        NAME_TOOLTIP,
    ),
    CONTEST_START_TIME("contest starting time", DATE_RANGE_ERROR_MESSAGE),
    CONTEST_END_TIME("contest ending time", DATE_RANGE_ERROR_MESSAGE),
    CONTEST_DESCRIPTION("contest description"),
    CONTEST_SUPER_ORGANIZATION_NAME("contest's super organization's name", NAME_ERROR_MESSAGE),
    CONTEST_TEST_SUITE_IDS("contest test suite ids", placeholder = "click to open selector"),

    // ==== test suite source creation
    SOURCE_NAME("source name", placeholder = "name", tooltip = NAME_TOOLTIP),
    SOURCE_GIT("source git"),
    SOURCE_TEST_ROOT_PATH(
        "test root path",
        placeholder = "leave empty if tests are in repository root",
        tooltip = "Relative path to the root directory with tests",
        popover = Popover(
            title = "Relative path to the root directory with tests",
            content = """
                The path you are providing should be relative to the root directory of your repository.
                This directory should contain <a href = "https://github.com/saveourtool/save#how-to-configure"> save.properties </a>
                or <a href = "https://github.com/saveourtool/save-cli#-savetoml-configuration-file">save.toml</a> files.
                For example, if the URL to your repo with tests is: 
                <a href ="https://github.com/saveourtool/save-cli/">https://github.com/saveourtool/save</a>, then
                you need to specify the following directory with 'save.toml': 
                <a href ="https://github.com/saveourtool/save-cli/tree/main/examples/kotlin-diktat">examples/kotlin-diktat/</a>.
            """
        )
    ),

    // ==== test suites source fetcher
    SOURCE_TAG("source_tag", placeholder = "select a tag"),
    SOURCE_BRANCH("source_branch", placeholder = "select a branch"),
    SOURCE_COMMIT("source_commit", placeholder = "select a commit"),

    // ==== execution run
    TEST_SUITE_IDS("test suite ids", placeholder = "click to open selector"),

    // ==== ace editor
    ACE_THEME_SELECTOR("theme"),
    ACE_MODE_SELECTOR("mode"),

    COMMIT_HASH(
        "commit hash",
        COMMIT_HASH_ERROR_MESSAGE,
        "hash",
    ),

    // ==== vulnerability
    CVE_NAME(
        "CVE identifier",
        CVE_NAME_ERROR_MESSAGE,
        placeholder = "CVE-2023-######, etc.",
        tooltip = "If you know the vulnerability identifier, you can enter it here",
    ),
    CVE_DATE("CVE date"),
    COSV_VECTORE(
        "Severity score vector",
        SEVERITY_VECTOR_ERROR_MESSAGE,
        placeholder = SEVERITY_VECTOR_PLACEHOLDER,
        tooltip = SEVERITY_VECTOR_TOOLTIP,
    ),
    VULN_CREDIT_NAME("user name", placeholder = "User name"),
<<<<<<< HEAD
    VULN_CREDIT_CONTACTS("contacts", placeholder = "Contacts"),
=======
    VULN_CREDIT_CONTACTS("contacts", placeholder = "Contacts: url, mail, social networks, etc."),
>>>>>>> bfb0011f
    ;
}

/**
 * Data class to store popover values in a single object
 *
 * @property title
 * @property content
 */
data class Popover(
    val title: String,
    val content: String,
)<|MERGE_RESOLUTION|>--- conflicted
+++ resolved
@@ -162,11 +162,7 @@
         tooltip = SEVERITY_VECTOR_TOOLTIP,
     ),
     VULN_CREDIT_NAME("user name", placeholder = "User name"),
-<<<<<<< HEAD
-    VULN_CREDIT_CONTACTS("contacts", placeholder = "Contacts"),
-=======
     VULN_CREDIT_CONTACTS("contacts", placeholder = "Contacts: url, mail, social networks, etc."),
->>>>>>> bfb0011f
     ;
 }
 
