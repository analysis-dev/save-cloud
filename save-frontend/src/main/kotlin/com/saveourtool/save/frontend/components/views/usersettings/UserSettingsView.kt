/**
 * A view with settings user
 */

package com.saveourtool.save.frontend.components.views.usersettings

import com.saveourtool.save.domain.ImageInfo
<<<<<<< HEAD
import com.saveourtool.save.entities.OrganizationWithUsers
=======
import com.saveourtool.save.entities.OrganizationDto
import com.saveourtool.save.entities.OrganizationStatus
>>>>>>> 79ce18fb
import com.saveourtool.save.frontend.components.inputform.InputTypes
import com.saveourtool.save.frontend.components.views.AbstractView
import com.saveourtool.save.frontend.externals.fontawesome.*
import com.saveourtool.save.frontend.http.getUser
import com.saveourtool.save.frontend.utils.*
import com.saveourtool.save.info.UserInfo
import com.saveourtool.save.utils.AvatarType
import com.saveourtool.save.v1
import com.saveourtool.save.validation.FrontendRoutes

import csstype.*
import dom.html.HTMLInputElement
import org.w3c.dom.asList
import org.w3c.fetch.Headers
import org.w3c.xhr.FormData
import react.*
import react.dom.aria.ariaLabel
import react.dom.events.ChangeEvent
import react.dom.html.InputType
import react.dom.html.ReactHTML.a
import react.dom.html.ReactHTML.div
import react.dom.html.ReactHTML.form
import react.dom.html.ReactHTML.h1
import react.dom.html.ReactHTML.img
import react.dom.html.ReactHTML.input
import react.dom.html.ReactHTML.label
import react.dom.html.ReactHTML.nav

import kotlinx.coroutines.launch
import kotlinx.serialization.encodeToString
import kotlinx.serialization.json.Json

/**
 * `Props` retrieved from router
 */
@Suppress("MISSING_KDOC_CLASS_ELEMENTS")
external interface UserSettingsProps : PropsWithChildren {
    /**
     * Currently logged in user or null
     */
    var userName: String?
}

/**
 * [State] of project view component
 */
@Suppress("MISSING_KDOC_TOP_LEVEL", "TYPE_ALIAS")
external interface UserSettingsViewState : State {
    /**
     * Flag to handle uploading a file
     */
    var isUploading: Boolean

    /**
     * Image to owner avatar
     */
    var image: ImageInfo?

    /**
     * Currently logged in user or null
     */
    var userInfo: UserInfo?

    /**
     * Token for user
     */
    var token: String?

    /**
     * A list of organization with users connected to user
     */
    var selfOrganizationWithUserList: List<OrganizationWithUsers>

    /**
     * Conflict error message
     */
    var conflictErrorMessage: String?
}

@Suppress("MISSING_KDOC_TOP_LEVEL")
abstract class UserSettingsView : AbstractView<UserSettingsProps, UserSettingsViewState>(false) {
    private val fieldsMap: MutableMap<InputTypes, String> = mutableMapOf()
    private val renderMenu = renderMenu()

    init {
        state.isUploading = false
        state.selfOrganizationWithUserList = emptyList()
    }

    /**
     * @param fieldName
     * @param target
     */
    fun changeFields(
        fieldName: InputTypes,
        target: ChangeEvent<HTMLInputElement>,
    ) {
        val tg = target.target
        val value = tg.value
        fieldsMap[fieldName] = value
    }

    override fun componentDidMount() {
        super.componentDidMount()
        scope.launch {
            val user = props.userName
                ?.let { getUser(it) }
            val organizationDtos = getOrganizationWithUsersList()
            setState {
                userInfo = user
                image = ImageInfo(user?.avatar)
                userInfo?.let { updateFieldsMap(it) }
                selfOrganizationWithUserList = organizationDtos
            }
        }
    }

    private fun updateFieldsMap(userInfo: UserInfo) {
        userInfo.name.let { fieldsMap[InputTypes.USER_NAME] = it }
        userInfo.email?.let { fieldsMap[InputTypes.USER_EMAIL] = it }
        userInfo.company?.let { fieldsMap[InputTypes.COMPANY] = it }
        userInfo.location?.let { fieldsMap[InputTypes.LOCATION] = it }
        userInfo.linkedin?.let { fieldsMap[InputTypes.LINKEDIN] = it }
        userInfo.gitHub?.let { fieldsMap[InputTypes.GIT_HUB] = it }
        userInfo.twitter?.let { fieldsMap[InputTypes.TWITTER] = it }
    }

    /**
     * @return element
     */
    abstract fun renderMenu(): FC<UserSettingsProps>

    @Suppress("TOO_LONG_FUNCTION", "LongMethod", "MAGIC_NUMBER")
    override fun ChildrenBuilder.render() {
        div {
            className = ClassName("row justify-content-center")
            // ===================== LEFT COLUMN =======================================================================
            div {
                className = ClassName("col-2 mr-3")
                div {
                    className = ClassName("card card-body mt-0 pt-0 pr-0 pl-0 border-secondary")
                    div {
                        className = ClassName("col mr-2 pr-0 pl-0")
                        style = kotlinx.js.jso {
                            background = "#e1e9ed".unsafeCast<Background>()
                        }
                        div {
                            className = ClassName("mb-0 font-weight-bold text-gray-800")
                            form {
                                div {
                                    className = ClassName("row g-3 ml-3 mr-3 pb-2 pt-2 border-bottom")
                                    div {
                                        className = ClassName("col-md-4 pl-0 pr-0")
                                        label {
                                            input {
                                                type = InputType.file
                                                hidden = true
                                                onChange = {
                                                    postImageUpload(it.target)
                                                }
                                            }
                                            ariaLabel = "Change avatar owner"
                                            img {
                                                className = ClassName("avatar avatar-user width-full border color-bg-default rounded-circle")
                                                src = state.image?.path?.let {
                                                    "/api/$v1/avatar$it"
                                                }
                                                    ?: run {
                                                        "img/undraw_profile.svg"
                                                    }
                                                height = 60.0
                                                width = 60.0
                                            }
                                        }
                                    }
                                    div {
                                        className = ClassName("col-md-6 pl-0")
                                        style = kotlinx.js.jso {
                                            display = Display.flex
                                            alignItems = AlignItems.center
                                        }
                                        h1 {
                                            className = ClassName("h5 mb-0 text-gray-800")
                                            +"${props.userName}"
                                        }
                                    }
                                }
                            }
                        }
                    }

                    div {
                        className = ClassName("col mr-2 pr-0 pl-0")
                        nav {
                            div {
                                className = ClassName("pl-3 ui vertical menu profile-setting")
                                form {
                                    div {
                                        className = ClassName("item mt-2")
                                        div {
                                            className = ClassName("header")
                                            +"Basic Setting"
                                        }
                                        div {
                                            className = ClassName("menu")
                                            div {
                                                className = ClassName("mt-2")
                                                a {
                                                    className = ClassName("item")
                                                    href = "#/${props.userName}/${FrontendRoutes.SETTINGS_PROFILE.path}"
                                                    fontAwesomeIcon(icon = faUser) {
                                                        it.className = "fas fa-sm fa-fw mr-2 text-gray-600"
                                                    }
                                                    +"Profile"
                                                }
                                            }
                                            div {
                                                className = ClassName("mt-2")
                                                a {
                                                    className = ClassName("item")
                                                    href = "#/${props.userName}/${FrontendRoutes.SETTINGS_EMAIL.path}"
                                                    fontAwesomeIcon(icon = faEnvelope) {
                                                        it.className = "fas fa-sm fa-fw mr-2 text-gray-600"
                                                    }
                                                    +"Email management"
                                                }
                                            }
                                            div {
                                                className = ClassName("mt-2")
                                                a {
                                                    className = ClassName("item")
                                                    href = "#/${props.userName}/${FrontendRoutes.SETTINGS_ORGANIZATIONS.path}"
                                                    fontAwesomeIcon(icon = faCity) {
                                                        it.className = "fas fa-sm fa-fw mr-2 text-gray-600"
                                                    }
                                                    +"Organizations"
                                                }
                                            }
                                        }
                                    }
                                }
                                form {
                                    div {
                                        className = ClassName("item mt-2")
                                        div {
                                            className = ClassName("header")
                                            +"Security Setting"
                                        }
                                        div {
                                            className = ClassName("menu")
                                            div {
                                                className = ClassName("mt-2")
                                                a {
                                                    className = ClassName("item")
                                                    href = "#/${props.userName}/${FrontendRoutes.SETTINGS_TOKEN.path}"
                                                    fontAwesomeIcon(icon = faKey) {
                                                        it.className = "fas fa-sm fa-fw mr-2 text-gray-600"
                                                    }
                                                    +"Personal access tokens"
                                                }
                                            }
                                        }
                                    }
                                }
                            }
                        }
                    }
                }
            }

            // ===================== RIGHT COLUMN =======================================================================
            div {
                className = ClassName("col-6")
                renderMenu {
                    userName = props.userName
                }
            }
        }
    }

    @Suppress("MISSING_KDOC_CLASS_ELEMENTS", "MISSING_KDOC_ON_FUNCTION")
    fun updateUser() {
        val newName = fieldsMap[InputTypes.USER_NAME]?.trim()
        val nameInDb = state.userInfo!!.name
        val oldName = if (newName != nameInDb) nameInDb else null
        val newUserInfo = UserInfo(
            name = newName ?: nameInDb,
            oldName = oldName,
            originalLogins = state.userInfo!!.originalLogins,
            source = state.userInfo!!.source,
            projects = state.userInfo!!.projects,
            email = fieldsMap[InputTypes.USER_EMAIL]?.trim(),
            company = fieldsMap[InputTypes.COMPANY]?.trim(),
            location = fieldsMap[InputTypes.LOCATION]?.trim(),
            linkedin = fieldsMap[InputTypes.LINKEDIN]?.trim(),
            gitHub = fieldsMap[InputTypes.GIT_HUB]?.trim(),
            twitter = fieldsMap[InputTypes.TWITTER]?.trim(),
            avatar = state.userInfo!!.avatar,
            isActive = state.userInfo!!.isActive,
        )

        val headers = Headers().also {
            it.set("Accept", "application/json")
            it.set("Content-Type", "application/json")
        }
        scope.launch {
            val response = post(
                "$apiUrl/users/save",
                headers,
                Json.encodeToString(newUserInfo),
                loadingHandler = ::classLoadingHandler,
            )
            if (response.isConflict()) {
                val responseText = response.unpackMessage()
                setState {
                    conflictErrorMessage = responseText
                }
            } else {
                setState {
                    conflictErrorMessage = null
                }
            }
        }
    }

    private fun postImageUpload(element: HTMLInputElement) =
            scope.launch {
                setState {
                    isUploading = true
                }
                element.files!!.asList().single().let { file ->
                    val response: ImageInfo? = post(
                        "$apiUrl/image/upload?owner=${props.userName}&type=${AvatarType.USER}",
                        Headers(),
                        FormData().apply {
                            append("file", file)
                        },
                        loadingHandler = ::classLoadingHandler,
                    )
                        .decodeFromJsonString()
                    setState {
                        image = response
                    }
                }
                setState {
                    isUploading = false
                }
            }

    @Suppress("TYPE_ALIAS")
<<<<<<< HEAD
    private suspend fun getOrganizationWithUsersList() = get(
        "$apiUrl/organizations/by-user/not-deleted",
=======
    private suspend fun getOrganizationDtos() = get(
        "$apiUrl/organizations/by-user?status=${OrganizationStatus.CREATED}",
>>>>>>> 79ce18fb
        Headers(),
        loadingHandler = ::classLoadingHandler,
    )
        .unsafeMap { it.decodeFromJsonString<List<OrganizationWithUsers>>() }
}<|MERGE_RESOLUTION|>--- conflicted
+++ resolved
@@ -5,12 +5,8 @@
 package com.saveourtool.save.frontend.components.views.usersettings
 
 import com.saveourtool.save.domain.ImageInfo
-<<<<<<< HEAD
 import com.saveourtool.save.entities.OrganizationWithUsers
-=======
-import com.saveourtool.save.entities.OrganizationDto
 import com.saveourtool.save.entities.OrganizationStatus
->>>>>>> 79ce18fb
 import com.saveourtool.save.frontend.components.inputform.InputTypes
 import com.saveourtool.save.frontend.components.views.AbstractView
 import com.saveourtool.save.frontend.externals.fontawesome.*
@@ -361,13 +357,8 @@
             }
 
     @Suppress("TYPE_ALIAS")
-<<<<<<< HEAD
     private suspend fun getOrganizationWithUsersList() = get(
-        "$apiUrl/organizations/by-user/not-deleted",
-=======
-    private suspend fun getOrganizationDtos() = get(
         "$apiUrl/organizations/by-user?status=${OrganizationStatus.CREATED}",
->>>>>>> 79ce18fb
         Headers(),
         loadingHandler = ::classLoadingHandler,
     )
