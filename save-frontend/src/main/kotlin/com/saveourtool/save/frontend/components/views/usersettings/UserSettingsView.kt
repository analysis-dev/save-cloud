--- conflicted
+++ resolved
@@ -77,16 +77,12 @@
     /**
      * A list of organization with users connected to user
      */
-<<<<<<< HEAD
     var selfOrganizationWithUserList: List<OrganizationWithUsers>
-=======
-    var selfOrganizationDtos: List<OrganizationDto>
 
     /**
      * Conflict error message
      */
     var conflictErrorMessage: String?
->>>>>>> b30d7403
 }
 
 @Suppress("MISSING_KDOC_TOP_LEVEL")
