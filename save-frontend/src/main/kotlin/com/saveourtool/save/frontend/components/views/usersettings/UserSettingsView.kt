/**
 * A view with settings user
 */

package com.saveourtool.save.frontend.components.views.usersettings

import com.saveourtool.save.domain.ImageInfo
<<<<<<< HEAD
import com.saveourtool.save.entities.OrganizationDto
import com.saveourtool.save.entities.OrganizationStatus
=======
import com.saveourtool.save.entities.OrganizationStatus
import com.saveourtool.save.entities.OrganizationWithUsers
>>>>>>> ba6d35b4
import com.saveourtool.save.frontend.components.inputform.InputTypes
import com.saveourtool.save.frontend.components.views.AbstractView
import com.saveourtool.save.frontend.externals.fontawesome.*
import com.saveourtool.save.frontend.http.getUser
import com.saveourtool.save.frontend.utils.*
import com.saveourtool.save.info.UserInfo
import com.saveourtool.save.utils.AvatarType
import com.saveourtool.save.v1
import com.saveourtool.save.validation.FrontendRoutes

import csstype.*
import dom.html.HTMLInputElement
import org.w3c.dom.asList
import org.w3c.fetch.Headers
import org.w3c.xhr.FormData
import react.*
import react.dom.aria.ariaLabel
import react.dom.events.ChangeEvent
import react.dom.html.InputType
import react.dom.html.ReactHTML.a
import react.dom.html.ReactHTML.div
import react.dom.html.ReactHTML.form
import react.dom.html.ReactHTML.h1
import react.dom.html.ReactHTML.img
import react.dom.html.ReactHTML.input
import react.dom.html.ReactHTML.label
import react.dom.html.ReactHTML.nav

import kotlinx.coroutines.launch
import kotlinx.serialization.encodeToString
import kotlinx.serialization.json.Json

/**
 * `Props` retrieved from router
 */
@Suppress("MISSING_KDOC_CLASS_ELEMENTS")
external interface UserSettingsProps : PropsWithChildren {
    /**
     * Currently logged in user or null
     */
    var userName: String?
}

/**
 * [State] of project view component
 */
@Suppress("MISSING_KDOC_TOP_LEVEL", "TYPE_ALIAS")
external interface UserSettingsViewState : State {
    /**
     * Flag to handle uploading a file
     */
    var isUploading: Boolean

    /**
     * Image to owner avatar
     */
    var image: ImageInfo?

    /**
     * Currently logged in user or null
     */
    var userInfo: UserInfo?

    /**
     * Token for user
     */
    var token: String?

    /**
     * A list of organization with users connected to user
     */
    var selfOrganizationWithUserList: List<OrganizationWithUsers>

    /**
     * Organizations connected to user
     */
    var selfDeletedOrganizationDtos: List<OrganizationDto>

    /**
     * Organizations connected to user
     */
    var selfBannedOrganizationDtos: List<OrganizationDto>

    /**
     * Conflict error message
     */
    var conflictErrorMessage: String?
}

@Suppress("MISSING_KDOC_TOP_LEVEL")
abstract class UserSettingsView : AbstractView<UserSettingsProps, UserSettingsViewState>(false) {
    private val fieldsMap: MutableMap<InputTypes, String> = mutableMapOf()
    private val renderMenu = renderMenu()

    init {
        state.isUploading = false
<<<<<<< HEAD
        state.selfOrganizationDtos = emptyList()
        state.selfDeletedOrganizationDtos = emptyList()
        state.selfBannedOrganizationDtos = emptyList()
=======
        state.selfOrganizationWithUserList = emptyList()
>>>>>>> ba6d35b4
    }

    /**
     * @param fieldName
     * @param target
     */
    fun changeFields(
        fieldName: InputTypes,
        target: ChangeEvent<HTMLInputElement>,
    ) {
        val tg = target.target
        val value = tg.value
        fieldsMap[fieldName] = value
    }

    override fun componentDidMount() {
        super.componentDidMount()
        scope.launch {
            val user = props.userName
                ?.let { getUser(it) }
<<<<<<< HEAD
            val organizationDtos = getCreatedOrganizationDtos()
            val deletedOrganizationDtos = getDeletedOrganizationDtos()
            val bannedOrganizationDtos = getBannedOrganizationDtos()
=======
            val organizationDtos = getOrganizationWithUsersList()
>>>>>>> ba6d35b4
            setState {
                userInfo = user
                image = ImageInfo(user?.avatar)
                userInfo?.let { updateFieldsMap(it) }
<<<<<<< HEAD
                selfOrganizationDtos = organizationDtos
                selfDeletedOrganizationDtos = deletedOrganizationDtos
                selfBannedOrganizationDtos = bannedOrganizationDtos
=======
                selfOrganizationWithUserList = organizationDtos
>>>>>>> ba6d35b4
            }
        }
    }

    private fun updateFieldsMap(userInfo: UserInfo) {
        userInfo.name.let { fieldsMap[InputTypes.USER_NAME] = it }
        userInfo.email?.let { fieldsMap[InputTypes.USER_EMAIL] = it }
        userInfo.company?.let { fieldsMap[InputTypes.COMPANY] = it }
        userInfo.location?.let { fieldsMap[InputTypes.LOCATION] = it }
        userInfo.linkedin?.let { fieldsMap[InputTypes.LINKEDIN] = it }
        userInfo.gitHub?.let { fieldsMap[InputTypes.GIT_HUB] = it }
        userInfo.twitter?.let { fieldsMap[InputTypes.TWITTER] = it }
    }

    /**
     * @return element
     */
    abstract fun renderMenu(): FC<UserSettingsProps>

    @Suppress("TOO_LONG_FUNCTION", "LongMethod", "MAGIC_NUMBER")
    override fun ChildrenBuilder.render() {
        div {
            className = ClassName("row justify-content-center")
            // ===================== LEFT COLUMN =======================================================================
            div {
                className = ClassName("col-2 mr-3")
                div {
                    className = ClassName("card card-body mt-0 pt-0 pr-0 pl-0 border-secondary")
                    div {
                        className = ClassName("col mr-2 pr-0 pl-0")
                        style = kotlinx.js.jso {
                            background = "#e1e9ed".unsafeCast<Background>()
                        }
                        div {
                            className = ClassName("mb-0 font-weight-bold text-gray-800")
                            form {
                                div {
                                    className = ClassName("row g-3 ml-3 mr-3 pb-2 pt-2 border-bottom")
                                    div {
                                        className = ClassName("col-md-4 pl-0 pr-0")
                                        label {
                                            input {
                                                type = InputType.file
                                                hidden = true
                                                onChange = {
                                                    postImageUpload(it.target)
                                                }
                                            }
                                            ariaLabel = "Change avatar owner"
                                            img {
                                                className = ClassName("avatar avatar-user width-full border color-bg-default rounded-circle")
                                                src = state.image?.path?.let {
                                                    "/api/$v1/avatar$it"
                                                }
                                                    ?: run {
                                                        "img/undraw_profile.svg"
                                                    }
                                                height = 60.0
                                                width = 60.0
                                            }
                                        }
                                    }
                                    div {
                                        className = ClassName("col-md-6 pl-0")
                                        style = kotlinx.js.jso {
                                            display = Display.flex
                                            alignItems = AlignItems.center
                                        }
                                        h1 {
                                            className = ClassName("h5 mb-0 text-gray-800")
                                            +"${props.userName}"
                                        }
                                    }
                                }
                            }
                        }
                    }

                    div {
                        className = ClassName("col mr-2 pr-0 pl-0")
                        nav {
                            div {
                                className = ClassName("pl-3 ui vertical menu profile-setting")
                                form {
                                    div {
                                        className = ClassName("item mt-2")
                                        div {
                                            className = ClassName("header")
                                            +"Basic Setting"
                                        }
                                        div {
                                            className = ClassName("menu")
                                            div {
                                                className = ClassName("mt-2")
                                                a {
                                                    className = ClassName("item")
                                                    href = "#/${props.userName}/${FrontendRoutes.SETTINGS_PROFILE.path}"
                                                    fontAwesomeIcon(icon = faUser) {
                                                        it.className = "fas fa-sm fa-fw mr-2 text-gray-600"
                                                    }
                                                    +"Profile"
                                                }
                                            }
                                            div {
                                                className = ClassName("mt-2")
                                                a {
                                                    className = ClassName("item")
                                                    href = "#/${props.userName}/${FrontendRoutes.SETTINGS_EMAIL.path}"
                                                    fontAwesomeIcon(icon = faEnvelope) {
                                                        it.className = "fas fa-sm fa-fw mr-2 text-gray-600"
                                                    }
                                                    +"Email management"
                                                }
                                            }
                                            div {
                                                className = ClassName("mt-2")
                                                a {
                                                    className = ClassName("item")
                                                    href = "#/${props.userName}/${FrontendRoutes.SETTINGS_ORGANIZATIONS.path}"
                                                    fontAwesomeIcon(icon = faCity) {
                                                        it.className = "fas fa-sm fa-fw mr-2 text-gray-600"
                                                    }
                                                    +"Organizations"
                                                }
                                            }
                                        }
                                    }
                                }
                                form {
                                    div {
                                        className = ClassName("item mt-2")
                                        div {
                                            className = ClassName("header")
                                            +"Security Setting"
                                        }
                                        div {
                                            className = ClassName("menu")
                                            div {
                                                className = ClassName("mt-2")
                                                a {
                                                    className = ClassName("item")
                                                    href = "#/${props.userName}/${FrontendRoutes.SETTINGS_TOKEN.path}"
                                                    fontAwesomeIcon(icon = faKey) {
                                                        it.className = "fas fa-sm fa-fw mr-2 text-gray-600"
                                                    }
                                                    +"Personal access tokens"
                                                }
                                            }
                                        }
                                    }
                                }
                            }
                        }
                    }
                }
            }

            // ===================== RIGHT COLUMN =======================================================================
            div {
                className = ClassName("col-6")
                renderMenu {
                    userName = props.userName
                }
            }
        }
    }

    @Suppress("MISSING_KDOC_CLASS_ELEMENTS", "MISSING_KDOC_ON_FUNCTION")
    fun updateUser() {
        val newName = fieldsMap[InputTypes.USER_NAME]?.trim()
        val nameInDb = state.userInfo!!.name
        val oldName = if (newName != nameInDb) nameInDb else null
        val newUserInfo = UserInfo(
            name = newName ?: nameInDb,
            oldName = oldName,
            originalLogins = state.userInfo!!.originalLogins,
            source = state.userInfo!!.source,
            projects = state.userInfo!!.projects,
            email = fieldsMap[InputTypes.USER_EMAIL]?.trim(),
            company = fieldsMap[InputTypes.COMPANY]?.trim(),
            location = fieldsMap[InputTypes.LOCATION]?.trim(),
            linkedin = fieldsMap[InputTypes.LINKEDIN]?.trim(),
            gitHub = fieldsMap[InputTypes.GIT_HUB]?.trim(),
            twitter = fieldsMap[InputTypes.TWITTER]?.trim(),
            avatar = state.userInfo!!.avatar,
            isActive = state.userInfo!!.isActive,
        )

        val headers = Headers().also {
            it.set("Accept", "application/json")
            it.set("Content-Type", "application/json")
        }
        scope.launch {
            val response = post(
                "$apiUrl/users/save",
                headers,
                Json.encodeToString(newUserInfo),
                loadingHandler = ::classLoadingHandler,
            )
            if (response.isConflict()) {
                val responseText = response.unpackMessage()
                setState {
                    conflictErrorMessage = responseText
                }
            } else {
                setState {
                    conflictErrorMessage = null
                }
            }
        }
    }

    private fun postImageUpload(element: HTMLInputElement) =
            scope.launch {
                setState {
                    isUploading = true
                }
                element.files!!.asList().single().let { file ->
                    val response: ImageInfo? = post(
                        "$apiUrl/image/upload?owner=${props.userName}&type=${AvatarType.USER}",
                        Headers(),
                        FormData().apply {
                            append("file", file)
                        },
                        loadingHandler = ::classLoadingHandler,
                    )
                        .decodeFromJsonString()
                    setState {
                        image = response
                    }
                }
                setState {
                    isUploading = false
                }
            }

    @Suppress("TYPE_ALIAS")
<<<<<<< HEAD
    private suspend fun getCreatedOrganizationDtos() = get(
        "$apiUrl/organizations/by-user?status=${OrganizationStatus.CREATED}",
        Headers(),
        loadingHandler = ::classLoadingHandler,
    )
        .unsafeMap { it.decodeFromJsonString<List<OrganizationDto>>() }

    @Suppress("TYPE_ALIAS")
    private suspend fun getDeletedOrganizationDtos() = get(
        "$apiUrl/organizations/by-user?status=${OrganizationStatus.DELETED}",
        Headers(),
        loadingHandler = ::classLoadingHandler,
    )
        .unsafeMap { it.decodeFromJsonString<List<OrganizationDto>>() }

    @Suppress("TYPE_ALIAS")
    private suspend fun getBannedOrganizationDtos() = get(
        "$apiUrl/organizations/by-user?status=${OrganizationStatus.BANNED}",
=======
    private suspend fun getOrganizationWithUsersList() = get(
        "$apiUrl/organizations/by-user?status=${OrganizationStatus.CREATED}",
>>>>>>> ba6d35b4
        Headers(),
        loadingHandler = ::classLoadingHandler,
    )
        .unsafeMap { it.decodeFromJsonString<List<OrganizationWithUsers>>() }
}<|MERGE_RESOLUTION|>--- conflicted
+++ resolved
@@ -5,13 +5,8 @@
 package com.saveourtool.save.frontend.components.views.usersettings
 
 import com.saveourtool.save.domain.ImageInfo
-<<<<<<< HEAD
-import com.saveourtool.save.entities.OrganizationDto
-import com.saveourtool.save.entities.OrganizationStatus
-=======
 import com.saveourtool.save.entities.OrganizationStatus
 import com.saveourtool.save.entities.OrganizationWithUsers
->>>>>>> ba6d35b4
 import com.saveourtool.save.frontend.components.inputform.InputTypes
 import com.saveourtool.save.frontend.components.views.AbstractView
 import com.saveourtool.save.frontend.externals.fontawesome.*
@@ -108,13 +103,9 @@
 
     init {
         state.isUploading = false
-<<<<<<< HEAD
-        state.selfOrganizationDtos = emptyList()
         state.selfDeletedOrganizationDtos = emptyList()
         state.selfBannedOrganizationDtos = emptyList()
-=======
         state.selfOrganizationWithUserList = emptyList()
->>>>>>> ba6d35b4
     }
 
     /**
@@ -135,24 +126,16 @@
         scope.launch {
             val user = props.userName
                 ?.let { getUser(it) }
-<<<<<<< HEAD
-            val organizationDtos = getCreatedOrganizationDtos()
             val deletedOrganizationDtos = getDeletedOrganizationDtos()
             val bannedOrganizationDtos = getBannedOrganizationDtos()
-=======
             val organizationDtos = getOrganizationWithUsersList()
->>>>>>> ba6d35b4
             setState {
                 userInfo = user
                 image = ImageInfo(user?.avatar)
                 userInfo?.let { updateFieldsMap(it) }
-<<<<<<< HEAD
-                selfOrganizationDtos = organizationDtos
                 selfDeletedOrganizationDtos = deletedOrganizationDtos
                 selfBannedOrganizationDtos = bannedOrganizationDtos
-=======
                 selfOrganizationWithUserList = organizationDtos
->>>>>>> ba6d35b4
             }
         }
     }
@@ -390,8 +373,7 @@
             }
 
     @Suppress("TYPE_ALIAS")
-<<<<<<< HEAD
-    private suspend fun getCreatedOrganizationDtos() = get(
+    private suspend fun getOrganizationWithUsersList() = get(
         "$apiUrl/organizations/by-user?status=${OrganizationStatus.CREATED}",
         Headers(),
         loadingHandler = ::classLoadingHandler,
@@ -409,10 +391,6 @@
     @Suppress("TYPE_ALIAS")
     private suspend fun getBannedOrganizationDtos() = get(
         "$apiUrl/organizations/by-user?status=${OrganizationStatus.BANNED}",
-=======
-    private suspend fun getOrganizationWithUsersList() = get(
-        "$apiUrl/organizations/by-user?status=${OrganizationStatus.CREATED}",
->>>>>>> ba6d35b4
         Headers(),
         loadingHandler = ::classLoadingHandler,
     )
