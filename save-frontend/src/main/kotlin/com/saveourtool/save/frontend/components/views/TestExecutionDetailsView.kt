@file:Suppress("HEADER_MISSING_IN_NON_SINGLE_CLASS_FILE")

package com.saveourtool.save.frontend.components.views

import com.saveourtool.save.core.result.Crash
import com.saveourtool.save.core.result.Fail
import com.saveourtool.save.core.result.Ignored
import com.saveourtool.save.core.result.Pass
import com.saveourtool.save.domain.TestResultDebugInfo
import com.saveourtool.save.frontend.http.getDebugInfoFor
import com.saveourtool.save.frontend.utils.*
import com.saveourtool.save.frontend.utils.multilineText
import com.saveourtool.save.frontend.utils.multilineTextWithIndices

import react.*
import react.dom.html.ReactHTML.br
import react.dom.html.ReactHTML.div
import react.dom.html.ReactHTML.samp
import react.dom.html.ReactHTML.small
import react.dom.html.ReactHTML.table
import react.dom.html.ReactHTML.tbody
import react.dom.html.ReactHTML.td
import react.dom.html.ReactHTML.tr
import react.router.useParams
import web.cssom.ClassName

/**
 * A component to display details about test execution
 *
 * @return a function component
 */
@Suppress("GENERIC_VARIABLE_WRONG_DECLARATION", "TOO_LONG_FUNCTION")
<<<<<<< HEAD
val testExecutionDetailsView = FC {
=======
val testExecutionDetailsView: FC<Props> = FC {
>>>>>>> 52a2c109
    val (status, setStatus) = useState("Loading...")
    val (testResultDebugInfo, setTestResultDebugInfo) = useState<TestResultDebugInfo?>(null)

    // fixme: after https://github.com/saveourtool/save-cloud/issues/364 can be passed via history state to avoid requests
    useRequest {
        val testResultDebugInfoResponse = getDebugInfoFor(useParams()["testId"]!!.toLong())
        if (testResultDebugInfoResponse.ok) {
            setTestResultDebugInfo(testResultDebugInfoResponse.decodeFromJsonString<TestResultDebugInfo>())
        } else {
            setStatus("Additional test info is not available (code ${testResultDebugInfoResponse.status})")
        }
    }

    testResultDebugInfo?.let {
        displayTestResultDebugInfo(testResultDebugInfo)
    }
        ?: fallback(status)
}

/**
 * Display status of [TestResultDebugInfo]
 *
 * @param testResultDebugInfo
 */
@Suppress("EMPTY_BLOCK_STRUCTURE_ERROR")
fun ChildrenBuilder.displayTestResultDebugInfoStatus(testResultDebugInfo: TestResultDebugInfo) {
    val status = testResultDebugInfo.testStatus
    val longMessage: String = when (status) {
        is Pass -> (status.message ?: "").ifBlank { "Completed successfully without additional information" }
        is Fail -> status.reason
        is Ignored -> status.reason
        is Crash -> status.description
    }
    +"${status::class.simpleName} with message:"
    br { }
    multilineText(longMessage)
}

/**
 * Display [TestResultDebugInfo]
 *
 * @param testResultDebugInfo
 */
@Suppress("TOO_LONG_FUNCTION")
fun ChildrenBuilder.displayTestResultDebugInfo(testResultDebugInfo: TestResultDebugInfo) {
    table {
        className = ClassName("table table-bordered")
        tbody {
            tr {
                td {
                    +"Command"
                }
                td {
                    small {
                        samp {
                            +(testResultDebugInfo.debugInfo?.execCmd ?: "N/A")
                        }
                    }
                }
            }
            tr {
                td {
                    +"Test status"
                }
                td {
                    displayTestResultDebugInfoStatus(testResultDebugInfo)
                }
            }
            with(testResultDebugInfo.debugInfo!!) {
                listOf(
                    "stdout" to ::stdout,
                    "stderr" to ::stderr
                )
            }.forEach { (title, getContent) ->
                tr {
                    td {
                        +title
                    }
                    td {
                        small {
                            samp {
                                getContent()?.let(::multilineTextWithIndices)
                                    ?: +"N/A"
                            }
                        }
                    }
                }
            }
        }
    }
}

private fun ChildrenBuilder.fallback(status: String) = div {
    +status
}<|MERGE_RESOLUTION|>--- conflicted
+++ resolved
@@ -30,11 +30,7 @@
  * @return a function component
  */
 @Suppress("GENERIC_VARIABLE_WRONG_DECLARATION", "TOO_LONG_FUNCTION")
-<<<<<<< HEAD
-val testExecutionDetailsView = FC {
-=======
 val testExecutionDetailsView: FC<Props> = FC {
->>>>>>> 52a2c109
     val (status, setStatus) = useState("Loading...")
     val (testResultDebugInfo, setTestResultDebugInfo) = useState<TestResultDebugInfo?>(null)
 
