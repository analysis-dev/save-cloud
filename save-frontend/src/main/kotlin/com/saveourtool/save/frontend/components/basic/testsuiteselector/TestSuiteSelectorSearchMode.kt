--- conflicted
+++ resolved
@@ -65,16 +65,12 @@
 private fun testSuiteSelectorSearchMode() = FC<TestSuiteSelectorSearchModeProps> { props ->
     val (selectedTestSuites, setSelectedTestSuites) = useState<List<TestSuiteDto>>(emptyList())
     val (filteredTestSuites, setFilteredTestSuites) = useState<List<TestSuiteDto>>(emptyList())
-<<<<<<< HEAD
-    useRequest(isDeferred = false) {
+    useRequest {
         val contestFlag = if (props.selectorPurpose == CONTEST) {
             "?isContest=true"
         } else {
             ""
         }
-=======
-    useRequest {
->>>>>>> ed22687d
         val testSuitesFromBackend: List<TestSuiteDto> = post(
             url = "$apiUrl/test-suites/get-by-ids$contestFlag",
             headers = jsonHeaders,
