/**
 * Card for the rendering of ratings: for organizations and tools
 */

@file:Suppress("FILE_NAME_MATCH_CLASS")

package com.saveourtool.save.frontend.components.views.contests

import com.saveourtool.save.entities.OrganizationWithRating
import com.saveourtool.save.entities.ProjectDto
import com.saveourtool.save.filters.OrganizationFilter
import com.saveourtool.save.filters.ProjectFilter
import com.saveourtool.save.frontend.TabMenuBar
import com.saveourtool.save.frontend.externals.fontawesome.faTrophy
import com.saveourtool.save.frontend.utils.*
import com.saveourtool.save.validation.FrontendRoutes

import js.core.jso
import react.*
import react.dom.html.ReactHTML.div
import react.dom.html.ReactHTML.h3
import react.dom.html.ReactHTML.p
import react.dom.html.ReactHTML.strong
import react.router.dom.Link
import web.cssom.*

import kotlinx.serialization.encodeToString
import kotlinx.serialization.json.Json

private const val MAX_AMOUNT_OF_RECORDS = 3

/**
 * @return functional component for the rating card
 */
<<<<<<< HEAD
internal val globalRating = FC {
=======
internal val globalRating: FC<Props> = FC {
>>>>>>> 52a2c109
    val (selectedTab, setSelectedTab) = useState(UserRatingTab.ORGS)

    val (organizationsWithRating, setOrganizationsWithRating) = useState<Set<OrganizationWithRating>>(emptySet())
    useRequest {
        val organizationsFromBackend: List<OrganizationWithRating> = post(
            url = "$apiUrl/organizations/by-filters-with-rating",
            headers = jsonHeaders,
            body = Json.encodeToString(OrganizationFilter.created),
            loadingHandler = ::loadingHandler,
        )
            .unsafeMap { it.decodeFromJsonString() }
        setOrganizationsWithRating(organizationsFromBackend.toSet())
    }

    val (projects, setProjects) = useState(emptySet<ProjectDto>())
    useRequest {
        val projectsFromBackend: List<ProjectDto> = post(
            url = "$apiUrl/projects/by-filters",
            headers = jsonHeaders,
            body = Json.encodeToString(ProjectFilter.created),
            loadingHandler = ::loadingHandler,
        )
            .decodeFromJsonString()
        setProjects(projectsFromBackend.toSet())
    }

    div {
        className = ClassName("col-4")
        div {
            className = ClassName("card flex-md-row mb-1 box-shadow")
            style = jso {
                @Suppress("MAGIC_NUMBER")
                minHeight = 20.rem
                height = "100%".unsafeCast<Height>()
            }

            div {
                className = ClassName("col")

                title(" Global Rating", faTrophy)
                tab(selectedTab.name, UserRatingTab.values().map { it.name }) {
                    setSelectedTab(UserRatingTab.valueOf(it))
                }
                when (selectedTab) {
                    UserRatingTab.ORGS -> renderingOrganizationChampionsTable(organizationsWithRating, MAX_AMOUNT_OF_RECORDS)
                    UserRatingTab.TOOLS -> renderingProjectChampionsTable(projects, MAX_AMOUNT_OF_RECORDS)
                }

                div {
                    className = ClassName("row")
                    style = jso {
                        justifyContent = JustifyContent.center
                        display = Display.flex
                        alignItems = AlignItems.center
                        alignSelf = AlignSelf.start
                    }
                    Link {
                        className = ClassName("mb-5")
                        to = "/${FrontendRoutes.CONTESTS_GLOBAL_RATING}/${selectedTab.name.lowercase()}"
                        +"View more "
                    }
                }
            }
        }
    }
}

/**
 * Enum that contains values for the tab that is used in rating card
 */
enum class UserRatingTab {
    ORGS,
    TOOLS,
    ;

    companion object : TabMenuBar<UserRatingTab> {
        // The string is the postfix of a [regexForUrlClassification] for parsing the url
        private val postfixInRegex = values().joinToString("|") { it.name.lowercase() }
        override val nameOfTheHeadUrlSection = ""
        override val defaultTab: UserRatingTab = UserRatingTab.ORGS
        override val regexForUrlClassification = "/${FrontendRoutes.CONTESTS_GLOBAL_RATING}/($postfixInRegex)"
        override fun valueOf(elem: String): UserRatingTab = UserRatingTab.valueOf(elem)
        override fun values(): Array<UserRatingTab> = UserRatingTab.values()
    }
}

private fun ChildrenBuilder.renderingProjectChampionsTable(
    projects: Set<ProjectDto>,
    maxAmount: Int,
) {
    projects.take(maxAmount).forEachIndexed { i, project ->
        div {
            className = ClassName("row text-muted pb-3 mb-3 border-bottom border-gray mx-2")
            div {
                className = ClassName("col-2")
                h3 {
                    className = ClassName("text-info")
                    +(i + 1).toString()
                }
            }

            div {
                className = ClassName("col-6")
                p {
                    className = ClassName("media-body pb-3 mb-0 small lh-125 text-left")
                    strong {
                        className = ClassName("d-block text-gray-dark")
                        Link {
                            to = "/${project.organizationName}/${project.name}"
                            +project.name
                        }
                    }
                    +("${project.description} ")
                }
            }

            div {
                className = ClassName("col-4")
                p {
                    +project.contestRating.toFixedStr(2)
                }
            }
        }
    }
}

private fun ChildrenBuilder.renderingOrganizationChampionsTable(
    organizations: Set<OrganizationWithRating>,
    maxAmount: Int,
) {
    organizations.take(maxAmount).forEachIndexed { i, organizationWithRating ->
        div {
            className = ClassName("row text-muted pb-3 mb-3 border-bottom border-gray mx-2")
            div {
                className = ClassName("col-2")
                h3 {
                    className = ClassName("text-info")
                    +(i + 1).toString()
                }
            }

            div {
                className = ClassName("col-6")
                p {
                    className = ClassName("media-body pb-3 mb-0 small lh-125 text-left")
                    with(organizationWithRating.organization) {
                        strong {
                            className = ClassName("d-block text-gray-dark")
                            Link {
                                to = "/$name"
                                +name
                            }
                        }
                        +"$description "
                    }
                }
            }

            div {
                className = ClassName("col-4")
                p {
                    +organizationWithRating.globalRating.toFixedStr(2)
                }
            }
        }
    }
}<|MERGE_RESOLUTION|>--- conflicted
+++ resolved
@@ -32,11 +32,7 @@
 /**
  * @return functional component for the rating card
  */
-<<<<<<< HEAD
-internal val globalRating = FC {
-=======
 internal val globalRating: FC<Props> = FC {
->>>>>>> 52a2c109
     val (selectedTab, setSelectedTab) = useState(UserRatingTab.ORGS)
 
     val (organizationsWithRating, setOrganizationsWithRating) = useState<Set<OrganizationWithRating>>(emptySet())
