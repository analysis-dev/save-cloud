--- conflicted
+++ resolved
@@ -15,10 +15,7 @@
 import js.core.jso
 import react.ChildrenBuilder
 import react.FC
-<<<<<<< HEAD
-=======
 import react.Props
->>>>>>> 52a2c109
 import react.dom.html.ReactHTML.b
 import react.dom.html.ReactHTML.div
 import react.dom.html.ReactHTML.h4
@@ -28,11 +25,7 @@
 /**
  * As a temp stub it was decided to make several views to make SAVE looking nice on mobile devices
  */
-<<<<<<< HEAD
-val saveWelcomeMobileView = FC {
-=======
 val saveWelcomeMobileView: FC<Props> = FC {
->>>>>>> 52a2c109
     div {
         style = jso {
             background = SAVE_LIGHT_GRADIENT.unsafeCast<Background>()
