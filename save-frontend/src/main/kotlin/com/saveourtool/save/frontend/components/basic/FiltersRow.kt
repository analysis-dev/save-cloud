@file:Suppress("HEADER_MISSING_IN_NON_SINGLE_CLASS_FILE", "FILE_NAME_MATCH_CLASS")

package com.saveourtool.save.frontend.components.basic

import com.saveourtool.save.domain.TestResultStatus
import com.saveourtool.save.frontend.components.basic.SelectOption.Companion.ANY
import com.saveourtool.save.frontend.externals.fontawesome.faFilter
import com.saveourtool.save.frontend.externals.fontawesome.faSearch
import com.saveourtool.save.frontend.externals.fontawesome.fontAwesomeIcon

import csstype.ClassName
import react.FC
import react.Props
<<<<<<< HEAD
import react.dom.html.InputType
import react.dom.html.ReactHTML.button
import react.dom.html.ReactHTML.div
import react.dom.html.ReactHTML.input
import react.dom.html.ReactHTML.option
import react.dom.html.ReactHTML.select
=======
import react.dom.button
import react.dom.defaultValue
import react.dom.div
import react.dom.input
import react.dom.option
import react.dom.select
import react.fc
import react.useState

import kotlinx.html.InputType
import kotlinx.html.classes
import kotlinx.html.js.onChangeFunction
import kotlinx.html.js.onClickFunction
>>>>>>> deb208c1

@Suppress("MISSING_KDOC_TOP_LEVEL", "UtilityClassWithPublicConstructor")
class SelectOption {
    companion object {
        const val ANY = "ANY"
    }
}

/**
 * A row of filter selectors for table with `TestExecutionDto`s. Currently filters are "status" and "test suite".
 *
 * @param initialValueStatus initial value of `TestResultStatus`
 * @param initialValueTestSuite initial value of `test suite`
 * @param onChangeStatus handler for selected value change
 * @param onChangeTestSuite handler for input value
 * @return a function component
 */
@Suppress("TOO_LONG_FUNCTION", "LongMethod")
fun testExecutionFiltersRow(
    initialValueStatus: String,
    initialValueTestSuite: String,
    onChangeStatus: (String) -> Unit,
    onChangeTestSuite: (String) -> Unit,
<<<<<<< HEAD
) = FC<Props> {
    var status: String = initialValueStatus
    var testSuite: String = initialValueTestSuite
    div {
        className = ClassName("container-fluid")
        div {
            className = ClassName("row justify-content-start")
            div {
                className = ClassName("col-0 pr-1 align-self-center")
=======
) = fc<Props> {
    val (testSuite, setTestSuite) = useState(initialValueTestSuite)
    val (status, setStatus) = useState(initialValueStatus)
    div("container-fluid") {
        div("row justify-content-start") {
            div("col-0 pr-1 align-self-center") {
>>>>>>> deb208c1
                fontAwesomeIcon(icon = faFilter)
            }
            div {
                className = ClassName("col-auto align-self-center")
                +"Status: "
            }
            div {
                className = ClassName("col-auto")
                select {
                    className = ClassName("form-control")
                    val elements = TestResultStatus.values().map { it.name }.toMutableList()
                    elements.add(0, ANY)
                    elements.forEach { element ->
                        option {
                            if (element == initialValueStatus) {
                                selected = true
                            }
                            +element
                        }
                    }

<<<<<<< HEAD
                    onChange = {
                        status = it.target.value
=======
                    attrs.onChangeFunction = {
                        setStatus((it.target as HTMLSelectElement).value)
>>>>>>> deb208c1
                    }
                }
            }
            div {
                className = ClassName("col-auto align-self-center")
                +"Test suite: "
            }
<<<<<<< HEAD
            div {
                className = ClassName("col-auto")
                input {
                    type = InputType.text
                    className = ClassName("form-control")
                    defaultValue = initialValueTestSuite
                    required = false
                    onChange = {
                        testSuite = it.target.value
=======
            div("col-auto") {
                input(type = InputType.text) {
                    attrs.classes = setOf("form-control")
                    attrs.defaultValue = initialValueTestSuite
                    attrs.required = false
                    attrs.onChangeFunction = {
                        setTestSuite((it.target as HTMLInputElement).value)
>>>>>>> deb208c1
                    }
                }
            }
            button {
                className = ClassName("btn btn-primary")
                fontAwesomeIcon(icon = faSearch, classes = "trash-alt")
                // +"Find"
                onClick = {
                    onChangeStatus(status)
                    onChangeTestSuite(testSuite)
                }
            }
        }
    }
}<|MERGE_RESOLUTION|>--- conflicted
+++ resolved
@@ -11,28 +11,13 @@
 import csstype.ClassName
 import react.FC
 import react.Props
-<<<<<<< HEAD
 import react.dom.html.InputType
 import react.dom.html.ReactHTML.button
 import react.dom.html.ReactHTML.div
 import react.dom.html.ReactHTML.input
 import react.dom.html.ReactHTML.option
 import react.dom.html.ReactHTML.select
-=======
-import react.dom.button
-import react.dom.defaultValue
-import react.dom.div
-import react.dom.input
-import react.dom.option
-import react.dom.select
-import react.fc
 import react.useState
-
-import kotlinx.html.InputType
-import kotlinx.html.classes
-import kotlinx.html.js.onChangeFunction
-import kotlinx.html.js.onClickFunction
->>>>>>> deb208c1
 
 @Suppress("MISSING_KDOC_TOP_LEVEL", "UtilityClassWithPublicConstructor")
 class SelectOption {
@@ -50,30 +35,21 @@
  * @param onChangeTestSuite handler for input value
  * @return a function component
  */
-@Suppress("TOO_LONG_FUNCTION", "LongMethod")
+@Suppress("TOO_LONG_FUNCTION")
 fun testExecutionFiltersRow(
     initialValueStatus: String,
     initialValueTestSuite: String,
     onChangeStatus: (String) -> Unit,
     onChangeTestSuite: (String) -> Unit,
-<<<<<<< HEAD
 ) = FC<Props> {
-    var status: String = initialValueStatus
-    var testSuite: String = initialValueTestSuite
+    val (testSuite, setTestSuite) = useState(initialValueTestSuite)
+    val (status, setStatus) = useState(initialValueStatus)
     div {
         className = ClassName("container-fluid")
         div {
             className = ClassName("row justify-content-start")
             div {
                 className = ClassName("col-0 pr-1 align-self-center")
-=======
-) = fc<Props> {
-    val (testSuite, setTestSuite) = useState(initialValueTestSuite)
-    val (status, setStatus) = useState(initialValueStatus)
-    div("container-fluid") {
-        div("row justify-content-start") {
-            div("col-0 pr-1 align-self-center") {
->>>>>>> deb208c1
                 fontAwesomeIcon(icon = faFilter)
             }
             div {
@@ -95,13 +71,8 @@
                         }
                     }
 
-<<<<<<< HEAD
                     onChange = {
-                        status = it.target.value
-=======
-                    attrs.onChangeFunction = {
-                        setStatus((it.target as HTMLSelectElement).value)
->>>>>>> deb208c1
+                        setStatus(it.target.value)
                     }
                 }
             }
@@ -109,7 +80,6 @@
                 className = ClassName("col-auto align-self-center")
                 +"Test suite: "
             }
-<<<<<<< HEAD
             div {
                 className = ClassName("col-auto")
                 input {
@@ -118,16 +88,7 @@
                     defaultValue = initialValueTestSuite
                     required = false
                     onChange = {
-                        testSuite = it.target.value
-=======
-            div("col-auto") {
-                input(type = InputType.text) {
-                    attrs.classes = setOf("form-control")
-                    attrs.defaultValue = initialValueTestSuite
-                    attrs.required = false
-                    attrs.onChangeFunction = {
-                        setTestSuite((it.target as HTMLInputElement).value)
->>>>>>> deb208c1
+                        setTestSuite(it.target.value)
                     }
                 }
             }
