--- conflicted
+++ resolved
@@ -11,21 +11,6 @@
 import csstype.ClassName
 import react.FC
 import react.Props
-<<<<<<< HEAD
-import react.dom.button
-import react.dom.defaultValue
-import react.dom.div
-import react.dom.input
-import react.dom.option
-import react.dom.select
-import react.fc
-import react.useState
-
-import kotlinx.html.InputType
-import kotlinx.html.classes
-import kotlinx.html.js.onChangeFunction
-import kotlinx.html.js.onClickFunction
-=======
 import react.dom.html.InputType
 import react.dom.html.ReactHTML.button
 import react.dom.html.ReactHTML.div
@@ -33,7 +18,6 @@
 import react.dom.html.ReactHTML.option
 import react.dom.html.ReactHTML.select
 import react.useState
->>>>>>> d3a70fcb
 
 @Suppress("MISSING_KDOC_TOP_LEVEL", "UtilityClassWithPublicConstructor")
 class SelectOption {
@@ -57,14 +41,6 @@
     initialValueTestSuite: String,
     onChangeStatus: (String) -> Unit,
     onChangeTestSuite: (String) -> Unit,
-<<<<<<< HEAD
-) = fc<Props> {
-    val (testSuite, setTestSuite) = useState(initialValueTestSuite)
-    val (status, setStatus) = useState(initialValueStatus)
-    div("container-fluid") {
-        div("row justify-content-start") {
-            div("col-0 pr-1 align-self-center") {
-=======
 ) = FC<Props> {
     val (testSuite, setTestSuite) = useState(initialValueTestSuite)
     val (status, setStatus) = useState(initialValueStatus)
@@ -74,7 +50,6 @@
             className = ClassName("row justify-content-start")
             div {
                 className = ClassName("col-0 pr-1 align-self-center")
->>>>>>> d3a70fcb
                 fontAwesomeIcon(icon = faFilter)
             }
             div {
@@ -96,13 +71,8 @@
                         }
                     }
 
-<<<<<<< HEAD
-                    attrs.onChangeFunction = {
-                        setStatus((it.target as HTMLSelectElement).value)
-=======
                     onChange = {
                         setStatus(it.target.value)
->>>>>>> d3a70fcb
                     }
                 }
             }
@@ -110,15 +80,6 @@
                 className = ClassName("col-auto align-self-center")
                 +"Test suite: "
             }
-<<<<<<< HEAD
-            div("col-auto") {
-                input(type = InputType.text) {
-                    attrs.classes = setOf("form-control")
-                    attrs.defaultValue = initialValueTestSuite
-                    attrs.required = false
-                    attrs.onChangeFunction = {
-                        setTestSuite((it.target as HTMLInputElement).value)
-=======
             div {
                 className = ClassName("col-auto")
                 input {
@@ -128,7 +89,6 @@
                     required = false
                     onChange = {
                         setTestSuite(it.target.value)
->>>>>>> d3a70fcb
                     }
                 }
             }
