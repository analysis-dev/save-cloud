@file:Suppress("FILE_WILDCARD_IMPORTS", "WildcardImport", "HEADER_MISSING_IN_NON_SINGLE_CLASS_FILE")

package com.saveourtool.save.frontend.components.views.projectcollection

<<<<<<< HEAD
import com.saveourtool.save.entities.ProjectDto
=======
import com.saveourtool.save.entities.Project
import com.saveourtool.save.filters.ProjectFilters
>>>>>>> 79ce18fb
import com.saveourtool.save.frontend.components.RequestStatusContext
import com.saveourtool.save.frontend.components.requestStatusContext
import com.saveourtool.save.frontend.components.tables.TableProps
import com.saveourtool.save.frontend.components.tables.columns
import com.saveourtool.save.frontend.components.tables.tableComponent
import com.saveourtool.save.frontend.components.tables.value
import com.saveourtool.save.frontend.components.views.AbstractView
import com.saveourtool.save.frontend.utils.*
import com.saveourtool.save.frontend.utils.classLoadingHandler
import com.saveourtool.save.info.UserInfo

import csstype.ClassName
import react.*
import react.dom.html.ReactHTML.a
import react.dom.html.ReactHTML.div
import react.dom.html.ReactHTML.td

import kotlinx.serialization.encodeToString
import kotlinx.serialization.json.Json

/**
 * `Props` retrieved from router
 */
@Suppress("MISSING_KDOC_CLASS_ELEMENTS")
external interface CreationViewProps : Props {
    var currentUserInfo: UserInfo?
}

/**
 * A view with collection of projects
 */
@JsExport
@OptIn(ExperimentalJsExport::class)
class CollectionView : AbstractView<CreationViewProps, State>() {
    @Suppress("MAGIC_NUMBER", "TYPE_ALIAS")
    private val projectsTable: FC<TableProps<ProjectDto>> = tableComponent(
        columns = {
            columns {
<<<<<<< HEAD
                column(id = "organization", header = "Organization", { organizationName }) { cellProps ->
                    Fragment.create {
                        td {
                            a {
                                href = "#/${cellProps.row.original.organizationName}"
                                +cellProps.value
=======
                column(id = "organization", header = "Organization", { organization.name }) { cellContext ->
                    Fragment.create {
                        td {
                            a {
                                href = "#/${cellContext.row.original.organization.name}"
                                +cellContext.value
>>>>>>> 79ce18fb
                            }
                        }
                    }
                }
                column(id = "name", header = "Evaluated Tool", { name }) { cellContext ->
                    Fragment.create {
                        td {
                            a {
<<<<<<< HEAD
                                href = "#/${cellProps.row.original.organizationName}/${cellProps.value}"
                                +cellProps.value
=======
                                href = "#/${cellContext.row.original.organization.name}/${cellContext.value}"
                                +cellContext.value
>>>>>>> 79ce18fb
                            }
                            privacySpan(cellContext.row.original)
                        }
                    }
                }
                column(id = "passed", header = "Description") {
                    Fragment.create {
                        td {
                            +(it.value.description ?: "Description not provided")
                        }
                    }
                }
                column(id = "rating", header = "Contest Rating") {
                    Fragment.create {
                        td {
                            +"0"
                        }
                    }
                }
            }
        },
        initialPageSize = 10,
        useServerPaging = false,
        usePageSelection = false,
    )

    @Suppress(
        "EMPTY_BLOCK_STRUCTURE_ERROR",
        "TOO_LONG_FUNCTION",
        "MAGIC_NUMBER",
        "LongMethod",
    )
    override fun ChildrenBuilder.render() {
        div {
            className = ClassName("row justify-content-center")
            div {
                className = ClassName("col-lg-10 mt-4 min-vh-100")
                div {
                    className = ClassName("row mb-2")
                    topLeftCard()
                    topRightCard()
                }

                projectsTable {
                    getData = { _, _ ->
                        val response = post(
                            url = "$apiUrl/projects/by-filters",
                            headers = jsonHeaders,
                            body = Json.encodeToString(ProjectFilters.created),
                            loadingHandler = ::classLoadingHandler,
                            responseHandler = ::noopResponseHandler
                        )
                        if (response.ok) {
                            response.unsafeMap {
                                it.decodeFromJsonString<Array<ProjectDto>>()
                            }
                        } else {
                            emptyArray()
                        }
                    }
                }
            }
        }
    }

    companion object : RStatics<CreationViewProps, State, CollectionView, Context<RequestStatusContext>>(CollectionView::class) {
        init {
            contextType = requestStatusContext
        }
    }
}<|MERGE_RESOLUTION|>--- conflicted
+++ resolved
@@ -2,12 +2,8 @@
 
 package com.saveourtool.save.frontend.components.views.projectcollection
 
-<<<<<<< HEAD
 import com.saveourtool.save.entities.ProjectDto
-=======
-import com.saveourtool.save.entities.Project
 import com.saveourtool.save.filters.ProjectFilters
->>>>>>> 79ce18fb
 import com.saveourtool.save.frontend.components.RequestStatusContext
 import com.saveourtool.save.frontend.components.requestStatusContext
 import com.saveourtool.save.frontend.components.tables.TableProps
@@ -46,21 +42,12 @@
     private val projectsTable: FC<TableProps<ProjectDto>> = tableComponent(
         columns = {
             columns {
-<<<<<<< HEAD
-                column(id = "organization", header = "Organization", { organizationName }) { cellProps ->
+                column(id = "organization", header = "Organization", { organizationName }) { cellContext ->
                     Fragment.create {
                         td {
                             a {
-                                href = "#/${cellProps.row.original.organizationName}"
-                                +cellProps.value
-=======
-                column(id = "organization", header = "Organization", { organization.name }) { cellContext ->
-                    Fragment.create {
-                        td {
-                            a {
-                                href = "#/${cellContext.row.original.organization.name}"
+                                href = "#/${cellContext.row.original.organizationName}"
                                 +cellContext.value
->>>>>>> 79ce18fb
                             }
                         }
                     }
@@ -69,13 +56,8 @@
                     Fragment.create {
                         td {
                             a {
-<<<<<<< HEAD
-                                href = "#/${cellProps.row.original.organizationName}/${cellProps.value}"
-                                +cellProps.value
-=======
-                                href = "#/${cellContext.row.original.organization.name}/${cellContext.value}"
+                                href = "#/${cellContext.row.original.organizationName}/${cellContext.value}"
                                 +cellContext.value
->>>>>>> 79ce18fb
                             }
                             privacySpan(cellContext.row.original)
                         }
