--- conflicted
+++ resolved
@@ -20,6 +20,7 @@
 import react.dom.html.ReactHTML.a
 import react.dom.html.ReactHTML.div
 import react.dom.html.ReactHTML.td
+import react.table.columns
 
 import kotlinx.serialization.encodeToString
 import kotlinx.serialization.json.Json
@@ -59,11 +60,8 @@
                                 href = "#/${cellContext.row.original.organization.name}/${cellContext.value}"
                                 +cellContext.value
                             }
-<<<<<<< HEAD
+                            privacySpan(cellContext.row.original)
                             privacyAndStatusSpan(cellProps.row.original)
-=======
-                            privacySpan(cellContext.row.original)
->>>>>>> 663e069c
                         }
                     }
                 }
