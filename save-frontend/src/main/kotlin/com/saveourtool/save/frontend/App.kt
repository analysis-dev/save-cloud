/**
 * Main entrypoint for SAVE frontend
 */

package com.saveourtool.save.frontend

import com.saveourtool.save.*
import com.saveourtool.save.domain.Role
import com.saveourtool.save.domain.TestResultStatus
import com.saveourtool.save.frontend.components.*
import com.saveourtool.save.frontend.components.basic.scrollToTopButton
import com.saveourtool.save.frontend.components.views.*
import com.saveourtool.save.frontend.components.views.usersettingsview.UserSettingsEmailMenuView
import com.saveourtool.save.frontend.components.views.usersettingsview.UserSettingsOrganizationsMenuView
import com.saveourtool.save.frontend.components.views.usersettingsview.UserSettingsProfileMenuView
import com.saveourtool.save.frontend.components.views.usersettingsview.UserSettingsTokenMenuView
import com.saveourtool.save.frontend.externals.modal.ReactModal
import com.saveourtool.save.frontend.http.getUser
import com.saveourtool.save.frontend.utils.*
import com.saveourtool.save.info.UserInfo
import com.saveourtool.save.validation.FrontendRoutes

import csstype.ClassName
import org.w3c.dom.HTMLElement
import org.w3c.dom.url.URLSearchParams
import org.w3c.fetch.Headers
import react.*
import react.dom.client.createRoot
import react.dom.html.ReactHTML.div
import react.router.Route
import react.router.Routes
import react.router.dom.HashRouter

import kotlinx.browser.document
import kotlinx.browser.window
import kotlinx.coroutines.await
import kotlinx.coroutines.launch
import kotlinx.serialization.decodeFromString
import kotlinx.serialization.json.Json

internal val topBarComponent = topBar()

private val testExecutionDetailsView = testExecutionDetailsView()

/**
 * Top-level state of the whole App
 */
external interface AppState : State {
    /**
     * Currently logged in user or null
     */
    var userInfo: UserInfo?
}

/**
 * Main component for the whole App
 */
@JsExport
@OptIn(ExperimentalJsExport::class)
class App : ComponentWithScope<PropsWithChildren, AppState>() {
    private val projectView: FC<Props> = withRouter { _, params ->
        ProjectView::class.react {
            name = params["name"]!!
            owner = params["owner"]!!
            currentUserInfo = state.userInfo
        }
    }
    private val historyView: FC<Props> = withRouter { _, params ->
        HistoryView::class.react {
            name = params["name"]!!
            organizationName = params["owner"]!!
        }
    }
    private val executionView: FC<Props> = withRouter { location, params ->
        ExecutionView::class.react {
            executionId = params["executionId"]!!
            status = URLSearchParams(location.search).get("status")?.let(
                TestResultStatus::valueOf
            )
        }
    }
    private val contestView: FC<Props> = withRouter { _, params ->
        ContestView::class.react {
            currentUserInfo = state.userInfo
            currentContestName = params["contestName"]
        }
    }
    private val organizationView: FC<Props> = withRouter { _, params ->
        OrganizationView::class.react {
            organizationName = params["owner"]!!
            currentUserInfo = state.userInfo
        }
    }
    private val fallbackNode = FallbackView::class.react.create {
        bigText = "404"
        smallText = "Page not found"
        withRouterLink = false
    }

    init {
        state.userInfo = null
    }

    override fun componentDidMount() {
        getUser()
    }

    @Suppress("TOO_LONG_FUNCTION", "NULLABLE_PROPERTY_TYPE")
    private fun getUser() {
        scope.launch {
            val userName: String? = get(
                "${window.location.origin}/sec/user",
                Headers().also { it.set("Accept", "application/json") },
                loadingHandler = ::noopLoadingHandler,
                responseHandler = ::noopResponseHandler
            ).run {
                val responseText = text().await()
                if (!ok || responseText == "null") null else responseText
            }

            val globalRole: Role? = get(
                "${window.location.origin}/api/$v1/users/global-role",
                Headers().also { it.set("Accept", "application/json") },
                loadingHandler = ::noopLoadingHandler,
                responseHandler = ::noopResponseHandler
            ).run {
                val responseText = text().await()
                if (!ok || responseText == "null") null else Json.decodeFromString(responseText)
            }

            val user: UserInfo? = userName
                ?.let { getUser(it) }

            val userInfoNew: UserInfo? = user?.copy(globalRole = globalRole) ?: userName?.let { UserInfo(name = userName, globalRole = globalRole) }

            userInfoNew?.let {
                setState {
                    userInfo = userInfoNew
                }
            }
        }
    }

    @Suppress("EMPTY_BLOCK_STRUCTURE_ERROR", "TOO_LONG_FUNCTION", "LongMethod")
    override fun ChildrenBuilder.render() {
        HashRouter {
            requestModalHandler {
                div {
                    className = ClassName("d-flex flex-column")
                    id = "content-wrapper"
                    ErrorBoundary::class.react {
                        topBarComponent {
                            userInfo = state.userInfo
                        }

                        div {
                            className = ClassName("container-fluid")
                            id = "common-save-container"
                            Routes {
                                Route {
                                    path = "/"
                                    element = WelcomeView::class.react.create {
                                        userInfo = state.userInfo
                                    }
                                }

                                Route {
                                    path = "/${FrontendRoutes.AWESOME_BENCHMARKS.path}"
                                    element = AwesomeBenchmarksView::class.react.create()
                                }

                                Route {
                                    path = "/${FrontendRoutes.CONTESTS.path}/:contestName"
                                    element = contestView.create()
                                }

                                Route {
                                    path = "/${state.userInfo?.name}/${FrontendRoutes.SETTINGS_PROFILE.path}"
                                    element = state.userInfo?.name?.let {
                                        UserSettingsProfileMenuView::class.react.create {
                                            userName = it
                                        }
                                    } ?: fallbackNode
                                }

                                Route {
                                    path = "/${state.userInfo?.name}/${FrontendRoutes.SETTINGS_EMAIL.path}"
                                    element = state.userInfo?.name?.let {
                                        UserSettingsEmailMenuView::class.react.create {
                                            userName = it
                                        }
                                    } ?: fallbackNode
                                }

                                Route {
                                    path = "/${state.userInfo?.name}/${FrontendRoutes.SETTINGS_TOKEN.path}"
                                    element = state.userInfo?.name?.let {
                                        UserSettingsTokenMenuView::class.react.create {
                                            userName = it
                                        }
                                    } ?: fallbackNode
                                }

                                Route {
                                    path = "/${state.userInfo?.name}/${FrontendRoutes.SETTINGS_ORGANIZATIONS.path}"
                                    element = state.userInfo?.name?.let {
                                        UserSettingsOrganizationsMenuView::class.react.create {
                                            userName = it
                                        }
                                    } ?: fallbackNode
                                }

                                Route {
<<<<<<< HEAD
                                    path = "/registration"
                                    element = RegistrationView::class.react.create()
                                }

                                Route {
                                    path = "/creation"
=======
                                    path = "/${FrontendRoutes.CREATE_PROJECT.path}"
>>>>>>> 40e570ef
                                    element = CreationView::class.react.create()
                                }

                                Route {
                                    path = "/${FrontendRoutes.CREATE_ORGANIZATION.path}"
                                    element = CreateOrganizationView::class.react.create()
                                }

                                Route {
                                    path = "/${FrontendRoutes.PROJECTS.path}"
                                    element = CollectionView::class.react.create {
                                        currentUserInfo = state.userInfo
                                    }
                                }

                                Route {
                                    path = "/${FrontendRoutes.CONTESTS.path}"
                                    element = ContestListView::class.react.create {
                                        currentUserInfo = state.userInfo
                                    }
                                }

                                Route {
                                    path = "/:owner"
                                    element = organizationView.create()
                                }

                                Route {
                                    path = "/:owner/:name"
                                    element = projectView.create()
                                }

                                Route {
                                    path = "/:owner/:name/history"
                                    element = historyView.create()
                                }

                                Route {
                                    path = "/:owner/:name/history/execution/:executionId"
                                    element = executionView.create()
                                }

                                Route {
                                    // Since testFilePath can represent the nested path, we catch it as *
                                    path = "/:owner/:name/history/execution/:executionId/details/:testSuiteName/:pluginName/*"
                                    element = testExecutionDetailsView.create()
                                }

                                Route {
                                    path = "*"
                                    element = FallbackView::class.react.create {
                                        bigText = "404"
                                        smallText = "Page not found"
                                        withRouterLink = true
                                    }
                                }
                            }
                        }
                        Footer::class.react()
                    }
                }
            }
            scrollToTopButton()
        }
    }
}

@Suppress("EMPTY_BLOCK_STRUCTURE_ERROR")
fun main() {
    /* Workaround for issue: https://youtrack.jetbrains.com/issue/KT-31888 */
    if (window.asDynamic().__karma__) {
        return
    }

    kotlinext.js.require("../scss/save-frontend.scss")  // this is needed for webpack to include resource
    kotlinext.js.require("bootstrap")  // this is needed for webpack to include bootstrap
    ReactModal.setAppElement(document.getElementById("wrapper") as HTMLElement)  // required for accessibility in react-modal

    val mainDiv = document.getElementById("wrapper") as HTMLElement
    createRoot(mainDiv).render(App::class.react.create())
}<|MERGE_RESOLUTION|>--- conflicted
+++ resolved
@@ -211,16 +211,12 @@
                                 }
 
                                 Route {
-<<<<<<< HEAD
                                     path = "/registration"
                                     element = RegistrationView::class.react.create()
                                 }
 
                                 Route {
-                                    path = "/creation"
-=======
                                     path = "/${FrontendRoutes.CREATE_PROJECT.path}"
->>>>>>> 40e570ef
                                     element = CreationView::class.react.create()
                                 }
 
