--- conflicted
+++ resolved
@@ -15,7 +15,6 @@
 import com.saveourtool.save.frontend.components.views.contests.ContestGlobalRatingView
 import com.saveourtool.save.frontend.components.views.contests.ContestListView
 import com.saveourtool.save.frontend.components.views.contests.UserRatingTab
-import com.saveourtool.save.frontend.components.views.demo.cpgView
 import com.saveourtool.save.frontend.components.views.demo.diktatDemoView
 import com.saveourtool.save.frontend.components.views.projectcollection.CollectionView
 import com.saveourtool.save.frontend.components.views.usersettings.UserSettingsEmailMenuView
@@ -30,8 +29,6 @@
 import com.saveourtool.save.validation.FrontendRoutes
 
 import browser.document
-import com.saveourtool.save.frontend.components.mobile.AboutUsMobileView
-import com.saveourtool.save.frontend.components.mobile.WelcomeViewMobile
 import csstype.ClassName
 import dom.html.HTMLElement
 import js.core.get
@@ -49,9 +46,6 @@
 import kotlinx.coroutines.launch
 import kotlinx.serialization.decodeFromString
 import kotlinx.serialization.json.Json
-import react.dom.html.ReactHTML
-import react.dom.html.ReactHTML.h1
-import react.dom.html.ReactHTML.h3
 
 internal val topBarComponent = topBar()
 
@@ -179,12 +173,7 @@
             val user: UserInfo? = userName
                 ?.let { getUser(it) }
 
-            val userInfoNew: UserInfo? = user?.copy(globalRole = globalRole) ?: userName?.let {
-                UserInfo(
-                    name = userName,
-                    globalRole = globalRole
-                )
-            }
+            val userInfoNew: UserInfo? = user?.copy(globalRole = globalRole) ?: userName?.let { UserInfo(name = userName, globalRole = globalRole) }
 
             userInfoNew?.let {
                 setState {
@@ -201,8 +190,6 @@
         "ComplexMethod",
     )
     override fun ChildrenBuilder.render() {
-        val isMobile = window.matchMedia("only screen and (max-width:1000px)").matches
-
         HashRouter {
             requestModalHandler {
                 userInfo = state.userInfo
@@ -225,38 +212,31 @@
                     className = ClassName("d-flex flex-column")
                     id = "content-wrapper"
                     ErrorBoundary::class.react {
-                        if (!isMobile) {
-                            topBarComponent {
-                                userInfo = state.userInfo
-                                isMobileScreen = isMobile
-                            }
+                        topBarComponent {
+                            userInfo = state.userInfo
                         }
 
-                        if (isMobile) {
+                        div {
+                            className = ClassName("container-fluid")
+                            id = "common-save-container"
                             Routes {
                                 Route {
+                                    path = "/"
+                                    element = WelcomeView::class.react.create {
+                                        userInfo = state.userInfo
+                                    }
+                                }
+
+                                Route {
                                     path = "/${FrontendRoutes.ABOUT_US.path}"
-                                    element = AboutUsMobileView::class.react.create()
-                                }
-                                Route {
-                                    path = "*"
-                                    element = WelcomeViewMobile::class.react.create()
-                                }
-                            }
-                        } else {
-                            div {
-                                className = ClassName("container-fluid")
-                                id = "common-save-container"
-
-<<<<<<< HEAD
-                                Routes {
-                                    Route {
-                                        path = "/"
-                                        element = WelcomeView::class.react.create {
-                                            userInfo = state.userInfo
-                                        }
-                                    }
-=======
+                                    element = AboutUsView::class.react.create()
+                                }
+
+                                Route {
+                                    path = "/${FrontendRoutes.DEMO.path}/diktat"
+                                    element = diktatDemoView.create()
+                                }
+
                                 Route {
                                     path = "/${FrontendRoutes.DEMO.path}/cpg"
                                     element = cpgView.create()
@@ -266,197 +246,163 @@
                                     path = "/${FrontendRoutes.SANDBOX.path}"
                                     element = SandboxView::class.react.create()
                                 }
->>>>>>> 63dc2e0b
-
+
+                                Route {
+                                    path = "/${FrontendRoutes.AWESOME_BENCHMARKS.path}"
+                                    element = awesomeBenchmarksView.create()
+                                }
+
+                                createRoutersWithPathAndEachListItem<BenchmarkCategoryEnum>(
+                                    "/${BenchmarkCategoryEnum.nameOfTheHeadUrlSection}/${FrontendRoutes.AWESOME_BENCHMARKS.path}", awesomeBenchmarksView
+                                )
+
+                                Route {
+                                    path = "/${FrontendRoutes.REGISTRATION.path}"
+                                    element = RegistrationView::class.react.create() {
+                                        userInfo = state.userInfo
+                                    }
+                                }
+
+                                Route {
+                                    path = "/${FrontendRoutes.CONTESTS_GLOBAL_RATING.path}"
+                                    element = contestGlobalRatingView.create()
+                                }
+
+                                createRoutersWithPathAndEachListItem<UserRatingTab>("/${FrontendRoutes.CONTESTS_GLOBAL_RATING.path}", contestGlobalRatingView)
+
+                                Route {
+                                    path = "/${FrontendRoutes.CONTESTS.path}/:contestName"
+                                    element = contestView.create()
+                                }
+
+                                createRoutersWithPathAndEachListItem<ContestMenuBar>("/${FrontendRoutes.CONTESTS.path}/:contestName", contestView)
+
+                                Route {
+                                    path = "/${FrontendRoutes.CONTESTS.path}/:contestName/:organizationName/:projectName"
+                                    element = contestExecutionView.create()
+                                }
+
+                                Route {
+                                    path = "/${FrontendRoutes.CONTESTS.path}/:contestName/:organizationName"
+                                    element = Navigate.create { to = "/${FrontendRoutes.CONTESTS.path}" }
+                                }
+
+                                Route {
+                                    path = "/${state.userInfo?.name}/${FrontendRoutes.SETTINGS_PROFILE.path}"
+                                    element = state.userInfo?.name?.let {
+                                        UserSettingsProfileMenuView::class.react.create {
+                                            userName = it
+                                        }
+                                    } ?: fallbackNode
+                                }
+
+                                Route {
+                                    path = "/${state.userInfo?.name}/${FrontendRoutes.SETTINGS_EMAIL.path}"
+                                    element = state.userInfo?.name?.let {
+                                        UserSettingsEmailMenuView::class.react.create {
+                                            userName = it
+                                        }
+                                    } ?: fallbackNode
+                                }
+
+                                Route {
+                                    path = "/${state.userInfo?.name}/${FrontendRoutes.SETTINGS_TOKEN.path}"
+                                    element = state.userInfo?.name?.let {
+                                        UserSettingsTokenMenuView::class.react.create {
+                                            userName = it
+                                        }
+                                    } ?: fallbackNode
+                                }
+
+                                Route {
+                                    path = "/${state.userInfo?.name}/${FrontendRoutes.SETTINGS_ORGANIZATIONS.path}"
+                                    element = state.userInfo?.name?.let {
+                                        UserSettingsOrganizationsMenuView::class.react.create {
+                                            userName = it
+                                        }
+                                    } ?: fallbackNode
+                                }
+
+                                state.userInfo?.name.run {
                                     Route {
-                                        path = "/${FrontendRoutes.ABOUT_US.path}"
-                                        element = AboutUsView::class.react.create()
-                                    }
-
-                                    Route {
-                                        path = "/${FrontendRoutes.DEMO.path}/diktat"
-                                        element = diktatDemoView.create()
-                                    }
-
-                                    Route {
-                                        path = "/${FrontendRoutes.SANDBOX.path}"
-                                        element = SandboxView::class.react.create()
-                                    }
-
-                                    Route {
-                                        path = "/${FrontendRoutes.AWESOME_BENCHMARKS.path}"
-                                        element = awesomeBenchmarksView.create()
-                                    }
-
-                                    createRoutersWithPathAndEachListItem<BenchmarkCategoryEnum>(
-                                        "/${BenchmarkCategoryEnum.nameOfTheHeadUrlSection}/${FrontendRoutes.AWESOME_BENCHMARKS.path}",
-                                        awesomeBenchmarksView
-                                    )
-
-                                    Route {
-                                        path = "/${FrontendRoutes.REGISTRATION.path}"
-                                        element = RegistrationView::class.react.create() {
-                                            userInfo = state.userInfo
-                                        }
-                                    }
-
-                                    Route {
-                                        path = "/${FrontendRoutes.CONTESTS_GLOBAL_RATING.path}"
-                                        element = contestGlobalRatingView.create()
-                                    }
-
-                                    createRoutersWithPathAndEachListItem<UserRatingTab>(
-                                        "/${FrontendRoutes.CONTESTS_GLOBAL_RATING.path}",
-                                        contestGlobalRatingView
-                                    )
-
-                                    Route {
-                                        path = "/${FrontendRoutes.CONTESTS.path}/:contestName"
-                                        element = contestView.create()
-                                    }
-
-                                    createRoutersWithPathAndEachListItem<ContestMenuBar>(
-                                        "/${FrontendRoutes.CONTESTS.path}/:contestName",
-                                        contestView
-                                    )
-
-                                    Route {
-                                        path =
-                                            "/${FrontendRoutes.CONTESTS.path}/:contestName/:organizationName/:projectName"
-                                        element = contestExecutionView.create()
-                                    }
-
-                                    Route {
-                                        path = "/${FrontendRoutes.CONTESTS.path}/:contestName/:organizationName"
-                                        element = Navigate.create { to = "/${FrontendRoutes.CONTESTS.path}" }
-                                    }
-
-                                    Route {
-                                        path = "/${state.userInfo?.name}/${FrontendRoutes.SETTINGS_PROFILE.path}"
-                                        element = state.userInfo?.name?.let {
-                                            UserSettingsProfileMenuView::class.react.create {
-                                                userName = it
-                                            }
-                                        } ?: fallbackNode
-                                    }
-
-                                    Route {
-                                        path = "/${state.userInfo?.name}/${FrontendRoutes.SETTINGS_EMAIL.path}"
-                                        element = state.userInfo?.name?.let {
-                                            UserSettingsEmailMenuView::class.react.create {
-                                                userName = it
-                                            }
-                                        } ?: fallbackNode
-                                    }
-
-                                    Route {
-                                        path = "/${state.userInfo?.name}/${FrontendRoutes.SETTINGS_TOKEN.path}"
-                                        element = state.userInfo?.name?.let {
-                                            UserSettingsTokenMenuView::class.react.create {
-                                                userName = it
-                                            }
-                                        } ?: fallbackNode
-                                    }
-
-                                    Route {
-                                        path = "/${state.userInfo?.name}/${FrontendRoutes.SETTINGS_ORGANIZATIONS.path}"
-                                        element = state.userInfo?.name?.let {
-                                            UserSettingsOrganizationsMenuView::class.react.create {
-                                                userName = it
-                                            }
-                                        } ?: fallbackNode
-                                    }
-
-                                    state.userInfo?.name.run {
-                                        Route {
-                                            path = "/$this"
-                                            element = Navigate.create {
-                                                to = "/$this/${FrontendRoutes.SETTINGS_PROFILE.path}"
-                                            }
-                                        }
-                                    }
-
-                                    Route {
-                                        path = "/${FrontendRoutes.CREATE_PROJECT.path}"
-                                        element = CreationView::class.react.create()
-                                    }
-
-                                    Route {
-                                        path = "/${FrontendRoutes.CREATE_PROJECT.path}/:owner"
-                                        element = creationView.create()
-                                    }
-
-                                    Route {
-                                        path = "/${FrontendRoutes.CREATE_ORGANIZATION.path}"
-                                        element = CreateOrganizationView::class.react.create()
-                                    }
-
-                                    Route {
-                                        path = "/${FrontendRoutes.MANAGE_ORGANIZATIONS.path}"
-                                        element = when (state.userInfo.isSuperAdmin()) {
-                                            true -> OrganizationAdminView::class.react.create()
-                                            else -> fallbackNode
-                                        }
-                                    }
-
-                                    Route {
-                                        path = "/${FrontendRoutes.PROJECTS.path}"
-                                        element = CollectionView::class.react.create {
-                                            currentUserInfo = state.userInfo
-                                        }
-                                    }
-
-                                    Route {
-                                        path = "/${FrontendRoutes.CONTESTS.path}"
-                                        element = ContestListView::class.react.create {
-                                            currentUserInfo = state.userInfo
-                                        }
-                                    }
-
-                                    Route {
-                                        path = "/:owner"
-                                        element = organizationView.create()
-                                    }
-
-                                    createRoutersWithPathAndEachListItem<OrganizationMenuBar>(
-                                        "/${OrganizationMenuBar.nameOfTheHeadUrlSection}/:owner",
-                                        organizationView
-                                    )
-
-                                    Route {
-                                        path = "/:owner/:name/history"
-                                        element = historyView.create()
-                                    }
-
-                                    Route {
-                                        path = "/:owner/:name"
-                                        element = projectView.create()
-                                    }
-
-                                    createRoutersWithPathAndEachListItem<ProjectMenuBar>(
-                                        "/${ProjectMenuBar.nameOfTheHeadUrlSection}/:owner/:name",
-                                        projectView
-                                    )
-
-                                    Route {
-                                        path = "/:owner/:name/history/execution/:executionId"
-                                        element = executionView.create()
-                                    }
-
-                                    Route {
-                                        // Since testFilePath can represent the nested path, we catch it as *
-                                        path =
-                                            "/:owner/:name/history/execution/:executionId/details/:testSuiteName/:pluginName/*"
-                                        element = testExecutionDetailsView.create()
-                                    }
-
-                                    Route {
-                                        path = "*"
-                                        element = FallbackView::class.react.create {
-                                            bigText = "404"
-                                            smallText = "Page not found"
-                                            withRouterLink = true
-                                        }
+                                        path = "/$this"
+                                        element = Navigate.create { to = "/$this/${FrontendRoutes.SETTINGS_PROFILE.path}" }
+                                    }
+                                }
+
+                                Route {
+                                    path = "/${FrontendRoutes.CREATE_PROJECT.path}"
+                                    element = CreationView::class.react.create()
+                                }
+
+                                Route {
+                                    path = "/${FrontendRoutes.CREATE_PROJECT.path}/:owner"
+                                    element = creationView.create()
+                                }
+
+                                Route {
+                                    path = "/${FrontendRoutes.CREATE_ORGANIZATION.path}"
+                                    element = CreateOrganizationView::class.react.create()
+                                }
+
+                                Route {
+                                    path = "/${FrontendRoutes.MANAGE_ORGANIZATIONS.path}"
+                                    element = when (state.userInfo.isSuperAdmin()) {
+                                        true -> OrganizationAdminView::class.react.create()
+                                        else -> fallbackNode
+                                    }
+                                }
+
+                                Route {
+                                    path = "/${FrontendRoutes.PROJECTS.path}"
+                                    element = CollectionView::class.react.create {
+                                        currentUserInfo = state.userInfo
+                                    }
+                                }
+
+                                Route {
+                                    path = "/${FrontendRoutes.CONTESTS.path}"
+                                    element = ContestListView::class.react.create {
+                                        currentUserInfo = state.userInfo
+                                    }
+                                }
+
+                                Route {
+                                    path = "/:owner"
+                                    element = organizationView.create()
+                                }
+
+                                createRoutersWithPathAndEachListItem<OrganizationMenuBar>("/${OrganizationMenuBar.nameOfTheHeadUrlSection}/:owner", organizationView)
+
+                                Route {
+                                    path = "/:owner/:name/history"
+                                    element = historyView.create()
+                                }
+
+                                Route {
+                                    path = "/:owner/:name"
+                                    element = projectView.create()
+                                }
+
+                                createRoutersWithPathAndEachListItem<ProjectMenuBar>("/${ProjectMenuBar.nameOfTheHeadUrlSection}/:owner/:name", projectView)
+
+                                Route {
+                                    path = "/:owner/:name/history/execution/:executionId"
+                                    element = executionView.create()
+                                }
+
+                                Route {
+                                    // Since testFilePath can represent the nested path, we catch it as *
+                                    path = "/:owner/:name/history/execution/:executionId/details/:testSuiteName/:pluginName/*"
+                                    element = testExecutionDetailsView.create()
+                                }
+
+                                Route {
+                                    path = "*"
+                                    element = FallbackView::class.react.create {
+                                        bigText = "404"
+                                        smallText = "Page not found"
+                                        withRouterLink = true
                                     }
                                 }
                             }
@@ -470,17 +416,13 @@
     }
 }
 
-
 /**
  * The function creates routers with the given [basePath] and ending of string with all the elements given Enum<T>
  *
  * @param basePath
  * @param routeElement
  */
-inline fun <reified T : Enum<T>> ChildrenBuilder.createRoutersWithPathAndEachListItem(
-    basePath: String,
-    routeElement: FC<Props>
-) {
+inline fun <reified T : Enum<T>>ChildrenBuilder.createRoutersWithPathAndEachListItem(basePath: String, routeElement: FC<Props>) {
     enumValues<T>().map { it.name.lowercase() }.forEach { item ->
         Route {
             path = "$basePath/$item"
