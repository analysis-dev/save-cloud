/**
 * Main entrypoint for SAVE frontend
 */

package com.saveourtool.save.frontend

import com.saveourtool.save.*
import com.saveourtool.save.domain.Role
import com.saveourtool.save.domain.TestResultStatus
import com.saveourtool.save.entities.benchmarks.BenchmarkCategoryEnum
import com.saveourtool.save.filters.TestExecutionFilters
import com.saveourtool.save.frontend.components.*
import com.saveourtool.save.frontend.components.basic.scrollToTopButton
import com.saveourtool.save.frontend.components.views.*
import com.saveourtool.save.frontend.components.views.contests.ContestGlobalRatingView
import com.saveourtool.save.frontend.components.views.contests.ContestListView
import com.saveourtool.save.frontend.components.views.contests.UserRatingTab
import com.saveourtool.save.frontend.components.views.projectcollection.CollectionView
import com.saveourtool.save.frontend.components.views.usersettings.UserSettingsEmailMenuView
import com.saveourtool.save.frontend.components.views.usersettings.UserSettingsOrganizationsMenuView
import com.saveourtool.save.frontend.components.views.usersettings.UserSettingsProfileMenuView
import com.saveourtool.save.frontend.components.views.usersettings.UserSettingsTokenMenuView
import com.saveourtool.save.frontend.components.views.welcome.WelcomeView
import com.saveourtool.save.frontend.externals.modal.ReactModal
import com.saveourtool.save.frontend.http.getUser
import com.saveourtool.save.frontend.utils.*
import com.saveourtool.save.info.UserInfo
import com.saveourtool.save.validation.FrontendRoutes

import csstype.ClassName
import org.w3c.dom.HTMLElement
import org.w3c.dom.url.URLSearchParams
import react.*
import react.dom.client.createRoot
import react.dom.html.ReactHTML.div
import react.router.Navigate
import react.router.Route
import react.router.Routes
import react.router.dom.HashRouter

import kotlinx.browser.document
import kotlinx.browser.window
import kotlinx.coroutines.await
import kotlinx.coroutines.launch
import kotlinx.js.get
import kotlinx.serialization.decodeFromString
import kotlinx.serialization.json.Json

internal val topBarComponent = topBar()

private val testExecutionDetailsView = testExecutionDetailsView()

/**
 * Top-level state of the whole App
 */
external interface AppState : State {
    /**
     * Currently logged in user or null
     */
    var userInfo: UserInfo?
}

/**
 * Main component for the whole App
 */
@JsExport
@OptIn(ExperimentalJsExport::class)
class App : ComponentWithScope<PropsWithChildren, AppState>() {
    private val projectView: FC<Props> = withRouter { location, params ->
        ProjectView::class.react {
            name = params["name"]!!
            owner = params["owner"]!!
            currentUserInfo = state.userInfo
            this.location = location
        }
    }
    private val historyView: FC<Props> = withRouter { _, params ->
        HistoryView::class.react {
            name = params["name"]!!
            organizationName = params["owner"]!!
        }
    }
    private val executionView: FC<Props> = withRouter { location, params ->
        ExecutionView::class.react {
            executionId = params["executionId"]!!
            filters = URLSearchParams(location.search).let { params ->
                TestExecutionFilters(
                    status = params.get("status")?.let { TestResultStatus.valueOf(it) },
                    fileName = params.get("fileName"),
                    testSuite = params.get("testSuite"),
                    tag = params.get("tag")
                )
            }
        }
    }
    private val contestGlobalRatingView: FC<Props> = withRouter { location, _ ->
        ContestGlobalRatingView::class.react {
            organizationName = URLSearchParams(location.search).get("organizationName")
            projectName = URLSearchParams(location.search).get("projectName")
            this.location = location
        }
    }
    private val contestView: FC<Props> = withRouter { location, params ->
        ContestView::class.react {
            currentUserInfo = state.userInfo
            currentContestName = params["contestName"]
            this.location = location
        }
    }
    private val contestExecutionView: FC<Props> = withRouter { _, params ->
        ContestExecutionView::class.react {
            currentUserInfo = state.userInfo
            contestName = params["contestName"]!!
            organizationName = params["organizationName"]!!
            projectName = params["projectName"]!!
        }
    }
<<<<<<< HEAD
    private val organizationView: FC<Props> = withRouter { location, params ->
=======
    private val creationView: FC<Props> = withRouter { location, params ->
        CreationView::class.react {
            organizationName = params["owner"]
        }
    }
    private val organizationView: FC<Props> = withRouter { _, params ->
>>>>>>> 466d5b7b
        OrganizationView::class.react {
            organizationName = params["owner"]!!
            currentUserInfo = state.userInfo
            this.location = location
        }
    }
    private val awesomeBenchmarksView: FC<Props> = withRouter { location, _ ->
        AwesomeBenchmarksView::class.react {
            this.location = location
        }
    }
    private val fallbackNode = FallbackView::class.react.create {
        bigText = "404"
        smallText = "Page not found"
        withRouterLink = false
    }

    init {
        state.userInfo = null
    }

    override fun componentDidMount() {
        getUser()
    }

    @Suppress("TOO_LONG_FUNCTION", "NULLABLE_PROPERTY_TYPE")
    private fun getUser() {
        scope.launch {
            val userName: String? = get(
                "${window.location.origin}/sec/user",
                jsonHeaders,
                loadingHandler = ::noopLoadingHandler,
                responseHandler = ::noopResponseHandler
            ).run {
                val responseText = text().await()
                if (!ok || responseText == "null") null else responseText
            }

            val globalRole: Role? = get(
                "${window.location.origin}/api/$v1/users/global-role",
                jsonHeaders,
                loadingHandler = ::noopLoadingHandler,
                responseHandler = ::noopResponseHandler
            ).run {
                val responseText = text().await()
                if (!ok || responseText == "null") null else Json.decodeFromString(responseText)
            }

            val user: UserInfo? = userName
                ?.let { getUser(it) }

            val userInfoNew: UserInfo? = user?.copy(globalRole = globalRole) ?: userName?.let { UserInfo(name = userName, globalRole = globalRole) }

            userInfoNew?.let {
                setState {
                    userInfo = userInfoNew
                }
            }
        }
    }

    @Suppress("EMPTY_BLOCK_STRUCTURE_ERROR", "TOO_LONG_FUNCTION", "LongMethod")
    override fun ChildrenBuilder.render() {
        HashRouter {
            requestModalHandler {
                userInfo = state.userInfo

                withRouter<Props> { location, _ ->
                    if (state.userInfo?.isActive == false && !location.pathname.startsWith("/${FrontendRoutes.REGISTRATION.path}")) {
                        Navigate {
                            to = "/${FrontendRoutes.REGISTRATION.path}"
                            replace = false
                        }
                    } else if (state.userInfo?.isActive == true && location.pathname.startsWith("/${FrontendRoutes.REGISTRATION.path}")) {
                        Navigate {
                            to = "/${FrontendRoutes.PROJECTS.path}"
                            replace = false
                        }
                    }
                }()

                div {
                    className = ClassName("d-flex flex-column")
                    id = "content-wrapper"
                    ErrorBoundary::class.react {
                        topBarComponent {
                            userInfo = state.userInfo
                        }

                        div {
                            className = ClassName("container-fluid")
                            id = "common-save-container"
                            Routes {
                                Route {
                                    path = "/"
                                    element = WelcomeView::class.react.create {
                                        userInfo = state.userInfo
                                    }
                                }

                                Route {
                                    path = "/${FrontendRoutes.AWESOME_BENCHMARKS.path}"
                                    element = awesomeBenchmarksView.create()
                                }

                                createRoutersWithPathAndEachListItem<BenchmarkCategoryEnum>(
                                    "/${BenchmarkCategoryEnum.nameOfTheHeadUrlSection}/${FrontendRoutes.AWESOME_BENCHMARKS.path}", awesomeBenchmarksView
                                )

                                Route {
                                    path = "/${FrontendRoutes.REGISTRATION.path}"
                                    element = RegistrationView::class.react.create() {
                                        userInfo = state.userInfo
                                    }
                                }

                                Route {
                                    path = "/${FrontendRoutes.CONTESTS_GLOBAL_RATING.path}"
                                    element = contestGlobalRatingView.create()
                                }

                                createRoutersWithPathAndEachListItem<UserRatingTab>("/${FrontendRoutes.CONTESTS_GLOBAL_RATING.path}", contestGlobalRatingView)

                                Route {
                                    path = "/${FrontendRoutes.CONTESTS.path}/:contestName"
                                    element = contestView.create()
                                }

                                createRoutersWithPathAndEachListItem<ContestMenuBar>("/${FrontendRoutes.CONTESTS.path}/:contestName", contestView)

                                Route {
                                    path = "/${FrontendRoutes.CONTESTS.path}/:contestName/:organizationName/:projectName"
                                    element = contestExecutionView.create()
                                }

                                Route {
                                    path = "/${state.userInfo?.name}/${FrontendRoutes.SETTINGS_PROFILE.path}"
                                    element = state.userInfo?.name?.let {
                                        UserSettingsProfileMenuView::class.react.create {
                                            userName = it
                                        }
                                    } ?: fallbackNode
                                }

                                Route {
                                    path = "/${state.userInfo?.name}/${FrontendRoutes.SETTINGS_EMAIL.path}"
                                    element = state.userInfo?.name?.let {
                                        UserSettingsEmailMenuView::class.react.create {
                                            userName = it
                                        }
                                    } ?: fallbackNode
                                }

                                Route {
                                    path = "/${state.userInfo?.name}/${FrontendRoutes.SETTINGS_TOKEN.path}"
                                    element = state.userInfo?.name?.let {
                                        UserSettingsTokenMenuView::class.react.create {
                                            userName = it
                                        }
                                    } ?: fallbackNode
                                }

                                Route {
                                    path = "/${state.userInfo?.name}/${FrontendRoutes.SETTINGS_ORGANIZATIONS.path}"
                                    element = state.userInfo?.name?.let {
                                        UserSettingsOrganizationsMenuView::class.react.create {
                                            userName = it
                                        }
                                    } ?: fallbackNode
                                }

                                Route {
                                    path = "/${FrontendRoutes.CREATE_PROJECT.path}"
                                    element = CreationView::class.react.create()
                                }

                                Route {
                                    path = "/${FrontendRoutes.CREATE_PROJECT.path}/:owner"
                                    element = creationView.create()
                                }

                                Route {
                                    path = "/${FrontendRoutes.CREATE_ORGANIZATION.path}"
                                    element = CreateOrganizationView::class.react.create()
                                }

                                Route {
                                    path = "/${FrontendRoutes.PROJECTS.path}"
                                    element = CollectionView::class.react.create {
                                        currentUserInfo = state.userInfo
                                    }
                                }

                                Route {
                                    path = "/${FrontendRoutes.CONTESTS.path}"
                                    element = ContestListView::class.react.create {
                                        currentUserInfo = state.userInfo
                                    }
                                }

                                Route {
                                    path = "/:owner"
                                    element = organizationView.create()
                                }

                                createRoutersWithPathAndEachListItem<OrganizationMenuBar>("/${OrganizationMenuBar.nameOfTheHeadUrlSection}/:owner", organizationView)

                                Route {
                                    path = "/:owner/:name/history"
                                    element = historyView.create()
                                }

                                Route {
                                    path = "/:owner/:name"
                                    element = projectView.create()
                                }

                                createRoutersWithPathAndEachListItem<ProjectMenuBar>("/${ProjectMenuBar.nameOfTheHeadUrlSection}/:owner/:name", projectView)

                                Route {
                                    path = "/:owner/:name/history/execution/:executionId"
                                    element = executionView.create()
                                }

                                Route {
                                    // Since testFilePath can represent the nested path, we catch it as *
                                    path = "/:owner/:name/history/execution/:executionId/details/:testSuiteName/:pluginName/*"
                                    element = testExecutionDetailsView.create()
                                }

                                Route {
                                    path = "*"
                                    element = FallbackView::class.react.create {
                                        bigText = "404"
                                        smallText = "Page not found"
                                        withRouterLink = true
                                    }
                                }
                            }
                        }
                        Footer::class.react()
                    }
                }
            }
            scrollToTopButton()
        }
    }
}

/**
 * The function creates routers with the given [basePath] and ending of string with all the elements given Enum<T>
 *
 * @param basePath
 * @param routeElement
 */
inline fun <reified T : Enum<T>>ChildrenBuilder.createRoutersWithPathAndEachListItem(basePath: String, routeElement: FC<Props>) {
    enumValues<T>().map { it.name.lowercase() }.forEach { item ->
        Route {
            path = "$basePath/$item"
            element = routeElement.create()
        }
    }
    Route {
        path = basePath
        element = routeElement.create()
    }
}

@Suppress("EMPTY_BLOCK_STRUCTURE_ERROR")
fun main() {
    /* Workaround for issue: https://youtrack.jetbrains.com/issue/KT-31888 */
    if (window.asDynamic().__karma__) {
        return
    }

    kotlinext.js.require("../scss/save-frontend.scss")  // this is needed for webpack to include resource
    kotlinext.js.require("bootstrap")  // this is needed for webpack to include bootstrap
    ReactModal.setAppElement(document.getElementById("wrapper") as HTMLElement)  // required for accessibility in react-modal

    val mainDiv = document.getElementById("wrapper") as HTMLElement
    createRoot(mainDiv).render(App::class.react.create())
}<|MERGE_RESOLUTION|>--- conflicted
+++ resolved
@@ -115,16 +115,12 @@
             projectName = params["projectName"]!!
         }
     }
-<<<<<<< HEAD
-    private val organizationView: FC<Props> = withRouter { location, params ->
-=======
     private val creationView: FC<Props> = withRouter { location, params ->
         CreationView::class.react {
             organizationName = params["owner"]
         }
     }
-    private val organizationView: FC<Props> = withRouter { _, params ->
->>>>>>> 466d5b7b
+    private val organizationView: FC<Props> = withRouter { location, params ->
         OrganizationView::class.react {
             organizationName = params["owner"]!!
             currentUserInfo = state.userInfo
