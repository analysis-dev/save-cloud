--- conflicted
+++ resolved
@@ -24,6 +24,7 @@
 import js.core.jso
 import org.w3c.fetch.Headers
 import react.FC
+import react.Props
 import react.dom.html.ReactHTML.b
 import react.dom.html.ReactHTML.button
 import react.dom.html.ReactHTML.div
@@ -46,11 +47,7 @@
 
 private const val DEFAULT_SIZE = 10
 
-<<<<<<< HEAD
-val cosvFileManagerComponent = FC {
-=======
 val cosvFileManagerComponent: FC<Props> = FC {
->>>>>>> 52a2c109
     useTooltip()
     val (t) = useTranslation("vulnerability-upload")
 
