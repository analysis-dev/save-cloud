@file:Suppress("HEADER_MISSING_IN_NON_SINGLE_CLASS_FILE")

package com.saveourtool.save.frontend.components.basic.fileuploader

import com.saveourtool.save.entities.OrganizationDto
import com.saveourtool.save.entities.cosv.RawCosvFileDto
import com.saveourtool.save.entities.cosv.RawCosvFileStatus
import com.saveourtool.save.entities.cosv.UnzipRawCosvFileResponse
import com.saveourtool.save.frontend.components.basic.selectFormRequired
import com.saveourtool.save.frontend.components.inputform.InputTypes
import com.saveourtool.save.frontend.components.inputform.dragAndDropForm
import com.saveourtool.save.frontend.externals.fontawesome.faBoxOpen
import com.saveourtool.save.frontend.externals.fontawesome.faReload
import com.saveourtool.save.frontend.externals.fontawesome.fontAwesomeIcon
import com.saveourtool.save.frontend.externals.i18next.useTranslation
import com.saveourtool.save.frontend.utils.*
import com.saveourtool.save.utils.ARCHIVE_EXTENSION
import com.saveourtool.save.utils.FILE_PART_NAME
import com.saveourtool.save.validation.isValidName

import js.core.asList
import js.core.jso
import org.w3c.fetch.Headers
import react.FC
import react.Props
import react.dom.html.ReactHTML.b
import react.dom.html.ReactHTML.button
import react.dom.html.ReactHTML.div
import react.dom.html.ReactHTML.input
import react.dom.html.ReactHTML.li
import react.dom.html.ReactHTML.span
import react.dom.html.ReactHTML.ul
import react.useState
import web.cssom.ClassName
import web.cssom.Cursor
import web.file.File
import web.html.ButtonType
import web.html.InputType
import web.http.FormData

import kotlinx.browser.window
import kotlinx.coroutines.await
import kotlinx.coroutines.flow.filter
import kotlinx.coroutines.flow.onCompletion
import kotlinx.serialization.json.Json

private const val DEFAULT_SIZE = 10

val cosvFileManagerComponent: FC<Props> = FC { _ ->
    useTooltip()
    val (t) = useTranslation("vulnerability-upload")

    @Suppress("GENERIC_VARIABLE_WRONG_DECLARATION")
    val organizationSelectForm = selectFormRequired<String>()

    val (allAvailableFilesCount, setAllAvailableFilesCount) = useState(0L)
    val (lastPage, setLastPage) = useState(0)
    val (availableFiles, setAvailableFiles) = useState<List<RawCosvFileDto>>(emptyList())
    val (selectedFiles, setSelectedFiles) = useState<List<RawCosvFileDto>>(emptyList())
    val (filesForUploading, setFilesForUploading) = useState<List<File>>(emptyList())

    val leftAvailableFilesCount = allAvailableFilesCount - lastPage * DEFAULT_SIZE

    val (userOrganizations, setUserOrganizations) = useState(emptyList<OrganizationDto>())
    val (selectedOrganization, setSelectedOrganization) = useState<String>()

    val (fileToDelete, setFileToDelete) = useState<RawCosvFileDto>()
    val (fileToUnzip, setFileToUnzip) = useState<RawCosvFileDto>()

    val (processedBytes, setProcessedBytes) = useState(0L)
    val (totalBytes, setTotalBytes) = useState(0L)

    val (isStreamingOperationActive, setStreamingOperationActive) = useState(false)

    val deleteFile = useDeferredRequest {
        fileToDelete?.let { file ->
            val response = delete(
                "$apiUrl/raw-cosv/$selectedOrganization/delete/${file.requiredId()}",
                jsonHeaders,
                loadingHandler = ::loadingHandler,
            )

            if (response.ok) {
                setAvailableFiles { it.minus(file) }
                setFileToDelete(null)
            } else {
                window.alert("Failed to delete file due to ${response.unpackMessageOrHttpStatus()}")
            }
        }
    }

    val deleteProcessedFiles = useDeferredRequest {
        val response = delete(
            "$apiUrl/raw-cosv/$selectedOrganization/delete-processed",
            jsonHeaders,
            loadingHandler = ::loadingHandler,
        )

        if (response.ok) {
            val deletedFiles: Set<RawCosvFileDto> = response.decodeFromJsonString()
            setAvailableFiles { it.minus(deletedFiles) }
            setAllAvailableFilesCount { it.minus(deletedFiles.size) }
        } else {
            window.alert("Failed to delete processed files due to ${response.unpackMessageOrHttpStatus()}")
        }
    }

    useRequest {
        val organizations = get(
            url = "$apiUrl/organizations/with-allow-bulk-upload",
            headers = jsonHeaders,
            loadingHandler = ::loadingHandler,
            responseHandler = ::noopResponseHandler,
        )
            .unsafeMap {
                it.decodeFromJsonString<List<OrganizationDto>>()
            }

        setUserOrganizations(organizations)
    }

    val fetchMoreFiles = useDeferredRequest {
        selectedOrganization?.let {
            val newPage = lastPage.inc()
            val response = get(
                url = "$apiUrl/raw-cosv/$selectedOrganization/list",
                params = jso<dynamic> {
                    page = newPage - 1
                    size = DEFAULT_SIZE
                },
                headers = Headers().withAcceptNdjson().withContentTypeJson(),
                loadingHandler = ::loadingHandler,
                responseHandler = ::noopResponseHandler
            )
            when {
                response.ok -> {
                    setStreamingOperationActive(true)
                    response
                        .readLines()
                        .filter(String::isNotEmpty)
                        .onCompletion {
                            setStreamingOperationActive(false)
                            setLastPage(newPage)
                        }
                        .collect { message ->
                            val uploadedFile: RawCosvFileDto = Json.decodeFromString(message)
                            setAvailableFiles { it.plus(uploadedFile) }
                        }
                }
                else -> window.alert("Failed to fetch next page: ${response.unpackMessageOrNull().orEmpty()}")
            }
        }
    }
    val reFetchFiles = useDeferredRequest {
        selectedOrganization?.let {
            val count: Long = get(
                url = "$apiUrl/raw-cosv/$selectedOrganization/count",
                jsonHeaders,
                loadingHandler = ::loadingHandler,
                responseHandler = ::noopResponseHandler
            ).decodeFromJsonString()
            setAvailableFiles(emptyList())
            setAllAvailableFilesCount(count)
            setLastPage(0)
            fetchMoreFiles()
        }
    }

    val uploadFiles = useDeferredRequest {
        setStreamingOperationActive(true)
        val response = post(
            url = "$apiUrl/raw-cosv/$selectedOrganization/batch-upload",
            headers = Headers().withAcceptNdjson(),
            body = FormData().apply { filesForUploading.forEach { append(FILE_PART_NAME, it) } },
            loadingHandler = ::noopLoadingHandler,
            responseHandler = ::noopResponseHandler,
        )
        when {
            response.ok -> response
                .readLines()
                .filter(String::isNotEmpty)
                .onCompletion {
                    setStreamingOperationActive(false)
                    reFetchFiles()
                }
                .collect { message ->
                    val uploadedFile: RawCosvFileDto = Json.decodeFromString(message)
                    setProcessedBytes { it.plus(uploadedFile.requiredContentLength()) }
                }
            else -> window.alert(response.unpackMessageOrNull().orEmpty())
        }
    }

    val unzipFile = useDeferredRequest {
        fileToUnzip?.let { file ->
            setStreamingOperationActive(true)
            val response = post(
                "$apiUrl/raw-cosv/$selectedOrganization/unzip/${file.requiredId()}",
                headers = Headers().withContentTypeJson().withAcceptNdjson(),
                body = undefined,
                loadingHandler = ::noopLoadingHandler,
                responseHandler = ::noopResponseHandler,
            )

            when {
                response.ok -> {
                    setAvailableFiles {
                        it.minus(file)
                    }
                    response
                        .readLines()
                        .filter(String::isNotEmpty)
                        .onCompletion {
                            setStreamingOperationActive(false)
                        }
                        .collect { message ->
                            val entryResponse: UnzipRawCosvFileResponse = Json.decodeFromString(message)
                            if (entryResponse.updateCounters) {
                                setTotalBytes(entryResponse.fullSize)
                                setProcessedBytes(entryResponse.processedSize)
                            } else {
                                setProcessedBytes { it + entryResponse.processedSize }
                            }
                        }
                }
                else -> window.alert("Failed to unzip ${file.fileName}: ${response.unpackMessageOrNull().orEmpty()}")
            }
            if (response.ok) {
                setFileToUnzip(null)
                reFetchFiles()
            }
        }
    }

    val submitCosvFiles = useDeferredRequest {
        val response = post(
            url = "$apiUrl/raw-cosv/$selectedOrganization/submit-to-process",
            jsonHeaders,
            body = selectedFiles.map { it.requiredId() },
            loadingHandler = ::loadingHandler,
            responseHandler = ::noopResponseHandler
        )
        if (response.ok) {
            window.alert(response.text().await())
        }
        setSelectedFiles(emptyList())
    }

    val submitAllUploadedCosvFiles = useDeferredRequest {
        val response = post(
            url = "$apiUrl/raw-cosv/$selectedOrganization/submit-all-uploaded-to-process",
            jsonHeaders,
            body = undefined,
            loadingHandler = ::loadingHandler,
            responseHandler = ::noopResponseHandler
        )
        if (response.ok) {
            window.alert(response.text().await())
        }
        setSelectedFiles(emptyList())
    }

    div {
        if (selectedOrganization.isNullOrEmpty()) {
            div {
                className = ClassName("mx-auto")
                b {
                    +"${"Organization that has permission".t()}!"
                }
            }
        }

        organizationSelectForm {
            selectClasses = "custom-select"
            formType = InputTypes.ORGANIZATION_NAME
            validInput = !selectedOrganization.isNullOrEmpty() && selectedOrganization.isValidName()
            classes = "mb-3"
            formName = "Organization"
            getData = { userOrganizations.map { it.name } }
            dataToString = { it }
            selectedValue = selectedOrganization.orEmpty()
            disabled = false
            onChangeFun = { value ->
                setSelectedOrganization(value)
                reFetchFiles()
            }
        }

        ul {
            className = ClassName("list-group")

            // SUBMIT to process
            li {
                className = ClassName("list-group-item p-0 d-flex bg-light justify-content-center")
                buttonBuilder("Delete all processed", classes = "mr-1", isDisabled = availableFiles.noneWithStatus(RawCosvFileStatus.PROCESSED) || isStreamingOperationActive) {
                    deleteProcessedFiles()
                }
<<<<<<< HEAD
                buttonBuilder("Submit", classes = "mr-1", isDisabled = selectedFiles.isEmpty() || isStreamingOperationActive) {
                    submitCosvFiles()
                }
                buttonBuilder("Submit all uploaded", classes = "mr-1", isDisabled = availableFiles.noneWithStatus(RawCosvFileStatus.UPLOADED) || isStreamingOperationActive) {
                    submitAllUploadedCosvFiles()
=======
                buttonBuilder("Submit", isDisabled = selectedFiles.isEmpty() || isStreamingOperationActive) {
                    if (window.confirm("Processed files will be removed. Do you want to continue?")) {
                        submitCosvFiles()
                    }
                }
                buttonBuilder("Submit all uploaded", isDisabled = availableFiles.noneWithStatus(RawCosvFileStatus.UPLOADED) || isStreamingOperationActive) {
                    if (window.confirm("Processed files will be removed. Do you want to continue?")) {
                        submitAllUploadedCosvFiles()
                    }
>>>>>>> bffedd8b
                }
                buttonBuilder(faReload, isDisabled = isStreamingOperationActive) {
                    reFetchFiles()
                }
            }

            // ===== UPLOAD FILES BUTTON =====
            li {
                className = ClassName("list-group-item p-0 d-flex bg-light")
                dragAndDropForm {
                    isDisabled = selectedOrganization.isNullOrEmpty() || isStreamingOperationActive
                    isMultipleFilesSupported = true
                    tooltipMessage = "Only JSON files or ZIP archives"
                    onChangeEventHandler = { files ->
                        files!!.asList()
                            .also { setTotalBytes(it.sumOf(File::size).toLong()) }
                            .let { setFilesForUploading(it) }
                        uploadFiles()
                    }
                }
            }
            progressBarComponent {
                current = processedBytes
                total = totalBytes
                flushCounters = {
                    setTotalBytes(0)
                    setProcessedBytes(0)
                }
            }

            // ===== SELECTED FILES =====
            availableFiles.map { file ->
                li {
                    className = ClassName("list-group-item text-left")
                    input {
                        className = ClassName("mx-auto")
                        type = InputType.checkbox
                        id = "checkbox"
                        checked = file in selectedFiles
                        disabled = file.isNotSelectable()
                        onChange = { event ->
                            if (event.target.checked) {
                                setSelectedFiles { it.plus(file) }
                            } else {
                                setSelectedFiles { it.minus(file) }
                            }
                        }
                    }
                    downloadFileButton(file, RawCosvFileDto::fileName) {
                        "$apiUrl/raw-cosv/$selectedOrganization/download/${file.requiredId()}"
                    }
                    if (file.fileName.endsWith(ARCHIVE_EXTENSION, ignoreCase = true)) {
                        button {
                            type = ButtonType.button
                            className = ClassName("btn")
                            fontAwesomeIcon(icon = faBoxOpen)
                            disabled = isStreamingOperationActive
                            onClick = {
                                val confirm = window.confirm(
                                    "Are you sure you want to unzip and then remove ${file.fileName} file?"
                                )
                                if (confirm) {
                                    setFileToUnzip(file)
                                    unzipFile()
                                }
                            }
                        }
                    }
                    deleteFileButton(file, RawCosvFileDto::fileName) {
                        setFileToDelete(it)
                        deleteFile()
                    }

                    +"${file.fileName} "
                    span {
                        style = jso {
                            cursor = "pointer".unsafeCast<Cursor>()
                        }
                        val textColor = if (file.status == RawCosvFileStatus.FAILED) {
                            "text-danger"
                        } else {
                            "text-gray-400"
                        }
                        className = ClassName("$textColor text-justify")
                        file.statusMessage?.let { statusMessage ->
                            onClick = {
                                window.alert(statusMessage)
                            }
                        }
                        +when (file.status) {
                            RawCosvFileStatus.IN_PROGRESS -> " (in progress)"
                            RawCosvFileStatus.PROCESSED -> " (processed, will be deleted after ${file.updateDate?.date})"
                            RawCosvFileStatus.FAILED -> " (with errors)"
                            else -> " "
                        }
                    }
                }
            }

            if (leftAvailableFilesCount > 0) {
                li {
                    className = ClassName("list-group-item p-0 d-flex bg-light justify-content-center")
                    buttonBuilder("Load more (left $leftAvailableFilesCount)", isDisabled = isStreamingOperationActive) {
                        fetchMoreFiles()
                    }
                }
            }
        }
    }
}

private fun RawCosvFileDto.isNotSelectable() = status in setOf(RawCosvFileStatus.PROCESSED, RawCosvFileStatus.IN_PROGRESS)

private fun Collection<RawCosvFileDto>.noneWithStatus(status: RawCosvFileStatus) = none { it.status == status }<|MERGE_RESOLUTION|>--- conflicted
+++ resolved
@@ -295,23 +295,15 @@
                 buttonBuilder("Delete all processed", classes = "mr-1", isDisabled = availableFiles.noneWithStatus(RawCosvFileStatus.PROCESSED) || isStreamingOperationActive) {
                     deleteProcessedFiles()
                 }
-<<<<<<< HEAD
                 buttonBuilder("Submit", classes = "mr-1", isDisabled = selectedFiles.isEmpty() || isStreamingOperationActive) {
-                    submitCosvFiles()
-                }
-                buttonBuilder("Submit all uploaded", classes = "mr-1", isDisabled = availableFiles.noneWithStatus(RawCosvFileStatus.UPLOADED) || isStreamingOperationActive) {
-                    submitAllUploadedCosvFiles()
-=======
-                buttonBuilder("Submit", isDisabled = selectedFiles.isEmpty() || isStreamingOperationActive) {
                     if (window.confirm("Processed files will be removed. Do you want to continue?")) {
                         submitCosvFiles()
                     }
                 }
-                buttonBuilder("Submit all uploaded", isDisabled = availableFiles.noneWithStatus(RawCosvFileStatus.UPLOADED) || isStreamingOperationActive) {
+                buttonBuilder("Submit all uploaded", classes = "mr-1", isDisabled = availableFiles.noneWithStatus(RawCosvFileStatus.UPLOADED) || isStreamingOperationActive) {
                     if (window.confirm("Processed files will be removed. Do you want to continue?")) {
                         submitAllUploadedCosvFiles()
                     }
->>>>>>> bffedd8b
                 }
                 buttonBuilder(faReload, isDisabled = isStreamingOperationActive) {
                     reFetchFiles()
