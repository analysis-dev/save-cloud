@file:Suppress("HEADER_MISSING_IN_NON_SINGLE_CLASS_FILE")

package com.saveourtool.save.frontend.components.basic.fileuploader

import com.saveourtool.save.entities.FileDto
import com.saveourtool.save.entities.OrganizationDto
import com.saveourtool.save.entities.cosv.RawCosvFileDto
import com.saveourtool.save.entities.cosv.RawCosvFileStatus
import com.saveourtool.save.frontend.components.basic.selectFormRequired
import com.saveourtool.save.frontend.components.inputform.InputTypes
import com.saveourtool.save.frontend.components.inputform.dragAndDropForm
import com.saveourtool.save.frontend.externals.fontawesome.faReload
import com.saveourtool.save.frontend.externals.i18next.useTranslation
import com.saveourtool.save.frontend.utils.*
import com.saveourtool.save.utils.CONTENT_LENGTH_CUSTOM
import com.saveourtool.save.utils.FILE_PART_NAME
import com.saveourtool.save.validation.isValidName

import js.core.asList
import js.core.jso
import org.w3c.fetch.Headers
import react.FC
import react.Props
import react.dom.html.ReactHTML.b
import react.dom.html.ReactHTML.div
import react.dom.html.ReactHTML.input
import react.dom.html.ReactHTML.li
import react.dom.html.ReactHTML.span
import react.dom.html.ReactHTML.ul
import react.useState
import web.cssom.ClassName
import web.cssom.Cursor
import web.file.File
import web.html.InputType
import web.http.FormData

import kotlinx.browser.window
import kotlinx.coroutines.await
import kotlinx.coroutines.flow.filter
import kotlinx.serialization.json.Json

val cosvFileManagerComponent: FC<Props> = FC { _ ->
    useTooltip()
    val (t) = useTranslation("vulnerability-upload")

    @Suppress("GENERIC_VARIABLE_WRONG_DECLARATION")
    val organizationSelectForm = selectFormRequired<String>()

    val (availableFiles, setAvailableFiles) = useState<List<RawCosvFileDto>>(emptyList())
    val (selectedFiles, setSelectedFiles) = useState<List<RawCosvFileDto>>(emptyList())
    val (filesForUploading, setFilesForUploading) = useState<List<File>>(emptyList())

    val (userOrganizations, setUserOrganizations) = useState(emptyList<OrganizationDto>())
    val (selectedOrganization, setSelectedOrganization) = useState<String>()

    val (fileToDelete, setFileToDelete) = useState<RawCosvFileDto>()

    val (uploadBytesReceived, setUploadBytesReceived) = useState(0L)
    val (uploadBytesTotal, setUploadBytesTotal) = useState(0L)

    val deleteFile = useDeferredRequest {
        fileToDelete?.let { file ->
            val response = delete(
                "$apiUrl/cosv/$selectedOrganization/delete/${file.requiredId()}",
                jsonHeaders,
                loadingHandler = ::loadingHandler,
            )

            if (response.ok) {
                setAvailableFiles { it.minus(file) }
                setFileToDelete(null)
            } else {
                window.alert("Failed to delete file due to ${response.unpackMessageOrHttpStatus()}")
            }
        }
    }

    val deleteProcessedFiles = useDeferredRequest {
        val response = delete(
            "$apiUrl/cosv/$selectedOrganization/delete-processed",
            jsonHeaders,
            loadingHandler = ::loadingHandler,
        )

        if (response.ok) {
            val deletedFiles: Set<RawCosvFileDto> = response.decodeFromJsonString()
            setAvailableFiles { it.minus(deletedFiles) }
        } else {
            window.alert("Failed to delete processed files due to ${response.unpackMessageOrHttpStatus()}")
        }
    }

    useRequest {
        val organizations = get(
            url = "$apiUrl/organizations/with-allow-bulk-upload",
            headers = jsonHeaders,
            loadingHandler = ::loadingHandler,
            responseHandler = ::noopResponseHandler,
        )
            .unsafeMap {
                it.decodeFromJsonString<List<OrganizationDto>>()
            }

        setUserOrganizations(organizations)
    }

    val fetchFiles = useDeferredRequest {
        selectedOrganization?.let {
            val result: List<RawCosvFileDto> = get(
                url = "$apiUrl/cosv/$selectedOrganization/list",
                jsonHeaders,
                loadingHandler = ::loadingHandler,
                responseHandler = ::noopResponseHandler
            ).decodeFromJsonString()
            setAvailableFiles(result)
        }
    }

    val uploadFiles = useDeferredRequest {
        val response = post(
            url = "$apiUrl/cosv/$selectedOrganization/batch-upload",
<<<<<<< HEAD
            Headers().apply {
                append(CONTENT_LENGTH_CUSTOM, JSON.stringify(filesForUploading.map { it.size }))
            },
            FormData().apply { filesForUploading.forEach { append(FILE_PART_NAME, it) } },
            loadingHandler = ::noopLoadingHandler,
            responseHandler = ::noopResponseHandler
        )
        filesForUploading.forEach { fileForUploading ->
            val uploadedFile: RawCosvFileDto = post(
                url = "$apiUrl/cosv/$selectedOrganization/batch-upload",
                Headers().apply {
                    append(CONTENT_LENGTH_CUSTOM, JSON.stringify(listOf(fileForUploading.size)))
                },
                FormData().apply {
                    append(FILE_PART_NAME, fileForUploading)
                },
                loadingHandler = ::noopLoadingHandler,
                responseHandler = ::noopResponseHandler
            )
                .decodeFromJsonString()
            setUploadBytesReceived { it.plus(filesForUploading.size) }
            setAvailableFiles { it.plus(uploadedFile) }
=======
            headers = Headers(jso {
                Accept = "application/x-ndjson"
            }),
            body = FormData().apply { filesForUploading.forEach { append(FILE_PART_NAME, it) } },
            loadingHandler = ::noopLoadingHandler,
            responseHandler = ::noopResponseHandler,
        )
        when {
            response.ok -> response
                .readLines()
                .filter(String::isNotEmpty)
                .collect { message ->
                    val uploadedFile: RawCosvFileDto = Json.decodeFromString(message)
                    setUploadBytesReceived { it.plus(uploadedFile.requiredContentLength()) }
                    setAvailableFiles { it.plus(uploadedFile) }
                }
            else -> window.alert(response.unpackMessageOrNull().orEmpty())
>>>>>>> e410ad12
        }
    }

    val submitCosvFiles = useDeferredRequest {
        val response = post(
            url = "$apiUrl/cosv/$selectedOrganization/submit-to-process",
            jsonHeaders,
            body = selectedFiles.map { it.requiredId() },
            loadingHandler = ::loadingHandler,
            responseHandler = ::noopResponseHandler
        )
        if (response.ok) {
            window.alert(response.text().await())
        }
        setSelectedFiles(emptyList())
        fetchFiles()
    }

    div {
        if (selectedOrganization.isNullOrEmpty()) {
            div {
                className = ClassName("mx-auto")
                b {
                    +"${"Organization that has permission".t()}!"
                }
            }
        }

        organizationSelectForm {
            selectClasses = "custom-select"
            formType = InputTypes.ORGANIZATION_NAME
            validInput = !selectedOrganization.isNullOrEmpty() && selectedOrganization.isValidName()
            classes = "mb-3"
            formName = "Organization"
            getData = { userOrganizations.map { it.name } }
            dataToString = { it }
            selectedValue = selectedOrganization.orEmpty()
            disabled = false
            onChangeFun = { value ->
                setSelectedOrganization(value)
                fetchFiles()
            }
        }

        ul {
            className = ClassName("list-group")

            // SUBMIT to process
            li {
                className = ClassName("list-group-item p-0 d-flex bg-light justify-content-center")
                buttonBuilder("Select all", isDisabled = availableFiles.isEmpty()) {
                    setSelectedFiles(availableFiles.filterNot { it.isNotSelectable() })
                }
                buttonBuilder("Delete all processed", isDisabled = availableFiles.none { it.status == RawCosvFileStatus.PROCESSED }) {
                    deleteProcessedFiles()
                }
                buttonBuilder("Submit", isDisabled = selectedFiles.isEmpty()) {
                    submitCosvFiles()
                }
                buttonBuilder(faReload) {
                    fetchFiles()
                }
            }

            // ===== UPLOAD FILES BUTTON =====
            li {
                className = ClassName("list-group-item p-0 d-flex bg-light")
                dragAndDropForm {
                    isDisabled = selectedOrganization.isNullOrEmpty()
                    isMultipleFilesSupported = true
                    tooltipMessage = "Only JSON files or ZIP archives"
                    onChangeEventHandler = { files ->
                        files!!.asList()
<<<<<<< HEAD
                            .also { fileList -> setUploadBytesTotal(fileList.sumOf { it.size }.toLong()) }
=======
                            .also { setUploadBytesTotal(it.sumOf(File::size).toLong()) }
>>>>>>> e410ad12
                            .let { setFilesForUploading(it) }
                        uploadFiles()
                    }
                }
            }
            progressBarComponent {
                current = uploadBytesReceived
                total = uploadBytesTotal
                flushCounters = {
                    setUploadBytesTotal(0)
                    setUploadBytesReceived(0)
                }
            }

            // ===== SELECTED FILES =====
            availableFiles.map { file ->
                li {
                    className = ClassName("list-group-item text-left")
                    input {
                        className = ClassName("mx-auto")
                        type = InputType.checkbox
                        id = "checkbox"
                        checked = file in selectedFiles
                        disabled = file.isNotSelectable()
                        onChange = { event ->
                            if (event.target.checked) {
                                setSelectedFiles { it.plus(file) }
                            } else {
                                setSelectedFiles { it.minus(file) }
                            }
                        }
                    }
                    downloadFileButton(file, RawCosvFileDto::fileName) {
                        "$apiUrl/cosv/$selectedOrganization/download/${file.requiredId()}"
                    }
                    deleteFileButton(file, RawCosvFileDto::fileName) {
                        setFileToDelete(it)
                        deleteFile()
                    }

                    +"${file.fileName} "
                    span {
                        style = jso {
                            cursor = "pointer".unsafeCast<Cursor>()
                        }
                        val textColor = if (file.status == RawCosvFileStatus.FAILED) {
                            "text-danger"
                        } else {
                            "text-gray-400"
                        }
                        className = ClassName("$textColor text-justify")
                        file.statusMessage?.let { statusMessage ->
                            onClick = {
                                window.alert(statusMessage)
                            }
                        }
                        +when (file.status) {
                            RawCosvFileStatus.IN_PROGRESS -> " (in progress)"
                            RawCosvFileStatus.PROCESSED -> " (processed, will be deleted after ${file.updateDate?.date})"
                            RawCosvFileStatus.FAILED -> " (with errors)"
                            else -> " "
                        }
                    }
                }
            }
        }
    }
}

private fun RawCosvFileDto.isNotSelectable() = status in setOf(RawCosvFileStatus.PROCESSED, RawCosvFileStatus.IN_PROGRESS)<|MERGE_RESOLUTION|>--- conflicted
+++ resolved
@@ -119,30 +119,6 @@
     val uploadFiles = useDeferredRequest {
         val response = post(
             url = "$apiUrl/cosv/$selectedOrganization/batch-upload",
-<<<<<<< HEAD
-            Headers().apply {
-                append(CONTENT_LENGTH_CUSTOM, JSON.stringify(filesForUploading.map { it.size }))
-            },
-            FormData().apply { filesForUploading.forEach { append(FILE_PART_NAME, it) } },
-            loadingHandler = ::noopLoadingHandler,
-            responseHandler = ::noopResponseHandler
-        )
-        filesForUploading.forEach { fileForUploading ->
-            val uploadedFile: RawCosvFileDto = post(
-                url = "$apiUrl/cosv/$selectedOrganization/batch-upload",
-                Headers().apply {
-                    append(CONTENT_LENGTH_CUSTOM, JSON.stringify(listOf(fileForUploading.size)))
-                },
-                FormData().apply {
-                    append(FILE_PART_NAME, fileForUploading)
-                },
-                loadingHandler = ::noopLoadingHandler,
-                responseHandler = ::noopResponseHandler
-            )
-                .decodeFromJsonString()
-            setUploadBytesReceived { it.plus(filesForUploading.size) }
-            setAvailableFiles { it.plus(uploadedFile) }
-=======
             headers = Headers(jso {
                 Accept = "application/x-ndjson"
             }),
@@ -160,7 +136,6 @@
                     setAvailableFiles { it.plus(uploadedFile) }
                 }
             else -> window.alert(response.unpackMessageOrNull().orEmpty())
->>>>>>> e410ad12
         }
     }
 
@@ -234,11 +209,7 @@
                     tooltipMessage = "Only JSON files or ZIP archives"
                     onChangeEventHandler = { files ->
                         files!!.asList()
-<<<<<<< HEAD
-                            .also { fileList -> setUploadBytesTotal(fileList.sumOf { it.size }.toLong()) }
-=======
                             .also { setUploadBytesTotal(it.sumOf(File::size).toLong()) }
->>>>>>> e410ad12
                             .let { setFilesForUploading(it) }
                         uploadFiles()
                     }
