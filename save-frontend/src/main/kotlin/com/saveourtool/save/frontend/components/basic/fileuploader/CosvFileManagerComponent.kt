@file:Suppress("HEADER_MISSING_IN_NON_SINGLE_CLASS_FILE")

package com.saveourtool.save.frontend.components.basic.fileuploader

import com.saveourtool.save.entities.OrganizationDto
import com.saveourtool.save.entities.cosv.RawCosvFileDto
import com.saveourtool.save.entities.cosv.RawCosvFileStatus
import com.saveourtool.save.entities.cosv.UnzipRawCosvFileResponse
import com.saveourtool.save.frontend.components.basic.selectFormRequired
import com.saveourtool.save.frontend.components.inputform.InputTypes
import com.saveourtool.save.frontend.components.inputform.dragAndDropForm
import com.saveourtool.save.frontend.externals.fontawesome.faBoxOpen
import com.saveourtool.save.frontend.externals.fontawesome.faReload
import com.saveourtool.save.frontend.externals.fontawesome.fontAwesomeIcon
import com.saveourtool.save.frontend.externals.i18next.useTranslation
import com.saveourtool.save.frontend.utils.*
import com.saveourtool.save.utils.ARCHIVE_EXTENSION
import com.saveourtool.save.utils.FILE_PART_NAME
import com.saveourtool.save.validation.isValidName

import js.core.asList
import js.core.jso
import org.w3c.fetch.Headers
import react.FC
import react.Props
import react.dom.html.ReactHTML.b
import react.dom.html.ReactHTML.button
import react.dom.html.ReactHTML.div
import react.dom.html.ReactHTML.input
import react.dom.html.ReactHTML.li
import react.dom.html.ReactHTML.span
import react.dom.html.ReactHTML.ul
import react.useState
import web.cssom.ClassName
import web.cssom.Cursor
import web.file.File
import web.html.ButtonType
import web.html.InputType
import web.http.FormData

import kotlinx.browser.window
import kotlinx.coroutines.await
import kotlinx.coroutines.flow.filter
import kotlinx.coroutines.flow.onCompletion
import kotlinx.serialization.json.Json

private const val DEFAULT_SIZE = 10

val cosvFileManagerComponent: FC<Props> = FC { _ ->
    useTooltip()
    val (t) = useTranslation("vulnerability-upload")

    @Suppress("GENERIC_VARIABLE_WRONG_DECLARATION")
    val organizationSelectForm = selectFormRequired<String>()

    val (allAvailableFilesCount, setAllAvailableFilesCount) = useState(0L)
    val (lastPage, setLastPage) = useState(0)
    val (availableFiles, setAvailableFiles) = useState<List<RawCosvFileDto>>(emptyList())
    val (selectedFiles, setSelectedFiles) = useState<List<RawCosvFileDto>>(emptyList())
    val (filesForUploading, setFilesForUploading) = useState<List<File>>(emptyList())

    val leftAvailableFilesCount = allAvailableFilesCount - lastPage * DEFAULT_SIZE

    val (userOrganizations, setUserOrganizations) = useState(emptyList<OrganizationDto>())
    val (selectedOrganization, setSelectedOrganization) = useState<String>()

    val (fileToDelete, setFileToDelete) = useState<RawCosvFileDto>()
    val (fileToUnzip, setFileToUnzip) = useState<RawCosvFileDto>()

    val (processedBytes, setProcessedBytes) = useState(0L)
    val (totalBytes, setTotalBytes) = useState(0L)

    val (isStreamingOperationActive, setStreamingOperationActive) = useState(false)

    val deleteFile = useDeferredRequest {
        fileToDelete?.let { file ->
            val response = delete(
<<<<<<< HEAD
                "$apiUrl/cosv/$selectedOrganization/delete/${file.requiredId()}",
                headers = Headers().withAcceptNdjson(),
=======
                "$apiUrl/raw-cosv/$selectedOrganization/delete/${file.requiredId()}",
                jsonHeaders,
>>>>>>> d41ef8af
                loadingHandler = ::loadingHandler,
            )

            if (response.ok) {
                setAvailableFiles { it.minus(file) }
                setAllAvailableFilesCount { it.dec() }
                setFileToDelete(null)
            } else {
                window.alert("Failed to delete file due to ${response.unpackMessageOrHttpStatus()}")
            }
        }
    }

    val deleteProcessedFiles = useDeferredRequest {
        val response = delete(
            "$apiUrl/raw-cosv/$selectedOrganization/delete-processed",
            jsonHeaders,
            loadingHandler = ::loadingHandler,
        )

<<<<<<< HEAD
        when {
            response.ok -> {
                setStreamingOperationActive(true)
                response
                    .readLines()
                    .filter(String::isNotEmpty)
                    .onCompletion {
                        setStreamingOperationActive(false)
                    }
                    .collect { message ->
                        val deletedFiles: Set<RawCosvFileDto> = Json.decodeFromString(message)
                        setAvailableFiles { it.minus(deletedFiles) }
                        setAllAvailableFilesCount { it.minus(deletedFiles.size) }
                    }
            }
            else -> window.alert("Failed to delete processed files due to ${response.unpackMessageOrHttpStatus()}")
=======
        if (response.ok) {
            val deletedFiles: Set<RawCosvFileDto> = response.decodeFromJsonString()
            setAvailableFiles { it.minus(deletedFiles) }
            setAllAvailableFilesCount { it.minus(deletedFiles.size) }
        } else {
            window.alert("Failed to delete processed files due to ${response.unpackMessageOrHttpStatus()}")
>>>>>>> d41ef8af
        }
    }

    useRequest {
        val organizations = get(
            url = "$apiUrl/organizations/with-allow-bulk-upload",
            headers = jsonHeaders,
            loadingHandler = ::loadingHandler,
            responseHandler = ::noopResponseHandler,
        )
            .unsafeMap {
                it.decodeFromJsonString<List<OrganizationDto>>()
            }

        setUserOrganizations(organizations)
    }

    val fetchMoreFiles = useDeferredRequest {
        selectedOrganization?.let {
            val newPage = lastPage.inc()
            val response = get(
                url = "$apiUrl/raw-cosv/$selectedOrganization/list",
                params = jso<dynamic> {
                    page = newPage - 1
                    size = DEFAULT_SIZE
                },
                headers = Headers().withAcceptNdjson().withContentTypeJson(),
                loadingHandler = ::loadingHandler,
                responseHandler = ::noopResponseHandler
            )
            when {
                response.ok -> {
                    setStreamingOperationActive(true)
                    response
                        .readLines()
                        .filter(String::isNotEmpty)
                        .onCompletion {
                            setStreamingOperationActive(false)
                            setLastPage(newPage)
                        }
                        .collect { message ->
                            val uploadedFile: RawCosvFileDto = Json.decodeFromString(message)
                            setAvailableFiles { it.plus(uploadedFile) }
                        }
                }
                else -> window.alert("Failed to fetch next page: ${response.unpackMessageOrNull().orEmpty()}")
            }
        }
    }
    val reFetchFiles = useDeferredRequest {
        selectedOrganization?.let {
            val count: Long = get(
                url = "$apiUrl/raw-cosv/$selectedOrganization/count",
                jsonHeaders,
                loadingHandler = ::loadingHandler,
                responseHandler = ::noopResponseHandler
            ).decodeFromJsonString()
            setAvailableFiles(emptyList())
            setAllAvailableFilesCount(count)
            setLastPage(0)
            fetchMoreFiles()
        }
    }

    val uploadFiles = useDeferredRequest {
        setStreamingOperationActive(true)
        val response = post(
            url = "$apiUrl/raw-cosv/$selectedOrganization/batch-upload",
            headers = Headers().withAcceptNdjson(),
            body = FormData().apply { filesForUploading.forEach { append(FILE_PART_NAME, it) } },
            loadingHandler = ::noopLoadingHandler,
            responseHandler = ::noopResponseHandler,
        )
        when {
            response.ok -> response
                .readLines()
                .filter(String::isNotEmpty)
                .onCompletion {
                    setStreamingOperationActive(false)
                    reFetchFiles()
                }
                .collect { message ->
                    val uploadedFile: RawCosvFileDto = Json.decodeFromString(message)
                    setProcessedBytes { it.plus(uploadedFile.requiredContentLength()) }
                }
            else -> window.alert(response.unpackMessageOrNull().orEmpty())
        }
    }

    val unzipFile = useDeferredRequest {
        fileToUnzip?.let { file ->
            setStreamingOperationActive(true)
            val response = post(
                "$apiUrl/raw-cosv/$selectedOrganization/unzip/${file.requiredId()}",
                headers = Headers().withContentTypeJson().withAcceptNdjson(),
                body = undefined,
                loadingHandler = ::noopLoadingHandler,
                responseHandler = ::noopResponseHandler,
            )

            when {
                response.ok -> {
                    setAvailableFiles {
                        it.minus(file)
                    }
                    response
                        .readLines()
                        .filter(String::isNotEmpty)
                        .onCompletion {
                            setStreamingOperationActive(false)
                        }
                        .collect { message ->
                            val entryResponse: UnzipRawCosvFileResponse = Json.decodeFromString(message)
                            if (entryResponse.updateCounters) {
                                setTotalBytes(entryResponse.fullSize)
                                setProcessedBytes(entryResponse.processedSize)
                            } else {
                                setProcessedBytes { it + entryResponse.processedSize }
                            }
                        }
                }
                else -> window.alert("Failed to unzip ${file.fileName}: ${response.unpackMessageOrNull().orEmpty()}")
            }
            if (response.ok) {
                setFileToUnzip(null)
                reFetchFiles()
            }
        }
    }

    val submitCosvFiles = useDeferredRequest {
        val response = post(
            url = "$apiUrl/raw-cosv/$selectedOrganization/submit-to-process",
            jsonHeaders,
            body = selectedFiles.map { it.requiredId() },
            loadingHandler = ::loadingHandler,
            responseHandler = ::noopResponseHandler
        )
        if (response.ok) {
            window.alert("Selected files submitted to be processed")
        }
        setSelectedFiles(emptyList())
    }

    val submitAllUploadedCosvFiles = useDeferredRequest {
        val response = post(
            url = "$apiUrl/raw-cosv/$selectedOrganization/submit-all-uploaded-to-process",
            jsonHeaders,
            body = undefined,
            loadingHandler = ::loadingHandler,
            responseHandler = ::noopResponseHandler
        )
        if (response.ok) {
            window.alert("All uploaded files submitted to be processed")
        }
        setSelectedFiles(emptyList())
    }

    div {
        if (selectedOrganization.isNullOrEmpty()) {
            div {
                className = ClassName("mx-auto")
                b {
                    +"${"Organization that has permission".t()}!"
                }
            }
        }

        organizationSelectForm {
            selectClasses = "custom-select"
            formType = InputTypes.ORGANIZATION_NAME
            validInput = !selectedOrganization.isNullOrEmpty() && selectedOrganization.isValidName()
            classes = "mb-3"
            formName = "Organization"
            getData = { userOrganizations.map { it.name } }
            dataToString = { it }
            selectedValue = selectedOrganization.orEmpty()
            disabled = false
            onChangeFun = { value ->
                setSelectedOrganization(value)
                reFetchFiles()
            }
        }

        ul {
            className = ClassName("list-group")

            // SUBMIT to process
            li {
                className = ClassName("list-group-item p-0 d-flex bg-light justify-content-center")
                buttonBuilder("Delete all processed", classes = "mr-1", isDisabled = availableFiles.noneWithStatus(RawCosvFileStatus.PROCESSED) || isStreamingOperationActive) {
                    deleteProcessedFiles()
                }
                buttonBuilder("Submit", classes = "mr-1", isDisabled = selectedFiles.isEmpty() || isStreamingOperationActive) {
                    if (window.confirm("Processed files will be removed. Do you want to continue?")) {
                        submitCosvFiles()
                    }
                }
                buttonBuilder("Submit all uploaded", classes = "mr-1", isDisabled = availableFiles.noneWithStatus(RawCosvFileStatus.UPLOADED) || isStreamingOperationActive) {
                    if (window.confirm("Processed files will be removed. Do you want to continue?")) {
                        submitAllUploadedCosvFiles()
                    }
                }
                buttonBuilder(faReload, isDisabled = isStreamingOperationActive) {
                    reFetchFiles()
                }
            }

            // ===== UPLOAD FILES BUTTON =====
            li {
                className = ClassName("list-group-item p-0 d-flex bg-light")
                dragAndDropForm {
                    isDisabled = selectedOrganization.isNullOrEmpty() || isStreamingOperationActive
                    isMultipleFilesSupported = true
                    tooltipMessage = "Only JSON files or ZIP archives"
                    onChangeEventHandler = { files ->
                        files!!.asList()
                            .also { setTotalBytes(it.sumOf(File::size).toLong()) }
                            .let { setFilesForUploading(it) }
                        uploadFiles()
                    }
                }
            }
            progressBarComponent {
                current = processedBytes
                total = totalBytes
                flushCounters = {
                    setTotalBytes(0)
                    setProcessedBytes(0)
                }
            }

            // ===== SELECTED FILES =====
            availableFiles.map { file ->
                li {
                    className = ClassName("list-group-item text-left")
                    input {
                        className = ClassName("mx-auto")
                        type = InputType.checkbox
                        id = "checkbox"
                        checked = file in selectedFiles
                        disabled = file.isNotSelectable()
                        onChange = { event ->
                            if (event.target.checked) {
                                setSelectedFiles { it.plus(file) }
                            } else {
                                setSelectedFiles { it.minus(file) }
                            }
                        }
                    }
                    downloadFileButton(file, RawCosvFileDto::fileName) {
                        "$apiUrl/raw-cosv/$selectedOrganization/download/${file.requiredId()}"
                    }
                    if (file.fileName.endsWith(ARCHIVE_EXTENSION, ignoreCase = true)) {
                        button {
                            type = ButtonType.button
                            className = ClassName("btn")
                            fontAwesomeIcon(icon = faBoxOpen)
                            disabled = isStreamingOperationActive
                            onClick = {
                                val confirm = window.confirm(
                                    "Are you sure you want to unzip and then remove ${file.fileName} file?"
                                )
                                if (confirm) {
                                    setFileToUnzip(file)
                                    unzipFile()
                                }
                            }
                        }
                    }
                    deleteFileButton(file, RawCosvFileDto::fileName) {
                        setFileToDelete(it)
                        deleteFile()
                    }

                    +"${file.fileName} "
                    span {
                        style = jso {
                            cursor = "pointer".unsafeCast<Cursor>()
                        }
                        val textColor = if (file.status == RawCosvFileStatus.FAILED) {
                            "text-danger"
                        } else {
                            "text-gray-400"
                        }
                        className = ClassName("$textColor text-justify")
                        file.statusMessage?.let { statusMessage ->
                            onClick = {
                                window.alert(statusMessage)
                            }
                        }
                        +when (file.status) {
                            RawCosvFileStatus.IN_PROGRESS -> " (in progress)"
                            RawCosvFileStatus.PROCESSED -> " (processed, will be deleted after ${file.updateDate?.date})"
                            RawCosvFileStatus.FAILED -> " (with errors)"
                            else -> " "
                        }
                    }
                }
            }

            if (leftAvailableFilesCount > 0) {
                li {
                    className = ClassName("list-group-item p-0 d-flex bg-light justify-content-center")
                    buttonBuilder("Load more (left $leftAvailableFilesCount)", isDisabled = isStreamingOperationActive) {
                        fetchMoreFiles()
                    }
                }
            }
        }
    }
}

private fun RawCosvFileDto.isNotSelectable() = status in setOf(RawCosvFileStatus.PROCESSED, RawCosvFileStatus.IN_PROGRESS)

private fun Collection<RawCosvFileDto>.noneWithStatus(status: RawCosvFileStatus) = none { it.status == status }<|MERGE_RESOLUTION|>--- conflicted
+++ resolved
@@ -75,13 +75,8 @@
     val deleteFile = useDeferredRequest {
         fileToDelete?.let { file ->
             val response = delete(
-<<<<<<< HEAD
-                "$apiUrl/cosv/$selectedOrganization/delete/${file.requiredId()}",
+                "$apiUrl/raw-cosv/$selectedOrganization/delete/${file.requiredId()}",
                 headers = Headers().withAcceptNdjson(),
-=======
-                "$apiUrl/raw-cosv/$selectedOrganization/delete/${file.requiredId()}",
-                jsonHeaders,
->>>>>>> d41ef8af
                 loadingHandler = ::loadingHandler,
             )
 
@@ -102,7 +97,6 @@
             loadingHandler = ::loadingHandler,
         )
 
-<<<<<<< HEAD
         when {
             response.ok -> {
                 setStreamingOperationActive(true)
@@ -119,14 +113,6 @@
                     }
             }
             else -> window.alert("Failed to delete processed files due to ${response.unpackMessageOrHttpStatus()}")
-=======
-        if (response.ok) {
-            val deletedFiles: Set<RawCosvFileDto> = response.decodeFromJsonString()
-            setAvailableFiles { it.minus(deletedFiles) }
-            setAllAvailableFilesCount { it.minus(deletedFiles.size) }
-        } else {
-            window.alert("Failed to delete processed files due to ${response.unpackMessageOrHttpStatus()}")
->>>>>>> d41ef8af
         }
     }
 
