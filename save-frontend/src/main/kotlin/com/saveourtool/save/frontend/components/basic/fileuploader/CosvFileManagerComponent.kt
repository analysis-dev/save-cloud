@file:Suppress("HEADER_MISSING_IN_NON_SINGLE_CLASS_FILE")

package com.saveourtool.save.frontend.components.basic.fileuploader

import com.saveourtool.save.entities.OrganizationDto
import com.saveourtool.save.entities.cosv.RawCosvFileDto
import com.saveourtool.save.entities.cosv.RawCosvFileStatus
import com.saveourtool.save.entities.cosv.RawCosvFileStreamingResponse
import com.saveourtool.save.frontend.components.basic.selectFormRequired
import com.saveourtool.save.frontend.components.inputform.InputTypes
import com.saveourtool.save.frontend.components.inputform.dragAndDropForm
import com.saveourtool.save.frontend.externals.fontawesome.faBoxOpen
import com.saveourtool.save.frontend.externals.fontawesome.faReload
import com.saveourtool.save.frontend.externals.fontawesome.fontAwesomeIcon
import com.saveourtool.save.frontend.externals.i18next.useTranslation
import com.saveourtool.save.frontend.utils.*
import com.saveourtool.save.utils.ARCHIVE_EXTENSION
import com.saveourtool.save.utils.FILE_PART_NAME
import com.saveourtool.save.utils.toKilobytes
import com.saveourtool.save.validation.isValidName

import js.core.asList
import js.core.jso
import org.w3c.fetch.Headers
import react.FC
import react.Props
import react.dom.html.ReactHTML.b
import react.dom.html.ReactHTML.button
import react.dom.html.ReactHTML.div
import react.dom.html.ReactHTML.input
import react.dom.html.ReactHTML.li
import react.dom.html.ReactHTML.span
import react.dom.html.ReactHTML.ul
import react.useState
import web.cssom.ClassName
import web.cssom.Cursor
import web.file.File
import web.html.ButtonType
import web.html.InputType
import web.http.FormData

import kotlinx.browser.window
import kotlinx.coroutines.flow.filter
import kotlinx.coroutines.flow.onCompletion
import kotlinx.serialization.json.Json

private const val DEFAULT_SIZE = 10

val cosvFileManagerComponent: FC<Props> = FC { _ ->
    useTooltip()
    val (t) = useTranslation("vulnerability-upload")

    @Suppress("GENERIC_VARIABLE_WRONG_DECLARATION")
    val organizationSelectForm = selectFormRequired<String>()

    val (allAvailableFilesCount, setAllAvailableFilesCount) = useState(0L)
    val (lastPage, setLastPage) = useState(0)
    val (availableFiles, setAvailableFiles) = useState<List<RawCosvFileDto>>(emptyList())
    val (selectedFiles, setSelectedFiles) = useState<List<RawCosvFileDto>>(emptyList())
    val (filesForUploading, setFilesForUploading) = useState<List<File>>(emptyList())

    val leftAvailableFilesCount = allAvailableFilesCount - lastPage * DEFAULT_SIZE

    val (userOrganizations, setUserOrganizations) = useState(emptyList<OrganizationDto>())
    val (selectedOrganization, setSelectedOrganization) = useState<String>()

    val (fileToDelete, setFileToDelete) = useState<RawCosvFileDto>()
    val (fileToUnzip, setFileToUnzip) = useState<RawCosvFileDto>()

    val (currentProgress, setCurrentProgress) = useState(-1)
    val (currentProgressMessage, setCurrentProgressMessage) = useState("")
    val resetCurrentProgress = {
        setCurrentProgress(-1)
        setCurrentProgressMessage("")
    }

    val (isStreamingOperationActive, setStreamingOperationActive) = useState(false)

    val deleteFile = useDeferredRequest {
        fileToDelete?.let { file ->
            val response = delete(
                "$apiUrl/raw-cosv/$selectedOrganization/delete/${file.requiredId()}",
                headers = Headers().withAcceptJson(),
                loadingHandler = ::loadingHandler,
            )

            if (response.ok) {
                setAvailableFiles { it.minus(file) }
                setAllAvailableFilesCount { it.dec() }
                setFileToDelete(null)
            } else {
                window.alert("Failed to delete file due to ${response.unpackMessageOrHttpStatus()}")
            }
        }
    }

    useRequest {
        val organizations = get(
            url = "$apiUrl/organizations/with-allow-bulk-upload",
            headers = jsonHeaders,
            loadingHandler = ::loadingHandler,
            responseHandler = ::noopResponseHandler,
        )
            .unsafeMap {
                it.decodeFromJsonString<List<OrganizationDto>>()
            }

        setUserOrganizations(organizations)
    }

    val fetchMoreFiles = useDeferredRequest {
        selectedOrganization?.let {
            val newPage = lastPage.inc()
            val response = get(
                url = "$apiUrl/raw-cosv/$selectedOrganization/list",
                params = jso<dynamic> {
                    page = newPage - 1
                    size = DEFAULT_SIZE
                },
                headers = Headers().withAcceptNdjson().withContentTypeJson(),
                loadingHandler = ::loadingHandler,
                responseHandler = ::noopResponseHandler
            )
            when {
                response.ok -> {
                    setStreamingOperationActive(true)
                    response
                        .readLines()
                        .filter(String::isNotEmpty)
                        .onCompletion {
                            setStreamingOperationActive(false)
                            setLastPage(newPage)
                        }
                        .collect { message ->
                            val uploadedFile: RawCosvFileDto = Json.decodeFromString(message)
                            setAvailableFiles { it.plus(uploadedFile) }
                        }
                }
                else -> window.alert("Failed to fetch next page: ${response.unpackMessageOrNull().orEmpty()}")
            }
        }
    }
    val reFetchFiles = useDeferredRequest {
        selectedOrganization?.let {
            val count: Long = get(
                url = "$apiUrl/raw-cosv/$selectedOrganization/count",
                jsonHeaders,
                loadingHandler = ::loadingHandler,
                responseHandler = ::noopResponseHandler
            ).decodeFromJsonString()
            setAvailableFiles(emptyList())
            setSelectedFiles(emptyList())
            setAllAvailableFilesCount(count)
            setLastPage(0)
            fetchMoreFiles()
        }
    }

    var processedBytes by useState(0L)
    val uploadFiles = useDeferredRequest {
        setStreamingOperationActive(true)
        setCurrentProgress(0)
        setCurrentProgressMessage("Initializing...")
        val totalBytes = filesForUploading.sumOf { it.size.toLong() }
        val response = post(
            url = "$apiUrl/raw-cosv/$selectedOrganization/batch-upload",
            headers = Headers().withAcceptNdjson(),
            body = FormData().apply { filesForUploading.forEach { append(FILE_PART_NAME, it) } },
            loadingHandler = ::noopLoadingHandler,
            responseHandler = ::noopResponseHandler,
        )
        when {
            response.ok -> response
                .readLines()
                .filter(String::isNotEmpty)
                .onCompletion {
                    setStreamingOperationActive(false)
                    reFetchFiles()
                }
                .collect { message ->
                    val uploadedFile: RawCosvFileDto = Json.decodeFromString(message)
                    processedBytes += uploadedFile.requiredContentLength()
                    if (processedBytes == totalBytes) {
                        setCurrentProgress(((processedBytes / totalBytes) * 100).toInt())
                        setCurrentProgressMessage("${processedBytes.toKilobytes()} / ${totalBytes.toKilobytes()} KB")
                    } else {
                        setCurrentProgress(100)
                        setCurrentProgressMessage("Successfully uploaded ${totalBytes.toKilobytes()} KB.")
                    }
                }
            else -> {
                setStreamingOperationActive(false)
                resetCurrentProgress()
                window.alert(response.unpackMessageOrNull().orEmpty())
            }
        }
    }

    val unzipFile = useDeferredRequest {
        fileToUnzip?.let { file ->
            setStreamingOperationActive(true)
            val response = post(
                "$apiUrl/raw-cosv/$selectedOrganization/unzip/${file.requiredId()}",
                headers = Headers().withContentTypeJson().withAcceptNdjson(),
                body = undefined,
                loadingHandler = ::noopLoadingHandler,
                responseHandler = ::noopResponseHandler,
            )

            when {
                response.ok -> {
                    setAvailableFiles {
                        it.minus(file)
                    }
                    response
                        .readLines()
                        .filter(String::isNotEmpty)
                        .onCompletion {
                            setStreamingOperationActive(false)
                            setFileToUnzip(null)
                            reFetchFiles()
                        }
                        .collect { message ->
                            val entryResponse: RawCosvFileStreamingResponse = Json.decodeFromString(message)
                            setCurrentProgress(entryResponse.progress)
                            setCurrentProgressMessage(entryResponse.progressMessage)
                        }
                }
                else -> {
                    setStreamingOperationActive(false)
                    resetCurrentProgress()
                    window.alert("Failed to unzip ${file.fileName}: ${response.unpackMessageOrNull().orEmpty()}")
                }
            }
        }
    }

    val submitCosvFiles = useDeferredRequest {
        val response = post(
            url = "$apiUrl/raw-cosv/$selectedOrganization/submit-to-process",
            jsonHeaders,
            body = selectedFiles.map { it.requiredId() },
            loadingHandler = ::loadingHandler,
            responseHandler = ::noopResponseHandler
        )
        if (response.ok) {
            window.alert("Selected files submitted to be processed")
        }
        setSelectedFiles(emptyList())
    }

    val submitAllUploadedCosvFiles = useDeferredRequest {
        val response = post(
            url = "$apiUrl/raw-cosv/$selectedOrganization/submit-all-uploaded-to-process",
            jsonHeaders,
            body = undefined,
            loadingHandler = ::loadingHandler,
            responseHandler = ::noopResponseHandler
        )
        if (response.ok) {
            window.alert("All uploaded files submitted to be processed")
        }
        setSelectedFiles(emptyList())
    }

    div {
        if (selectedOrganization.isNullOrEmpty()) {
            div {
                className = ClassName("mx-auto")
                b {
                    +"${"Organization that has permission".t()}!"
                }
            }
        }

        organizationSelectForm {
            selectClasses = "custom-select"
            formType = InputTypes.ORGANIZATION_NAME
            validInput = !selectedOrganization.isNullOrEmpty() && selectedOrganization.isValidName()
            classes = "mb-3"
            formName = "Organization"
            getData = { userOrganizations.map { it.name } }
            dataToString = { it }
            selectedValue = selectedOrganization.orEmpty()
            disabled = false
            onChangeFun = { value ->
                setSelectedOrganization(value)
                reFetchFiles()
            }
        }

        ul {
            className = ClassName("list-group")

            // ===== UPLOAD FILES FIELD =====
            li {
                className = ClassName("list-group-item p-0 d-flex bg-light")
                dragAndDropForm {
                    isDisabled = selectedOrganization.isNullOrEmpty() || isStreamingOperationActive
                    isMultipleFilesSupported = true
                    tooltipMessage = "Only JSON files or ZIP archives"
                    onChangeEventHandler = { files ->
                        setFilesForUploading(files!!.asList())
                        uploadFiles()
                    }
                }
            }

            // ===== SUBMIT BUTTONS =====
            li {
                className = ClassName("list-group-item p-1 d-flex bg-light justify-content-center")
                buttonBuilder("Submit", classes = "mr-1",
                    isDisabled = selectedFiles.isEmpty() || selectedFiles.anyWithoutStatus(RawCosvFileStatus.UPLOADED) || isStreamingOperationActive) {
                    if (window.confirm("Processed files will be removed. Do you want to continue?")) {
                        submitCosvFiles()
                    }
                }
                buttonBuilder("Submit all uploaded", classes = "mr-1", isDisabled = availableFiles.noneWithStatus(RawCosvFileStatus.UPLOADED) || isStreamingOperationActive) {
                    if (window.confirm("Processed files will be removed. Do you want to continue?")) {
                        submitAllUploadedCosvFiles()
                    }
                }
                buttonBuilder(faReload, isDisabled = isStreamingOperationActive) {
                    reFetchFiles()
                }
            }

            // ===== STATUS BAR =====
            if (!isStreamingOperationActive && allAvailableFilesCount > 0) {
                li {
                    className = ClassName("list-group-item p-1 d-flex bg-light justify-content-center")
                    val uploadedFilesCount = availableFiles.count { it.status == RawCosvFileStatus.UPLOADED }
                    val processedFilesCount = availableFiles.count { it.status == RawCosvFileStatus.PROCESSED }
                    val progressFilesCount = availableFiles.count { it.status == RawCosvFileStatus.IN_PROGRESS }
                    val duplicateFilesCount = availableFiles.count { it.isDuplicate() }
                    val errorFilesCount = availableFiles.count { it.status == RawCosvFileStatus.FAILED } - duplicateFilesCount

                    if (uploadedFilesCount > 0) {
                        val uploadedArchivesCount = availableFiles.count { it.isArchive() }
                        val uploadedJsonCount = uploadedFilesCount - availableFiles.count { it.isArchive() }

                        if (uploadedJsonCount > 0) {
                            +"Uploaded $uploadedJsonCount new json files"
                            if (uploadedArchivesCount > 0) {
                                +" and $uploadedArchivesCount archives."
                            } else {
                                +"."
                            }
                        } else if (uploadedArchivesCount > 0) {
                            +"Uploaded $uploadedArchivesCount new archives."
                        }
                    }

                    if (processedFilesCount > 0 || progressFilesCount > 0) {
                        val processingFiles = processedFilesCount + progressFilesCount
                        +" Still processing $processingFiles files."
                    }

                    if (duplicateFilesCount > 0) {
                        +" Failed $duplicateFilesCount duplicates"
                        if (errorFilesCount > 0) {
                            +", $errorFilesCount with another errors."
                        } else {
                            +"."
                        }
                    } else if (errorFilesCount > 0) {
                        +" Failed $errorFilesCount with errors."
                    }
                }
            }

            // ===== PROGRESS BAR =====
            defaultProgressBarComponent {
                this.currentProgress = currentProgress
                this.currentProgressMessage = currentProgressMessage
                reset = {
                    setCurrentProgress(-1)
                    setCurrentProgressMessage("")
                }
            }

            // ===== AVAILABLE FILES =====
            availableFiles.map { file ->
                li {
                    className = ClassName("list-group-item text-left")
                    input {
                        className = ClassName("mx-auto")
                        type = InputType.checkbox
                        id = "checkbox"
                        checked = file in selectedFiles
                        file.notSelectableReason()?.let { reason ->
                            asDynamic()["data-toggle"] = "tooltip"
                            asDynamic()["data-placement"] = "right"
                            title = reason
                            disabled = true
                        } ?: run {
                            disabled = false
                        }
                        onChange = { event ->
                            if (event.target.checked) {
                                setSelectedFiles { it.plus(file) }
                            } else {
                                setSelectedFiles { it.minus(file) }
                            }
                        }
                    }
                    downloadFileButton(file, RawCosvFileDto::fileName) {
                        "$apiUrl/raw-cosv/$selectedOrganization/download/${file.requiredId()}"
                    }
                    if (file.fileName.endsWith(ARCHIVE_EXTENSION, ignoreCase = true)) {
                        button {
                            type = ButtonType.button
                            className = ClassName("btn")
                            fontAwesomeIcon(icon = faBoxOpen)
                            disabled = isStreamingOperationActive
                            onClick = {
                                val confirm = window.confirm(
                                    "Are you sure you want to unzip and then remove ${file.fileName} file?"
                                )
                                if (confirm) {
                                    setFileToUnzip(file)
                                    unzipFile()
                                }
                            }
                        }
                    }
                    deleteFileButton(file, RawCosvFileDto::fileName) {
                        setFileToDelete(it)
                        deleteFile()
                    }

                    +"${file.fileName} "
                    span {
                        style = jso {
                            cursor = "pointer".unsafeCast<Cursor>()
                        }
                        val textColor = if (file.status == RawCosvFileStatus.FAILED) {
                            if (file.isDuplicate()) {
                                "text-warning"
                            } else {
                                "text-danger"
                            }
                        } else {
                            "text-gray-400"
                        }
                        className = ClassName("$textColor text-justify")
                        file.statusMessage?.let { statusMessage ->
                            onClick = {
                                window.alert(statusMessage)
                            }
                        }
                        +when (file.status) {
                            RawCosvFileStatus.IN_PROGRESS -> " (in progress)"
                            RawCosvFileStatus.PROCESSED -> " (processed, will be deleted shortly)"
                            RawCosvFileStatus.FAILED -> if (file.isDuplicate()) " (duplicate)" else " (error)"
                            else -> " "
                        }
                    }
                }
            }

            if (leftAvailableFilesCount > 0) {
                li {
                    className = ClassName("list-group-item p-0 d-flex bg-light justify-content-center")
                    buttonBuilder("Load more (left $leftAvailableFilesCount)", isDisabled = isStreamingOperationActive) {
                        fetchMoreFiles()
                    }
                }
            }
        }
    }
}

<<<<<<< HEAD
private fun RawCosvFileDto.notSelectableReason() = when {
    status == RawCosvFileStatus.PROCESSED -> "Already processed"
    status == RawCosvFileStatus.IN_PROGRESS -> "In progress, please wait"
    isZipArchive() -> "It's a zip archive, please unzip to get JSON files"
    else -> null
}
=======
private fun RawCosvFileDto.isDuplicate() = status == RawCosvFileStatus.FAILED && statusMessage?.contains("Duplicate entry") == true

private fun RawCosvFileDto.isArchive() = status == RawCosvFileStatus.UPLOADED && fileName.endsWith(ARCHIVE_EXTENSION, ignoreCase = true)

private fun RawCosvFileDto.isNotSelectable() = status in setOf(RawCosvFileStatus.PROCESSED, RawCosvFileStatus.IN_PROGRESS)
>>>>>>> 44368272

private fun Collection<RawCosvFileDto>.noneWithStatus(status: RawCosvFileStatus) = none { it.status == status }
private fun Collection<RawCosvFileDto>.anyWithoutStatus(status: RawCosvFileStatus) = any { it.status != status }<|MERGE_RESOLUTION|>--- conflicted
+++ resolved
@@ -471,20 +471,16 @@
     }
 }
 
-<<<<<<< HEAD
+private fun RawCosvFileDto.isDuplicate() = status == RawCosvFileStatus.FAILED && statusMessage?.contains("Duplicate entry") == true
+
+private fun RawCosvFileDto.isArchive() = status == RawCosvFileStatus.UPLOADED && fileName.endsWith(ARCHIVE_EXTENSION, ignoreCase = true)
+
 private fun RawCosvFileDto.notSelectableReason() = when {
     status == RawCosvFileStatus.PROCESSED -> "Already processed"
     status == RawCosvFileStatus.IN_PROGRESS -> "In progress, please wait"
     isZipArchive() -> "It's a zip archive, please unzip to get JSON files"
     else -> null
 }
-=======
-private fun RawCosvFileDto.isDuplicate() = status == RawCosvFileStatus.FAILED && statusMessage?.contains("Duplicate entry") == true
-
-private fun RawCosvFileDto.isArchive() = status == RawCosvFileStatus.UPLOADED && fileName.endsWith(ARCHIVE_EXTENSION, ignoreCase = true)
-
-private fun RawCosvFileDto.isNotSelectable() = status in setOf(RawCosvFileStatus.PROCESSED, RawCosvFileStatus.IN_PROGRESS)
->>>>>>> 44368272
 
 private fun Collection<RawCosvFileDto>.noneWithStatus(status: RawCosvFileStatus) = none { it.status == status }
 private fun Collection<RawCosvFileDto>.anyWithoutStatus(status: RawCosvFileStatus) = any { it.status != status }