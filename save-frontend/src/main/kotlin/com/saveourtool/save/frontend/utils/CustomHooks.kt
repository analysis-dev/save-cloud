/**
 * Contains custom react hooks
 *
 * Keep in mind that hooks could only be used from functional components!
 */

package com.saveourtool.save.frontend.utils

import com.saveourtool.save.frontend.components.requestStatusContext
import com.saveourtool.save.frontend.externals.lodash.debounce
import com.saveourtool.save.utils.DEFAULT_DEBOUNCE_PERIOD

import js.core.jso
import org.w3c.dom.EventSource
import org.w3c.dom.EventSource.Companion.CONNECTING
import org.w3c.dom.MessageEvent
import org.w3c.dom.events.Event
import org.w3c.fetch.Headers
import org.w3c.fetch.Response
import react.*

import kotlinx.browser.document
import kotlinx.coroutines.*
import kotlinx.coroutines.flow.filter
import kotlinx.coroutines.flow.onCompletion

/**
 * Runs the provided [action] only once of first render
 *
 * @param action
 */
fun useOnce(action: () -> Unit) {
    val useOnceAction = useOnceAction()
    useOnceAction {
        action()
    }
}

/**
 * @return action which will be run once per function component
 */
fun useOnceAction(): (() -> Unit) -> Unit {
    val (isFirstRender, setFirstRender) = useState(true)
    return { action ->
        if (isFirstRender) {
            action()
            setFirstRender(false)
        }
    }
}

/**
 * Custom hook to enable tooltips.
 *
 * Requires element to have "data-toggle=tooltip" attribute set
 * Show timeout can be set by setting "data-show-timeout=100"
 * Hide timeout can be set by setting "data-hide-timeout=100"
 * In order to update the tooltip content dynamically, you need to change "data-original-title" attribute
 *
 * @see [enableTooltip]
 */
fun useTooltip() {
    useEffect { enableTooltip() }
}

/**
 * Custom hook to enable tooltips and popovers.
 */
fun useTooltipAndPopover() {
    useEffect {
        enableTooltipAndPopover()
        return@useEffect
    }
}

/**
 * Hook to get callbacks to perform requests in functional components.
 *
 * @param request
 * @return a function to trigger request execution.
 */
fun <R> useDeferredRequest(
    request: suspend WithRequestStatusContext.() -> R,
): () -> Unit {
    val scope = CoroutineScope(Dispatchers.Default)
    val context = useRequestStatusContext()
    val (isSending, setIsSending) = useState(false)
    useEffect(isSending) {
        if (!isSending) {
            return@useEffect
        }
        scope.launch {
            request(context)
            setIsSending(false)
        }.invokeOnCompletion {
            if (it != null && it !is CancellationException) {
                setIsSending(false)
            }
        }
        cleanup {
            if (scope.isActive) {
                scope.cancel()
            }
        }
    }
    val initiateSending: () -> Unit = {
        if (!isSending) {
            setIsSending(true)
        }
    }
    return initiateSending
}

/**
 * Hook to perform requests in functional components.
 *
 * @param dependencies
 * @param request
 */
fun <R> useRequest(
    dependencies: Array<dynamic> = emptyArray(),
    request: suspend WithRequestStatusContext.() -> R,
) {
    val scope = CoroutineScope(Dispatchers.Default)
    val context = useRequestStatusContext()

    useEffect(*dependencies) {
        scope.launch {
            request(context)
        }
        cleanup {
            if (scope.isActive) {
                scope.cancel()
            }
        }
    }
}

/**
 * @return [WithRequestStatusContext] implementation
 */
@Suppress("TOO_LONG_FUNCTION", "MAGIC_NUMBER")
fun useRequestStatusContext(): WithRequestStatusContext {
    val statusContext = useContext(requestStatusContext)
    val context = object : WithRequestStatusContext {
        override val coroutineScope = CoroutineScope(Dispatchers.Default)
        override fun setResponse(response: Response) {
<<<<<<< HEAD
            statusContext?.setResponse?.invoke(response)
        }
        override fun setRedirectToFallbackView(isNeedRedirect: Boolean, response: Response) {
            statusContext?.setRedirectToFallbackView?.invoke(
                isNeedRedirect && response.status == 404.toShort()
            )
        }
        override fun setLoadingCounter(transform: (oldValue: Int) -> Int) {
            statusContext?.setLoadingCounter?.invoke(transform)
=======
            statusContext?.run {
                setResponse(response)
            }
        }
        override fun setRedirectToFallbackView(isNeedRedirect: Boolean, response: Response) {
            statusContext?.run {
                setRedirectToFallbackView(
                    isNeedRedirect && response.status == 404.toShort()
                )
            }
        }
        override fun setLoadingCounter(transform: (oldValue: Int) -> Int) {
            statusContext?.run { setLoadingCounter(transform) }
>>>>>>> 581b6e98
        }
    }
    return context
}

/**
 * @param colorStyle page style
 */
fun useBackground(colorStyle: Style) {
    useEffect {
        document.getElementById("content-wrapper")?.setAttribute(
            "style",
            "background: ${colorStyle.globalBackground}"
        )
        configureTopBar(colorStyle)
    }
}

/**
 * Creates a callback that is run synchronously.
 *
 * Only works inside functional components.
 *
 * @param effect the callback body (executed under [useEffect]).
 * @return a lambda that triggers the callback.
 * @see useEffect
 */
fun useDeferredEffect(
    effect: EffectBuilder.() -> Unit,
): () -> Unit {
    var isRunning by useState(initialValue = false)

    useEffect(isRunning) {
        if (!isRunning) {
            return@useEffect
        }

        effect()

        isRunning = false
    }

    return {
        if (!isRunning) {
            isRunning = true
        }
    }
}

/**
 * Reads the response of `text/event-stream` `Content-Type`.
 * _Server-Sent Events_ (SSE) are limited to `HTTP GET` method.
 *
 * Only works inside functional components.
 *
 * @param url the URL that accepts an `HTTP GET` and can respond with a
 *   `text/event-stream` `Content-Type`.
 * @param withCredentials whether
 *   [CORS](https://developer.mozilla.org/en-US/docs/Web/HTTP/CORS)
 *   should be allowed, the default is `false`.
 * @param eventType the event type selector.
 *   The same HTTP endpoint may return events of different types, and this
 *   selector allows to receive only a certain subset of the whole event volume.
 *   The default is `message`.
 *   On the server side, use `org.springframework.http.codec.ServerSentEvent` to
 *   create an event with a custom type.
 * @param init invoked before an event stream is requested.
 *   Allowed to change the state of components.
 * @param onCompletion invoked if the response is `HTTP 200 OK`, and when the
 *   server closes the connection.
 *   Allowed to change the state of components.
 * @param onError invoked when the event source reports an error.
 *   Allowed to change the state of components.
 * @param onEvent invoked when a new event arrives.
 *   Allowed to change the state of components.
 * @return a lambda that triggers the callback.
 * @see useNdjson
 */
@Suppress(
    "LongParameterList",
    "TOO_MANY_PARAMETERS",
    "TYPE_ALIAS",
)
fun useEventStream(
    url: String,
    withCredentials: Boolean = false,
    eventType: String = "message",
    init: EffectBuilder.() -> Unit = {},
    onCompletion: EffectBuilder.() -> Unit = {},
    onError: EffectBuilder.(error: Event, readyState: Short) -> Unit = { _, _ -> },
    onEvent: EffectBuilder.(message: MessageEvent) -> Unit,
): () -> Unit =
        useDeferredEffect {
            init()

            val source = EventSource(
                url = url,
                eventSourceInitDict = jso {
                    this.withCredentials = withCredentials
                },
            )

            source.addEventListener(eventType, { event ->
                onEvent(event as MessageEvent)
            })

            source.onerror = { error ->
                if (source.readyState == CONNECTING) {
                    source.close()
                    onCompletion()
                } else {
                    onError(error, source.readyState)
                }
            }
        }

/**
 * [useState] modification in order to support default state value from [Props].
 * Usually data passed with [Props] is not up-to-date yet and expected to be updated (e.g. when the response is received)
 * In this case, [useStateFromProps] should update the state once on first [valueFromProps] change.
 *
 * @param valueFromProps value that somehow depends on variable from [Props]
 * @return [StateInstance] of [valueFromProps] changing its value on first [valueFromProps] change
 * @see [useState]
 */
fun <T : Any> useStateFromProps(valueFromProps: T): StateInstance<T> {
    val state = useState(valueFromProps)
    val onceWrapper = useOnceAction()
    val reference = useRef(valueFromProps)
    useEffect(valueFromProps) {
        if (reference.current != valueFromProps) {
            onceWrapper {
                state.component2().invoke(valueFromProps)
            }
        }
    }
    return state
}

/**
 * Hook to get callbacks to perform requests in functional components with [debounce].
 *
 * @param debouncePeriodMillis debounce period milliseconds
 * @param request request that should be sent
 * @return a function to trigger request execution.
 */
fun useDebouncedDeferredRequest(
    debouncePeriodMillis: Int = DEFAULT_DEBOUNCE_PERIOD,
    request: suspend WithRequestStatusContext.() -> Unit,
) = debounce(useDeferredRequest(request), debouncePeriodMillis)

/**
 * Reads the response of `application/x-ndjson` `Content-Type`.
 *
 * Only works inside functional components.
 *
 * @param url the URL that accepts an `HTTP GET` and can respond with a
 *   `application/x-ndjson` `Content-Type`.
 * @param init invoked before an event stream is requested.
 *   Allowed to change the state of components.
 * @param onCompletion invoked if the response is `HTTP 200 OK`, and when the
 *   server closes the connection.
 *   Allowed to change the state of components.
 * @param onError invoked when the event source reports an error.
 *   Allowed to change the state of components.
 * @param onEvent invoked when a new event arrives.
 *   Allowed to change the state of components.
 * @return a lambda that triggers the callback.
 * @see useEventStream
 */
internal fun useNdjson(
    url: String,
    init: () -> Unit = {},
    onCompletion: () -> Unit = {},
    onError: suspend (response: Response) -> Unit = { _ -> },
    onEvent: (message: String) -> Unit,
): () -> Unit =
        useDeferredRequest {
            init()

            val response = get(
                url = url,
                params = jso(),
                headers = Headers(jso {
                    Accept = "application/x-ndjson"
                }),
                loadingHandler = ::noopLoadingHandler,
                responseHandler = ::noopResponseHandler,
            )

            when {
                response.ok -> response
                    .readLines()
                    .filter(String::isNotEmpty)
                    .onCompletion {
                        onCompletion()
                    }
                    .collect(onEvent)

                else -> onError(response)
            }
        }<|MERGE_RESOLUTION|>--- conflicted
+++ resolved
@@ -145,17 +145,6 @@
     val context = object : WithRequestStatusContext {
         override val coroutineScope = CoroutineScope(Dispatchers.Default)
         override fun setResponse(response: Response) {
-<<<<<<< HEAD
-            statusContext?.setResponse?.invoke(response)
-        }
-        override fun setRedirectToFallbackView(isNeedRedirect: Boolean, response: Response) {
-            statusContext?.setRedirectToFallbackView?.invoke(
-                isNeedRedirect && response.status == 404.toShort()
-            )
-        }
-        override fun setLoadingCounter(transform: (oldValue: Int) -> Int) {
-            statusContext?.setLoadingCounter?.invoke(transform)
-=======
             statusContext?.run {
                 setResponse(response)
             }
@@ -169,7 +158,6 @@
         }
         override fun setLoadingCounter(transform: (oldValue: Int) -> Int) {
             statusContext?.run { setLoadingCounter(transform) }
->>>>>>> 581b6e98
         }
     }
     return context
