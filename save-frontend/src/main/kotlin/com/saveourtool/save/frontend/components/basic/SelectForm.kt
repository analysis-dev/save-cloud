@file:Suppress("FILE_NAME_MATCH_CLASS", "HEADER_MISSING_IN_NON_SINGLE_CLASS_FILE")

package com.saveourtool.save.frontend.components.basic

import com.saveourtool.save.frontend.components.inputform.InputTypes
import com.saveourtool.save.frontend.utils.*

import csstype.ClassName
import react.ChildrenBuilder
import react.FC
import react.Props
import react.dom.html.ReactHTML.div
import react.dom.html.ReactHTML.form
import react.dom.html.ReactHTML.label
import react.dom.html.ReactHTML.option
import react.dom.html.ReactHTML.select
import react.dom.html.ReactHTML.small
import react.dom.html.ReactHTML.span
import react.useState

/**
 * SelectFormRequired component props
 */
external interface SelectFormRequiredProps<D : Any> : Props {
    /**
     * Type of 'select'
     */
    var formType: InputTypes

    /**
     * Flag to valid select
     */
    var validInput: Boolean?

    /**
     * classes of 'select'
     */
    var classes: String

    /**
     * select name
     */
    var formName: String?

    /**
     * lambda invoked once to fetch data for selection
     */
    var getData: suspend WithRequestStatusContext.() -> List<D>

    /**
     * Currently chosen field
     */
    var selectedValue: String

    /**
     * Method to get string that should be shown
     */
    var dataToString: (D) -> String

    /**
     * Message shown on invalid input
     */
    var errorMessage: String?

    /**
     * Message shown on no options fetched
     */
    var notFoundErrorMessage: String?

    /**
<<<<<<< HEAD
     * Flag that disables the form
     */
    var disabled: Boolean?
=======
     * Add custom elements under the form label in order to create new item.
     */
    var addNewItemChildrenBuilder: ((ChildrenBuilder) -> Unit)?

    /**
     * Array of dependencies of [getData] [useRequest]
     */
    var getDataRequestDependencies: Array<dynamic>
>>>>>>> f0624531

    /**
     * Callback invoked when form is changed
     */
    @Suppress("TYPE_ALIAS")
    var onChangeFun: (D?) -> Unit
}

/**
 * @return [FC] of required selection input form
 */
@Suppress(
    "TOO_MANY_PARAMETERS",
    "TOO_LONG_FUNCTION",
    "LongParameterList",
    "TYPE_ALIAS",
    "LongMethod",
)
fun <D : Any> selectFormRequired() = FC<SelectFormRequiredProps<D>> { props ->
    val (elements, setElements) = useState(listOf<D>())

    useRequest(props.getDataRequestDependencies) {
        setElements((props.getData)())
    }

    div {
        className = ClassName("${props.classes} mt-1")
<<<<<<< HEAD
        props.formName?.let { formName ->
=======
        div {
            className = ClassName("d-flex justify-content-between")
>>>>>>> f0624531
            label {
                className = ClassName("form-label")
                props.formType.let {
                    htmlFor = it.name
                }
<<<<<<< HEAD
                +formName
=======
                +props.formName
>>>>>>> f0624531
                span {
                    className = ClassName("text-danger")
                    id = "${props.formType.name}Span"
                    +"*"
                }
<<<<<<< HEAD
=======
            }

            props.addNewItemChildrenBuilder?.let { addNewItemBuilder ->
                small {
                    className = ClassName("text-right")
                    addNewItemBuilder(this)
                }
>>>>>>> f0624531
            }
        }

        form {
            className = ClassName("input-group needs-validation")
            select {
                className = ClassName("form-control")
                id = props.formType.name
                required = true
                disabled = props.disabled
                // TODO: why we need an extra option
                option {
                    disabled = true
                    +""
                }
                value = props.selectedValue
                elements.forEach { element ->
                    option {
                        +props.dataToString(element)
                    }
                }
                className = when {
                    value == "" || value == null -> ClassName("form-control")
                    props.validInput == true -> ClassName("form-control is-valid")
                    props.validInput == false -> ClassName("form-control is-invalid")
                    else -> ClassName("form-control")
                }
                onChange = { event ->
                    elements.find {
                        props.dataToString(it) == event.target.value
                    }?.let {
                        props.onChangeFun(it)
                    }
                }
            }

            if (elements.isEmpty()) {
                props.notFoundErrorMessage?.let { notFoundErrorMessage ->
                    div {
                        className = ClassName("invalid-feedback d-block")
                        +notFoundErrorMessage
                    }
                }
            } else if (props.validInput == false) {
                div {
                    className = ClassName("invalid-feedback d-block")
                    +(props.errorMessage ?: "Please input a valid ${props.formType.str}")
                }
            }
        }
    }
}<|MERGE_RESOLUTION|>--- conflicted
+++ resolved
@@ -68,11 +68,10 @@
     var notFoundErrorMessage: String?
 
     /**
-<<<<<<< HEAD
      * Flag that disables the form
      */
     var disabled: Boolean?
-=======
+    
      * Add custom elements under the form label in order to create new item.
      */
     var addNewItemChildrenBuilder: ((ChildrenBuilder) -> Unit)?
@@ -81,7 +80,6 @@
      * Array of dependencies of [getData] [useRequest]
      */
     var getDataRequestDependencies: Array<dynamic>
->>>>>>> f0624531
 
     /**
      * Callback invoked when form is changed
@@ -109,37 +107,26 @@
 
     div {
         className = ClassName("${props.classes} mt-1")
-<<<<<<< HEAD
         props.formName?.let { formName ->
-=======
-        div {
-            className = ClassName("d-flex justify-content-between")
->>>>>>> f0624531
-            label {
-                className = ClassName("form-label")
-                props.formType.let {
-                    htmlFor = it.name
-                }
-<<<<<<< HEAD
-                +formName
-=======
-                +props.formName
->>>>>>> f0624531
-                span {
-                    className = ClassName("text-danger")
-                    id = "${props.formType.name}Span"
-                    +"*"
-                }
-<<<<<<< HEAD
-=======
+            div {
+                className = ClassName("d-flex justify-content-between")
+                label {
+                    className = ClassName("form-label")
+                    props.formType.let {
+                        htmlFor = it.name
+                    }
+                    +formName
+                    span {
+                        className = ClassName("text-danger")
+                        id = "${props.formType.name}Span"
+                        +"*"
+                    }
             }
-
             props.addNewItemChildrenBuilder?.let { addNewItemBuilder ->
                 small {
                     className = ClassName("text-right")
                     addNewItemBuilder(this)
                 }
->>>>>>> f0624531
             }
         }
 
