@file:Suppress("HEADER_MISSING_IN_NON_SINGLE_CLASS_FILE", "FILE_NAME_MATCH_CLASS")

package com.saveourtool.save.frontend.components.basic.table.filters

import com.saveourtool.save.entities.OrganizationDto
import com.saveourtool.save.entities.vulnerability.VulnerabilityLanguage
import com.saveourtool.save.filters.CosvFilter
import com.saveourtool.save.filters.VulnerabilityFilter
import com.saveourtool.save.frontend.components.inputform.*
import com.saveourtool.save.frontend.components.inputform.renderUserWithAvatar
import com.saveourtool.save.frontend.components.tables.TABLE_HEADERS_LOCALE_NAMESPACE
import com.saveourtool.save.frontend.components.views.vuln.component.uploadCosvButton
import com.saveourtool.save.frontend.externals.fontawesome.*
import com.saveourtool.save.frontend.externals.i18next.useTranslation
import com.saveourtool.save.frontend.utils.*
import com.saveourtool.save.info.UserInfo
import com.saveourtool.save.validation.FrontendRoutes
import react.*
import react.dom.html.ReactHTML.div
import react.dom.html.ReactHTML.input
import web.cssom.ClassName
import web.html.InputType

private const val DROPDOWN_OPTIONS_AMOUNT = 3

@Suppress("IDENTIFIER_LENGTH")
val vulnerabilitiesFiltersRow: FC<VulnerabilitiesFiltersProps> = FC { props ->
    useTooltip()
    val (t) = useTranslation(TABLE_HEADERS_LOCALE_NAMESPACE)

    val (tagPrefix, setTagPrefix) = useState("")
    val (user, setUser) = useState(UserInfo(""))
    val (organization, setOrganization) = useState(OrganizationDto.empty)
    val (filter, setFilter) = useStateFromProps(props.filter)

    val languagePlaceholder = "Language".t()
    div {
        className = ClassName("px-0 container-fluid")
        div {
            className = ClassName("row d-flex justify-content-between")
            div {
                className = ClassName("col-0 mr-3 align-self-center")
                fontAwesomeIcon(icon = faFilter)
            }

            div {
                className = ClassName("row col-11 mb-1")
                div {
                    className = ClassName("col-2 px-1")
                    input {
                        type = InputType.text
                        className = ClassName("form-control")
<<<<<<< HEAD
                        value = filter.prefixId
=======
                        value = filter.identifierPrefix
>>>>>>> f6589fb6
                        placeholder = "${"Name".t()}..."
                        required = false
                        onChange = { event ->
                            setFilter { oldFilter ->
<<<<<<< HEAD
                                oldFilter.copy(prefixId = event.target.value)
=======
                                oldFilter.copy(identifierPrefix = event.target.value)
>>>>>>> f6589fb6
                            }
                        }
                    }
                }
                div {
                    className = ClassName("col-1 px-1")
                    inputWithDebounceForString {
                        selectedOption = tagPrefix
                        setSelectedOption = { setTagPrefix(it) }
                        getUrlForOptionsFetch = { prefix ->
                            "$apiUrl/tags/vulnerabilities?prefix=$prefix&pageSize=$DROPDOWN_OPTIONS_AMOUNT"
                        }
                        placeholder = "${"Tag".t()}..."
                        renderOption = ::renderString
                        onOptionClick = { newTag ->
                            setFilter { oldFilter -> oldFilter.copy(tags = oldFilter.tags + newTag) }
                            setTagPrefix("")
                        }
                    }
                }

                div {
                    className = ClassName("col-2 px-1")
                    inputWithDebounceForUserInfo {
                        isDisabled = filter.authorName != null
                        selectedOption = user
                        setSelectedOption = { setUser(it) }
                        getUrlForOptionsFetch = { prefix ->
                            "$apiUrl/users/by-prefix?prefix=$prefix&pageSize=$DROPDOWN_OPTIONS_AMOUNT"
                        }
                        placeholder = "${"Author".t()}..."
                        renderOption = ::renderUserWithAvatar
                        onOptionClick = { newUser ->
                            setUser(newUser)
                            setFilter { oldFilter -> oldFilter.copy(authorName = newUser.name) }
                        }
                    }
                }

                div {
                    className = ClassName("col-2 px-1")
                    inputWithDebounceForOrganizationDto {
                        isDisabled = filter.organizationName != null
                        selectedOption = organization
                        setSelectedOption = { setOrganization(it) }
                        getUrlForOptionsFetch = { prefix ->
                            "$apiUrl/organizations/get/by-prefix?prefix=$prefix&pageSize=$DROPDOWN_OPTIONS_AMOUNT"
                        }
                        placeholder = "${"Organization".t()}..."
                        renderOption = ::renderOrganizationWithAvatar
                        onOptionClick = { newOrganization ->
                            setOrganization(newOrganization)
                            setFilter { oldFilter -> oldFilter.copy(organizationName = newOrganization.name) }
                        }
                    }
                }

                div {
                    className = ClassName("col-2 px-1")
                    selectorBuilder(
                        filter.language?.value ?: languagePlaceholder,
                        VulnerabilityLanguage.values().map { it.value }.plus(languagePlaceholder),
                        "form-control custom-select",
                    ) { event ->
                        val newLanguage = VulnerabilityLanguage.values().find { it.value == event.target.value }
                        setFilter { oldFilter -> oldFilter.copy(language = newLanguage) }
                    }
                }

                div {
                    className = ClassName("col-3 my-auto align-items-center")
                    buttonBuilder(faSearch, classes = "btn mr-1", isOutline = props.filter == filter, style = "secondary") {
                        props.onChangeFilter(filter)
                    }
                    buttonBuilder(faWindowClose, classes = "btn mr-1", title = "Drop filters", isOutline = true, style = "secondary") {
                        props.onChangeFilter(null)
                        // need to drop all tags
                        setFilter { props.filter.copy(tags = emptySet()) }
                        setTagPrefix("")
                        setOrganization(OrganizationDto.empty)
                        setUser(UserInfo(""))
                    }
                    withNavigate { navigateContext ->
                        buttonBuilder(faPlus, style = "primary mr-1", isOutline = true) {
                            navigateContext.navigate("/${FrontendRoutes.CREATE_VULNERABILITY}")
                        }
                    }
                    uploadCosvButton {
                        isImage = true
                    }
                }
            }
        }
        if (filter.tags.isNotEmpty()) {
            div {
                className = ClassName("row d-flex mt-2")
                filter.tags.forEach { tag ->
                    buttonBuilder(
                        tag,
                        "info",
                        isOutline = true,
                        classes = "rounded-pill text-sm btn-sm mx-1 px-2"
                    ) {
                        val newFilter = filter.copy(tags = filter.tags - tag)
                        setFilter { newFilter }
                        props.onChangeFilter(newFilter)
                    }
                }
            }
        }
    }
}

/**
 * [Props] for filters name
 */
external interface VulnerabilitiesFiltersProps : Props {
    /**
     * All [CosvFilter]
     */
    var filter: CosvFilter

    /**
     * [StateSetter] for [CosvFilter]
     */
    var onChangeFilter: (CosvFilter?) -> Unit
}<|MERGE_RESOLUTION|>--- conflicted
+++ resolved
@@ -50,20 +50,12 @@
                     input {
                         type = InputType.text
                         className = ClassName("form-control")
-<<<<<<< HEAD
                         value = filter.prefixId
-=======
-                        value = filter.identifierPrefix
->>>>>>> f6589fb6
                         placeholder = "${"Name".t()}..."
                         required = false
                         onChange = { event ->
                             setFilter { oldFilter ->
-<<<<<<< HEAD
                                 oldFilter.copy(prefixId = event.target.value)
-=======
-                                oldFilter.copy(identifierPrefix = event.target.value)
->>>>>>> f6589fb6
                             }
                         }
                     }
