@file:Suppress(
    "FILE_NAME_MATCH_CLASS",
    "FILE_WILDCARD_IMPORTS",
    "WildcardImport",
    "HEADER_MISSING_IN_NON_SINGLE_CLASS_FILE",
)

package com.saveourtool.save.frontend.components.basic

import com.saveourtool.save.execution.ExecutionDto
import com.saveourtool.save.execution.ExecutionStatus
import com.saveourtool.save.frontend.externals.fontawesome.faRedo
import com.saveourtool.save.frontend.externals.fontawesome.fontAwesomeIcon
import com.saveourtool.save.utils.calculateRate
import com.saveourtool.save.utils.getPrecisionRate
import com.saveourtool.save.utils.getRecallRate
import com.saveourtool.save.utils.isValid

import csstype.ClassName
import csstype.Width
import org.w3c.dom.HTMLAnchorElement
import react.ChildrenBuilder
import react.dom.aria.AriaRole
import react.dom.aria.ariaValueMax
import react.dom.aria.ariaValueMin
import react.dom.aria.ariaValueNow
import react.dom.events.MouseEvent
import react.dom.html.ReactHTML.a
import react.dom.html.ReactHTML.div
import react.dom.html.ReactHTML.h1
import react.dom.html.ReactHTML.i
import react.dom.html.ReactHTML.img

import kotlinx.js.jso

/**
 * Class contains all execution statistics values for rending
 *
 * @param executionDto
 */
internal class ExecutionStatisticsValues(executionDto: ExecutionDto?) {
    /**
     * The style for rending
     */
    val style: String

    /**
     * All tests in the current execution or 0
     */
    val allTests: String

    /**
     * Number of passed tests in the current execution or 0
     */
    val passedTests: String

    /**
     * Number of failed tests in the current execution or 0
     */
    val failedTests: String

    /**
     * Number of running tests in the current execution or 0
     */
    val runningTests: String

    /**
     * Rate of passed tests in the current execution or 0
     */
    val passRate: String

    /**
     * Precision rate in the current execution or 0
     */
    val precisionRate: String

    /**
     * Recall rate in the current execution or 0
     */
    val recallRate: String

    init {
        val isRunning = executionDto?.run { status == ExecutionStatus.RUNNING || status == ExecutionStatus.PENDING } ?: false
        val isSuccess = executionDto?.run { passedTests == allTests } ?: false
        val hasFailingTests = executionDto?.run { failedTests != 0L } ?: false
        this.style = if (hasFailingTests) {
            "danger"
        } else if (isSuccess) {
            "success"
        } else if (isRunning) {
            "info"
        } else {
            "secondary"
        }
        this.allTests = executionDto?.allTests?.toString() ?: "0"
        this.passedTests = executionDto?.passedTests?.toString() ?: "0"
        this.failedTests = executionDto?.failedTests?.toString() ?: "0"
        this.runningTests = executionDto?.runningTests?.toString() ?: "0"
        this.passRate = executionDto
            ?.let { "${calculateRate(it.passedTests, it.allTests)}" }
            ?: "0"
        this.precisionRate = executionDto
            ?.let {
<<<<<<< HEAD
                val precisionRate = it.getPrecisionRate()
                if (isAllApplicable(it.matchedChecks, it.unexpectedChecks) && precisionRate.isValid()) {
                    precisionRate
                } else {
                    "N/A"
                }
=======
                "${it.getPrecisionRate()}"
>>>>>>> adf2e6dd
            }
            ?: "0"
        this.recallRate = executionDto
            ?.let {
<<<<<<< HEAD
                val recallRate = it.getRecallRate()
                if (isAllApplicable(it.matchedChecks, it.unmatchedChecks) && recallRate.isValid()) {
                    recallRate
                } else {
                    "N/A"
                }
=======
                "${it.getRecallRate()}"
>>>>>>> adf2e6dd
            }
            ?: "0"
    }
}

/**
 * Function that renders Project version label, execution statistics label, pass rate label and rerun button.
 * Rerun button is rendered only if [onRerunExecution] is provided.
 *
 * @param executionDto execution that should be used as data source
 * @param isContest flag that defines whether to use contest styles or not
 * @param classes [ClassName]s that will be applied to highest div
 * @param innerClasses [ClassName]s that will be applied to each label
 * @param height height of label
 * @param onRerunExecution
 */
@Suppress("TOO_MANY_PARAMETERS", "LongParameterList")
fun ChildrenBuilder.displayExecutionInfoHeader(
    executionDto: ExecutionDto?,
    isContest: Boolean,
    classes: String = "",
    innerClasses: String = "col flex-wrap m-2",
    height: String = "h-100",
    onRerunExecution: ((MouseEvent<HTMLAnchorElement, *>) -> Unit)? = null,
) {
    val relativeWidth = onRerunExecution?.let { "min-vw-25" } ?: "min-vw-33"
    div {
        className = ClassName(classes)
        displayProjectVersion(executionDto, isContest, "$relativeWidth $innerClasses", height)
        displayPassRate(executionDto, isContest, "$relativeWidth $innerClasses", height)
        displayStatistics(executionDto, isContest, "$relativeWidth $innerClasses", height)
        displayRerunExecutionButton(executionDto, isContest, "$relativeWidth $innerClasses", height, onRerunExecution)
    }
}

/**
 * Function that renders Rerun execution button
 *
 * @param executionDto execution that should be used as data source
 * @param isContest flag that defines whether to use contest styles or not
 * @param classes [ClassName]s that will be applied to highest div
 * @param height height of label
 * @param onRerunExecution onClick callback
 */
fun ChildrenBuilder.displayRerunExecutionButton(
    executionDto: ExecutionDto?,
    isContest: Boolean,
    classes: String = "",
    height: String = "h-100",
    onRerunExecution: ((MouseEvent<HTMLAnchorElement, *>) -> Unit)?,
) {
    onRerunExecution?.let {
        val borderColor = when {
            !isContest -> "info"
            executionDto == null -> "secondary"
            executionDto.status == ExecutionStatus.ERROR || executionDto.failedTests != 0L -> "danger"
            executionDto.status == ExecutionStatus.RUNNING || executionDto.status == ExecutionStatus.PENDING -> "info"
            executionDto.status == ExecutionStatus.FINISHED -> "success"
            else -> "secondary"
        }
        div {
            className = ClassName(classes)
            div {
                className = ClassName("card border-left-$borderColor shadow $height py-2")
                div {
                    className = ClassName("card-body d-flex justify-content-start align-items-center")
                    div {
                        className = ClassName("row no-gutters mx-auto justify-content-start")
                        a {
                            href = ""
                            +"Rerun execution"
                            fontAwesomeIcon(icon = faRedo, classes = "ml-2")
                            onClick = onRerunExecution
                        }
                    }
                }
            }
        }
    }
}

/**
 * Function that renders label with project version
 *
 * @param executionDto execution that should be used as data source
 * @param isContest flag that defines whether to use contest styles or not
 * @param classes [ClassName]s that will be applied to highest div
 * @param height height of label
 */
fun ChildrenBuilder.displayProjectVersion(
    executionDto: ExecutionDto?,
    isContest: Boolean,
    classes: String = "",
    height: String = "h-100",
) {
    val statusColor = when {
        !isContest -> "bg-info"
        executionDto == null -> "bg-secondary"
        executionDto.status == ExecutionStatus.ERROR || executionDto.failedTests != 0L -> "bg-danger"
        executionDto.status == ExecutionStatus.RUNNING || executionDto.status == ExecutionStatus.PENDING -> "bg-info"
        executionDto.status == ExecutionStatus.FINISHED -> "bg-success"
        else -> "bg-secondary"
    }
    div {
        className = ClassName(classes)
        div {
            className = ClassName("card $statusColor text-white $height shadow py-2")
            div {
                className = ClassName("card-body")
                +(executionDto?.status?.name ?: "N/A")
                div {
                    className = ClassName("text-white-50 small")
                    +"Project version: ${executionDto?.version ?: "N/A"}"
                }
            }
        }
    }
}

/**
 * A function that displays a GIF if tests not found
 *
 * @param executionDto execution that should be used as data source
 */
fun ChildrenBuilder.displayTestNotFound(executionDto: ExecutionDto?) {
    val count = executionDto?.allTests
    val status = executionDto?.status
    if (count == 0L && status != ExecutionStatus.PENDING) {
        div {
            className = ClassName("d-flex justify-content-center")
            img {
                src = "img/sad_cat.gif"
            }
        }
        div {
            className = ClassName("d-sm-flex align-items-center justify-content-center mb-4 mt-2")
            h1 {
                className = ClassName("h3 mb-0 text-gray-800")
                +"Tests not found!"
            }
        }
    } else if (count == 0L && status == ExecutionStatus.PENDING) {
        div {
            className = ClassName("d-sm-flex align-items-center justify-content-center mb-4 mt-2")
            h1 {
                className = ClassName("h3 mb-0 text-gray-800")
                +"Execution is starting..."
            }
        }
    }
}

/**
 * Function that renders pass rate label
 *
 * @param executionDto execution that should be used as data source
 * @param isContest flag that defines whether to use contest styles or not
 * @param classes [ClassName]s that will be applied to highest div
 * @param height height of label
 */
@Suppress("MAGIC_NUMBER", "TOO_LONG_FUNCTION")
fun ChildrenBuilder.displayPassRate(
    executionDto: ExecutionDto?,
    isContest: Boolean,
    classes: String = "",
    height: String = "h-100",
) {
    val values = ExecutionStatisticsValues(executionDto)
    div {
        className = ClassName(classes)
        val styles = if (isContest) {
            values.style
        } else {
            "info"
        }
        div {
            className = ClassName("card border-left-$styles shadow $height py-2")
            div {
                className = ClassName("card-body")
                div {
                    className = ClassName("row no-gutters align-items-center")
                    div {
                        className = ClassName("col mr-2")
                        div {
                            className = ClassName("text-xs font-weight-bold text-info text-uppercase mb-1")
                            +"Pass Rate"
                        }
                        div {
                            className = ClassName("row no-gutters align-items-center")
                            div {
                                className = ClassName("col-auto")
                                div {
                                    className = ClassName("h5 mb-0 mr-3 font-weight-bold text-gray-800")
                                    +"${values.passRate}%"
                                }
                            }
                            div {
                                className = ClassName("col")
                                div {
                                    className = ClassName("progress progress-sm mr-2")
                                    div {
                                        className = ClassName("progress-bar bg-info")
                                        role = "progressbar".unsafeCast<AriaRole>()
                                        style = jso {
                                            width = "${values.passRate}%".unsafeCast<Width>()
                                        }
                                        ariaValueMin = 0.0
                                        ariaValueNow = values.passRate.toDouble()
                                        ariaValueMax = 100.0
                                    }
                                }
                            }
                        }
                    }
                    div {
                        className = ClassName("col-auto")
                        i {
                            className = ClassName("fas fa-clipboard-list fa-2x text-gray-300")
                        }
                    }
                }
            }
        }
    }
}

/**
 * Function that renders execution statistics label
 *
 * @param executionDto execution that should be used as data source
 * @param isContest flag that defines whether to use contest styles or not
 * @param classes [ClassName]s that will be applied to highest div
 * @param height height of label
 */
@Suppress("TOO_LONG_FUNCTION", "LongMethod")
fun ChildrenBuilder.displayStatistics(
    executionDto: ExecutionDto?,
    isContest: Boolean,
    classes: String = "",
    height: String = "h-100",
) {
    val values = ExecutionStatisticsValues(executionDto)
    div {
        className = ClassName(classes)
        div {
            className = ClassName("card border-left-${values.style} shadow $height py-2")
            div {
                className = ClassName("card-body")
                div {
                    className = ClassName("row no-gutters align-items-center")
                    div {
                        className = ClassName("col mr-2")
                        div {
                            className = ClassName("text-xs font-weight-bold text-info text-uppercase mb-1")
                            +"Tests"
                        }
                        div {
                            className = ClassName("h5 mb-0 font-weight-bold text-gray-800")
                            +values.allTests
                        }
                    }
                    div {
                        className = ClassName("col mr-2")
                        div {
                            className = ClassName("text-xs font-weight-bold text-info text-uppercase mb-1")
                            +"Running"
                        }
                        div {
                            className = ClassName("h5 mb-0 font-weight-bold text-gray-800")
                            +values.runningTests
                        }
                    }
                    div {
                        className = ClassName("col mr-2")
                        div {
                            className = ClassName("text-xs font-weight-bold text-danger text-uppercase mb-1")
                            +"Failed"
                        }
                        div {
                            className = ClassName("h5 mb-0 font-weight-bold text-gray-800")
                            +values.failedTests
                        }
                    }
                    div {
                        className = ClassName("col mr-2")
                        div {
                            className = ClassName("text-xs font-weight-bold text-success text-uppercase mb-1")
                            +"Passed"
                        }
                        div {
                            className = ClassName("h5 mb-0 font-weight-bold text-gray-800")
                            +values.passedTests
                        }
                    }
                    div {
                        className = ClassName("col mr-2")
                        div {
                            className = ClassName("text-xs font-weight-bold text-info text-uppercase mb-1")
                            +"Precision"
                        }
                        div {
                            className = ClassName("h5 mb-0 font-weight-bold text-gray-800")
                            +values.precisionRate
                        }
                    }
                    div {
                        className = ClassName("col mr-2")
                        div {
                            className = ClassName("text-xs font-weight-bold text-info text-uppercase mb-1")
                            +"Recall"
                        }
                        div {
                            className = ClassName("h5 mb-0 font-weight-bold text-gray-800")
                            +values.recallRate
                        }
                    }
                }
            }
        }
    }
}<|MERGE_RESOLUTION|>--- conflicted
+++ resolved
@@ -14,7 +14,6 @@
 import com.saveourtool.save.utils.calculateRate
 import com.saveourtool.save.utils.getPrecisionRate
 import com.saveourtool.save.utils.getRecallRate
-import com.saveourtool.save.utils.isValid
 
 import csstype.ClassName
 import csstype.Width
@@ -101,33 +100,27 @@
             ?: "0"
         this.precisionRate = executionDto
             ?.let {
-<<<<<<< HEAD
                 val precisionRate = it.getPrecisionRate()
                 if (isAllApplicable(it.matchedChecks, it.unexpectedChecks) && precisionRate.isValid()) {
                     precisionRate
                 } else {
                     "N/A"
                 }
-=======
-                "${it.getPrecisionRate()}"
->>>>>>> adf2e6dd
             }
             ?: "0"
         this.recallRate = executionDto
             ?.let {
-<<<<<<< HEAD
                 val recallRate = it.getRecallRate()
                 if (isAllApplicable(it.matchedChecks, it.unmatchedChecks) && recallRate.isValid()) {
                     recallRate
                 } else {
                     "N/A"
                 }
-=======
-                "${it.getRecallRate()}"
->>>>>>> adf2e6dd
             }
             ?: "0"
     }
+
+    private fun isAllApplicable(vararg values: Long): Boolean = values.all { !CountWarnings.isNotApplicable(it.toInt()) }
 }
 
 /**
