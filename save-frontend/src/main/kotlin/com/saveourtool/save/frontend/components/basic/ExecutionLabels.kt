@file:Suppress(
    "FILE_NAME_MATCH_CLASS",
    "FILE_WILDCARD_IMPORTS",
    "WildcardImport",
    "HEADER_MISSING_IN_NON_SINGLE_CLASS_FILE",
)

package com.saveourtool.save.frontend.components.basic

import com.saveourtool.save.execution.ExecutionDto
import com.saveourtool.save.execution.ExecutionStatus
import com.saveourtool.save.frontend.externals.fontawesome.faRedo
import com.saveourtool.save.frontend.externals.fontawesome.fontAwesomeIcon
import com.saveourtool.save.utils.calculateRate
import com.saveourtool.save.utils.getPrecisionRate
import com.saveourtool.save.utils.getRecallRate
import com.saveourtool.save.utils.isValidScore

import js.core.jso
import react.ChildrenBuilder
import react.dom.aria.AriaRole
import react.dom.aria.ariaValueMax
import react.dom.aria.ariaValueMin
import react.dom.aria.ariaValueNow
import react.dom.events.MouseEvent
import react.dom.html.ReactHTML.a
import react.dom.html.ReactHTML.div
import react.dom.html.ReactHTML.h1
import react.dom.html.ReactHTML.i
import react.dom.html.ReactHTML.img
import web.cssom.ClassName
import web.cssom.Width
import web.cssom.rem
import web.html.HTMLAnchorElement

/**
 * Class contains all execution statistics values for rending
 *
 * @param executionDto
 */
internal class ExecutionStatisticsValues(executionDto: ExecutionDto?) {
    /**
     * The style for rending
     */
    val style: String

    /**
     * All tests in the current execution or 0
     */
    val allTests: String

    /**
     * Number of passed tests in the current execution or 0
     */
    val passedTests: String

    /**
     * Number of failed tests in the current execution or 0
     */
    val failedTests: String

    /**
     * Number of running tests in the current execution or 0
     */
    val runningTests: String

    /**
     * Rate of passed tests in the current execution or 0
     */
    val passRate: String

    /**
     * Precision rate in the current execution or 0
     */
    val precisionRate: String

    /**
     * Recall rate in the current execution or 0
     */
    val recallRate: String

    init {
        val isRunning = executionDto?.run { status == ExecutionStatus.RUNNING || status == ExecutionStatus.PENDING } ?: false
        val isSuccess = executionDto?.run { passedTests == allTests } ?: false
        val hasFailingTests = executionDto?.run { failedTests != 0L } ?: false
        this.style = if (hasFailingTests) {
            "danger"
        } else if (isSuccess) {
            "success"
        } else if (isRunning) {
            "info"
        } else {
            "secondary"
        }
        this.allTests = executionDto?.allTests?.toString() ?: "0"
        this.passedTests = executionDto?.passedTests?.toString() ?: "0"
        this.failedTests = executionDto?.failedTests?.toString() ?: "0"
        this.runningTests = executionDto?.runningTests?.toString() ?: "0"
        this.passRate = executionDto
            ?.let { calculateRate(it.passedTests, it.allTests) }
            ?.toString()
            ?: "0"
        this.precisionRate = executionDto
            ?.let {
                val precisionRate = it.getPrecisionRate()
                if (precisionRate.isValidScore()) {
                    precisionRate.toString()
                } else {
                    "N/A"
                }
            }
            ?: "0"
        this.recallRate = executionDto
            ?.let {
                val recallRate = it.getRecallRate()
                if (recallRate.isValidScore()) {
                    recallRate.toString()
                } else {
                    "N/A"
                }
            }
            ?: "0"
    }
}

/**
 * Function that renders Project version label, execution statistics label, pass rate label and rerun button.
 * Rerun button is rendered only if [onRerunExecution] is provided.
 *
 * @param executionDto execution that should be used as data source
 * @param isContest flag that defines whether to use contest styles or not
 * @param classes [ClassName]s that will be applied to highest div
 * @param innerClasses [ClassName]s that will be applied to each label
 * @param height height of label
 * @param onRerunExecution
 */
@Suppress("TOO_MANY_PARAMETERS", "LongParameterList")
fun ChildrenBuilder.displayExecutionInfoHeader(
    executionDto: ExecutionDto?,
    isContest: Boolean,
    classes: String = "",
    innerClasses: String = "col flex-wrap m-2",
    height: String = "h-100",
    onRerunExecution: ((MouseEvent<HTMLAnchorElement, *>) -> Unit)? = null,
) {
    val relativeWidth = onRerunExecution?.let { "min-vw-25" } ?: "min-vw-33"
    div {
        className = ClassName(classes)
        displayProjectVersion(executionDto, isContest, "$relativeWidth $innerClasses", height)
        displayPassRate(executionDto, isContest, "$relativeWidth $innerClasses", height)
        displayStatistics(executionDto, "$relativeWidth $innerClasses", height)
        displayRerunExecutionButton(executionDto, isContest, "$relativeWidth $innerClasses", height, onRerunExecution)
    }
}

/**
 * Function that renders Rerun execution button
 *
 * @param executionDto execution that should be used as data source
 * @param isContest flag that defines whether to use contest styles or not
 * @param classes [ClassName]s that will be applied to highest div
 * @param height height of label
 * @param onRerunExecution onClick callback
 */
fun ChildrenBuilder.displayRerunExecutionButton(
    executionDto: ExecutionDto?,
    isContest: Boolean,
    classes: String = "",
    height: String = "h-100",
    onRerunExecution: ((MouseEvent<HTMLAnchorElement, *>) -> Unit)?,
) {
    onRerunExecution?.let {
        val borderColor = when {
            !isContest -> "info"
            executionDto == null -> "secondary"
            executionDto.status == ExecutionStatus.ERROR || executionDto.failedTests != 0L -> "danger"
            executionDto.status == ExecutionStatus.RUNNING || executionDto.status == ExecutionStatus.PENDING -> "info"
            executionDto.status == ExecutionStatus.FINISHED -> "success"
            else -> "secondary"
        }
        div {
            className = ClassName(classes)
            div {
                className = ClassName("card border-left-$borderColor shadow $height py-2")
                div {
                    className = ClassName("card-body d-flex justify-content-start align-items-center")
                    div {
                        className = ClassName("row no-gutters mx-auto justify-content-start")
                        a {
                            href = ""
                            +"Rerun execution"
                            fontAwesomeIcon(icon = faRedo, classes = "ml-2")
                            onClick = onRerunExecution
                        }
                    }
                }
            }
        }
    }
}

/**
 * Function that renders label with project version
 *
 * @param executionDto execution that should be used as data source
 * @param isContest flag that defines whether to use contest styles or not
 * @param classes [ClassName]s that will be applied to highest div
 * @param height height of label
 */
fun ChildrenBuilder.displayProjectVersion(
    executionDto: ExecutionDto?,
    isContest: Boolean,
    classes: String = "",
    height: String = "h-100",
) {
    val statusColor = when {
        !isContest -> "bg-info"
        executionDto == null -> "bg-secondary"
        executionDto.status == ExecutionStatus.ERROR || executionDto.failedTests != 0L -> "bg-danger"
        executionDto.status == ExecutionStatus.RUNNING || executionDto.status == ExecutionStatus.PENDING -> "bg-info"
        executionDto.status == ExecutionStatus.FINISHED -> "bg-success"
        else -> "bg-secondary"
    }
    div {
        className = ClassName(classes)
        div {
            className = ClassName("card $statusColor text-white $height shadow py-2")
            div {
                className = ClassName("card-body")
                +(executionDto?.status?.name ?: "N/A")
                div {
                    className = ClassName("text-white-50 small")
                    +"Tests version: ${executionDto?.version ?: "N/A"}"
                }
            }
        }
    }
}

/**
 * A function that displays a GIF if tests not found
 *
 * @param executionDto execution that should be used as data source
 */
fun ChildrenBuilder.displayTestNotFound(executionDto: ExecutionDto?) {
    val count = executionDto?.allTests
    val status = executionDto?.status
    if (count == 0L && status != ExecutionStatus.PENDING) {
        div {
            className = ClassName("d-flex justify-content-center")
            img {
<<<<<<< HEAD
                src = "img/sad_cat.png"
=======
                src = "/img/sad_cat.gif"
>>>>>>> c675c5ea
                @Suppress("MAGIC_NUMBER")
                style = jso {
                    width = 7.rem
                }
            }
        }
        div {
            className = ClassName("d-sm-flex align-items-center justify-content-center mb-4 mt-2")
            h1 {
                className = ClassName("h3 mb-0 text-gray-800")
                +"Tests not found!"
            }
        }
    } else if (count == 0L && status == ExecutionStatus.PENDING) {
        div {
            className = ClassName("d-sm-flex align-items-center justify-content-center mb-4 mt-2")
            h1 {
                className = ClassName("h3 mb-0 text-gray-800")
                +"Execution is starting..."
            }
        }
    }
}

/**
 * Function that renders pass rate label
 *
 * @param executionDto execution that should be used as data source
 * @param isContest flag that defines whether to use contest styles or not
 * @param classes [ClassName]s that will be applied to highest div
 * @param height height of label
 */
@Suppress("MAGIC_NUMBER", "TOO_LONG_FUNCTION")
fun ChildrenBuilder.displayPassRate(
    executionDto: ExecutionDto?,
    isContest: Boolean,
    classes: String = "",
    height: String = "h-100",
) {
    val values = ExecutionStatisticsValues(executionDto)
    div {
        className = ClassName(classes)
        val styles = if (isContest) {
            values.style
        } else {
            "info"
        }
        div {
            className = ClassName("card border-left-$styles shadow $height py-2")
            div {
                className = ClassName("card-body")
                div {
                    className = ClassName("row no-gutters align-items-center")
                    div {
                        className = ClassName("col mr-2")
                        div {
                            className = ClassName("text-xs font-weight-bold text-info text-uppercase mb-1")
                            +"Pass Rate"
                        }
                        div {
                            className = ClassName("row no-gutters align-items-center")
                            div {
                                className = ClassName("col-auto")
                                div {
                                    className = ClassName("h5 mb-0 mr-3 font-weight-bold text-gray-800")
                                    +"${values.passRate}%"
                                }
                            }
                            div {
                                className = ClassName("col")
                                div {
                                    className = ClassName("progress progress-sm mr-2")
                                    div {
                                        className = ClassName("progress-bar bg-info")
                                        role = "progressbar".unsafeCast<AriaRole>()
                                        style = jso {
                                            width = "${values.passRate}%".unsafeCast<Width>()
                                        }
                                        ariaValueMin = 0.0
                                        ariaValueNow = values.passRate.toDouble()
                                        ariaValueMax = 100.0
                                    }
                                }
                            }
                        }
                    }
                    div {
                        className = ClassName("col-auto")
                        i {
                            className = ClassName("fas fa-clipboard-list fa-2x text-gray-300")
                        }
                    }
                }
            }
        }
    }
}

/**
 * Function that renders execution statistics label
 *
 * @param executionDto execution that should be used as data source
 * @param classes [ClassName]s that will be applied to highest div
 * @param height height of label
 */
@Suppress("TOO_LONG_FUNCTION", "LongMethod")
fun ChildrenBuilder.displayStatistics(
    executionDto: ExecutionDto?,
    classes: String = "",
    height: String = "h-100",
) {
    val values = ExecutionStatisticsValues(executionDto)
    div {
        className = ClassName(classes)
        div {
            className = ClassName("card border-left-${values.style} shadow $height py-2")
            div {
                className = ClassName("card-body")
                div {
                    className = ClassName("row no-gutters align-items-center")
                    div {
                        className = ClassName("col mr-2")
                        div {
                            className = ClassName("text-xs font-weight-bold text-info text-uppercase mb-1")
                            +"Tests"
                        }
                        div {
                            className = ClassName("h5 mb-0 font-weight-bold text-gray-800")
                            +values.allTests
                        }
                    }
                    div {
                        className = ClassName("col mr-2")
                        div {
                            className = ClassName("text-xs font-weight-bold text-info text-uppercase mb-1")
                            +"Running"
                        }
                        div {
                            className = ClassName("h5 mb-0 font-weight-bold text-gray-800")
                            +values.runningTests
                        }
                    }
                    div {
                        className = ClassName("col mr-2")
                        div {
                            className = ClassName("text-xs font-weight-bold text-danger text-uppercase mb-1")
                            +"Failed"
                        }
                        div {
                            className = ClassName("h5 mb-0 font-weight-bold text-gray-800")
                            +values.failedTests
                        }
                    }
                    div {
                        className = ClassName("col mr-2")
                        div {
                            className = ClassName("text-xs font-weight-bold text-success text-uppercase mb-1")
                            +"Passed"
                        }
                        div {
                            className = ClassName("h5 mb-0 font-weight-bold text-gray-800")
                            +values.passedTests
                        }
                    }
                    div {
                        className = ClassName("col mr-2")
                        div {
                            className = ClassName("text-xs font-weight-bold text-info text-uppercase mb-1")
                            +"Precision"
                        }
                        div {
                            className = ClassName("h5 mb-0 font-weight-bold text-gray-800")
                            +values.precisionRate
                        }
                    }
                    div {
                        className = ClassName("col mr-2")
                        div {
                            className = ClassName("text-xs font-weight-bold text-info text-uppercase mb-1")
                            +"Recall"
                        }
                        div {
                            className = ClassName("h5 mb-0 font-weight-bold text-gray-800")
                            +values.recallRate
                        }
                    }
                }
            }
        }
    }
}<|MERGE_RESOLUTION|>--- conflicted
+++ resolved
@@ -249,11 +249,7 @@
         div {
             className = ClassName("d-flex justify-content-center")
             img {
-<<<<<<< HEAD
-                src = "img/sad_cat.png"
-=======
-                src = "/img/sad_cat.gif"
->>>>>>> c675c5ea
+                src = "/img/sad_cat.png"
                 @Suppress("MAGIC_NUMBER")
                 style = jso {
                     width = 7.rem
