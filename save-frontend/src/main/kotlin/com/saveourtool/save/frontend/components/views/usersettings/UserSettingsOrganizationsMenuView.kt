package com.saveourtool.save.frontend.components.views.usersettings

import com.saveourtool.save.domain.Role
import com.saveourtool.save.entities.OrganizationStatus
import com.saveourtool.save.frontend.components.basic.cardComponent
import com.saveourtool.save.frontend.components.basic.organizations.responseChangeOrganizationStatus
import com.saveourtool.save.frontend.components.views.actionButtonClasses
import com.saveourtool.save.frontend.components.views.actionIconClasses
import com.saveourtool.save.frontend.externals.fontawesome.faRedo
import com.saveourtool.save.frontend.externals.fontawesome.faTrashAlt
import com.saveourtool.save.frontend.externals.fontawesome.fontAwesomeIcon
import com.saveourtool.save.frontend.utils.actionButton
import com.saveourtool.save.frontend.utils.buttonBuilder
import com.saveourtool.save.v1

import csstype.BorderRadius
import csstype.ClassName
import react.*
import react.dom.html.ReactHTML.a
import react.dom.html.ReactHTML.div
import react.dom.html.ReactHTML.h1
import react.dom.html.ReactHTML.img
import react.dom.html.ReactHTML.li
import react.dom.html.ReactHTML.span
import react.dom.html.ReactHTML.ul

import kotlinx.js.jso

@Suppress("MISSING_KDOC_TOP_LEVEL", "TOO_LONG_FUNCTION", "LongMethod")
class UserSettingsOrganizationsMenuView : UserSettingsView() {
    private val organizationListCard = cardComponent(isBordered = false, hasBg = true)

    override fun renderMenu(): FC<UserSettingsProps> = FC { props ->
        organizationListCard {
            div {
                className = ClassName("d-sm-flex align-items-center justify-content-center mb-4 mt-4")
                h1 {
                    className = ClassName("h3 mb-0 mt-2 text-gray-800")
                    +"Organizations"
                }
            }

            ul {
                className = ClassName("list-group list-group-flush")
                state.selfOrganizationWithUserList.forEach { organizationWithUsers ->
                    val organizationDto = organizationWithUsers.organization
                    li {
                        className = ClassName("list-group-item")
                        div {
                            className = ClassName("row justify-content-between align-items-center")
                            div {
                                className = ClassName("align-items-center ml-3")
                                img {
                                    className = ClassName("avatar avatar-user width-full border color-bg-default rounded-circle")
                                    src = organizationDto.avatar?.let {
                                        "/api/$v1/avatar$it"
                                    } ?: "img/company.svg"
                                    height = 60.0
                                    width = 60.0
                                }
                                a {
                                    className = ClassName("ml-2")
                                    href = "#/${organizationDto.name}"
                                    +organizationDto.name
                                }
                            }
                            div {
                                className = ClassName("col-5 align-self-right d-flex align-items-center justify-content-end")
                                val role = state.userInfo?.name?.let { organizationWithUsers.userRoles[it] } ?: Role.NONE
                                if (role.isHigherOrEqualThan(Role.OWNER)) {
                                    actionButton {
                                        title = "WARNING: About to delete this organization..."
                                        errorTitle = "You cannot delete the organization ${organizationDto.name}"
                                        message = "Are you sure you want to delete the organization ${organizationDto.name}?"
                                        buttonStyleBuilder = { childrenBuilder ->
                                            with(childrenBuilder) {
                                                fontAwesomeIcon(icon = faTrashAlt, classes = actionIconClasses.joinToString(" "))
                                            }
                                        }
                                        classes = actionButtonClasses.joinToString(" ")
                                        modalButtons = { action, closeWindow, childrenBuilder, _, _ ->
                                            with(childrenBuilder) {
                                                buttonBuilder(label = "Yes, delete ${organizationDto.name}", style = "danger", classes = "mr-2") {
                                                    action()
                                                    closeWindow()
                                                }
                                                buttonBuilder("Cancel") {
                                                    closeWindow()
                                                }
                                            }
                                        }
<<<<<<< HEAD
                                        onActionSuccess = { _, _ ->
                                            setState {
                                                selfOrganizationDtos = selfOrganizationDtos.minusElement(organizationDto)
                                                selfDeletedOrganizationDtos = selfDeletedOrganizationDtos.plusElement(organizationDto)
                                            }
                                        }
                                        conditionClick = false
                                        sendRequest = { _, _ ->
                                            responseChangeOrganizationStatus(organizationDto.name, OrganizationStatus.DELETED)
                                        }
                                    }
                                }
                                div {
                                    className = ClassName("mr-3")
                                    +role.formattedName
                                }
                            }
                        }
                    }
                }

                state.selfDeletedOrganizationDtos.forEach { organizationDto ->
                    li {
                        className = ClassName("list-group-item")
                        div {
                            className = ClassName("row justify-content-between align-items-center")
                            div {
                                className = ClassName("align-items-center ml-3 text-secondary")
                                img {
                                    className = ClassName("avatar avatar-user width-full border color-bg-default rounded-circle mr-2")
                                    src = organizationDto.avatar?.let {
                                        "/api/$v1/avatar$it"
                                    } ?: "img/company.svg"
                                    height = 60.0
                                    width = 60.0
                                }
                                +organizationDto.name
                                span {
                                    className = ClassName("border ml-2 pr-1 pl-1 text-xs text-secondary ")
                                    style = jso {
                                        borderRadius = "2em".unsafeCast<BorderRadius>()
                                    }
                                    +"deleted"
                                }
                            }
                            div {
                                className = ClassName("col-5 align-self-right d-flex align-items-center justify-content-end")
                                val role = state.userInfo?.name?.let { organizationDto.userRoles[it] } ?: Role.NONE
                                if (role.isHigherOrEqualThan(Role.OWNER)) {
                                    actionButton {
                                        title = "WARNING: About to recover this organization..."
                                        errorTitle = "You cannot recover the organization ${organizationDto.name}"
                                        message = "Are you sure you want to recover the organization ${organizationDto.name}?"
                                        buttonStyleBuilder = { childrenBuilder ->
                                            with(childrenBuilder) {
                                                fontAwesomeIcon(icon = faRedo, classes = actionIconClasses.joinToString(" "))
                                            }
                                        }
                                        classes = actionButtonClasses.joinToString(" ")
                                        modalButtons = { action, closeWindow, childrenBuilder, _, _ ->
                                            with(childrenBuilder) {
                                                buttonBuilder(label = "Yes, recover ${organizationDto.name}", style = "danger", classes = "mr-2") {
                                                    action()
                                                    closeWindow()
                                                }
                                                buttonBuilder("Cancel") {
                                                    closeWindow()
                                                }
                                            }
                                        }
                                        onActionSuccess = { _, _ ->
                                            setState {
                                                selfDeletedOrganizationDtos = selfOrganizationDtos.minusElement(organizationDto)
                                                selfOrganizationDtos = selfOrganizationDtos.plusElement(organizationDto)
                                            }
=======
                                        onActionSuccess = { _ ->
                                            setState { selfOrganizationWithUserList = selfOrganizationWithUserList.minusElement(organizationWithUsers) }
>>>>>>> ba6d35b4
                                        }
                                        conditionClick = false
                                        sendRequest = { _, _ ->
                                            responseChangeOrganizationStatus(organizationDto.name, OrganizationStatus.DELETED)
                                        }
                                    }
                                }
                                div {
                                    className = ClassName("mr-3")
                                    +role.formattedName
                                }
                            }
                        }
                    }
                }
                state.selfBannedOrganizationDtos.forEach { organizationDto ->
                    li {
                        className = ClassName("list-group-item")
                        div {
                            className = ClassName("row justify-content-between align-items-center")
                            div {
                                className = ClassName("align-items-center ml-3 text-danger")
                                img {
                                    className = ClassName("avatar avatar-user width-full border color-bg-default rounded-circle mr-2")
                                    src = organizationDto.avatar?.let {
                                        "/api/$v1/avatar$it"
                                    } ?: "img/company.svg"
                                    height = 60.0
                                    width = 60.0
                                }
                                +organizationDto.name
                                span {
                                    className = ClassName("border ml-2 pr-1 pl-1 text-xs text-danger ")
                                    style = jso {
                                        borderRadius = "2em".unsafeCast<BorderRadius>()
                                    }
                                    +"banned"
                                }
                            }

                            div {
                                className = ClassName("col-5 align-self-right d-flex align-items-center justify-content-end")
                                div {
                                    className = ClassName("mr-3")
                                    +(state.userInfo?.name?.let { organizationDto.userRoles[it] } ?: Role.VIEWER).formattedName
                                }
                            }
                        }
                    }
                }
            }
        }
    }
}<|MERGE_RESOLUTION|>--- conflicted
+++ resolved
@@ -6,14 +6,12 @@
 import com.saveourtool.save.frontend.components.basic.organizations.responseChangeOrganizationStatus
 import com.saveourtool.save.frontend.components.views.actionButtonClasses
 import com.saveourtool.save.frontend.components.views.actionIconClasses
-import com.saveourtool.save.frontend.externals.fontawesome.faRedo
 import com.saveourtool.save.frontend.externals.fontawesome.faTrashAlt
 import com.saveourtool.save.frontend.externals.fontawesome.fontAwesomeIcon
 import com.saveourtool.save.frontend.utils.actionButton
 import com.saveourtool.save.frontend.utils.buttonBuilder
 import com.saveourtool.save.v1
 
-import csstype.BorderRadius
 import csstype.ClassName
 import react.*
 import react.dom.html.ReactHTML.a
@@ -21,7 +19,6 @@
 import react.dom.html.ReactHTML.h1
 import react.dom.html.ReactHTML.img
 import react.dom.html.ReactHTML.li
-import react.dom.html.ReactHTML.span
 import react.dom.html.ReactHTML.ul
 
 import kotlinx.js.jso
@@ -71,7 +68,7 @@
                                     actionButton {
                                         title = "WARNING: About to delete this organization..."
                                         errorTitle = "You cannot delete the organization ${organizationDto.name}"
-                                        message = "Are you sure you want to delete the organization ${organizationDto.name}?"
+                                        message = "Are you sure you want to ban the organization ${organizationDto.name}?"
                                         buttonStyleBuilder = { childrenBuilder ->
                                             with(childrenBuilder) {
                                                 fontAwesomeIcon(icon = faTrashAlt, classes = actionIconClasses.joinToString(" "))
@@ -89,10 +86,9 @@
                                                 }
                                             }
                                         }
-<<<<<<< HEAD
                                         onActionSuccess = { _, _ ->
                                             setState {
-                                                selfOrganizationDtos = selfOrganizationDtos.minusElement(organizationDto)
+                                                selfOrganizationWithUserList = selfOrganizationWithUserList.minusElement(organizationDto)
                                                 selfDeletedOrganizationDtos = selfDeletedOrganizationDtos.plusElement(organizationDto)
                                             }
                                         }
@@ -162,13 +158,9 @@
                                         }
                                         onActionSuccess = { _, _ ->
                                             setState {
-                                                selfDeletedOrganizationDtos = selfOrganizationDtos.minusElement(organizationDto)
-                                                selfOrganizationDtos = selfOrganizationDtos.plusElement(organizationDto)
-                                            }
-=======
-                                        onActionSuccess = { _ ->
-                                            setState { selfOrganizationWithUserList = selfOrganizationWithUserList.minusElement(organizationWithUsers) }
->>>>>>> ba6d35b4
+                                                selfDeletedOrganizationDtos = selfDeletedOrganizationDtos.minusElement(organizationDto)
+                                                selfOrganizationWithUserList = selfOrganizationWithUserList.plusElement(organizationDto)
+                                            }
                                         }
                                         conditionClick = false
                                         sendRequest = { _, _ ->
