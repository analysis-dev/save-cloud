--- conflicted
+++ resolved
@@ -3,12 +3,8 @@
 package com.saveourtool.save.frontend.components.basic.projects
 
 import com.saveourtool.save.domain.Role
-<<<<<<< HEAD
 import com.saveourtool.save.entities.ProjectDto
-=======
-import com.saveourtool.save.entities.Project
 import com.saveourtool.save.entities.ProjectStatus
->>>>>>> bd297e1c
 import com.saveourtool.save.frontend.components.basic.manageUserRoleCardComponent
 import com.saveourtool.save.frontend.components.inputform.InputTypes
 import com.saveourtool.save.frontend.components.inputform.inputTextFormOptional
@@ -109,15 +105,9 @@
 
     val updateProject = useDeferredRequest {
         post(
-<<<<<<< HEAD
-            "$apiUrl/projects/update",
-            jsonHeaders,
-            Json.encodeToString(draftProject),
-=======
             url = "$apiUrl/projects/update",
             headers = jsonHeaders,
-            body = Json.encodeToString(draftProject.toDto()),
->>>>>>> bd297e1c
+            body = Json.encodeToString(draftProject),
             loadingHandler = ::loadingHandler,
             responseHandler = ::noopResponseHandler,
         ).let {
