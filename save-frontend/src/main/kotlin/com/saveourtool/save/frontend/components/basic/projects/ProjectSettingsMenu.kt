--- conflicted
+++ resolved
@@ -29,6 +29,7 @@
 import react.dom.html.ReactHTML.select
 import react.router.useNavigate
 
+import kotlinx.browser.window
 import kotlinx.serialization.encodeToString
 import kotlinx.serialization.json.Json
 
@@ -261,13 +262,8 @@
                             errorTitle = "You cannot delete the project ${props.project.name}"
                             message = "Are you sure you want to delete the project $projectPath?"
                             clickMessage = "Also ban this project"
-<<<<<<< HEAD
                             onActionSuccess = { _, _ ->
-                                navigate(to = "/organization/${props.project.organization.name}/${OrganizationMenuBar.TOOLS.name.lowercase()}")
-=======
-                            onActionSuccess = { _ ->
                                 navigate(to = "/organization/${props.project.organizationName}/${OrganizationMenuBar.TOOLS.name.lowercase()}")
->>>>>>> ba6d35b4
                             }
                             buttonStyleBuilder = { childrenBuilder ->
                                 with(childrenBuilder) {
