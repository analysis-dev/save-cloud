@file:Suppress("FILE_NAME_MATCH_CLASS", "HEADER_MISSING_IN_NON_SINGLE_CLASS_FILE")

package com.saveourtool.save.frontend.components

<<<<<<< HEAD
import com.saveourtool.save.frontend.externals.animations.ringLoader
=======
import com.saveourtool.save.frontend.components.views.FallbackView
>>>>>>> 79112b50
import com.saveourtool.save.frontend.externals.modal.modal
import com.saveourtool.save.frontend.topBarComponent

import csstype.ClassName
import org.w3c.fetch.Response
import react.*
import react.dom.html.ButtonType
import react.dom.html.ReactHTML.button
import react.dom.html.ReactHTML.div
import react.dom.html.ReactHTML.h2
import react.dom.html.ReactHTML.span

import kotlinx.browser.window
import kotlinx.js.jso

/**
 * Context to store data about current request such as errors and isLoading flag.
 */
@Suppress("TYPE_ALIAS")
val requestStatusContext: Context<RequestStatusContext> = createContext()

/**
 * Component that displays generic warning about unsuccessful request based on info in [requestStatusContext].
 * Also renders its `children`.
 */
@Suppress("TOO_MANY_LINES_IN_LAMBDA", "MAGIC_NUMBER")
val requestModalHandler: FC<PropsWithChildren> = FC { props ->
    val (response, setResponse) = useState<Response?>(null)
    val (loadingCounter, setLoadingCounter) = useState(0)
    val statusContext = RequestStatusContext(setResponse, setLoadingCounter)
    val (modalState, setModalState) = useState(ErrorModalState(
        isErrorModalOpen = false,
        errorMessage = "",
        errorLabel = "",
        status = null,
    ))
    val (loadingState, setLoadingState) = useState(LoadingModalState(
        false,
    ))

    useEffect(response) {
        val newModalState = when (response?.status) {
            401.toShort() -> ErrorModalState(
                isErrorModalOpen = true,
                errorMessage = "You are not logged in",
                errorLabel = "Unauthenticated",
                confirmationText = "Proceed to login page",
                status = response.status,
            )
            404.toShort() -> ErrorModalState(
                isErrorModalOpen = false,
                errorMessage = "${response.status} ${response.statusText}",
                errorLabel = response.status.toString(),
                status = response.status,
            )
            else -> ErrorModalState(
                isErrorModalOpen = response != null,
                errorMessage = "${response?.status} ${response?.statusText}",
                errorLabel = response?.status.toString(),
                status = response?.status,
            )
        }
        setModalState(newModalState)
    }

    modal { modalProps ->
        modalProps.isOpen = modalState.isErrorModalOpen
        modalProps.contentLabel = modalState.errorLabel
        div {
            className = ClassName("row align-items-center justify-content-center")
            h2 {
                className = ClassName("h6 text-gray-800")
                +modalState.errorMessage
            }
        }
        div {
            className = ClassName("d-sm-flex align-items-center justify-content-center mt-4")
            button {
                className = ClassName("btn btn-primary")
                type = ButtonType.button
                onClick = {
                    if (response?.status == 401.toShort()) {
                        // if 401 - change current URL to the main page (with login screen)
                        window.location.href = "${window.location.origin}/#"
                        window.location.reload()
                    }
                    setResponse(null)
                    setModalState(modalState.copy(isErrorModalOpen = false))
                }
                +modalState.confirmationText
            }
        }
    }

    useEffect(loadingCounter) {
        if (loadingCounter != 0) {
            setLoadingState(LoadingModalState(true))
        } else {
            setLoadingState(LoadingModalState(false))
        }
    }

    modal { modalProps ->
        modalProps.isOpen = loadingState.isLoadingModalOpen
        div {
            className = ClassName("d-flex justify-content-center mt-4")
            div {
                val ringLoaderOptions: dynamic = jso {
                    this.size = 70
                    this.loading = true
                    this.color = "#3a00c2"
                }
                child(ringLoader(ringLoaderOptions))
                span {
                    className = ClassName("sr-only")
                    +"Loading..."
                }
            }
        }
    }

    val contextPayload = useMemo(
        arrayOf(statusContext)
    ) { statusContext }

    val reactNode = if (modalState.status == 404.toShort()) {
        div.create {
            className = ClassName("d-flex flex-column")
            id = "content-wrapper"
            topBarComponent()
            div {
                className = ClassName("container-fluid")
                FallbackView::class.react {
                    bigText = "404"
                    smallText = "Page not found"
                    withRouterLink = false
                }
            }
            Footer::class.react()
        }
    } else {
        props.children
    }

    requestStatusContext.Provider {
        value = contextPayload
        +reactNode
    }
}

/**
 * @property setResponse [StateSetter] for response error handler
 * @property setLoadingCounter [StateSetter] for active request counter
 */
data class RequestStatusContext(
    val setResponse: StateSetter<Response?>,
    val setLoadingCounter: StateSetter<Int>,
)

/**
 * @property isErrorModalOpen
 * @property errorMessage
 * @property errorLabel
 * @property confirmationText text that will be displayed on modal dismiss button
 * @property status
 */
data class ErrorModalState(
    val isErrorModalOpen: Boolean?,
    val errorMessage: String,
    val errorLabel: String,
    val confirmationText: String = "Close",
    val status: Short?,
)

/**
 * @property isLoadingModalOpen
 */
data class LoadingModalState(
    val isLoadingModalOpen: Boolean?,
)<|MERGE_RESOLUTION|>--- conflicted
+++ resolved
@@ -2,11 +2,8 @@
 
 package com.saveourtool.save.frontend.components
 
-<<<<<<< HEAD
+import com.saveourtool.save.frontend.components.views.FallbackView
 import com.saveourtool.save.frontend.externals.animations.ringLoader
-=======
-import com.saveourtool.save.frontend.components.views.FallbackView
->>>>>>> 79112b50
 import com.saveourtool.save.frontend.externals.modal.modal
 import com.saveourtool.save.frontend.topBarComponent
 
@@ -41,32 +38,24 @@
         isErrorModalOpen = false,
         errorMessage = "",
         errorLabel = "",
-        status = null,
     ))
     val (loadingState, setLoadingState) = useState(LoadingModalState(
         false,
     ))
 
     useEffect(response) {
-        val newModalState = when (response?.status) {
-            401.toShort() -> ErrorModalState(
+        val newModalState = if (response?.status == 401.toShort()) {
+            ErrorModalState(
                 isErrorModalOpen = true,
                 errorMessage = "You are not logged in",
                 errorLabel = "Unauthenticated",
                 confirmationText = "Proceed to login page",
-                status = response.status,
             )
-            404.toShort() -> ErrorModalState(
-                isErrorModalOpen = false,
-                errorMessage = "${response.status} ${response.statusText}",
-                errorLabel = response.status.toString(),
-                status = response.status,
-            )
-            else -> ErrorModalState(
+        } else {
+            ErrorModalState(
                 isErrorModalOpen = response != null,
                 errorMessage = "${response?.status} ${response?.statusText}",
                 errorLabel = response?.status.toString(),
-                status = response?.status,
             )
         }
         setModalState(newModalState)
@@ -114,12 +103,7 @@
         div {
             className = ClassName("d-flex justify-content-center mt-4")
             div {
-                val ringLoaderOptions: dynamic = jso {
-                    this.size = 70
-                    this.loading = true
-                    this.color = "#3a00c2"
-                }
-                child(ringLoader(ringLoaderOptions))
+                className = ClassName("spinner-border text-primary spinner-border-lg")
                 span {
                     className = ClassName("sr-only")
                     +"Loading..."
@@ -132,28 +116,9 @@
         arrayOf(statusContext)
     ) { statusContext }
 
-    val reactNode = if (modalState.status == 404.toShort()) {
-        div.create {
-            className = ClassName("d-flex flex-column")
-            id = "content-wrapper"
-            topBarComponent()
-            div {
-                className = ClassName("container-fluid")
-                FallbackView::class.react {
-                    bigText = "404"
-                    smallText = "Page not found"
-                    withRouterLink = false
-                }
-            }
-            Footer::class.react()
-        }
-    } else {
-        props.children
-    }
-
     requestStatusContext.Provider {
         value = contextPayload
-        +reactNode
+        +props.children
     }
 }
 
@@ -171,14 +136,12 @@
  * @property errorMessage
  * @property errorLabel
  * @property confirmationText text that will be displayed on modal dismiss button
- * @property status
  */
 data class ErrorModalState(
     val isErrorModalOpen: Boolean?,
     val errorMessage: String,
     val errorLabel: String,
     val confirmationText: String = "Close",
-    val status: Short?,
 )
 
 /**
