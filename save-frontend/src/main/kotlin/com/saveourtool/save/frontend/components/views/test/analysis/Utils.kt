--- conflicted
+++ resolved
@@ -34,11 +34,7 @@
 /**
  * The placeholder displayed when there's no data available.
  */
-<<<<<<< HEAD
-internal val noDataAvailable = FC {
-=======
 internal val noDataAvailable: FC<Props> = FC {
->>>>>>> 52a2c109
     span {
         className = ClassName("noDataAvailable")
 
