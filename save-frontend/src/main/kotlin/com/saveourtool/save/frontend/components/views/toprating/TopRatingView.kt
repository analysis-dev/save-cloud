--- conflicted
+++ resolved
@@ -14,20 +14,13 @@
 import com.saveourtool.save.frontend.utils.useBackground
 import com.saveourtool.save.validation.FrontendRoutes
 import react.FC
-<<<<<<< HEAD
-=======
 import react.Props
->>>>>>> 52a2c109
 import react.dom.html.ReactHTML.div
 import react.dom.html.ReactHTML.h1
 import react.useState
 import web.cssom.ClassName
 
-<<<<<<< HEAD
-val topRatingView = FC {
-=======
 val topRatingView: FC<Props> = FC {
->>>>>>> 52a2c109
     useBackground(Style.SAVE_LIGHT)
 
     val (selectedMenu, setSelectedMenu) = useState(TopRatingTab.USERS)
