@file:Suppress("HEADER_MISSING_IN_NON_SINGLE_CLASS_FILE")

package com.saveourtool.save.frontend.components.views

import com.saveourtool.save.core.result.Crash
import com.saveourtool.save.core.result.Fail
import com.saveourtool.save.core.result.Ignored
import com.saveourtool.save.core.result.Pass
import com.saveourtool.save.domain.Sdk
import com.saveourtool.save.domain.TestResultDebugInfo
import com.saveourtool.save.frontend.components.basic.codeeditor.sandboxCodeEditorComponent
import com.saveourtool.save.frontend.components.basic.fileuploader.sandboxFileUploader
import com.saveourtool.save.frontend.components.basic.sdkSelection
import com.saveourtool.save.frontend.components.modal.displayModal
import com.saveourtool.save.frontend.components.modal.largeTransparentModalStyle
import com.saveourtool.save.frontend.externals.fontawesome.faTimesCircle
import com.saveourtool.save.frontend.externals.fontawesome.fontAwesomeIcon
import com.saveourtool.save.frontend.utils.*
import io.ktor.http.*

import js.core.jso
import org.w3c.fetch.Headers
import react.*
import react.dom.aria.AriaRole
import react.dom.aria.ariaLabel
import react.dom.html.ReactHTML.button
import react.dom.html.ReactHTML.div
import react.dom.html.ReactHTML.h2
import react.dom.html.ReactHTML.h4
import web.cssom.ClassName
import web.cssom.Color
import web.html.ButtonType

import kotlinx.browser.window

val sandboxApiUrl = "${window.location.origin}/api/sandbox"

/**
 * A view for testing config files
 */
<<<<<<< HEAD
val sandboxView = FC {
=======
val sandboxView: FC<Props> = FC {
>>>>>>> 52a2c109
    useBackground(Style.SAVE_DARK)
    val (debugInfo, setDebugInfo) = useState<TestResultDebugInfo?>(null)
    val (selectedSdk, setSelectedSdk) = useState<Sdk>(Sdk.Default)
    val (isModalOpen, setIsModalOpen) = useState(false)

    val resultReload = useDeferredRequest {
        val response = get(
            "$sandboxApiUrl/get-debug-info",
            Headers().withAcceptOctetStream(),
            loadingHandler = ::loadingHandler,
            responseHandler = ::noopResponseHandler,
        )

        if (response.ok) {
            val resultDebugInfo: TestResultDebugInfo = response.decodeFromJsonString()
            setDebugInfo(resultDebugInfo)
        } else {
            window.alert("There is no debug info yet. Try to run execution and wait until it is finished.")
        }
    }

    val runExecution = useDeferredRequest {
        val response = post(
            url = "$sandboxApiUrl/run-execution?sdk=$selectedSdk",
            headers = jsonHeaders,
            body = undefined,
            loadingHandler = ::loadingHandler,
            responseHandler = ::responseHandlerWithValidation,
        )
        if (response.ok) {
            window.alert("Successfully saved and started execution")
        } else if (response.isConflict()) {
            window.alert("There is already a running execution")
        }
    }

    h2 {
        className = ClassName("text-center mt-3")
        style = jso { color = Color("#FFFFFF") }
        +"Sandbox"
    }

    h4 {
        className = ClassName("text-center")
        +"try your SAVE configuration online"
    }
    debugInfo?.let {
        displayModal(
            isOpen = isModalOpen,
            title = "Additional debug info",
            classes = "modal-lg",
            bodyBuilder = { displayTestResultDebugInfo(debugInfo) },
            modalStyle = largeTransparentModalStyle,
            onCloseButtonPressed = { setIsModalOpen(false) },
        ) {
            buttonBuilder("Ok") { setIsModalOpen(false) }
        }
    }
    div {
        className = ClassName("d-flex justify-content-center")
        div {
            className = ClassName(" flex-wrap col-10")
            debugInfo?.let { debugInfo ->
                div {
                    val alertStyle = when (debugInfo.testStatus) {
                        is Pass -> "success"
                        is Fail -> "danger"
                        is Ignored -> "secondary"
                        is Crash -> "danger"
                        else -> "info"
                    }
                    div {
                        className = ClassName("alert alert-$alertStyle alert-dismissible fade show")
                        role = "alert".unsafeCast<AriaRole>()
                        div {
                            displayTestResultDebugInfoStatus(debugInfo)
                            buttonBuilder("See more details...", "link", classes = "p-0") {
                                setIsModalOpen(true)
                            }
                        }
                        button {
                            type = ButtonType.button
                            className = ClassName("align-self-center close")
                            asDynamic()["data-dismiss"] = "alert"
                            ariaLabel = "Close"
                            fontAwesomeIcon(icon = faTimesCircle)
                            onClick = { setDebugInfo(null) }
                        }
                    }
                }
            }
            div {
                className = ClassName("")
                sandboxCodeEditorComponent {
                    editorTitle = ""
                    doRunExecution = runExecution
                    doResultReload = resultReload
                }
            }
            div {
                className = ClassName("row mt-3 mb-3")
                div {
                    className = ClassName("col-4")
                    sandboxFileUploader {
                        getUrlForAvailableFilesFetch = { "$sandboxApiUrl/list-file" }
                        getUrlForFileUpload = { "$sandboxApiUrl/upload-file" }
                        getUrlForFileDownload = { fileInfo ->
                            "$sandboxApiUrl/download-file?fileName=${fileInfo.name.escapeIfNeeded()}"
                        }
                        getUrlForFileDeletion = { fileInfo ->
                            "$sandboxApiUrl/delete-file?fileName=${fileInfo.name.escapeIfNeeded()}"
                        }
                    }
                }
                div {
                    className = ClassName("col-8")
                    // ======== sdk selection =========
                    sdkSelection {
                        title = ""
                        this.selectedSdk = selectedSdk
                        onSdkChange = { newSdk -> setSelectedSdk(newSdk) }
                    }
                }
            }
        }
    }
}<|MERGE_RESOLUTION|>--- conflicted
+++ resolved
@@ -38,11 +38,7 @@
 /**
  * A view for testing config files
  */
-<<<<<<< HEAD
-val sandboxView = FC {
-=======
 val sandboxView: FC<Props> = FC {
->>>>>>> 52a2c109
     useBackground(Style.SAVE_DARK)
     val (debugInfo, setDebugInfo) = useState<TestResultDebugInfo?>(null)
     val (selectedSdk, setSelectedSdk) = useState<Sdk>(Sdk.Default)
