--- conflicted
+++ resolved
@@ -2,20 +2,13 @@
 
 package com.saveourtool.save.frontend.components.views
 
-<<<<<<< HEAD
-import com.saveourtool.save.domain.FileInfo
+import com.saveourtool.save.domain.SandboxFileInfo
 import com.saveourtool.save.domain.Sdk
 import com.saveourtool.save.frontend.components.RequestStatusContext
 import com.saveourtool.save.frontend.components.basic.codeeditor.FileType
 import com.saveourtool.save.frontend.components.basic.codeeditor.codeEditorComponent
+import com.saveourtool.save.frontend.components.basic.fileUploaderForSandbox
 import com.saveourtool.save.frontend.components.basic.sdkSelection
-=======
-import com.saveourtool.save.domain.SandboxFileInfo
-import com.saveourtool.save.frontend.components.RequestStatusContext
-import com.saveourtool.save.frontend.components.basic.codeeditor.FileType
-import com.saveourtool.save.frontend.components.basic.codeeditor.codeEditorComponent
-import com.saveourtool.save.frontend.components.basic.fileUploaderForSandbox
->>>>>>> bb0b21c9
 import com.saveourtool.save.frontend.components.requestStatusContext
 import com.saveourtool.save.frontend.utils.*
 import com.saveourtool.save.frontend.utils.noopLoadingHandler
@@ -112,20 +105,18 @@
 
                 renderDebugInfo()
 
-<<<<<<< HEAD
-        renderToolUpload()
-
-        // ======== sdk selection =========
-        sdkSelection {
-            title = "Select the SDK:"
-            selectedSdk = state.selectedSdk
-            onSdkChange = { newSdk ->
-                setState {
-                    selectedSdk = newSdk
-                }
-=======
                 renderToolUpload()
->>>>>>> bb0b21c9
+
+                // ======== sdk selection =========
+                sdkSelection {
+                    title = "Select the SDK:"
+                    selectedSdk = state.selectedSdk
+                    onSdkChange = { newSdk ->
+                        setState {
+                            selectedSdk = newSdk
+                        }
+                    }
+                }
             }
         }
     }
