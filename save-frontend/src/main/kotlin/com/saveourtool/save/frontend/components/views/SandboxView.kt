@file:Suppress("HEADER_MISSING_IN_NON_SINGLE_CLASS_FILE")

package com.saveourtool.save.frontend.components.views

import com.saveourtool.save.core.result.Crash
import com.saveourtool.save.core.result.Fail
import com.saveourtool.save.core.result.Ignored
import com.saveourtool.save.core.result.Pass
import com.saveourtool.save.domain.SandboxFileInfo
import com.saveourtool.save.domain.Sdk
import com.saveourtool.save.domain.TestResultDebugInfo
import com.saveourtool.save.frontend.components.RequestStatusContext
import com.saveourtool.save.frontend.components.basic.codeeditor.FileType
import com.saveourtool.save.frontend.components.basic.codeeditor.sandboxCodeEditorComponent
import com.saveourtool.save.frontend.components.basic.fileUploaderForSandbox
import com.saveourtool.save.frontend.components.basic.sdkSelection
import com.saveourtool.save.frontend.components.modal.displayModal
import com.saveourtool.save.frontend.components.modal.largeTransparentModalStyle
import com.saveourtool.save.frontend.components.requestStatusContext
import com.saveourtool.save.frontend.externals.fontawesome.faArrowLeft
import com.saveourtool.save.frontend.externals.fontawesome.faTimesCircle
import com.saveourtool.save.frontend.externals.fontawesome.fontAwesomeIcon
import com.saveourtool.save.frontend.utils.*
import com.saveourtool.save.frontend.utils.noopLoadingHandler
import com.saveourtool.save.info.UserInfo

import csstype.AlignItems
import csstype.ClassName
import csstype.Color
import csstype.Display
import io.ktor.http.*
import org.w3c.fetch.Headers
import react.*
import react.dom.aria.AriaRole
import react.dom.aria.ariaLabel
import react.dom.html.ButtonType
import react.dom.html.ReactHTML.button
import react.dom.html.ReactHTML.div
import react.dom.html.ReactHTML.h2
import react.dom.html.ReactHTML.h4
import react.dom.html.ReactHTML.p

import kotlinx.browser.window
import kotlinx.coroutines.launch
import kotlinx.js.jso

val sandboxApiUrl = "${window.location.origin}/sandbox/api"

/**
 * [Props] of [SandboxView]
 */
external interface SandboxViewProps : Props {
    /**
     * [UserInfo] of a current user
     */
    var currentUserInfo: UserInfo?
}

/**
 * [State] for [SandboxView]
 */
external interface SandboxViewState : State, HasSelectedMenu<ContestMenuBar> {
    /**
     * Code from text editor
     */
    var codeText: String

    /**
     * Code from backend
     */
    var savedCodeText: String

    /**
     * Config from text editor
     */
    var configText: String

    /**
     * Config from backend
     */
    var savedConfigText: String

    /**
     * setup.sh from text editor
     */
    var setupShText: String

    /**
     * setup.sh from backend
     */
    var savedSetupShText: String

    /**
     * Selected files
     */
    var files: List<SandboxFileInfo>

    /**
     * Result of save-cli execution
     */
    var debugInfo: TestResultDebugInfo?

    /**
     * Currently selected FileType - config, test or setup.sh
     */
    var selectedFile: FileType?

    /**
     * Selected SDK
     */
    var selectedSdk: Sdk

    /**
     * Flag that displays if modal is open
     */
    var isModalOpen: Boolean
}

/**
 * A view for testing config files
 */
@JsExport
@OptIn(ExperimentalJsExport::class)
class SandboxView : AbstractView<SandboxViewProps, SandboxViewState>(true) {
    private val closeModal = {
        setState {
            isModalOpen = false
        }
    }
    init {
        state.codeText = ""
        state.savedCodeText = ""
        state.configText = ""
        state.savedConfigText = ""
        state.setupShText = ""
        state.savedSetupShText = ""
        state.debugInfo = null
        state.files = listOf()
        state.selectedFile = null
        state.selectedSdk = Sdk.Default
        state.isModalOpen = false
    }

    override fun ChildrenBuilder.render() {
        renderHeader()

        state.debugInfo?.let { debugInfo ->
            displayModal(
                isOpen = state.isModalOpen,
                title = "Additional debug info",
                classes = "modal-lg",
                bodyBuilder = { displayTestResultDebugInfo(debugInfo) },
                modalStyle = largeTransparentModalStyle,
                onCloseButtonPressed = closeModal,
            ) {
                buttonBuilder("Ok") { closeModal() }
            }
        }

        div {
            className = ClassName("d-flex justify-content-center")
            div {
                className = ClassName(" flex-wrap col-10")

                renderDebugInfo()
                renderCodeEditor()

                div {
                    className = ClassName("row mt-3 mb-3")
                    div {
                        className = ClassName("col-4")
                        div {
                            className = ClassName("card")
                            div {
                                className = ClassName("row")
                                renderToolUpload()
                                renderUploadHint()
                            }
                        }
                    }
                    div {
                        className = ClassName("col-8")
                        // ======== sdk selection =========
                        sdkSelection {
                            title = ""
                            selectedSdk = state.selectedSdk
                            onSdkChange = { newSdk ->
                                setState {
                                    selectedSdk = newSdk
                                }
                            }
                        }
                    }
                }
            }
        }
    }

    private fun ChildrenBuilder.renderHeader() {
        h2 {
            className = ClassName("text-center mt-3")
            style = jso {
                color = Color("#FFFFFF")
            }
            +"Sandbox"
        }

        h4 {
            className = ClassName("text-center")
            +"try your SAVE configuration online"
        }
    }

    private fun ChildrenBuilder.renderCodeEditor() {
        div {
            className = ClassName("")
            sandboxCodeEditorComponent {
                editorTitle = ""
                currentUserInfo = props.currentUserInfo ?: UserInfo("")
                doRunExecution = ::runExecution
                doResultReload = ::resultReload
            }
        }
    }

    private fun ChildrenBuilder.renderUploadHint() {
        div {
            className = ClassName("col-6")
            style = jso {
                display = Display.flex
                alignItems = AlignItems.flexEnd
            }

            p {
                className = ClassName("text-info mt-1")
                fontAwesomeIcon(icon = faArrowLeft)
                +" upload your tested tool and all other needed files"
            }
        }
    }

    private fun ChildrenBuilder.renderDebugInfo() {
        state.debugInfo?.let { debugInfo ->
            div {
                val alertStyle = when (debugInfo.testStatus) {
                    is Pass -> "success"
                    is Fail -> "danger"
                    is Ignored -> "secondary"
                    is Crash -> "danger"
                    else -> "info"
                }
                div {
                    className = ClassName("alert alert-$alertStyle alert-dismissible fade show")
                    role = "alert".unsafeCast<AriaRole>()
                    div {
                        displayTestResultDebugInfoStatus(debugInfo)
                        button {
                            type = ButtonType.button
                            className = ClassName("btn btn-link p-0")
                            +"See more details..."
                            onClick = {
                                setState {
                                    isModalOpen = true
                                }
                            }
                        }
                    }
                    button {
                        type = ButtonType.button
                        className = ClassName("align-self-center close")
                        asDynamic()["data-dismiss"] = "alert"
                        ariaLabel = "Close"
                        fontAwesomeIcon(icon = faTimesCircle)
                        onClick = {
                            setState {
                                this.debugInfo = null
                            }
                        }
                    }
                }
            }
        }
    }

    private fun ChildrenBuilder.renderToolUpload() {
        div {
            className = ClassName("col-6")
            fileUploaderForSandbox(
                props.currentUserInfo?.name,
                state.files
            ) { selectedFiles ->
                setState {
                    files = selectedFiles
                }
            }
        }
    }

<<<<<<< HEAD
=======
    private fun uploadChanges() {
        scope.launch {
            postContentAsText("test", "test", state.codeText)
            postContentAsText("test", "save.toml", state.configText)
            postContentAsText("file", "setup.sh", state.setupShText)
        }
    }

    private fun reloadChanges() {
        scope.launch {
            val newCodeText = getContentAsText("test", "test")
            val newConfigText = getContentAsText("test", "save.toml")
            val newSetupShText = getContentAsText("file", "setup.sh")

            setState {
                codeText = newCodeText
                configText = newConfigText
                setupShText = newSetupShText
            }
        }
    }

    private suspend fun postContentAsText(
        urlPart: String,
        fileName: String,
        text: String,
    ) {
        post(
            url = "$sandboxApiUrl/upload-$urlPart-as-text?fileName=${fileName.escapeIfNeeded()}",
            headers = jsonHeaders,
            body = text,
            loadingHandler = ::noopLoadingHandler,
        )
    }

    private suspend fun getContentAsText(
        urlPart: String,
        fileName: String,
    ): String = props.currentUserInfo?.name?.let { userName ->
        val response = get(
            url = "$sandboxApiUrl/download-$urlPart-as-text?userName=$userName&fileName=$fileName",
            headers = jsonHeaders,
            loadingHandler = ::noopLoadingHandler,
        )
        if (response.ok) {
            response.text().await()
        } else {
            response.unpackMessage()
        }
    } ?: "Unknown user"

>>>>>>> 038f9d2d
    private fun resultReload() {
        scope.launch {
            val resultDebugInfo: TestResultDebugInfo = get(
                "$sandboxApiUrl/get-debug-info?userName=${props.currentUserInfo?.name}",
                Headers().apply {
                    set("Accept", "application/octet-stream")
                },
                loadingHandler = ::classLoadingHandler,
            )
                .decodeFromJsonString()
            setState {
                debugInfo = resultDebugInfo
            }
        }
    }

    private fun runExecution() {
        scope.launch {
            post(
                url = "$sandboxApiUrl/run-execution?sdk=${state.selectedSdk}",
                headers = jsonHeaders,
                body = undefined,
                loadingHandler = ::noopLoadingHandler,
            )
        }
    }

    companion object :
        RStatics<SandboxViewProps, SandboxViewState, SandboxView, Context<RequestStatusContext>>(SandboxView::class) {
        init {
            ContestView.contextType = requestStatusContext
        }
    }
}<|MERGE_RESOLUTION|>--- conflicted
+++ resolved
@@ -41,6 +41,7 @@
 import react.dom.html.ReactHTML.p
 
 import kotlinx.browser.window
+import kotlinx.coroutines.await
 import kotlinx.coroutines.launch
 import kotlinx.js.jso
 
@@ -66,29 +67,14 @@
     var codeText: String
 
     /**
-     * Code from backend
-     */
-    var savedCodeText: String
-
-    /**
      * Config from text editor
      */
     var configText: String
 
     /**
-     * Config from backend
-     */
-    var savedConfigText: String
-
-    /**
      * setup.sh from text editor
      */
     var setupShText: String
-
-    /**
-     * setup.sh from backend
-     */
-    var savedSetupShText: String
 
     /**
      * Selected files
@@ -129,11 +115,8 @@
     }
     init {
         state.codeText = ""
-        state.savedCodeText = ""
         state.configText = ""
-        state.savedConfigText = ""
         state.setupShText = ""
-        state.savedSetupShText = ""
         state.debugInfo = null
         state.files = listOf()
         state.selectedFile = null
@@ -296,8 +279,6 @@
         }
     }
 
-<<<<<<< HEAD
-=======
     private fun uploadChanges() {
         scope.launch {
             postContentAsText("test", "test", state.codeText)
@@ -349,7 +330,6 @@
         }
     } ?: "Unknown user"
 
->>>>>>> 038f9d2d
     private fun resultReload() {
         scope.launch {
             val resultDebugInfo: TestResultDebugInfo = get(
@@ -369,7 +349,7 @@
     private fun runExecution() {
         scope.launch {
             post(
-                url = "$sandboxApiUrl/run-execution?sdk=${state.selectedSdk}",
+                url = "$sandboxApiUrl/run-execution?userName=${props.currentUserInfo?.name}&sdk=${state.selectedSdk}",
                 headers = jsonHeaders,
                 body = undefined,
                 loadingHandler = ::noopLoadingHandler,
