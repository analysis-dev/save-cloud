@file:Suppress("HEADER_MISSING_IN_NON_SINGLE_CLASS_FILE")

package com.saveourtool.save.frontend.components.views

import com.saveourtool.save.domain.SandboxFileInfo
import com.saveourtool.save.frontend.components.RequestStatusContext
import com.saveourtool.save.frontend.components.basic.codeeditor.FileType
import com.saveourtool.save.frontend.components.basic.codeeditor.codeEditorComponent
import com.saveourtool.save.frontend.components.basic.fileUploaderForSandbox
import com.saveourtool.save.frontend.components.requestStatusContext
import com.saveourtool.save.frontend.utils.*
import com.saveourtool.save.frontend.utils.noopLoadingHandler
import com.saveourtool.save.info.UserInfo

import csstype.ClassName
import react.*
import react.dom.html.ReactHTML.div
import react.dom.html.ReactHTML.h3
import react.dom.html.ReactHTML.h6

import kotlinx.browser.window
import kotlinx.coroutines.await
import kotlinx.coroutines.launch

val sandboxApiUrl = "${window.location.origin}/sandbox/api"

/**
 * [Props] of [SandboxView]
 */
external interface SandboxViewProps : Props {
    /**
     * [UserInfo] of a current user
     */
    var currentUserInfo: UserInfo?
}

/**
 * [State] for [SandboxView]
 */
external interface SandboxViewState : State, HasSelectedMenu<ContestMenuBar> {
    /**
     * Code from text editor
     */
    var codeText: String

    /**
     * Config from text editor
     */
    var configText: String

    /**
     * setup.sh from text editor
     */
    var setupShText: String

    /**
     * Selected files
     */
    var files: List<SandboxFileInfo>

    /**
     * Result of save-cli execution
     */
    var debugInfo: String?

    /**
     * Currently selected FileType - config, test or setup.sh
     */
    var selectedFile: FileType?
}

/**
 * A view for testing config files
 */
@JsExport
@OptIn(ExperimentalJsExport::class)
class SandboxView : AbstractView<SandboxViewProps, SandboxViewState>(true) {
    init {
        state.codeText = ""
        state.configText = ""
        state.setupShText = ""
        state.debugInfo = null
        state.files = listOf()
        state.selectedFile = null
    }

    override fun ChildrenBuilder.render() {
        h3 {
            className = ClassName("text-center")
            +"Sandbox"
        }
        div {
            className = ClassName("d-flex justify-content-center")
            div {
                className = ClassName(" flex-wrap col-10")
                renderCodeEditor()

                renderDebugInfo()

                renderToolUpload()
            }
        }
    }

    private fun ChildrenBuilder.renderCodeEditor() {
        div {
            className = ClassName("")
            codeEditorComponent {
                editorTitle = "Code editor"
                selectedFile = state.selectedFile
                onSelectedFileUpdate = {
                    setState { selectedFile = it }
                }
                editorText = when (state.selectedFile) {
                    FileType.CODE -> state.codeText
                    FileType.SAVE_TOML -> state.configText
                    FileType.SETUP_SH -> state.setupShText
                    else -> "Press on any of the buttons above to start editing"
                }
                onEditorTextUpdate = {
                    setState {
                        when (state.selectedFile) {
                            FileType.CODE -> codeText = it
                            FileType.SAVE_TOML -> configText = it
                            FileType.SETUP_SH -> setupShText = it
                            else -> { }
                        }
                    }
                }
                doUploadChanges = {
                    uploadChanges()
                }
                doReloadChanges = {
                    reloadChanges()
                }
            }
        }
    }

    private fun ChildrenBuilder.renderDebugInfo() {
        state.debugInfo?.let { debugInfo ->
            div {
                h6 {
                    className = ClassName("text-center")
                    +"DebugInfo"
                }
                +debugInfo
            }
        }
    }

    private fun ChildrenBuilder.renderToolUpload() {
        div {
            className = ClassName("m-3")
            div {
                className = ClassName("d-flex justify-content-center")
                fileUploaderForSandbox(
                    props.currentUserInfo?.name,
                    state.files
                ) { selectedFiles ->
                    setState {
                        files = selectedFiles
                    }
                }
            }
        }
    }

<<<<<<< HEAD
    private fun uploadTests() {
        scope.launch {
            postTestAsText("test", "test", state.codeText)
            postTestAsText("test-resource", "save.toml", state.configText)
            postTestAsText("test-resource", "setup.sh", state.setupShText)
=======
    private fun onFileInput(element: HTMLInputElement) {
        scope.launch {
            setState {
                isUploading = true
                element.files!!.asList().forEach { file ->
                    suiteByteSize += file.size.toLong()
                }
            }

            element.files!!.asList().forEach { file ->
                val response: FileInfo = post(
                    "",
                    Headers(),
                    FormData().apply {
                        append("file", file)
                    },
                    loadingHandler = ::noopLoadingHandler,
                )
                    .decodeFromJsonString()

                setState {
                    // add only to selected files so that this entry isn't duplicated
                    files.add(response)
                    bytesReceived += response.sizeBytes
                }
            }
            setState {
                isUploading = false
            }
        }
    }

    private fun uploadChanges() {
        scope.launch {
            setState {
                isUploading = true
            }

            postContentAsText("test", "test", state.codeText)
            postContentAsText("test", "save.toml", state.configText)
            postContentAsText("file", "setup.sh", state.setupShText)

            setState {
                isUploading = false
            }
>>>>>>> af363acf
        }
    }

    private fun reloadChanges() {
        scope.launch {
            val newCodeText = getContentAsText("test", "test", codeExample)
            val newConfigText = getContentAsText("test", "save.toml", configExample)
            val newSetupShText = getContentAsText("file", "setup.sh", setupShExample)

            setState {
                codeText = newCodeText
                configText = newConfigText
                setupShText = newSetupShText
            }
        }
    }

    private suspend fun postContentAsText(
        urlPart: String,
        fileName: String,
        text: String,
    ) {
        post(
            url = "$sandboxApiUrl/upload-$urlPart-as-text?userName=${props.currentUserInfo?.name}&fileName=$fileName",
            headers = jsonHeaders,
            body = text,
            loadingHandler = ::noopLoadingHandler,
        )
    }

    private suspend fun getContentAsText(
        urlPart: String,
        fileName: String,
        defaultValue: String,
    ): String = props.currentUserInfo?.name?.let { userName ->
        val response = get(
            url = "$sandboxApiUrl/download-$urlPart-as-text?userName=$userName&fileName=$fileName",
            headers = jsonHeaders,
            loadingHandler = ::noopLoadingHandler,
        )
        if (response.ok) {
            response.text().await()
        } else {
            postContentAsText(urlPart, fileName, defaultValue)
            defaultValue
        }
    } ?: "Unknown user"

    companion object : RStatics<SandboxViewProps, SandboxViewState, SandboxView, Context<RequestStatusContext>>(SandboxView::class) {
        private val configExample = """
            |[general]
            |tags = ["demo"]
            |description = "saveourtool online demo"
            |suiteName = Test
            |execCmd="RUN_COMMAND"
            |language = "Kotlin"
            |
            |[warn]
            |execFlags = "--build-upon-default-config -i"
            |actualWarningsPattern = "\\w+ - (\\d+)/(\\d+) - (.*)${'$'}" # (default value)
            |testNameRegex = ".*Test.*" # (default value)
            |patternForRegexInWarning = ["{{", "}}"]
            |# Extra flags will be extracted from a line that mathces this regex if it's present in a file
            |runConfigPattern = "# RUN: (.+)"
        """.trimMargin()
        private val codeExample = """
            |package com.example
            |
            |data class BestLanguage(val name = "Kotlin")
            |
            |fun main {
            |    val bestLanguage = BestLanguage()
            |    println("saveourtool loves ${ '$' }{bestLanguage.name}")
            |}
        """.trimMargin()
        private val setupShExample = """
            |python3.10 -m pip install pylint
        """.trimMargin()
        init {
            ContestView.contextType = requestStatusContext
        }
    }
}<|MERGE_RESOLUTION|>--- conflicted
+++ resolved
@@ -166,59 +166,11 @@
         }
     }
 
-<<<<<<< HEAD
-    private fun uploadTests() {
-        scope.launch {
-            postTestAsText("test", "test", state.codeText)
-            postTestAsText("test-resource", "save.toml", state.configText)
-            postTestAsText("test-resource", "setup.sh", state.setupShText)
-=======
-    private fun onFileInput(element: HTMLInputElement) {
-        scope.launch {
-            setState {
-                isUploading = true
-                element.files!!.asList().forEach { file ->
-                    suiteByteSize += file.size.toLong()
-                }
-            }
-
-            element.files!!.asList().forEach { file ->
-                val response: FileInfo = post(
-                    "",
-                    Headers(),
-                    FormData().apply {
-                        append("file", file)
-                    },
-                    loadingHandler = ::noopLoadingHandler,
-                )
-                    .decodeFromJsonString()
-
-                setState {
-                    // add only to selected files so that this entry isn't duplicated
-                    files.add(response)
-                    bytesReceived += response.sizeBytes
-                }
-            }
-            setState {
-                isUploading = false
-            }
-        }
-    }
-
     private fun uploadChanges() {
         scope.launch {
-            setState {
-                isUploading = true
-            }
-
             postContentAsText("test", "test", state.codeText)
             postContentAsText("test", "save.toml", state.configText)
             postContentAsText("file", "setup.sh", state.setupShText)
-
-            setState {
-                isUploading = false
-            }
->>>>>>> af363acf
         }
     }
 
