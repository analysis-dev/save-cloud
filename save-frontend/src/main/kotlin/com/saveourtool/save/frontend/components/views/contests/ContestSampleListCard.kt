@file:Suppress(
    "HEADER_MISSING_IN_NON_SINGLE_CLASS_FILE",
)

package com.saveourtool.save.frontend.components.views.contests

import com.saveourtool.save.entities.contest.ContestSampleDto
import com.saveourtool.save.frontend.components.tables.*
import com.saveourtool.save.frontend.externals.fontawesome.faCode
import com.saveourtool.save.frontend.utils.*
import com.saveourtool.save.validation.FrontendRoutes
import react.FC
import react.Fragment
<<<<<<< HEAD
=======
import react.Props
>>>>>>> 52a2c109
import react.create
import react.dom.html.ReactHTML.div
import react.dom.html.ReactHTML.td
import react.router.dom.Link
import web.cssom.ClassName

@Suppress("TYPE_ALIAS")
private val contestSampleTable: FC<TableProps<ContestSampleDto>> = tableComponent(
    columns = {
        columns {
            column(id = "name", header = "Name", { name }) { cellContext ->
                Fragment.create {
                    td {
                        Link {
                            to = "/${FrontendRoutes.CONTESTS_TEMPLATE}/${cellContext.row.original.id}"
                            +cellContext.value
                        }
                    }
                }
            }
            column(id = "description", header = "Description", { description }) { cellContext ->
                Fragment.create {
                    td {
                        +"${ cellContext.row.original.description }"
                    }
                }
            }
        }
    },
    initialPageSize = @Suppress("MAGIC_NUMBER") 10,
    useServerPaging = false,
)

<<<<<<< HEAD
internal val contestSampleList = FC {
=======
internal val contestSampleList: FC<Props> = FC {
>>>>>>> 52a2c109
    div {
        className = ClassName("col")
        div {
            className = ClassName("card flex-md-row mb-1 box-shadow")
            div {
                className = ClassName("col")

                title(" Contest templates", faCode)

                contestSampleTable {
                    getData = { _, _ ->
                        get(
                            url = "$apiUrl/contests/sample/get/all",
                            headers = jsonHeaders,
                            ::loadingHandler,
                        )
                            .unsafeMap { it.decodeFromJsonString<Array<ContestSampleDto>>() }
                    }
                }
            }
        }
    }
}<|MERGE_RESOLUTION|>--- conflicted
+++ resolved
@@ -11,10 +11,7 @@
 import com.saveourtool.save.validation.FrontendRoutes
 import react.FC
 import react.Fragment
-<<<<<<< HEAD
-=======
 import react.Props
->>>>>>> 52a2c109
 import react.create
 import react.dom.html.ReactHTML.div
 import react.dom.html.ReactHTML.td
@@ -48,11 +45,7 @@
     useServerPaging = false,
 )
 
-<<<<<<< HEAD
-internal val contestSampleList = FC {
-=======
 internal val contestSampleList: FC<Props> = FC {
->>>>>>> 52a2c109
     div {
         className = ClassName("col")
         div {
