--- conflicted
+++ resolved
@@ -678,9 +678,6 @@
                         }
                     }
                 }
-<<<<<<< HEAD
-                child(projectInfoCard)
-=======
 
                 projectInfoCard {
                     child(projectInfo) {
@@ -712,7 +709,6 @@
                         }
                     }
                 }
->>>>>>> da48d33a
             }
         }
     }
