--- conflicted
+++ resolved
@@ -312,14 +312,10 @@
             }
             urlAnalysis(role)
 
-<<<<<<< HEAD
             standardTestSuites = get(
                 "$apiUrl/allStandardTestSuites",
                 headers, loadingHandler = ::classLoadingHandler,
-            ).decodeFromJsonString<List<TestSuiteDto>>()
-
-=======
->>>>>>> 233cfcd4
+            ).decodeFromJsonString()
             val availableFiles = getFilesList(project.organization.name, project.name)
             setState {
                 this.availableFiles.clear()
