/**
 * A view with project details
 */

@file:Suppress("WildcardImport", "FILE_WILDCARD_IMPORTS", "LargeClass")

package com.saveourtool.save.frontend.components.views

import com.saveourtool.save.domain.*
import com.saveourtool.save.entities.*
import com.saveourtool.save.execution.ExecutionDto
import com.saveourtool.save.execution.TestingType
import com.saveourtool.save.frontend.components.RequestStatusContext
import com.saveourtool.save.frontend.components.basic.*
import com.saveourtool.save.frontend.components.basic.projects.projectInfoMenu
import com.saveourtool.save.frontend.components.basic.projects.projectSettingsMenu
import com.saveourtool.save.frontend.components.basic.projects.projectStatisticMenu
import com.saveourtool.save.frontend.components.modal.displayModal
import com.saveourtool.save.frontend.components.modal.mediumTransparentModalStyle
import com.saveourtool.save.frontend.components.requestStatusContext
import com.saveourtool.save.frontend.externals.fontawesome.faCalendarAlt
import com.saveourtool.save.frontend.externals.fontawesome.faEdit
import com.saveourtool.save.frontend.externals.fontawesome.faHistory
import com.saveourtool.save.frontend.externals.fontawesome.fontAwesomeIcon
import com.saveourtool.save.frontend.http.getProject
import com.saveourtool.save.frontend.utils.*
import com.saveourtool.save.frontend.utils.HasSelectedMenu
import com.saveourtool.save.frontend.utils.changeUrl
import com.saveourtool.save.frontend.utils.noopResponseHandler
import com.saveourtool.save.frontend.utils.urlAnalysis
import com.saveourtool.save.info.UserInfo
import com.saveourtool.save.request.CreateExecutionRequest
import com.saveourtool.save.testsuite.TestSuiteDto
import com.saveourtool.save.utils.getHighestRole

import csstype.ClassName
import history.Location
import org.w3c.dom.HTMLButtonElement
import org.w3c.dom.HTMLInputElement
import org.w3c.dom.asList
import org.w3c.fetch.Headers
import org.w3c.fetch.Response
import org.w3c.xhr.FormData
import react.*
import react.dom.html.ButtonType
import react.dom.html.ReactHTML.a
import react.dom.html.ReactHTML.button
import react.dom.html.ReactHTML.div
import react.dom.html.ReactHTML.h1
import react.dom.html.ReactHTML.li
import react.dom.html.ReactHTML.nav
import react.dom.html.ReactHTML.p

import kotlinx.browser.document
import kotlinx.browser.window
import kotlinx.coroutines.launch
import kotlinx.datetime.LocalDateTime
import kotlinx.datetime.Month
import kotlinx.serialization.encodeToString
import kotlinx.serialization.json.Json

/**
 * `Props` retrieved from router
 */
@Suppress("MISSING_KDOC_CLASS_ELEMENTS")
external interface ProjectExecutionRouteProps : PropsWithChildren {
    var owner: String
    var name: String
    var currentUserInfo: UserInfo?
    var location: Location
}

/**
 * [State] of project view component for CONTEST run
 */
external interface ContestRunState : State {
    /**
     * Currently selected contest
     */
    var selectedContest: ContestDto

    /**
     * All available contest
     */
    var availableContests: List<ContestDto>

    /**
     * All available contest
     */
    var selectedContestTestSuites: List<TestSuiteDto>
}

/**
 * [State] of project view component
 */
external interface ProjectViewState : StateWithRole, ContestRunState, HasSelectedMenu<ProjectMenuBar> {
    /**
     * Currently loaded for display Project
     */
    var project: Project

    /**
     * Files required for tests execution for this project
     */
    var files: MutableList<FileInfo>

    /**
     * Files that are available on server side
     */
    var availableFiles: MutableList<FileInfo>

    /**
     * Message of error
     */
    var errorMessage: String

    /**
     * Flag to handle error
     */
    var isErrorOpen: Boolean

    /**
     * Error label
     */
    var errorLabel: String

    /**
     * Message of warning
     */
    var confirmMessage: String

    /**
     * Flag to handle confirm Window
     */
    var isConfirmWindowOpen: Boolean?

    /**
     * Label of confirm Window
     */
    var confirmLabel: String

    /**
     * Selected sdk
     */
    var selectedSdk: String

    /**
     * Selected version
     */
    var selectedSdkVersion: String

    /**
     * Flag to handle upload type project
     */
    var testingType: TestingType

    /**
     * Submit button was pressed
     */
    var isSubmitButtonPressed: Boolean?

    /**
     * State for the creation of unified confirmation logic
     */
    var confirmationType: ConfirmationType

    /**
     * List of Test Suites of private [TestSuiteDto] for execution run
     */
    var selectedPrivateTestSuites: List<TestSuiteDto>

    /**
     * List of Test Suites of public [TestSuiteDto] for execution run
     */
    var selectedPublicTestSuites: List<TestSuiteDto>

    /**
     * Execution command for standard mode
     */
    var execCmd: String

    /**
     * Batch size for static analyzer tool in standard mode
     */
    var batchSizeForAnalyzer: String

    /**
     * General size of test suite in bytes
     */
    var suiteByteSize: Long

    /**
     * Bytes received by server
     */
    var bytesReceived: Long

    /**
     * Flag to handle uploading a file
     */
    var isUploading: Boolean?

    /**
     * Whether editing of project info is disabled
     */
    var isEditDisabled: Boolean?

    /**
     * latest execution id for this project
     */
    var latestExecutionId: Long?

    /**
     * Label that will be shown on close button
     */
    var closeButtonLabel: String?

    /**
     * Contains the paths of default and other tabs
     */
    var paths: PathsForTabs
}

/**
 * A Component for project view
 * Each modal opening call causes re-render of the whole page, that's why we need to use state for all fields
 */
@JsExport
@OptIn(ExperimentalJsExport::class)
@Suppress("MAGIC_NUMBER")
class ProjectView : AbstractView<ProjectExecutionRouteProps, ProjectViewState>(false) {
    private val date = LocalDateTime(1970, Month.JANUARY, 1, 0, 0, 1)
    private val projectInfo = projectInfo(
        turnEditMode = ::turnEditMode,
        onProjectSave = { draftProject, setDraftProject ->
            if (draftProject != state.project) {
                scope.launch {
                    val response = updateProject(draftProject!!)
                    if (response.ok) {
                        setState {
                            project = draftProject
                        }
                    } else {
                        // rollback form content
                        setDraftProject(state.project)
                    }
                }
            }
        },
    )
    private val projectInfoCard = cardComponent(isBordered = true, hasBg = true)
    private val typeSelection = cardComponent()
    private lateinit var responseFromDeleteProject: Response

    init {
        state.project = Project(
            "N/A",
            "N/A",
            "N/A",
            ProjectStatus.CREATED,
            userId = -1,
            organization = Organization("stub", OrganizationStatus.CREATED, null, date)
        )
        state.selectedContest = ContestDto.empty
        state.availableContests = emptyList()
        state.selectedPrivateTestSuites = emptyList()
        state.selectedPublicTestSuites = emptyList()
        state.execCmd = ""
        state.batchSizeForAnalyzer = ""
        state.confirmationType = ConfirmationType.NO_CONFIRM
        state.testingType = TestingType.PRIVATE_TESTS
        state.selectedContest = ContestDto.empty
        state.availableContests = emptyList()
        state.isErrorOpen = false
        state.isSubmitButtonPressed = false
        state.errorMessage = ""
        state.errorLabel = ""
        state.files = mutableListOf()
        state.availableFiles = mutableListOf()
        state.selectedSdk = Sdk.Default.name
        state.selectedSdkVersion = Sdk.Default.version
        state.suiteByteSize = state.files.sumOf { it.sizeBytes }
        state.bytesReceived = state.availableFiles.sumOf { it.sizeBytes }
        state.isUploading = false
        state.isEditDisabled = true
        state.selectedMenu = ProjectMenuBar.defaultTab
        state.closeButtonLabel = null
        state.selfRole = Role.NONE
        state.selectedContestTestSuites = emptyList()
    }

    private fun showNotification(notificationLabel: String, notificationMessage: String) {
        setState {
            isErrorOpen = true
            errorLabel = notificationLabel
            errorMessage = notificationMessage
            closeButtonLabel = "Confirm"
        }
    }

    override fun componentDidUpdate(prevProps: ProjectExecutionRouteProps, prevState: ProjectViewState, snapshot: Any) {
        if (prevState.selectedMenu != state.selectedMenu) {
            changeUrl(state.selectedMenu, ProjectMenuBar, state.paths)
        } else if (props.location != prevProps.location) {
            urlAnalysis(ProjectMenuBar, state.selfRole, false)
        }
        if (prevState.selectedContestTestSuites != state.selectedContestTestSuites) {
            fetchTestSuiteDtos(state.selectedContest.testSuiteIds)
        }
    }

    @Suppress("TOO_LONG_FUNCTION")
    override fun componentDidMount() {
        super.componentDidMount()

        scope.launch {
            val result = getProject(props.name, props.owner)
            val project = if (result.isFailure) {
                return@launch
            } else {
                result.getOrThrow()
            }
            setState {
                this.project = project
                paths = PathsForTabs("/${props.owner}/${props.name}", "#/${ProjectMenuBar.nameOfTheHeadUrlSection}/${props.owner}/${props.name}")
            }

            val currentUserRoleInProject: Role = get(
                "$apiUrl/projects/${project.organization.name}/${project.name}/users/roles",
                jsonHeaders,
                loadingHandler = ::classLoadingHandler,
            ).decodeFromJsonString()

            val currentUserRoleInOrganization: Role = get(
                url = "$apiUrl/organizations/${project.organization.name}/users/roles",
                headers = jsonHeaders,
                loadingHandler = ::classLoadingHandler,
            ).decodeFromJsonString()

            val currentUserRole = getHighestRole(currentUserRoleInProject, currentUserRoleInOrganization)

            val role = getHighestRole(currentUserRole, props.currentUserInfo?.globalRole)
            setState {
                selfRole = role
            }

            urlAnalysis(ProjectMenuBar, role, false)

            val availableFiles = getFilesList(project.organization.name, project.name)
            setState {
                this.availableFiles.clear()
                this.availableFiles.addAll(availableFiles)
            }

            val contests = getContests()
            setState {
                availableContests = contests
                contests.firstOrNull()?.let { selectedContest = it }
            }

            fetchLatestExecutionId()
            fetchTestSuiteDtos(state.selectedContest.testSuiteIds)
        }
    }

    @Suppress("ComplexMethod", "TOO_LONG_FUNCTION")
    private fun NavigateFunctionContext.submitExecutionRequest() {
        when (state.testingType) {
            TestingType.PRIVATE_TESTS -> submitExecutionRequestByTestSuiteIds(state.selectedPrivateTestSuites, state.testingType)
            TestingType.PUBLIC_TESTS -> submitExecutionRequestByTestSuiteIds(state.selectedPublicTestSuites, state.testingType)
            TestingType.CONTEST_MODE -> submitExecutionRequestByTestSuiteIds(state.selectedContestTestSuites, state.testingType)
            else -> throw IllegalStateException("Not supported testing type: ${state.testingType}")
        }
    }

    private fun NavigateFunctionContext.submitExecutionRequestByTestSuiteIds(selectedTestSuites: List<TestSuiteDto>, testingType: TestingType) {
        val projectCoordinates = ProjectCoordinates(
            organizationName = state.project.organization.name,
            projectName = state.project.name
        )
        val selectedSdk = "${state.selectedSdk}:${state.selectedSdkVersion}".toSdk()
<<<<<<< HEAD
        val executionRequest = CreateExecutionRequest(
            projectCoordinates = ProjectCoordinates(
                organizationName = state.project.organization.name,
                projectName = state.project.name
            ),
=======
        val executionRequest = RunExecutionRequest(
            projectCoordinates = projectCoordinates,
>>>>>>> 6e00af5b
            testSuiteIds = selectedTestSuites.map { it.requiredId() },
            files = state.files.map { it.key },
            sdk = selectedSdk,
            execCmd = state.execCmd.takeUnless { it.isBlank() },
            batchSizeForAnalyzer = state.batchSizeForAnalyzer.takeUnless { it.isBlank() },
            testingType = testingType,
            contestName = testingType.takeIf { it == TestingType.CONTEST_MODE }?.let { state.selectedContest.name }
        )
        submitRequest("/run/trigger", jsonHeaders, Json.encodeToString(executionRequest))
    }

    private fun NavigateFunctionContext.submitRequest(url: String, headers: Headers, body: dynamic) {
        scope.launch {
            val response = post(
                apiUrl + url,
                headers,
                body,
                loadingHandler = ::classLoadingHandler,
            )
            if (response.ok) {
                navigate(to = "/${state.project.organization.name}/${state.project.name}/history")
            }
        }
    }

    // fixme: can be removed after https://github.com/saveourtool/save-cloud/issues/1192
    private fun fetchTestSuiteDtos(ids: List<Long>) {
        scope.launch {
            val testSuitesFromBackend: List<TestSuiteDto> = post(
                url = "$apiUrl/test-suites/get-by-ids",
                headers = jsonHeaders,
                body = Json.encodeToString(ids),
                loadingHandler = ::classLoadingHandler,
                responseHandler = ::noopResponseHandler,
            )
                .decodeFromJsonString()
            setState {
                selectedContestTestSuites = testSuitesFromBackend
            }
        }
    }

    @Suppress("TOO_LONG_FUNCTION", "LongMethod", "ComplexMethod")
    override fun ChildrenBuilder.render() {
        val modalCloseCallback = {
            setState {
                isErrorOpen = false
                closeButtonLabel = null
            }
        }
        displayModal(
            state.isErrorOpen,
            state.errorLabel,
            state.errorMessage,
            mediumTransparentModalStyle,
            modalCloseCallback,
        ) {
            buttonBuilder(state.closeButtonLabel ?: "Close", "secondary") {
                modalCloseCallback()
            }
        }

        // Page Heading
        div {
            className = ClassName("d-sm-flex align-items-center justify-content-center mb-4")
            h1 {
                className = ClassName("h3 mb-0 text-gray-800")
                +" Project ${state.project.name}"
            }
            privacySpan(state.project)
        }

        renderProjectMenuBar()

        when (state.selectedMenu) {
            ProjectMenuBar.RUN -> renderRun()
            ProjectMenuBar.STATISTICS -> renderStatistics()
            ProjectMenuBar.SETTINGS -> renderSettings()
            ProjectMenuBar.INFO -> renderInfo()
        }
    }

    private fun ChildrenBuilder.renderProjectMenuBar() {
        div {
            className = ClassName("row align-items-center justify-content-center")
            nav {
                className = ClassName("nav nav-tabs mb-4")
                ProjectMenuBar.values()
                    .filterNot {
                        (it == ProjectMenuBar.RUN || it == ProjectMenuBar.SETTINGS) && !state.selfRole.isHigherOrEqualThan(Role.ADMIN)
                    }
                    .forEach { projectMenu ->
                        li {
                            className = ClassName("nav-item")
                            val classVal = if (state.selectedMenu == projectMenu) " active font-weight-bold" else ""
                            p {
                                className = ClassName("nav-link $classVal text-gray-800")
                                onClick = {
                                    if (state.selectedMenu != projectMenu) {
                                        setState { selectedMenu = projectMenu }
                                    }
                                }
                                +projectMenu.name
                            }
                        }
                    }
            }
        }
    }

    @Suppress("TOO_LONG_FUNCTION", "LongMethod")
    private fun ChildrenBuilder.renderRun() {
        div {
            className = ClassName("row justify-content-center ml-5")
            // ===================== LEFT COLUMN =======================================================================
            div {
                className = ClassName("col-2 mr-3")
                div {
                    className = ClassName("text-xs text-center font-weight-bold text-primary text-uppercase mb-3")
                    +"Testing types"
                }

                typeSelection {
                    div {
                        className = ClassName("text-left")
                        testingTypeButton(
                            TestingType.PRIVATE_TESTS,
                            "Evaluate your tool with your own tests",
                            "mr-2"
                        )
                        testingTypeButton(
                            TestingType.PUBLIC_TESTS,
                            "Evaluate your tool with public test suites",
                            "mt-3 mr-2"
                        )
                        if (state.project.public) {
                            testingTypeButton(
                                TestingType.CONTEST_MODE,
                                "Participate in SAVE contests with your tool",
                                "mt-3 mr-2"
                            )
                        }
                    }
                }
            }
            // ===================== MIDDLE COLUMN =====================================================================
            div {
                className = ClassName("col-4")
                div {
                    className = ClassName("text-xs text-center font-weight-bold text-primary text-uppercase mb-3")
                    +"Test configuration"
                }

                // ======== file selector =========
                fileUploader {
                    isSubmitButtonPressed = state.isSubmitButtonPressed
                    files = state.files
                    availableFiles = state.availableFiles
                    suiteByteSize = state.suiteByteSize
                    bytesReceived = state.bytesReceived
                    isUploading = state.isUploading
                    projectCoordinates = ProjectCoordinates(props.owner, props.name)
                    onFileSelect = { element ->
                        setState {
                            val availableFile = availableFiles.first { it.key.name == element.value }
                            files.add(availableFile)
                            bytesReceived += availableFile.sizeBytes
                            suiteByteSize += availableFile.sizeBytes
                            availableFiles.remove(availableFile)
                        }
                    }
                    onFileRemove = {
                        setState {
                            files.remove(it)
                            bytesReceived -= it.sizeBytes
                            suiteByteSize -= it.sizeBytes
                            availableFiles.add(it)
                        }
                    }
                    onFileInput = { postFileUpload(it) }
                    onFileDelete = { postFileDelete(it) }
                    onExecutableChange = { selectedFile, checked ->
                        setState {
                            files[files.indexOf(selectedFile)] = selectedFile.copy(isExecutable = checked)
                        }
                    }
                }

                // ======== sdk selection =========
                sdkSelection {
                    selectedSdk = state.selectedSdk
                    selectedSdkVersion = state.selectedSdkVersion
                    onSdkChange = {
                        setState {
                            selectedSdk = it.value
                            selectedSdkVersion = selectedSdk.getSdkVersions().first()
                        }
                    }
                    onVersionChange = { setState { selectedSdkVersion = it.value } }
                }

                // ======== test resources selection =========
                testResourcesSelection {
                    testingType = state.testingType
                    isSubmitButtonPressed = state.isSubmitButtonPressed
                    // properties for CONTEST_TESTS mode
                    projectName = props.name
                    organizationName = props.owner
                    onContestEnrollerResponse = {
                        setState {
                            isErrorOpen = true
                            errorMessage = it
                            errorLabel = "Contest enrollment"
                        }
                    }
                    selectedContest = state.selectedContest
                    setSelectedContest = { selectedContest ->
                        setState {
                            this.selectedContest = selectedContest
                        }
                    }
                    availableContests = state.availableContests
                    // properties for PRIVATE_TESTS mode
                    selectedPrivateTestSuiteIds = state.selectedPrivateTestSuites
                    setSelectedPrivateTestSuiteIds = { selectedTestSuiteIds ->
                        setState {
                            this.selectedPrivateTestSuites = selectedTestSuiteIds
                        }
                    }
                    // properties for PUBLIC_TESTS mode
                    selectedPublicTestSuiteIds = state.selectedPublicTestSuites
                    setSelectedPublicTestSuiteIds = { selectedTestSuiteIds ->
                        setState {
                            this.selectedPublicTestSuites = selectedTestSuiteIds
                        }
                    }
                    // properties for PRIVATE_TESTS and PUBLIC_TESTS modes
                    execCmd = state.execCmd
                    setExecCmd = { execCmd ->
                        setState {
                            this.execCmd = execCmd
                        }
                    }
                    batchSizeForAnalyzer = state.batchSizeForAnalyzer
                    setBatchSizeForAnalyzer = { batchSizeForAnalyzer ->
                        setState {
                            this.batchSizeForAnalyzer = batchSizeForAnalyzer
                        }
                    }
                }

                div {
                    className = ClassName("d-sm-flex align-items-center justify-content-center")
                    withNavigate { navigateContext ->
                        button {
                            type = ButtonType.button
                            className = ClassName("btn btn-primary")
                            onClick = { navigateContext.submitWithValidation() }
                            +"Test the tool now"
                        }
                    }
                }
            }
            // ===================== RIGHT COLUMN ======================================================================
            div {
                className = ClassName("col-3 ml-2")
                div {
                    className = ClassName("text-xs text-center font-weight-bold text-primary text-uppercase mb-3")
                    +"Information"
                    button {
                        className = ClassName("btn btn-link text-xs text-muted text-left p-1 ml-2")
                        +"Edit  "
                        fontAwesomeIcon(icon = faEdit)
                        onClick = {
                            turnEditMode(isOff = false)
                        }
                    }
                }

                projectInfoCard {
                    projectInfo {
                        project = state.project
                        isEditDisabled = state.isEditDisabled
                    }

                    div {
                        className = ClassName("ml-3 mt-2 align-items-left justify-content-between")
                        fontAwesomeIcon(icon = faHistory)
                        withNavigate { navigateContext ->
                            button {
                                className = ClassName("btn btn-link text-left")
                                +"Latest Execution"
                                disabled = state.latestExecutionId == null
                                onClick = {
                                    navigateContext.navigateToLinkWithSuffix(state.paths.pathDefaultTab, "history/execution/${state.latestExecutionId}")
                                }
                            }
                        }
                    }
                    div {
                        className = ClassName("ml-3 align-items-left")
                        fontAwesomeIcon(icon = faCalendarAlt)
                        a {
                            href = "#${state.paths.pathDefaultTab}/history"
                            className = ClassName("btn btn-link text-left")
                            +"Execution History"
                        }
                    }
                }
            }
        }
    }

    private fun ChildrenBuilder.renderStatistics() {
        projectStatisticMenu {
            executionId = state.latestExecutionId
        }
    }

    private fun ChildrenBuilder.renderInfo() {
        projectInfoMenu {
            projectName = props.name
            organizationName = props.owner
            latestExecutionId = state.latestExecutionId
        }
    }

    private fun ChildrenBuilder.renderSettings() {
        projectSettingsMenu {
            project = state.project
            currentUserInfo = props.currentUserInfo ?: UserInfo("Unknown")
            selfRole = state.selfRole
            deleteProjectCallback = ::deleteProject
            updateProjectSettings = { project ->
                scope.launch {
                    val response = updateProject(project)
                    if (response.ok) {
                        setState {
                            this.project = project
                        }
                    }
                }
            }
            updateErrorMessage = { response, message ->
                setState {
                    errorLabel = response.statusText
                    errorMessage = message
                    isErrorOpen = true
                }
            }
            updateNotificationMessage = ::showNotification
        }
    }

    private fun fileDelete(file: FileInfo) {
        scope.launch {
            val response = delete(
                with(file.key) {
                    "$apiUrl/files/${projectCoordinates.organizationName}/${projectCoordinates.projectName}/delete?name=$name&uploadedMillis=$uploadedMillis"
                },
                jsonHeaders,
                Json.encodeToString(file),
                loadingHandler = ::noopLoadingHandler,
            )

            if (response.ok) {
                setState {
                    files.remove(file)
                    bytesReceived -= file.sizeBytes
                    suiteByteSize -= file.sizeBytes
                }
            }
        }
    }

    private fun postFileDelete(fileForDelete: FileInfo) {
        val confirm = window.confirm(
            "Are you sure you want to delete ${fileForDelete.key.name} file?"
        )

        if (confirm) {
            fileDelete(fileForDelete)
        }
    }

    private fun postFileUpload(element: HTMLInputElement) =
            scope.launch {
                setState {
                    isUploading = true
                    element.files!!.asList().forEach { file ->
                        suiteByteSize += file.size.toLong()
                    }
                }

                element.files!!.asList().forEach { file ->
                    val response: FileInfo = post(
                        "$apiUrl/files/${props.owner}/${props.name}/upload",
                        Headers(),
                        FormData().apply {
                            append("file", file)
                        },
                        loadingHandler = ::noopLoadingHandler,
                    )
                        .decodeFromJsonString()

                    setState {
                        // add only to selected files so that this entry isn't duplicated
                        files.add(response)
                        bytesReceived += response.sizeBytes
                    }
                }
                setState {
                    isUploading = false
                }
            }

    private fun turnEditMode(isOff: Boolean) {
        setState {
            isEditDisabled = isOff
        }
        (document.getElementById("Save new project info") as HTMLButtonElement).hidden = isOff
        (document.getElementById("Cancel") as HTMLButtonElement).hidden = isOff
    }

    private fun ChildrenBuilder.testingTypeButton(selectedTestingType: TestingType, text: String, divClass: String) {
        div {
            className = ClassName(divClass)
            button {
                type = ButtonType.button
                className =
                        if (state.testingType == selectedTestingType) {
                            ClassName("btn btn-primary")
                        } else {
                            ClassName("btn btn-outline-primary")
                        }
                onClick = {
                    setState {
                        testingType = selectedTestingType
                    }
                }
                +text
            }
        }
    }

    /**
     * In some cases scripts and binaries can be uploaded to a git repository, so users won't be providing or uploading
     * binaries. For this case we should open a window, so user will need to click a checkbox, so he will confirm that
     * he understand what he is doing.
     */
    private fun NavigateFunctionContext.submitWithValidation() {
        setState {
            isSubmitButtonPressed = true
        }
        when {
            // no binaries were provided
            state.files.isEmpty() -> setState {
                confirmationType = ConfirmationType.NO_BINARY_CONFIRM
                isConfirmWindowOpen = true
                confirmLabel = "Single binary confirmation"
                confirmMessage = "You have not provided any files related to your tested tool." +
                        " If these files were uploaded to your repository - press OK, otherwise - please upload these files using 'Upload files' button."
            }
            // everything is in place, can proceed
            else -> submitExecutionRequest()
        }
    }

    private fun deleteProject() {
        val newProject = state.project.copy(status = ProjectStatus.DELETED)

        setState {
            project = newProject
            confirmationType = ConfirmationType.DELETE_CONFIRM
            isConfirmWindowOpen = true
            confirmLabel = ""
            confirmMessage = "Are you sure you want to delete this project?"
        }
    }

    private suspend fun updateProject(draftProject: Project): Response {
        val headers = Headers().also {
            it.set("Accept", "application/json")
            it.set("Content-Type", "application/json")
        }
        return post(
            "$apiUrl/projects/update",
            headers,
            Json.encodeToString(draftProject.toDto()),
            loadingHandler = ::noopLoadingHandler,
        )
    }

    private fun deleteProjectBuilder() {
        val headers = Headers().also {
            it.set("Accept", "application/json")
            it.set("Content-Type", "application/json")
        }
        scope.launch {
            responseFromDeleteProject =
                    delete(
                        "$apiUrl/projects/${state.project.organization.name}/${state.project.name}/delete",
                        headers,
                        body = undefined,
                        loadingHandler = ::noopLoadingHandler,
                    )
        }.invokeOnCompletion {
            if (responseFromDeleteProject.ok) {
                window.location.href = "${window.location.origin}/"
            }
        }
    }

    private suspend fun fetchLatestExecutionId() {
        val headers = Headers().apply { set("Accept", "application/json") }
        val response = get(
            "$apiUrl/latestExecution?name=${state.project.name}&organizationName=${state.project.organization.name}",
            headers,
            loadingHandler = ::noopLoadingHandler,
            responseHandler = ::noopResponseHandler,
        )
        when {
            !response.ok -> setState {
                errorLabel = "Failed to fetch latest execution"
                errorMessage =
                        "Failed to fetch latest execution: [${response.status}] ${response.statusText}, please refresh the page and try again"
                latestExecutionId = null
            }
            response.status == 204.toShort() -> setState {
                latestExecutionId = null
            }
            else -> {
                val executionIdFromResponse: Long = response
                    .decodeFromJsonString<ExecutionDto>().id

                setState {
                    latestExecutionId = executionIdFromResponse
                }
            }
        }
    }

    private suspend fun getFilesList(
        organizationName: String,
        projectName: String,
    ) = get(
        "$apiUrl/files/$organizationName/$projectName/list",
        Headers(),
        loadingHandler = ::noopLoadingHandler,
    )
        .unsafeMap {
            it.decodeFromJsonString<List<FileInfo>>()
        }

    private suspend fun getContests() = get(
        "$apiUrl/contests/active",
        Headers(),
        loadingHandler = ::noopLoadingHandler,
    )
        .unsafeMap {
            it.decodeFromJsonString<List<ContestDto>>()
        }

    companion object :
        RStatics<ProjectExecutionRouteProps, ProjectViewState, ProjectView, Context<RequestStatusContext>>(ProjectView::class) {
        const val TEST_ROOT_DIR_HINT = """
            The path you are providing should be relative to the root directory of your repository.
            This directory should contain <a href = "https://github.com/saveourtool/save#how-to-configure"> save.properties </a>
            or <a href = "https://github.com/saveourtool/save-cli#-savetoml-configuration-file">save.toml</a> files.
            For example, if the URL to your repo with tests is: 
            <a href ="https://github.com/saveourtool/save-cli/">https://github.com/saveourtool/save</a>, then
            you need to specify the following directory with 'save.toml': 
            <a href ="https://github.com/saveourtool/save-cli/tree/main/examples/kotlin-diktat">examples/kotlin-diktat/</a>.
 
            Please note, that the tested tool and it's resources will be copied to this directory before the run.
            """

        init {
            contextType = requestStatusContext
        }
    }
}<|MERGE_RESOLUTION|>--- conflicted
+++ resolved
@@ -373,21 +373,12 @@
     }
 
     private fun NavigateFunctionContext.submitExecutionRequestByTestSuiteIds(selectedTestSuites: List<TestSuiteDto>, testingType: TestingType) {
-        val projectCoordinates = ProjectCoordinates(
-            organizationName = state.project.organization.name,
-            projectName = state.project.name
-        )
         val selectedSdk = "${state.selectedSdk}:${state.selectedSdkVersion}".toSdk()
-<<<<<<< HEAD
         val executionRequest = CreateExecutionRequest(
             projectCoordinates = ProjectCoordinates(
                 organizationName = state.project.organization.name,
                 projectName = state.project.name
             ),
-=======
-        val executionRequest = RunExecutionRequest(
-            projectCoordinates = projectCoordinates,
->>>>>>> 6e00af5b
             testSuiteIds = selectedTestSuites.map { it.requiredId() },
             files = state.files.map { it.key },
             sdk = selectedSdk,
