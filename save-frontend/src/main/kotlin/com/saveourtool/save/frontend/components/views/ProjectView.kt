--- conflicted
+++ resolved
@@ -878,14 +878,10 @@
         }
     }
 
-<<<<<<< HEAD
-    private suspend fun getFilesList() = get("$apiUrl/files/list", Headers(), ::noopLoadingHandler)
-=======
     private suspend fun getFilesList(
         organizationName: String,
         projectName: String,
-    ) = get("$apiUrl/files/$organizationName/$projectName/list", Headers())
->>>>>>> f7ad695e
+    ) = get("$apiUrl/files/$organizationName/$projectName/list", Headers(), ::noopLoadingHandler)
         .unsafeMap {
             it.decodeFromJsonString<List<FileInfo>>()
         }
