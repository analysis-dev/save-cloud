--- conflicted
+++ resolved
@@ -371,8 +371,7 @@
         }
     }
 
-<<<<<<< HEAD
-    private fun NavigateFunctionContext.submitExecutionRequestByTestSuiteIds(selectedTestSuiteIds: List<Long>, testingType: TestingType) {
+    private fun NavigateFunctionContext.submitExecutionRequestByTestSuiteIds(selectedTestSuites: List<TestSuiteDto>, testingType: TestingType) {
         val projectCoordinates = ProjectCoordinates(
             organizationName = state.project.organization.name,
             projectName = state.project.name
@@ -380,19 +379,8 @@
         val selectedSdk = "${state.selectedSdk}:${state.selectedSdkVersion}".toSdk()
         val executionRequest = RunExecutionRequest(
             projectCoordinates = projectCoordinates,
-            testSuiteIds = selectedTestSuiteIds,
+            testSuiteIds = selectedTestSuites.map { it.requiredId() },
             files = state.files.map { it.key },
-=======
-    private fun NavigateFunctionContext.submitExecutionRequestByTestSuiteIds(selectedTestSuites: List<TestSuiteDto>, testingType: TestingType) {
-        val selectedSdk = "${state.selectedSdk}:${state.selectedSdkVersion}".toSdk()
-        val executionRequest = RunExecutionRequest(
-            projectCoordinates = ProjectCoordinates(
-                organizationName = state.project.organization.name,
-                projectName = state.project.name
-            ),
-            testSuiteIds = selectedTestSuites.map { it.requiredId() },
-            files = state.files.map { it.toStorageKey() },
->>>>>>> b6a8fed2
             sdk = selectedSdk,
             execCmd = state.execCmd.takeUnless { it.isBlank() },
             batchSizeForAnalyzer = state.batchSizeForAnalyzer.takeUnless { it.isBlank() },
