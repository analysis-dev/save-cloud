--- conflicted
+++ resolved
@@ -9,10 +9,7 @@
 
 import js.core.jso
 import react.FC
-<<<<<<< HEAD
-=======
 import react.Props
->>>>>>> 52a2c109
 import react.dom.html.ReactHTML.div
 import react.dom.html.ReactHTML.h3
 import react.dom.html.ReactHTML.img
@@ -26,11 +23,7 @@
 /**
  * rendering of newly added contests
  */
-<<<<<<< HEAD
-internal val newContests = FC {
-=======
 internal val newContests: FC<Props> = FC {
->>>>>>> 52a2c109
     val (newContests, setNewContests) = useState<List<ContestDto>>(emptyList())
     useRequest {
         val contests: List<ContestDto> = get(
