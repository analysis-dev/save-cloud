--- conflicted
+++ resolved
@@ -32,7 +32,6 @@
     val borderForContainer: String,
     val marginBottomForTopBar: String,
 ) {
-<<<<<<< HEAD
     INDEX(
         "-webkit-linear-gradient(0deg, rgb(0,20,73), #662cbd)",
         "",
@@ -42,10 +41,6 @@
     ),
     SAVE_DARK(
         "-webkit-linear-gradient(270deg, rgb(0,20,73), rgb(13,71,161))",
-=======
-    BLUE(
-        SAVE_BLUE_GRADIENT,
->>>>>>> 9385adaf
         "",
         "transparent",
         "px-0",
