@file:Suppress("HEADER_MISSING_IN_NON_SINGLE_CLASS_FILE")

package com.saveourtool.save.frontend.components.views

import com.saveourtool.save.entities.Organization
import com.saveourtool.save.entities.OrganizationStatus
import com.saveourtool.save.entities.ProjectStatus
import com.saveourtool.save.filters.OrganizationFilters
import com.saveourtool.save.filters.ProjectFilters
import com.saveourtool.save.frontend.components.basic.organizations.responseChangeOrganizationStatus
import com.saveourtool.save.frontend.components.tables.TableProps
import com.saveourtool.save.frontend.components.tables.columns
import com.saveourtool.save.frontend.components.tables.tableComponent
<<<<<<< HEAD
import com.saveourtool.save.frontend.externals.fontawesome.faRedo
=======
import com.saveourtool.save.frontend.components.tables.value
>>>>>>> 663e069c
import com.saveourtool.save.frontend.externals.fontawesome.faTrashAlt
import com.saveourtool.save.frontend.externals.fontawesome.fontAwesomeIcon
import com.saveourtool.save.frontend.utils.*
import com.saveourtool.save.frontend.utils.classLoadingHandler

import csstype.ClassName
import react.ChildrenBuilder
import react.FC
import react.Fragment
import react.Props
import react.State
import react.create
import react.dom.html.ReactHTML.div
import react.dom.html.ReactHTML.td
import react.router.dom.Link

import kotlinx.coroutines.launch
import kotlinx.serialization.encodeToString
import kotlinx.serialization.json.Json
import mui.icons.material.Class

/**
 * The list of all organizations, visible to super-users.
 */
internal class OrganizationAdminView : AbstractView<Props, OrganizationAdminState>(hasBg = false) {
    @Suppress("TYPE_ALIAS")
    private val organizationTable: FC<TableProps<Organization>> = tableComponent(
        columns = {
            columns {
                column(
                    id = "organization",
                    header = "Organization",
                    accessor = { name }
<<<<<<< HEAD
                ) { cellProps ->
                    val organization = cellProps.row.original
                    val organizationName = organization.name
=======
                ) { cellContext ->
                    val organizationName = cellContext.value
>>>>>>> 663e069c

                    val stringClassName = when(organization.status) {
                        OrganizationStatus.CREATED -> "link-primary"
                        OrganizationStatus.DELETED -> "link-mute"
                        OrganizationStatus.BANNED -> "link-danger"
                    }
                    Fragment.create {
                        td {
                            Link {
                                className = ClassName(stringClassName)
                                to = "/organization/$organizationName/tools"
                                +organizationName
                            }
                            privacyAndStatusSpan(organization)
                        }
                    }
                }
                column(
                    id = "description",
                    header = "Description",
                    accessor = { description }
                ) { cellContext ->
                    Fragment.create {
                        td {
                            +(cellContext.value.orEmpty())
                        }
                    }
                }
                column(id = DELETE_BUTTON_COLUMN_ID, header = EMPTY_COLUMN_HEADER) { cellContext ->
                    Fragment.create {
                        td {
                            val organization = cellContext.value
                            val organizationName = organization.name

                            when(organization.status) {
                                OrganizationStatus.CREATED -> actionButton {
                                    title = "WARNING: About to delete this organization..."
                                    errorTitle = "You cannot delete the organization $organizationName"
                                    message = "Are you sure you want to delete the organization $organizationName?"
                                    clickMessage = "Also ban this organization"
                                    buttonStyleBuilder = { childrenBuilder ->
                                        with(childrenBuilder) {
                                            fontAwesomeIcon(icon = faTrashAlt, classes = actionIconClasses.joinToString(" "))
                                        }
                                    }
                                    classes = actionButtonClasses.joinToString(" ")
                                    modalButtons = { action, window, childrenBuilder ->
                                        with(childrenBuilder) {
                                            buttonBuilder(label = "Yes, delete $organizationName", style = "danger", classes = "mr-2") {
                                                action()
                                                window.closeWindow()
                                            }
                                            buttonBuilder("Cancel") {
                                                window.closeWindow()
                                            }
                                        }
                                    }
                                    onActionSuccess = { isBanned ->
                                        val newStatus = if (isBanned) OrganizationStatus.BANNED else OrganizationStatus.DELETED
                                        setState {
                                            organizations -= organization
                                            organizations += organization.copy(status = newStatus)
                                        }
                                    }
                                    conditionClick = true
                                    sendRequest = { isBanned ->
                                        val newStatus = if (isBanned) OrganizationStatus.BANNED else OrganizationStatus.DELETED
                                        responseChangeOrganizationStatus(organizationName, newStatus)
                                    }
                                }
                                OrganizationStatus.DELETED -> actionButton {
                                    title = "WARNING: About to recover this organization..."
                                    errorTitle = "You cannot recover the organization $organizationName"
                                    message = "Are you sure you want to recover the organization $organizationName?"
                                    buttonStyleBuilder = { childrenBuilder ->
                                        with(childrenBuilder) {
                                            fontAwesomeIcon(icon = faRedo, classes = actionIconClasses.joinToString(" "))
                                        }
                                    }
                                    classes = actionButtonClasses.joinToString(" ")
                                    modalButtons = { action, window, childrenBuilder ->
                                        with(childrenBuilder) {
                                            buttonBuilder(label = "Yes, recover $organizationName", style = "danger", classes = "mr-2") {
                                                action()
                                                window.closeWindow()
                                            }
                                            buttonBuilder("Cancel") {
                                                window.closeWindow()
                                            }
                                        }
                                    }
                                    onActionSuccess = { _ ->
                                        setState {
                                            organizations -= organization
                                            organizations += organization.copy(status = OrganizationStatus.CREATED)
                                        }
                                    }
                                    conditionClick = true
                                    sendRequest = { _ ->
                                        responseChangeOrganizationStatus(organizationName, OrganizationStatus.CREATED)
                                    }
                                }
                                OrganizationStatus.BANNED -> actionButton {
                                    title = "WARNING: About to unban this organization..."
                                    errorTitle = "You cannot unban the organization $organizationName"
                                    message = "Are you sure you want to unban the organization $organizationName?"
                                    buttonStyleBuilder = { childrenBuilder ->
                                        with(childrenBuilder) {
                                            fontAwesomeIcon(icon = faRedo, classes = actionIconClasses.joinToString(" "))
                                        }
                                    }
                                    classes = actionButtonClasses.joinToString(" ")
                                    modalButtons = { action, window, childrenBuilder ->
                                        with(childrenBuilder) {
                                            buttonBuilder(label = "Yes, unban $organizationName", style = "danger", classes = "mr-2") {
                                                action()
                                                window.closeWindow()
                                            }
                                            buttonBuilder("Cancel") {
                                                window.closeWindow()
                                            }
                                        }
                                    }
                                    onActionSuccess = { _ ->
                                        setState {
                                            organizations -= organization
                                            organizations += organization.copy(status = OrganizationStatus.CREATED)
                                        }
                                    }
                                    conditionClick = true
                                    sendRequest = { _ ->
                                        responseChangeOrganizationStatus(organizationName, OrganizationStatus.CREATED)
                                    }
                                }
                            }
                        }
                    }
                }
            }
        },
        initialPageSize = INITIAL_PAGE_SIZE,
        useServerPaging = false,
        usePageSelection = false,
        getAdditionalDependencies = { tableProps ->
            /*-
             * Necessary for the table to get re-rendered once an organization
             * gets deleted.
             *
             * The order and size of the array must remain constant.
             */
            arrayOf(tableProps)
        }
    )

    init {
        state.organizations = mutableListOf()
    }

    override fun componentDidMount() {
        super.componentDidMount()

        scope.launch {
            /*
             * Get the list of organizations and cache it forever.
             */
            val organizations = getOrganizations()
            setState {
                this.organizations = organizations
            }
        }
    }

    override fun ChildrenBuilder.render() {
        div {
            className = ClassName("row justify-content-center")

            div {
                className = ClassName("col-lg-10 mt-4 min-vh-100")

                organizationTable {
                    getData = { _, _ ->
                        /*
                         * Only reload (re-render) the table if the state gets
                         * updated.
                         */
                        state.organizations.toTypedArray()
                    }
                }
            }
        }
    }

    /**
     * @return the list of all organizations, excluding the deleted ones.
     */
    private suspend fun getOrganizations(): MutableList<Organization> {
        val response = post(
            url = "$apiUrl/organizations/by-filters",
            headers = jsonHeaders,
            body = Json.encodeToString(OrganizationFilters.all),
            loadingHandler = ::classLoadingHandler,
        )

        return when {
            response.ok -> response.decodeFromJsonString()

            else -> mutableListOf()
        }
    }

    private companion object {
        /**
         * The mandatory column id.
         * For each cell, this will be transformed into "cell_%d_delete_button"
         * and visible as the key in the "Components" tab of the developer tools.
         */
        private const val DELETE_BUTTON_COLUMN_ID = "delete_button"

        /**
         * Empty table header.
         */
        private const val EMPTY_COLUMN_HEADER = ""

        /**
         * The maximum number of items on a single page.
         */
        private const val INITIAL_PAGE_SIZE = 10
    }
}

/**
 * The state of the [OrganizationAdminView] component.
 *
 * @see OrganizationAdminView
 */
internal external interface OrganizationAdminState : State {
    /**
     * The cached list of all organizations.
     * Allows avoiding to run an `HTTP GET` each time an organization is deleted
     * (re-rendering gets triggered by updating the state instead).
     */
    var organizations: MutableList<Organization>
}<|MERGE_RESOLUTION|>--- conflicted
+++ resolved
@@ -4,23 +4,13 @@
 
 import com.saveourtool.save.entities.Organization
 import com.saveourtool.save.entities.OrganizationStatus
-import com.saveourtool.save.entities.ProjectStatus
-import com.saveourtool.save.filters.OrganizationFilters
-import com.saveourtool.save.filters.ProjectFilters
 import com.saveourtool.save.frontend.components.basic.organizations.responseChangeOrganizationStatus
 import com.saveourtool.save.frontend.components.tables.TableProps
-import com.saveourtool.save.frontend.components.tables.columns
 import com.saveourtool.save.frontend.components.tables.tableComponent
-<<<<<<< HEAD
-import com.saveourtool.save.frontend.externals.fontawesome.faRedo
-=======
-import com.saveourtool.save.frontend.components.tables.value
->>>>>>> 663e069c
 import com.saveourtool.save.frontend.externals.fontawesome.faTrashAlt
 import com.saveourtool.save.frontend.externals.fontawesome.fontAwesomeIcon
 import com.saveourtool.save.frontend.utils.*
 import com.saveourtool.save.frontend.utils.classLoadingHandler
-
 import csstype.ClassName
 import react.ChildrenBuilder
 import react.FC
@@ -49,14 +39,9 @@
                     id = "organization",
                     header = "Organization",
                     accessor = { name }
-<<<<<<< HEAD
                 ) { cellProps ->
                     val organization = cellProps.row.original
                     val organizationName = organization.name
-=======
-                ) { cellContext ->
-                    val organizationName = cellContext.value
->>>>>>> 663e069c
 
                     val stringClassName = when(organization.status) {
                         OrganizationStatus.CREATED -> "link-primary"
