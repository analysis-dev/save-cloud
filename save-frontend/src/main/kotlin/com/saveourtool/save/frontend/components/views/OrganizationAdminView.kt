--- conflicted
+++ resolved
@@ -64,17 +64,7 @@
                 column(id = DELETE_BUTTON_COLUMN_ID, header = EMPTY_COLUMN_HEADER) { cellContext ->
                     Fragment.create {
                         td {
-<<<<<<< HEAD
-                            deleteButton {
-                                val organization = cellContext.value
-                                val organizationName = organization.name
-
-                                id = "delete-organization-$organizationName"
-                                classes = deleteButtonClasses
-                                tooltipText = "Delete the organization"
-                                elementChildren = { childrenBuilder ->
-=======
-                            val organization = cellProps.value
+                            val organization = cellContext.value
                             val organizationName = organization.name
 
                             actionButton {
@@ -83,7 +73,6 @@
                                 message = "Are you sure you want to delete the organization $organizationName?"
                                 clickMessage = "Also ban this organization"
                                 buttonStyleBuilder = { childrenBuilder ->
->>>>>>> a5a2b64c
                                     with(childrenBuilder) {
                                         fontAwesomeIcon(icon = faTrashAlt, classes = actionIconClasses.joinToString(" "))
                                     }
