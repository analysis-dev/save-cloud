@file:Suppress("HEADER_MISSING_IN_NON_SINGLE_CLASS_FILE")

package com.saveourtool.save.frontend.components.views

import com.saveourtool.save.entities.OrganizationDto
import com.saveourtool.save.entities.OrganizationStatus
import com.saveourtool.save.frontend.components.basic.organizations.responseChangeOrganizationStatus
import com.saveourtool.save.frontend.components.tables.TableProps
import com.saveourtool.save.frontend.components.tables.tableComponent
import com.saveourtool.save.frontend.externals.fontawesome.faTrashAlt
import com.saveourtool.save.frontend.externals.fontawesome.fontAwesomeIcon
import com.saveourtool.save.frontend.utils.*
import com.saveourtool.save.frontend.utils.classLoadingHandler
import csstype.ClassName
import react.ChildrenBuilder
import react.FC
import react.Fragment
import react.Props
import react.State
import react.create
import react.dom.html.ReactHTML.div
import react.dom.html.ReactHTML.td
import react.router.dom.Link
import react.table.columns
import kotlinx.coroutines.launch

/**
 * The list of all organizations, visible to super-users.
 */
internal class OrganizationAdminView : AbstractView<Props, OrganizationAdminState>(hasBg = false) {
    @Suppress("TYPE_ALIAS")
    private val organizationTable: FC<TableProps<OrganizationDto>> = tableComponent(
        columns = {
            columns {
                column(
                    id = "organization",
                    header = "Organization",
                    accessor = { name }
                ) { cellProps ->
                    val organizationName = cellProps.value

                    Fragment.create {
                        td {
                            Link {
                                to = "/organization/$organizationName/tools"
                                +organizationName
                            }
                        }
                    }
                }
                column(
                    id = "description",
                    header = "Description",
                    accessor = { description }
                ) { cellProps ->
                    Fragment.create {
                        td {
                            +(cellProps.value.orEmpty())
                        }
                    }
                }
                column(id = DELETE_BUTTON_COLUMN_ID, header = EMPTY_COLUMN_HEADER) { cellProps ->
                    Fragment.create {
                        td {
                            val organization = cellProps.value
                            val organizationName = organization.name

                            actionButton {
                                title = "WARNING: About to delete this organization..."
                                errorTitle = "You cannot delete the organization $organizationName"
                                message = "Are you sure you want to delete the organization $organizationName?"
                                clickMessage = "Also ban this organization"
                                buttonStyleBuilder = { childrenBuilder ->
                                    with(childrenBuilder) {
                                        fontAwesomeIcon(icon = faTrashAlt, classes = actionIconClasses.joinToString(" "))
                                    }
                                }
                                classes = actionButtonClasses.joinToString(" ")
                                modalButtons = { action, window, childrenBuilder ->
                                    with(childrenBuilder) {
                                        buttonBuilder(label = "Yes, delete $organizationName", style = "danger", classes = "mr-2") {
                                            action()
                                            window.closeWindow()
                                        }
                                        buttonBuilder("Cancel") {
                                            window.closeWindow()
                                        }
                                    }
                                }
                                onActionSuccess = { _ ->
                                    setState {
                                        organizations -= organization
                                    }
                                }
                                conditionClick = true
                                sendRequest = { isBanned ->
                                    val newStatus = if (isBanned) OrganizationStatus.BANNED else OrganizationStatus.DELETED
                                    responseChangeOrganizationStatus(organizationName, newStatus)
                                }
                            }
                        }
                    }
                }
            }
        },
        initialPageSize = INITIAL_PAGE_SIZE,
        useServerPaging = false,
        usePageSelection = false,
        getAdditionalDependencies = { tableProps ->
            /*-
             * Necessary for the table to get re-rendered once an organization
             * gets deleted.
             *
             * The order and size of the array must remain constant.
             */
            arrayOf(tableProps)
        }
    )

    init {
        state.organizations = mutableListOf()
    }

    override fun componentDidMount() {
        super.componentDidMount()

        scope.launch {
            /*
             * Get the list of organizations and cache it forever.
             */
            val organizations = getOrganizations()
            setState {
                this.organizations = organizations
            }
        }
    }

    override fun ChildrenBuilder.render() {
        div {
            className = ClassName("row justify-content-center")

            div {
                className = ClassName("col-lg-10 mt-4 min-vh-100")

                organizationTable {
                    getData = { _, _ ->
                        /*
                         * Only reload (re-render) the table if the state gets
                         * updated.
                         */
                        state.organizations.toTypedArray()
                    }
                }
            }
        }
    }

    /**
     * @return the list of all organizations, excluding the deleted ones.
     */
    private suspend fun getOrganizations(): MutableList<OrganizationDto> {
        val response = get(
            url = "$apiUrl/organizations/all?onlyActive=${true}",
            headers = jsonHeaders,
            loadingHandler = ::classLoadingHandler,
        )

        return when {
            // FIXME
            response.ok -> response.decodeFromJsonString()

            else -> mutableListOf()
        }
    }

<<<<<<< HEAD
    /**
     * Returns a lambda which, when invoked, deletes the specified organization
     * and updates the state of this view, passing an error message, if any, to
     * the externally supplied [ErrorHandler].
     *
     * @param organization the project to delete.
     * @return the lambda which deletes [organization].
     * @see ErrorHandler
     */
    private fun deleteOrganization(organization: OrganizationDto): suspend WithRequestStatusContext.(ErrorHandler) -> Unit = { errorHandler ->
        val response = post(
            "$apiUrl/organizations/${organization.name}/change-status?status=${OrganizationStatus.DELETED}",
            headers = jsonHeaders,
            body = undefined,
            loadingHandler = ::noopLoadingHandler,
            responseHandler = ::noopResponseHandler,
        )
        if (response.ok) {
            setState {
                /*
                 * Force the component to get re-rendered once an organization
                 * is deleted.
                 */
                organizations -= organization
            }
        } else {
            errorHandler(response.unpackMessageOrHttpStatus())
        }
    }

=======
>>>>>>> b30d7403
    private companion object {
        /**
         * The mandatory column id.
         * For each cell, this will be transformed into "cell_%d_delete_button"
         * and visible as the key in the "Components" tab of the developer tools.
         */
        private const val DELETE_BUTTON_COLUMN_ID = "delete_button"

        /**
         * Empty table header.
         */
        private const val EMPTY_COLUMN_HEADER = ""

        /**
         * The maximum number of items on a single page.
         */
        private const val INITIAL_PAGE_SIZE = 10
    }
}

/**
 * The state of the [OrganizationAdminView] component.
 *
 * @see OrganizationAdminView
 */
internal external interface OrganizationAdminState : State {
    /**
     * The cached list of all organizations.
     * Allows avoiding to run an `HTTP GET` each time an organization is deleted
     * (re-rendering gets triggered by updating the state instead).
     */
    var organizations: MutableList<OrganizationDto>
}<|MERGE_RESOLUTION|>--- conflicted
+++ resolved
@@ -173,39 +173,6 @@
         }
     }
 
-<<<<<<< HEAD
-    /**
-     * Returns a lambda which, when invoked, deletes the specified organization
-     * and updates the state of this view, passing an error message, if any, to
-     * the externally supplied [ErrorHandler].
-     *
-     * @param organization the project to delete.
-     * @return the lambda which deletes [organization].
-     * @see ErrorHandler
-     */
-    private fun deleteOrganization(organization: OrganizationDto): suspend WithRequestStatusContext.(ErrorHandler) -> Unit = { errorHandler ->
-        val response = post(
-            "$apiUrl/organizations/${organization.name}/change-status?status=${OrganizationStatus.DELETED}",
-            headers = jsonHeaders,
-            body = undefined,
-            loadingHandler = ::noopLoadingHandler,
-            responseHandler = ::noopResponseHandler,
-        )
-        if (response.ok) {
-            setState {
-                /*
-                 * Force the component to get re-rendered once an organization
-                 * is deleted.
-                 */
-                organizations -= organization
-            }
-        } else {
-            errorHandler(response.unpackMessageOrHttpStatus())
-        }
-    }
-
-=======
->>>>>>> b30d7403
     private companion object {
         /**
          * The mandatory column id.
