--- conflicted
+++ resolved
@@ -33,11 +33,7 @@
  */
 internal class OrganizationAdminView : AbstractView<Props, OrganizationAdminState>(hasBg = false) {
     @Suppress("TYPE_ALIAS")
-<<<<<<< HEAD
-    private val organizationTable: FC<com.saveourtool.save.frontend.components.tables.TableProps<Organization>> = tableComponent(
-=======
     private val organizationTable: FC<TableProps<OrganizationDto>> = tableComponent(
->>>>>>> ba6d35b4
         columns = {
             columns {
                 column(
@@ -248,15 +244,9 @@
     /**
      * @return the list of all organizations, excluding the deleted ones.
      */
-<<<<<<< HEAD
-    private suspend fun getOrganizations(): MutableList<Organization> {
+    private suspend fun getOrganizations(): MutableList<OrganizationDto> {
         val response = post(
             url = "$apiUrl/organizations/all-by-filters",
-=======
-    private suspend fun getOrganizations(): MutableList<OrganizationDto> {
-        val response = get(
-            url = "$apiUrl/organizations/all?onlyActive=${true}",
->>>>>>> ba6d35b4
             headers = jsonHeaders,
             body = Json.encodeToString(OrganizationFilters.all),
             loadingHandler = ::classLoadingHandler,
