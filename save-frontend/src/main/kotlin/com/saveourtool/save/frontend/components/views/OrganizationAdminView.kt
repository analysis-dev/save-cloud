--- conflicted
+++ resolved
@@ -2,12 +2,8 @@
 
 package com.saveourtool.save.frontend.components.views
 
-<<<<<<< HEAD
 import com.saveourtool.save.entities.OrganizationDto
-=======
-import com.saveourtool.save.entities.Organization
 import com.saveourtool.save.entities.OrganizationStatus
->>>>>>> 1bd944be
 import com.saveourtool.save.frontend.components.modal.ModalDialogStrings
 import com.saveourtool.save.frontend.components.tables.TableProps
 import com.saveourtool.save.frontend.components.tables.tableComponent
@@ -173,15 +169,9 @@
      * @return the lambda which deletes [organization].
      * @see ErrorHandler
      */
-<<<<<<< HEAD
     private fun deleteOrganization(organization: OrganizationDto): suspend WithRequestStatusContext.(ErrorHandler) -> Unit = { errorHandler ->
-        val response = delete(
-            url = "$apiUrl/organizations/${organization.name}/delete",
-=======
-    private fun deleteOrganization(organization: Organization): suspend WithRequestStatusContext.(ErrorHandler) -> Unit = { errorHandler ->
         val response = post(
             "$apiUrl/organizations/${organization.name}/change-status?status=${OrganizationStatus.DELETED}",
->>>>>>> 1bd944be
             headers = jsonHeaders,
             body = undefined,
             loadingHandler = ::noopLoadingHandler,
