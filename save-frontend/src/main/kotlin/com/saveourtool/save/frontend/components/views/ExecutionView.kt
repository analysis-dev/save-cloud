--- conflicted
+++ resolved
@@ -354,65 +354,6 @@
     override fun ChildrenBuilder.render() {
         div {
             div {
-<<<<<<< HEAD
-                className = ClassName("d-flex")
-                val statusVal = state.executionDto?.status
-                val statusColor = when (statusVal) {
-                    ExecutionStatus.ERROR -> "bg-danger"
-                    ExecutionStatus.RUNNING, ExecutionStatus.PENDING -> "bg-info"
-                    ExecutionStatus.FINISHED -> "bg-success"
-                    else -> "bg-secondary"
-                }
-
-                div {
-                    className = ClassName("col-md-2 mb-4")
-                    div {
-                        className = ClassName("card $statusColor text-white h-100 shadow py-2")
-                        div {
-                            className = ClassName("card-body")
-                            +(statusVal?.name ?: "N/A")
-                            div {
-                                className = ClassName("text-white-50 small")
-                                +"Project version: ${(state.executionDto?.version ?: "N/A")}"
-                            }
-                        }
-                    }
-                }
-
-                executionStatistics {
-                    executionDto = state.executionDto
-                }
-                div {
-                    className = ClassName("col-md-3 mb-4")
-                    div {
-                        className = ClassName("card border-left-info shadow h-100 py-2")
-                        div {
-                            className = ClassName("card-body")
-                            div {
-                                className = ClassName("row no-gutters align-items-center mx-auto")
-                                a {
-                                    href = ""
-                                    +"Rerun execution"
-                                    fontAwesomeIcon(icon = faRedo, classes = "ml-2")
-                                    @Suppress("TOO_MANY_LINES_IN_LAMBDA")
-                                    onClick = { event ->
-                                        scope.launch {
-                                            val response = post(
-                                                "$apiUrl/run/re-trigger?executionId=${props.executionId}",
-                                                Headers(),
-                                                body = undefined,
-                                                loadingHandler = ::classLoadingHandler,
-                                            )
-                                            if (response.ok) {
-                                                window.alert("Rerun request successfully submitted")
-                                                window.location.reload()
-                                            }
-                                        }
-                                        event.preventDefault()
-                                    }
-                                }
-                            }
-=======
                 displayExecutionInfoHeader(state.executionDto, "row mb-2") { event ->
                     scope.launch {
                         val response = post(
@@ -424,7 +365,6 @@
                         if (response.ok) {
                             window.alert("Rerun request successfully submitted")
                             window.location.reload()
->>>>>>> 233cfcd4
                         }
                     }
                     event.preventDefault()
