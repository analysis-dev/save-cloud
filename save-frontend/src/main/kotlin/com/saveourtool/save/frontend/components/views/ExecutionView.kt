/**
 * View for displaying individual execution results
 */

package com.saveourtool.save.frontend.components.views

import com.saveourtool.save.agent.TestExecutionDto
import com.saveourtool.save.domain.TestResultDebugInfo
import com.saveourtool.save.domain.TestResultStatus
import com.saveourtool.save.execution.ExecutionDto
import com.saveourtool.save.execution.ExecutionStatus
import com.saveourtool.save.execution.ExecutionUpdateDto
import com.saveourtool.save.frontend.components.RequestStatusContext
import com.saveourtool.save.frontend.components.basic.*
import com.saveourtool.save.frontend.components.basic.SelectOption.Companion.ANY
import com.saveourtool.save.frontend.components.requestStatusContext
import com.saveourtool.save.frontend.components.tables.TableProps
import com.saveourtool.save.frontend.components.tables.tableComponent
import com.saveourtool.save.frontend.externals.fontawesome.faRedo
import com.saveourtool.save.frontend.externals.fontawesome.fontAwesomeIcon
import com.saveourtool.save.frontend.externals.table.useFilters
import com.saveourtool.save.frontend.http.getDebugInfoFor
import com.saveourtool.save.frontend.http.getExecutionInfoFor
import com.saveourtool.save.frontend.themes.Colors
import com.saveourtool.save.frontend.utils.*

import csstype.Background
import csstype.Color
import csstype.Cursor
import csstype.TextDecoration
import org.w3c.fetch.Headers
import react.*
import react.dom.*
<<<<<<< HEAD
import react.dom.html.ReactHTML.td
import react.dom.html.ReactHTML.th
import react.dom.html.ReactHTML.tr
import react.table.columns
import react.table.useExpanded
import react.table.usePagination
import react.table.useSortBy
=======
import react.table.*
>>>>>>> 1bdd7f47

import kotlinx.browser.window
import kotlinx.coroutines.await
import kotlinx.coroutines.launch
import kotlinx.datetime.Instant
import kotlinx.html.js.onClickFunction
import kotlinx.js.jso
import kotlinx.serialization.decodeFromString
import kotlinx.serialization.json.Json

/**
 * [RProps] for execution results view
 */
external interface ExecutionProps : PropsWithChildren {
    /**
     * ID of execution
     */
    var executionId: String

    /**
     * Test Result Status to filter by
     */
    var status: TestResultStatus?
}

/**
 * A state of execution view
 */
external interface ExecutionState : State {
    /**
     * Execution dto
     */
    var executionDto: ExecutionDto?

    /**
     * Test Result Status to filter by
     */
    var status: TestResultStatus?

    /**
     * Name of test suite
     */
    var testSuite: String?
}

/**
 * [Props] of a data table with status and testSuite
 */
external interface StatusProps<D : Any> : TableProps<D> {
    /**
     * Test Result Status to filter by
     */
    var status: TestResultStatus?

    /**
     * Name of test suite
     */
    var testSuite: String?
}

/**
 * A [RComponent] for execution view
 */
@JsExport
@OptIn(ExperimentalJsExport::class)
@Suppress("MAGIC_NUMBER", "GENERIC_VARIABLE_WRONG_DECLARATION")
class ExecutionView : AbstractView<ExecutionProps, ExecutionState>(false) {
    private val executionTestsNotFound = executionTestsNotFound()
    private val testExecutionFiltersRow = testExecutionFiltersRow(
        initialValueStatus = state.status?.name ?: ANY,
        initialValueTestSuite = state.testSuite ?: "",
        onChangeStatus = { value ->
            if (value == "ANY") {
                setState {
                    status = null
                }
            } else {
                setState {
                    status = TestResultStatus.valueOf(value)
                }
            }
        },
        onChangeTestSuite = { testSuiteValue ->
            if (testSuiteValue == "") {
                setState {
                    testSuite = null
                }
            } else {
                setState {
                    testSuite = testSuiteValue
                }
            }
        }
    )
    private val testExecutionsTable = tableComponent<TestExecutionDto, StatusProps<TestExecutionDto>>(
        columns = columns {
            column(id = "index", header = "#") {
                buildElement {
                    td {
                        +"${it.row.index + 1 + it.state.pageIndex * it.state.pageSize}"
                    }
                }
            }
            column(id = "startTime", header = "Start time", { startTimeSeconds }) { cellProps ->
                buildElement {
                    td {
                        +"${
                            cellProps.value?.let { Instant.fromEpochSeconds(it, 0) }
                            ?: "Running"
                        }"
                    }
                }
            }
            column(id = "endTime", header = "End time", { endTimeSeconds }) { cellProps ->
                buildElement {
                    td {
                        +"${
                            cellProps.value?.let { Instant.fromEpochSeconds(it, 0) }
                            ?: "Running"
                        }"
                    }
                }
            }
            column(id = "status", header = "Status", { status.name }) {
                buildElement {
                    td {
                        +it.value
                    }
                }
            }
            column(id = "missing", header = "Missing", { unmatched }) {
                buildElement {
                    td {
                        +"${it.value ?: ""}"
                    }
                }
            }
            column(id = "matched", header = "Matched", { matched }) {
                buildElement {
                    td {
                        +"${it.value ?: ""}"
                    }
                }
            }
            column(id = "path", header = "Test file path") { cellProps ->
                buildElement {
                    td {
                        spread(cellProps.row.getToggleRowExpandedProps())

                        val testName = cellProps.value.filePath
                        val shortTestName = if (testName.length > 35) "${testName.take(15)} ... ${testName.takeLast(15)}" else testName
                        +shortTestName

                        // debug info is provided by agent after the execution
                        // possibly there can be cases when this info is not available
                        if (cellProps.value.hasDebugInfo == true) {
                            attrs["style"] = jso<CSSProperties> {
                                textDecoration = "underline".unsafeCast<TextDecoration>()
                                color = "blue".unsafeCast<Color>()
                                cursor = "pointer".unsafeCast<Cursor>()
                            }

                            attrs.onClickFunction = {
                                scope.launch {
                                    val testExecution = cellProps.value
                                    val trDebugInfoRequest = getDebugInfoFor(testExecution)
                                    if (trDebugInfoRequest.ok) {
                                        cellProps.row.original.asDynamic().debugInfo =
                                                trDebugInfoRequest.decodeFromJsonString<TestResultDebugInfo>()
                                    }
                                    val trExecutionInfo = getExecutionInfoFor(testExecution)
                                    if (trExecutionInfo.ok) {
                                        cellProps.row.original.asDynamic().executionInfo =
                                                trExecutionInfo.decodeFromJsonString<ExecutionUpdateDto>()
                                    }
                                    cellProps.row.toggleRowExpanded()
                                }
                            }
                        }
                    }
                }
            }
            column(id = "plugin", header = "Plugin type", { pluginName }) {
                buildElement {
                    td {
                        +it.value
                    }
                }
            }
            column(id = "suiteName", header = "Test suite", { testSuiteName }) {
                buildElement {
                    td {
                        +"${it.value}"
                    }
                }
            }
            column(id = "tags", header = "Tags") {
                buildElement {
                    td {
                        +"${it.value.tags}"
                    }
                }
            }
            column(id = "agentId", header = "Agent ID") {
                buildElement {
                    td {
                        +"${it.value.agentContainerId}".takeLast(12)
                    }
                }
            }
        },
        useServerPaging = true,
        usePageSelection = true,
        plugins = arrayOf(
            useFilters,
            useSortBy,
            useExpanded,
            usePagination,
        ),
        renderExpandedRow = { tableInstance, row ->
            val trei = row.original.asDynamic().executionInfo as ExecutionUpdateDto?
            trei?.failReason?.let {
                child(executionStatusComponent(it, tableInstance))
            }
            val trdi = row.original.asDynamic().debugInfo as TestResultDebugInfo?
            trdi?.let {
<<<<<<< HEAD
                testStatusComponent(trdi, tableInstance)
            }
                ?: run {
                    tr {
                        td {
                            colSpan = tableInstance.columns.size
                            +"Debug info not available yet for this test execution"
                        }
=======
                child(testStatusComponent(trdi, tableInstance))
            } ?: trei ?: run {
                tr {
                    td {
                        attrs.colSpan = "${tableInstance.columns.size}"
                        +"No info available yet for this test execution"
>>>>>>> 1bdd7f47
                    }
                }
            }
        },
        additionalOptions = {
            this.asDynamic().manualFilters = true
        },
        commonHeader = { tableInstance ->
            tr {
                th {
                    colSpan = tableInstance.columns.size
                    testExecutionFiltersRow
                }
            }
        },
        getRowProps = { row ->
            val color = when (row.original.status) {
                TestResultStatus.FAILED -> Colors.RED
                TestResultStatus.IGNORED -> Colors.GOLD
                TestResultStatus.READY_FOR_TESTING, TestResultStatus.RUNNING -> Colors.GREY
                TestResultStatus.INTERNAL_ERROR, TestResultStatus.TEST_ERROR -> Colors.DARK_RED
                TestResultStatus.PASSED -> Colors.GREEN
            }
            jso {
                style = jso {
                    background = color.value.unsafeCast<Background>()
                }
            }
        },
        getAdditionalDependencies = {
            arrayOf(it.status, it.testSuite)
        }
    )

    init {
        state.executionDto = null
        state.status = null
        state.testSuite = null
    }

    override fun componentDidMount() {
        super.componentDidMount()

        scope.launch {
            val headers = Headers().also { it.set("Accept", "application/json") }
            val executionDtoFromBackend: ExecutionDto =
                    get(
                        "$apiUrl/executionDto?executionId=${props.executionId}",
                        headers,
                        loadingHandler = ::classLoadingHandler,
                    )
                        .decodeFromJsonString()
            setState {
                executionDto = executionDtoFromBackend
                status = props.status
            }
        }
    }

    @Suppress(
        "EMPTY_BLOCK_STRUCTURE_ERROR",
        "TOO_LONG_FUNCTION",
        "AVOID_NULL_CHECKS",
        "MAGIC_NUMBER",
        "ComplexMethod",
        "LongMethod"
    )
    override fun RBuilder.render() {
        div {
            div("d-flex") {
                val statusVal = state.executionDto?.status
                val statusColor = when (statusVal) {
                    ExecutionStatus.ERROR -> "bg-danger"
                    ExecutionStatus.RUNNING, ExecutionStatus.PENDING -> "bg-info"
                    ExecutionStatus.FINISHED -> "bg-success"
                    else -> "bg-secondary"
                }

                div("col-md-2 mb-4") {
                    div("card $statusColor text-white h-100 shadow py-2") {
                        div("card-body") {
                            +(statusVal?.name ?: "N/A")
                            div("text-white-50 small") { +"Project version: ${(state.executionDto?.version ?: "N/A")}" }
                        }
                    }
                }

                child(executionStatistics) {
                    attrs.executionDto = state.executionDto
                }

                div("col-md-3 mb-4") {
                    div("card border-left-info shadow h-100 py-2") {
                        div("card-body") {
                            div("row no-gutters align-items-center mx-auto") {
                                a("") {
                                    +"Rerun execution"
                                    fontAwesomeIcon(icon = faRedo, classes = "ml-2")
                                    @Suppress("TOO_MANY_LINES_IN_LAMBDA")
                                    attrs.onClickFunction = { event ->
                                        scope.launch {
                                            val response = post(
                                                "$apiUrl/rerunExecution?id=${props.executionId}",
                                                Headers(),
                                                undefined,
                                                loadingHandler = ::classLoadingHandler,
                                            )
                                            if (response.ok) {
                                                window.alert("Rerun request successfully submitted")
                                                window.location.reload()
                                            }
                                        }
                                        event.preventDefault()
                                    }
                                }
                            }
                        }
                    }
                }
            }
        }

        // fixme: table is rendered twice because of state change when `executionDto` is fetched
        child(testExecutionsTable) {
            attrs.status = state.status
            attrs.testSuite = state.testSuite
            attrs.getData = { page, size ->
                val status = state.status?.let {
                    "&status=${state.status}"
                }
                    ?: run {
                        ""
                    }
                val testSuite = state.testSuite?.let {
                    "&testSuite=${state.testSuite}"
                }
                    ?: run {
                        ""
                    }
                get(
                    url = "$apiUrl/testExecutions?executionId=${props.executionId}&page=$page&size=$size$status$testSuite&checkDebugInfo=true",
                    headers = Headers().apply {
                        set("Accept", "application/json")
                    },
                    loadingHandler = ::classLoadingHandler,
                ).unsafeMap {
                    Json.decodeFromString<Array<TestExecutionDto>>(
                        it.text().await()
                    )
                }
                    .apply {
                        asDynamic().debugInfo = null
                    }
            }
            attrs.getPageCount = { pageSize ->
                val status = state.status?.let {
                    "&status=${state.status}"
                }
                    ?: run {
                        ""
                    }
                val testSuite = state.testSuite?.let {
                    "&testSuite=${state.testSuite}"
                }
                    ?: run {
                        ""
                    }
                val count: Int = get(
                    url = "$apiUrl/testExecution/count?executionId=${props.executionId}$status$testSuite",
                    headers = Headers().also {
                        it.set("Accept", "application/json")
                    },
                    loadingHandler = ::classLoadingHandler,
                )
                    .json()
                    .await()
                    .unsafeCast<Int>()
                count / pageSize + 1
            }
        }
        child(executionTestsNotFound) {
            attrs.executionDto = state.executionDto
        }
    }

    companion object : RStatics<ExecutionProps, ExecutionState, ExecutionView, Context<RequestStatusContext>>(ExecutionView::class) {
        init {
            contextType = requestStatusContext
        }
    }
}<|MERGE_RESOLUTION|>--- conflicted
+++ resolved
@@ -9,10 +9,12 @@
 import com.saveourtool.save.domain.TestResultStatus
 import com.saveourtool.save.execution.ExecutionDto
 import com.saveourtool.save.execution.ExecutionStatus
-import com.saveourtool.save.execution.ExecutionUpdateDto
 import com.saveourtool.save.frontend.components.RequestStatusContext
-import com.saveourtool.save.frontend.components.basic.*
 import com.saveourtool.save.frontend.components.basic.SelectOption.Companion.ANY
+import com.saveourtool.save.frontend.components.basic.executionStatistics
+import com.saveourtool.save.frontend.components.basic.executionTestsNotFound
+import com.saveourtool.save.frontend.components.basic.testExecutionFiltersRow
+import com.saveourtool.save.frontend.components.basic.testStatusComponent
 import com.saveourtool.save.frontend.components.requestStatusContext
 import com.saveourtool.save.frontend.components.tables.TableProps
 import com.saveourtool.save.frontend.components.tables.tableComponent
@@ -31,17 +33,11 @@
 import org.w3c.fetch.Headers
 import react.*
 import react.dom.*
-<<<<<<< HEAD
 import react.dom.html.ReactHTML.td
 import react.dom.html.ReactHTML.th
 import react.dom.html.ReactHTML.tr
 import react.table.columns
-import react.table.useExpanded
-import react.table.usePagination
-import react.table.useSortBy
-=======
 import react.table.*
->>>>>>> 1bdd7f47
 
 import kotlinx.browser.window
 import kotlinx.coroutines.await
@@ -268,23 +264,12 @@
             }
             val trdi = row.original.asDynamic().debugInfo as TestResultDebugInfo?
             trdi?.let {
-<<<<<<< HEAD
-                testStatusComponent(trdi, tableInstance)
-            }
-                ?: run {
-                    tr {
-                        td {
-                            colSpan = tableInstance.columns.size
-                            +"Debug info not available yet for this test execution"
-                        }
-=======
                 child(testStatusComponent(trdi, tableInstance))
             } ?: trei ?: run {
                 tr {
                     td {
                         attrs.colSpan = "${tableInstance.columns.size}"
                         +"No info available yet for this test execution"
->>>>>>> 1bdd7f47
                     }
                 }
             }
@@ -295,8 +280,8 @@
         commonHeader = { tableInstance ->
             tr {
                 th {
-                    colSpan = tableInstance.columns.size
-                    testExecutionFiltersRow
+                    attrs.colSpan = "${tableInstance.columns.size}"
+                    child(testExecutionFiltersRow)
                 }
             }
         },
