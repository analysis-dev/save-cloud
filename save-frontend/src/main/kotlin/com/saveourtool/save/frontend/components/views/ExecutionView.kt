--- conflicted
+++ resolved
@@ -203,17 +203,13 @@
                                         cellProps.row.original.asDynamic().debugInfo =
                                                 trDebugInfoRequest.decodeFromJsonString<TestResultDebugInfo>()
                                     }
+                                    val trExecutionInfo = getExecutionInfoFor(testExecution)
+                                    if (trExecutionInfo.ok) {
+                                        cellProps.row.original.asDynamic().executionInfo =
+                                                trExecutionInfo.decodeFromJsonString<ExecutionUpdateDto>()
+                                    }
                                     cellProps.row.toggleRowExpanded()
                                 }
-<<<<<<< HEAD
-                                val trei = getExecutionInfoFor(te)
-                                if (trei.ok) {
-                                    cellProps.row.original.asDynamic().executionInfo =
-                                            trei.decodeFromJsonString<ExecutionUpdateDto>()
-                                }
-                                cellProps.row.toggleRowExpanded()
-=======
->>>>>>> e97108c6
                             }
                         }
                     }
