--- conflicted
+++ resolved
@@ -286,28 +286,9 @@
 
         scope.launch {
             val headers = Headers().also { it.set("Accept", "application/json") }
-<<<<<<< HEAD
-            val executionDtoFromBackend: ExecutionDto = get(
-                "$apiUrl/executionDto?executionId=${props.executionId}",
-                headers,
-                loadingHandler = ::classLoadingHandler,
-            )
-                .decodeFromJsonString()
-            val count: Int = get(
-                url = "$apiUrl/testExecution/count?executionId=${props.executionId}",
-                headers = Headers().also {
-                    it.set("Accept", "application/json")
-                },
-                loadingHandler = ::classLoadingHandler,
-            )
-                .json()
-                .await()
-                .unsafeCast<Int>()
-=======
             val executionDtoFromBackend: ExecutionDto =
-                    get("$apiUrl/executionDto?executionId=${props.executionId}", headers)
+                    get("$apiUrl/executionDto?executionId=${props.executionId}", headers, ::classLoadingHandler)
                         .decodeFromJsonString()
->>>>>>> f7ad695e
             setState {
                 executionDto = executionDtoFromBackend
                 status = props.status
