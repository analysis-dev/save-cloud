/**
 * Utilities for react-tables
 */

@file:Suppress("FILE_NAME_MATCH_CLASS")

package com.saveourtool.save.frontend.components.tables

import com.saveourtool.save.frontend.components.modal.displayModal
import com.saveourtool.save.frontend.components.modal.mediumTransparentModalStyle
import com.saveourtool.save.frontend.http.HttpStatusException
import com.saveourtool.save.frontend.utils.WithRequestStatusContext
import com.saveourtool.save.frontend.utils.buttonBuilder
import com.saveourtool.save.frontend.utils.spread
import com.saveourtool.save.frontend.utils.useRequestStatusContext

import js.core.jso
import react.*
import react.dom.html.ReactHTML.div
import react.dom.html.ReactHTML.em
import react.dom.html.ReactHTML.h6
import react.dom.html.ReactHTML.img
import react.dom.html.ReactHTML.span
import react.dom.html.ReactHTML.table
import react.dom.html.ReactHTML.tbody
import react.dom.html.ReactHTML.th
import react.dom.html.ReactHTML.thead
import react.dom.html.ReactHTML.tr
import react.router.NavigateFunction
import react.router.useNavigate
import tanstack.react.table.renderCell
import tanstack.react.table.renderHeader
import tanstack.react.table.useReactTable
import tanstack.table.core.Column
import tanstack.table.core.ColumnDef
import tanstack.table.core.Header
import tanstack.table.core.Row
import tanstack.table.core.RowData
import tanstack.table.core.SortDirection
import tanstack.table.core.SortingState
import tanstack.table.core.Table
import tanstack.table.core.TableOptions
import tanstack.table.core.TableState
import tanstack.table.core.getCoreRowModel
import tanstack.table.core.getSortedRowModel
import web.cssom.ClassName
import web.cssom.Cursor
import web.cssom.Overflow
import web.cssom.rem

import kotlinx.coroutines.CancellationException
import kotlinx.coroutines.CoroutineScope
import kotlinx.coroutines.Dispatchers
import kotlinx.coroutines.cancel
import kotlinx.coroutines.isActive
import kotlinx.coroutines.launch

const val TABLE_HEADERS_LOCALE_NAMESPACE = "table-headers"
const val INITIAL_TABLE_PAGE_SIZE = 10
const val VULNERABILITIES_COLLECTION_TABLE_PAGE_SIZE = 7

private typealias TableHeaderBuilder<T> = (ChildrenBuilder, Table<T>, NavigateFunction) -> Unit

/**
 * [Props] of a data table
 */
external interface TableProps<D : Any> : Props {
    /**
     * Table header
     */
    var tableHeader: String

    /**
     * Lambda to get table data
     */
    @Suppress("TYPE_ALIAS")
    var getData: suspend WithRequestStatusContext.(pageIndex: Int, pageSize: Int) -> Array<out D>

    /**
     * Lambda to update number of pages
     */
    var getPageCount: (suspend (pageSize: Int) -> Int)?

    /**
     * [ClassName] that is applied to card-body section of a table (table itself)
     */
    var cardBodyClassName: String

    /**
     * Builder function for table common header, which will be placed above individual column headers
     */
    var commonHeaderBuilder: TableHeaderBuilder<D>?
}

/**
 * A `Component` for a data table
 *
 * @param columns columns as an array of [Column]
 * @param initialPageSize initial size of table page
 * @param getRowProps a function returning `TableRowProps` for customization of table row, defaults to empty
 * @param useServerPaging whether data is split into pages server-side or in browser
 * @param additionalOptions
 * @param renderExpandedRow how to render an expanded row if `useExpanded` plugin is used. Is invoked inside a `<tbody>` tag.
 * @param getAdditionalDependencies allows filter the table using additional components (dependencies)
 * @param isTransparentGrid
 * @param tableOptionsCustomizer can customize [TableOptions] in scope of [FC]; for example:
 * ```kotlin
 *  {
 *      val (sorting, setSorting) = useState<SortingState>(emptyArray())
 *      it.initialState!!.sorting = sorting
 *  }
 * ```
 * @return a functional react component
 */
@Suppress(
    "TOO_LONG_FUNCTION",
    "TOO_MANY_PARAMETERS",
    "TYPE_ALIAS",
    "ComplexMethod",
    "ForbiddenComment",
    "LongMethod",
    "LongParameterList",
    "TooGenericExceptionCaught",
    "MAGIC_NUMBER",
    "LAMBDA_IS_NOT_LAST_PARAMETER",
)
fun <D : RowData, P : TableProps<D>> tableComponent(
    columns: (P) -> Array<out ColumnDef<D, *>>,
    initialPageSize: Int = INITIAL_TABLE_PAGE_SIZE,
    useServerPaging: Boolean = false,
    isTransparentGrid: Boolean = false,
    @Suppress("EMPTY_BLOCK_STRUCTURE_ERROR") tableOptionsCustomizer: ChildrenBuilder.(TableOptions<D>) -> Unit = {},
    additionalOptions: TableOptions<D>.() -> Unit = {},
    getRowProps: (Row<D>) -> PropsWithStyle = { jso() },
    renderExpandedRow: (ChildrenBuilder.(table: Table<D>, row: Row<D>) -> Unit)? = undefined,
    getAdditionalDependencies: (P) -> Array<dynamic> = { emptyArray() },
): FC<P> = FC { props ->
    require(useServerPaging xor (props.getPageCount == null)) {
        "Either use client-side paging or provide a function to get page count"
    }
    val (data, setData) = useState<Array<out D>>(emptyArray())
    val (pageCount, setPageCount) = useState(1)
    val (pageIndex, setPageIndex) = useState(0)
    val (isModalOpen, setIsModalOpen) = useState(false)
    val (dataAccessException, setDataAccessException) = useState<Exception?>(null)
    val scope = CoroutineScope(Dispatchers.Default)

    val (sorting, setSorting) = useState<SortingState>(emptyArray())
    val tableInstance: Table<D> = useReactTable(options = jso<TableOptions<D>> {
        this.columns = useMemo { columns(props) }
        this.data = data
        this.getCoreRowModel = getCoreRowModel()
        this.manualPagination = useServerPaging
        if (useServerPaging) {
            this.pageCount = pageCount
        }
        this.initialState = jso {
            this.pagination = jso {
                this.pageSize = initialPageSize
                this.pageIndex = pageIndex
            }
            this.sorting = sorting
        }
        this.asDynamic().state = jso<TableState> {
            // Apparently, setting `initialState` is not enough and examples from tanstack-react-table use `state` in `TableOptions`.
            // It's not present in kotlin-wrappers v.423 though.
            this.sorting = sorting
        }
        this.onSortingChange = { updater ->
            setSorting.invoke(updater)
        }
        this.getSortedRowModel = getSortedRowModel()
        this.getPaginationRowModel = tanstack.table.core.getPaginationRowModel()
        additionalOptions()
    }.also { tableOptionsCustomizer(it) })

    // list of entities, updates of which will cause update of the data retrieving effect
    val dependencies: Array<dynamic> = if (useServerPaging) {
        arrayOf(tableInstance.getState().pagination.pageIndex, tableInstance.getState().pagination.pageSize, pageCount)
    } else {
        // when all data is already available, we don't need to repeat `getData` calls
        emptyArray()
    } + getAdditionalDependencies(props)

    useEffect(*dependencies) {
        if (useServerPaging) {
            scope.launch {
                val newPageCount = props.getPageCount!!.invoke(tableInstance.getState().pagination.pageSize)
                if (newPageCount != pageCount) {
                    setPageCount(newPageCount)
                }
            }
        }
    }

    val context = useRequestStatusContext()

    useEffect(*dependencies) {
        scope.launch {
            try {
                setData(context.(props.getData)(
                    tableInstance.getState().pagination.pageIndex, tableInstance.getState().pagination.pageSize
                ))
            } catch (e: CancellationException) {
                // this means, that view is re-rendering while network request was still in progress
                // no need to display an error message in this case
            } catch (e: HttpStatusException) {
                // this is a normal situation which should be handled by responseHandler in `getData` itself.
                // no need to display an error message in this case
            } catch (e: Exception) {
                // other exceptions are not handled by `responseHandler` and should be displayed separately
                setIsModalOpen(true)
                setDataAccessException(e)
            }
        }
        cleanup {
            if (scope.isActive) {
                scope.cancel()
            }
        }
    }

    val navigate = useNavigate()

    val commonHeader = useMemo {
        Fragment.create {
            props.commonHeaderBuilder?.invoke(
                this,
                tableInstance,
                navigate
            )
        }
    }

    div {
        className = ClassName("${if (isTransparentGrid) "" else "card shadow"} mb-4")
        if (props.tableHeader != undefined) {
            div {
                className = ClassName("card-header py-3")
                h6 {
                    className = ClassName("m-0 font-weight-bold text-primary text-center")
                    +props.tableHeader
                }
            }
        }
        div {
            className = ClassName("${props.cardBodyClassName} card-body")
            div {
                className = ClassName("table-responsive")
                // we sometimes have strange overflow with some monitor resolution in chrome
                style = jso {
                    overflowX = Overflow.hidden
                }
                table {
                    className = ClassName("table ${if (isTransparentGrid) "" else "table-bordered"} mb-0")
                    width = 100.0
                    cellSpacing = "0"
                    thead {
                        +commonHeader
                        tableInstance.getHeaderGroups().map { headerGroup ->
                            tr {
                                id = headerGroup.id
                                headerGroup.headers.map { header: Header<D, out Any?> ->
                                    val column = header.column
                                    th {
<<<<<<< HEAD
                                        className = ClassName("m-0 font-weight-bold text-center text-nowrap")
                                        child(
                                            renderHeader(header)
                                        )
=======
                                        this.className = className
                                        +renderHeader(header)
>>>>>>> f0e74c5e
                                        if (column.getCanSort()) {
                                            style = style ?: jso()
                                            style?.cursor = "pointer".unsafeCast<Cursor>()
                                            span {
                                                +when (column.getIsSorted()) {
                                                    SortDirection.asc -> " 🔽"
                                                    SortDirection.desc -> " 🔼"
                                                    else -> ""
                                                }
                                            }
                                            onClick = column.getToggleSortingHandler()
                                        }
                                    }
                                }
                            }
                        }
                    }
                    tbody {
                        tableInstance.getRowModel().rows.map { row ->
                            tr {
                                spread(getRowProps(row))
                                row.getVisibleCells().map { cell ->
                                    +renderCell(cell)
                                }
                            }
                            if (row.isExpanded) {
                                requireNotNull(renderExpandedRow) {
                                    "`useExpanded` is used, but no method for expanded row is provided"
                                }
                                renderExpandedRow.invoke(this@tbody, tableInstance, row)
                            }
                        }
                    }
                }

                if (data.isEmpty()) {
                    div {
                        className = ClassName("col mt-4 mb-4")
                        div {
                            className = ClassName("row justify-content-center")
                            h6 {
                                className = ClassName("m-0 mt-3 font-weight-bold text-primary text-center")
                                +"Nothing was found"
                            }
                        }
                        div {
                            className = ClassName("row justify-content-center")
                            img {
                                src = "/img/sad_cat.png"
                                @Suppress("MAGIC_NUMBER")
                                style = jso {
                                    width = 14.rem
                                }
                            }
                        }
                    }
                }

                if (tableInstance.getPageCount() > 1) {
                    div {
                        className = ClassName("wrapper container m-0 p-0 mt-2")
                        pagingControl(tableInstance, setPageIndex, pageIndex, pageCount, initialPageSize)

                        div {
                            className = ClassName("row ml-1")
                            +"Page "
                            em {
                                className = ClassName("ml-1")
                                +" ${tableInstance.getState().pagination.pageIndex + 1} of ${tableInstance.getPageCount()}"
                            }
                        }
                    }
                }
            }
        }
    }

    displayModal(
        isModalOpen,
        "Error",
        "Error when fetching data: ${dataAccessException?.message}",
        mediumTransparentModalStyle,
        { setIsModalOpen(false) },
    ) {
        buttonBuilder("Close", "secondary") {
            setIsModalOpen(false)
        }
    }
}<|MERGE_RESOLUTION|>--- conflicted
+++ resolved
@@ -263,15 +263,8 @@
                                 headerGroup.headers.map { header: Header<D, out Any?> ->
                                     val column = header.column
                                     th {
-<<<<<<< HEAD
                                         className = ClassName("m-0 font-weight-bold text-center text-nowrap")
-                                        child(
-                                            renderHeader(header)
-                                        )
-=======
-                                        this.className = className
                                         +renderHeader(header)
->>>>>>> f0e74c5e
                                         if (column.getCanSort()) {
                                             style = style ?: jso()
                                             style?.cursor = "pointer".unsafeCast<Cursor>()
