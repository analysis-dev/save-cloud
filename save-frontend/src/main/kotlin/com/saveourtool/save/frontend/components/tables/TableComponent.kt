/**
 * Utilities for react-tables
 */

@file:Suppress("FILE_NAME_MATCH_CLASS", "MatchingDeclarationName")

package com.saveourtool.save.frontend.components.tables

import com.saveourtool.save.frontend.components.modal.errorModal
import com.saveourtool.save.frontend.components.requestStatusContext
import com.saveourtool.save.frontend.http.HttpStatusException
import com.saveourtool.save.frontend.utils.WithRequestStatusContext
import com.saveourtool.save.frontend.utils.spread

import csstype.ClassName
import org.w3c.fetch.Response
import react.*
<<<<<<< HEAD
=======
import react.dom.RDOMBuilder
>>>>>>> deb208c1
import react.dom.div
import react.dom.em
import react.dom.h6
import react.dom.html.ReactHTML.div
import react.dom.html.ReactHTML.em
import react.dom.html.ReactHTML.h6
import react.dom.html.ReactHTML.span
import react.dom.html.ReactHTML.table
import react.dom.html.ReactHTML.tbody
import react.dom.html.ReactHTML.th
import react.dom.html.ReactHTML.thead
import react.dom.html.ReactHTML.tr
import react.dom.span
import react.dom.table
import react.dom.tbody
import react.dom.th
import react.dom.thead
import react.dom.tr
import react.table.Column
import react.table.PluginHook
import react.table.Row
import react.table.TableInstance
import react.table.TableOptions
import react.table.TableRowProps
import react.table.usePagination
import react.table.useSortBy
import react.table.useTable

import kotlin.js.json
import kotlinx.coroutines.CancellationException
import kotlinx.coroutines.CoroutineScope
import kotlinx.coroutines.Dispatchers
import kotlinx.coroutines.ExperimentalCoroutinesApi
import kotlinx.coroutines.cancel
import kotlinx.coroutines.isActive
import kotlinx.coroutines.launch
import kotlinx.js.jso

/**
 * [Props] of a data table
 */
external interface TableProps<D : Any> : Props {
    /**
     * Table header
     */
    var tableHeader: String

    /**
     * Lambda to get table data
     */
    @Suppress("TYPE_ALIAS")
    var getData: suspend WithRequestStatusContext.(pageIndex: Int, pageSize: Int) -> Array<out D>

    /**
     * Lambda to update number of pages
     */
    var getPageCount: (suspend (pageSize: Int) -> Int)?
}

/**
 * A `RComponent` for a data table
 *
 * @param columns columns as an array of [Column]
 * @param initialPageSize initial size of table page
 * @param getRowProps a function returning `TableRowProps` for customization of table row, defaults to empty
 * @param useServerPaging whether data is split into pages server-side or in browser
 * @param usePageSelection whether to display entries settings
 * @param plugins
 * @param additionalOptions
 * @param renderExpandedRow how to render an expanded row if `useExpanded` plugin is used
 * @param commonHeader (optional) a common header for the table, which will be placed above individual column headers
 * @param getAdditionalDependencies allows filter the table using additional components (dependencies)
 * @return a functional react component
 */
@OptIn(ExperimentalCoroutinesApi::class)
@Suppress(
    "TOO_LONG_FUNCTION",
    "TOO_MANY_PARAMETERS",
    "TYPE_ALIAS",
    "ComplexMethod",
    "ForbiddenComment",
    "LongMethod",
    "LongParameterList",
    "TooGenericExceptionCaught"
)
fun <D : Any, P : TableProps<D>> tableComponent(
    columns: Array<out Column<D, *>>,
    initialPageSize: Int = 10,
    useServerPaging: Boolean = false,
    usePageSelection: Boolean = false,
    plugins: Array<PluginHook<D>> = arrayOf(useSortBy, usePagination),
    additionalOptions: TableOptions<D>.() -> Unit = {},
    getRowProps: ((Row<D>) -> TableRowProps) = { jso() },
<<<<<<< HEAD
    renderExpandedRow: (ChildrenBuilder.(table: TableInstance<D>, row: Row<D>) -> Unit)? = undefined,
    commonHeader: ChildrenBuilder.(table: TableInstance<D>) -> Unit = {},
) = FC<TableProps<D>> { props ->
=======
    renderExpandedRow: (RBuilder.(table: TableInstance<D>, row: Row<D>) -> Unit)? = undefined,
    commonHeader: RDOMBuilder<THEAD>.(table: TableInstance<D>) -> Unit = {},
    getAdditionalDependencies: (P) -> Array<dynamic> = { emptyArray() },
): FC<P> = fc { props ->
>>>>>>> deb208c1
    require(useServerPaging xor (props.getPageCount == null)) {
        "Either use client-side paging or provide a function to get page count"
    }
    val (data, setData) = useState<Array<out D>>(emptyArray())
    val (pageCount, setPageCount) = useState(1)
    val (pageIndex, setPageIndex) = useState(0)
    val (isModalOpen, setIsModalOpen) = useState(false)
    val (dataAccessException, setDataAccessException) = useState<Exception?>(null)
    val scope = CoroutineScope(Dispatchers.Default)

    val tableInstance: TableInstance<D> = useTable(options = jso {
        this.columns = useMemo { columns }
        this.data = data
        this.manualPagination = useServerPaging
        if (useServerPaging) {
            this.pageCount = pageCount
        }
        this.initialState = jso {
            this.pageSize = initialPageSize
            this.pageIndex = pageIndex
        }
        additionalOptions()
    }, plugins = plugins)

    useEffect(tableInstance.state.pageSize) {
        if (useServerPaging) {
            scope.launch {
                val newPageCount = props.getPageCount!!.invoke(tableInstance.state.pageSize)
                if (newPageCount != pageCount) {
                    setPageCount(newPageCount)
                }
            }
        }
    }

    // list of entities, updates of which will cause update of the data retrieving effect
    val dependencies: Array<dynamic> = if (useServerPaging) {
        arrayOf(tableInstance.state.pageIndex, tableInstance.state.pageSize, pageCount)
    } else {
        // when all data is already available, we don't need to repeat `getData` calls
        emptyArray()
    } + getAdditionalDependencies(props)
    val statusContext = useContext(requestStatusContext)
    val context = object : WithRequestStatusContext {
        override val coroutineScope = CoroutineScope(Dispatchers.Default)
        override fun setResponse(response: Response) = statusContext.setResponse(response)
        override fun setLoadingCounter(transform: (oldValue: Int) -> Int) = statusContext.setLoadingCounter(transform)
    }
    useEffect(*dependencies) {
        scope.launch {
            try {
                setData(context.(props.getData)(tableInstance.state.pageIndex, tableInstance.state.pageSize))
            } catch (e: CancellationException) {
                // this means, that view is re-rendering while network request was still in progress
                // no need to display an error message in this case
            } catch (e: HttpStatusException) {
                // this is a normal situation which should be handled by responseHandler in `getData` itself.
                // no need to display an error message in this case
            } catch (e: Exception) {
                // other exceptions are not handled by `responseHandler` and should be displayed separately
                setIsModalOpen(true)
                setDataAccessException(e)
            }
        }
        cleanup {
            if (scope.isActive) {
                scope.cancel()
            }
        }
    }

    div {
        className = ClassName("card shadow mb-4")
        div {
            className = ClassName("card-header py-3")
            h6 {
                className = ClassName("m-0 font-weight-bold text-primary text-center")
                +props.tableHeader
            }
        }
        div {
            className = ClassName("card-body")
            div {
                className = ClassName("table-responsive")
                table {
                    className = ClassName("table table-bordered")
                    spread(tableInstance.getTableProps())
                    width = 100.0
                    cellSpacing = "0"
                    thead {
                        commonHeader(tableInstance)
                        tableInstance.headerGroups.map { headerGroup ->
                            tr {
                                spread(headerGroup.getHeaderGroupProps())
                                headerGroup.headers.map { column ->
                                    val columnProps = column.getHeaderProps(column.getSortByToggleProps())
                                    val className = if (column.canSort) columnProps.className else ClassName("")
                                    th {
                                        this.className = className
                                        +column.render("Header")
                                        // fixme: find a way to set `canSort`; now it's always true
                                        if (column.canSort) {
                                            spread(columnProps)
                                            span {
                                                +when {
                                                    column.isSorted -> " 🔽"
                                                    column.isSortedDesc -> " 🔼"
                                                    else -> ""
                                                }
                                            }
                                        }
                                    }
                                }
                            }
                        }
                    }
                    tbody {
                        spread(tableInstance.getTableBodyProps())
                        tableInstance.page.map { row ->
                            tableInstance.prepareRow(row)
                            tr {
                                spread(row.getRowProps(getRowProps(row)))
                                row.cells.map { cell ->
                                    // fixme: userProps are not present in actual html, but .render("Cell") produces td, so can't wrap
                                    child(cell.render("Cell", userProps = json().apply {
                                        spread(cell.getCellProps()) { key, value ->
                                            this[key] = value
                                        }
                                    }))
                                }
                            }
                            if (row.isExpanded) {
                                requireNotNull(renderExpandedRow) {
                                    "`useExpanded` is used, but no method for expanded row is provided"
                                }
                                renderExpandedRow.invoke(this@tbody, tableInstance, row)
                            }
                        }
                    }
                }

                if (data.isEmpty()) {
                    div {
                        className = ClassName("align-items-center justify-content-center mb-4")
                        h6 {
                            className = ClassName("m-0 font-weight-bold text-primary text-center")
                            +"No results found"
                        }
                    }
                }

                div {
                    className = ClassName("wrapper container m-0 p-0")
                    pagingControl(tableInstance, setPageIndex, pageIndex, pageCount)

                    div {
                        className = ClassName("row ml-1")
                        +"Page "
                        em {
                            +"${tableInstance.state.pageIndex + 1} of ${tableInstance.pageCount}"
                        }
                    }
                }

                // }
            }
        }
    }
    errorModal(
        "Error",
        "Error when fetching data: ${dataAccessException?.message}",
        {
            it.isOpen = isModalOpen
        }) {
        setIsModalOpen(false)
    }
}<|MERGE_RESOLUTION|>--- conflicted
+++ resolved
@@ -15,10 +15,6 @@
 import csstype.ClassName
 import org.w3c.fetch.Response
 import react.*
-<<<<<<< HEAD
-=======
-import react.dom.RDOMBuilder
->>>>>>> deb208c1
 import react.dom.div
 import react.dom.em
 import react.dom.h6
@@ -90,7 +86,6 @@
  * @param additionalOptions
  * @param renderExpandedRow how to render an expanded row if `useExpanded` plugin is used
  * @param commonHeader (optional) a common header for the table, which will be placed above individual column headers
- * @param getAdditionalDependencies allows filter the table using additional components (dependencies)
  * @return a functional react component
  */
 @OptIn(ExperimentalCoroutinesApi::class)
@@ -112,19 +107,14 @@
     plugins: Array<PluginHook<D>> = arrayOf(useSortBy, usePagination),
     additionalOptions: TableOptions<D>.() -> Unit = {},
     getRowProps: ((Row<D>) -> TableRowProps) = { jso() },
-<<<<<<< HEAD
     renderExpandedRow: (ChildrenBuilder.(table: TableInstance<D>, row: Row<D>) -> Unit)? = undefined,
     commonHeader: ChildrenBuilder.(table: TableInstance<D>) -> Unit = {},
-) = FC<TableProps<D>> { props ->
-=======
-    renderExpandedRow: (RBuilder.(table: TableInstance<D>, row: Row<D>) -> Unit)? = undefined,
-    commonHeader: RDOMBuilder<THEAD>.(table: TableInstance<D>) -> Unit = {},
     getAdditionalDependencies: (P) -> Array<dynamic> = { emptyArray() },
-): FC<P> = fc { props ->
->>>>>>> deb208c1
+): FC<P> = FC { props ->
     require(useServerPaging xor (props.getPageCount == null)) {
         "Either use client-side paging or provide a function to get page count"
     }
+
     val (data, setData) = useState<Array<out D>>(emptyArray())
     val (pageCount, setPageCount) = useState(1)
     val (pageIndex, setPageIndex) = useState(0)
