import org.cqfn.save.buildutils.configureDetekt
import org.cqfn.save.buildutils.configureDiktat
import org.cqfn.save.buildutils.configureVersioning
import org.cqfn.save.buildutils.createDetektTask
import org.cqfn.save.buildutils.createStackDeployTask
import org.cqfn.save.buildutils.getDatabaseCredentials
import org.cqfn.save.buildutils.installGitHooks
import org.cqfn.save.buildutils.registerSaveCliVersionCheckTask
import org.apache.tools.ant.taskdefs.condition.Os

plugins {
    alias(libs.plugins.talaiot.base)
    alias(libs.plugins.liquibase.gradle)
    java
}

val profile = properties.getOrDefault("save.profile", "dev") as String
val databaseCredentials = getDatabaseCredentials(profile)

liquibase {
    activities {
        // Configuring luiquibase
        register("main") {
            arguments = mapOf(
                "changeLogFile" to "db/db.changelog-master.xml",
                "url" to databaseCredentials.databaseUrl,
                "username" to databaseCredentials.username,
                "password" to databaseCredentials.password,
                "logLevel" to "info",
                "contexts" to when (profile) {
                    "prod" -> "prod"
                    "dev" -> "dev"
                    else -> throw GradleException("Profile $profile not configured to map on a particular liquibase context")
                }
            )
        }
    }
}

dependencies {
    liquibaseRuntime(libs.liquibase.core)
    liquibaseRuntime(libs.mysql.connector.java)
    liquibaseRuntime(libs.picocli)
}

tasks.withType<org.liquibase.gradle.LiquibaseTask>().configureEach {
    this.javaLauncher.set(project.extensions.getByType<JavaToolchainService>().launcherFor {
<<<<<<< HEAD
        // liquibase-core 4.7.0 and liquibase-gradle 2.1.1 fails on Java >= 13
        languageVersion.set(JavaLanguageVersion.of(17))
=======
        // liquibase-core 4.7.0 and liquibase-gradle 2.1.1 fails on Java >= 13 on Windows; works on Mac
        val javaVersion = if (Os.isFamily(Os.FAMILY_MAC)) { 17 } else { 11 }
        languageVersion.set(JavaLanguageVersion.of(javaVersion))
>>>>>>> af0b3737
    })
}

talaiot {
    publishers {
        timelinePublisher = true
    }
}

allprojects {
    configureDetekt()
    configurations.all {
        // if SNAPSHOT dependencies are used, refresh them periodically
        resolutionStrategy.cacheDynamicVersionsFor(10, TimeUnit.MINUTES)
        resolutionStrategy.cacheChangingModulesFor(10, TimeUnit.MINUTES)
    }
}
allprojects {
    configureDiktat()
}

createStackDeployTask(profile)
configureVersioning()
createDetektTask()
installGitHooks()
registerSaveCliVersionCheckTask()<|MERGE_RESOLUTION|>--- conflicted
+++ resolved
@@ -45,14 +45,9 @@
 
 tasks.withType<org.liquibase.gradle.LiquibaseTask>().configureEach {
     this.javaLauncher.set(project.extensions.getByType<JavaToolchainService>().launcherFor {
-<<<<<<< HEAD
-        // liquibase-core 4.7.0 and liquibase-gradle 2.1.1 fails on Java >= 13
-        languageVersion.set(JavaLanguageVersion.of(17))
-=======
         // liquibase-core 4.7.0 and liquibase-gradle 2.1.1 fails on Java >= 13 on Windows; works on Mac
         val javaVersion = if (Os.isFamily(Os.FAMILY_MAC)) { 17 } else { 11 }
         languageVersion.set(JavaLanguageVersion.of(javaVersion))
->>>>>>> af0b3737
     })
 }
 
