object Versions {
    const val jdk = "11"  // jdk version that will be used as kotlin compiler target
    const val BP_JVM_VERSION = "11"  // jvm version for spring boot image build
    const val kotlin = "1.4.21"
    const val springBoot = "2.4.2"
    const val springSecurity = "5.4.2"
    const val hibernate = "5.4.2.Final"
    const val liquibase = "4.3.0"
    const val slf4j = "1.7.30"
    const val logback = "1.2.3"
    const val dockerJavaApi = "3.2.7"
    const val ktor = "1.5.1"
    const val coroutines = "1.4.2"
    const val serialization = "1.0.1"
    const val micrometer = "1.6.3"
    const val mySql = "8.0.20"
    const val jpa = "1.0.2.Final"
<<<<<<< HEAD
    const val react = "17.0.1"
    const val kotlinReact = "17.0.1-pre.142-kotlin-1.4.21"
=======
    const val testcontainers = "1.15.2"
>>>>>>> a21f9e71
}<|MERGE_RESOLUTION|>--- conflicted
+++ resolved
@@ -15,10 +15,7 @@
     const val micrometer = "1.6.3"
     const val mySql = "8.0.20"
     const val jpa = "1.0.2.Final"
-<<<<<<< HEAD
+    const val testcontainers = "1.15.2"
     const val react = "17.0.1"
     const val kotlinReact = "17.0.1-pre.142-kotlin-1.4.21"
-=======
-    const val testcontainers = "1.15.2"
->>>>>>> a21f9e71
 }