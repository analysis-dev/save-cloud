object Versions {
    const val jdk = "11"  // jdk version that will be used as kotlin compiler target
    const val BP_JVM_VERSION = "11"  // jvm version for spring boot image build
    const val kotlin = "1.4.21"
    const val springBoot = "2.4.2"
    const val springSecurity = "5.4.2"
    const val hibernate = "5.4.2.Final"
    const val liquibase = "4.3.0"
    const val slf4j = "1.7.30"
    const val logback = "1.2.3"
    const val dockerJavaApi = "3.2.7"
    const val ktor = "1.5.1"
    const val serialization = "1.0.1"
    const val micrometer = "1.6.3"
    const val mySql = "8.0.20"
    const val jpa = "1.0.2.Final"
<<<<<<< HEAD
    const val gson = "2.8.6"
=======
    const val testcontainers = "1.15.2"
>>>>>>> a21f9e71
}<|MERGE_RESOLUTION|>--- conflicted
+++ resolved
@@ -14,9 +14,6 @@
     const val micrometer = "1.6.3"
     const val mySql = "8.0.20"
     const val jpa = "1.0.2.Final"
-<<<<<<< HEAD
+    const val testcontainers = "1.15.2"
     const val gson = "2.8.6"
-=======
-    const val testcontainers = "1.15.2"
->>>>>>> a21f9e71
 }