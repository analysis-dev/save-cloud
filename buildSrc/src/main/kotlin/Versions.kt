object Versions {
    const val jdk = "11"  // jdk version that will be used as kotlin compiler target
    const val BP_JVM_VERSION = "11"  // jvm version for spring boot image build
    const val kotlin = "1.4.31"
    const val springBoot = "2.4.3"
    const val springSecurity = "5.4.5"
    const val hibernate = "5.4.2.Final"
    const val liquibase = "4.3.1"
    const val slf4j = "1.7.30"
    const val logback = "1.2.3"
    const val dockerJavaApi = "3.2.7"
    const val ktor = "1.5.2"
    const val coroutines = "1.4.3"
    const val serialization = "1.1.0"  // serialization is compiled by 1.4.30 since version 1.1.0 and for native ABI is different. We can update serialization only after we update kotlin.
    const val micrometer = "1.6.4"
    const val mySql = "8.0.20"
    const val jpa = "1.0.2.Final"
    const val liquibaseGradlePlugin = "2.0.4"
    const val testcontainers = "1.15.2"
<<<<<<< HEAD
    const val react = "17.0.1"
    const val kotlinJsWrappersSuffix = "-pre.148-kotlin-1.4.30"
    const val kotlinReact = "$react$kotlinJsWrappersSuffix"
=======
    const val jgit = "5.10.0.202012080955-r"
>>>>>>> 4c94d87d
}<|MERGE_RESOLUTION|>--- conflicted
+++ resolved
@@ -17,11 +17,8 @@
     const val jpa = "1.0.2.Final"
     const val liquibaseGradlePlugin = "2.0.4"
     const val testcontainers = "1.15.2"
-<<<<<<< HEAD
     const val react = "17.0.1"
     const val kotlinJsWrappersSuffix = "-pre.148-kotlin-1.4.30"
     const val kotlinReact = "$react$kotlinJsWrappersSuffix"
-=======
     const val jgit = "5.10.0.202012080955-r"
->>>>>>> 4c94d87d
 }