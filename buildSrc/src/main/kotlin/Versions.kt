--- conflicted
+++ resolved
@@ -6,17 +6,10 @@
 
     const val BP_JVM_VERSION = "11"  // jvm version for spring boot image build
     const val kotlin = "1.5.21"
-<<<<<<< HEAD
-    const val ktor = "1.6.0"
-    const val coroutines = "1.5.0"
-    const val serialization = "1.1.0"
-    const val kotlinxDatetime = "0.2.0"
-=======
     const val ktor = "1.6.1"
     const val coroutines = "1.5.1"
     const val serialization = "1.2.2"
     const val kotlinxDatetime = "0.2.1"
->>>>>>> 71babdc5
     const val saveCore = "0.2.0-SNAPSHOT"
     const val okio = "3.0.0-alpha.8"
 
