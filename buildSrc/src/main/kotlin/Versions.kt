@file:Suppress("PACKAGE_NAME_MISSING", "CONSTANT_UPPERCASE")

object Versions {
    // core dependencies
    const val jdk = "11"  // jdk version that will be used as kotlin compiler target

    const val BP_JVM_VERSION = "11"  // jvm version for spring boot image build
<<<<<<< HEAD
    const val kotlin = "1.4.32"
    const val ktor = "1.5.4"
    const val coroutines = "1.4.3"

    // serialization is compiled by 1.4.30 since version 1.1.0 and for native ABI is different.
    // We can update serialization only after we update kotlin.
    const val serialization = "1.1.0"
    const val kotlinxDatetime = "0.1.1"
=======
    const val kotlin = "1.5.0"
    const val ktor = "1.6.0"
    const val coroutines = "1.5.0"
    const val serialization = "1.1.0"
    const val kotlinxDatetime = "0.2.0"
>>>>>>> 49bb6850
    const val saveCore = "0.1.0-SNAPSHOT"

    // microservices
    const val springBoot = "2.5.0"
    const val reactor = "1.1.3"
    const val springSecurity = "5.5.0"
    const val slf4j = "1.7.30"
    const val logback = "1.2.3"
    const val micrometer = "1.7.0"

    // database
    const val jpa = "1.0.2"
    const val hibernate = "5.4.2.Final"
    const val liquibase = "4.3.5"
    const val mySql = "8.0.20"
    const val liquibaseGradlePlugin = "2.0.4"
    const val testcontainers = "1.15.3"

    // other JVM dependencies
    const val dockerJavaApi = "3.2.8"
    const val jgit = "5.11.1.202105131744-r"
    const val okhttp3 = "4.9.1"

    // frontend
    const val react = "17.0.2"
    const val kotlinJsWrappersSuffix = "-pre.156-kotlin-1.5.0"
    const val kotlinReact = "$react$kotlinJsWrappersSuffix"
}<|MERGE_RESOLUTION|>--- conflicted
+++ resolved
@@ -5,22 +5,11 @@
     const val jdk = "11"  // jdk version that will be used as kotlin compiler target
 
     const val BP_JVM_VERSION = "11"  // jvm version for spring boot image build
-<<<<<<< HEAD
-    const val kotlin = "1.4.32"
-    const val ktor = "1.5.4"
-    const val coroutines = "1.4.3"
-
-    // serialization is compiled by 1.4.30 since version 1.1.0 and for native ABI is different.
-    // We can update serialization only after we update kotlin.
-    const val serialization = "1.1.0"
-    const val kotlinxDatetime = "0.1.1"
-=======
     const val kotlin = "1.5.0"
     const val ktor = "1.6.0"
     const val coroutines = "1.5.0"
     const val serialization = "1.1.0"
     const val kotlinxDatetime = "0.2.0"
->>>>>>> 49bb6850
     const val saveCore = "0.1.0-SNAPSHOT"
 
     // microservices
