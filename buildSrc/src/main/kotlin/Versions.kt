object Versions {
    const val jdk = "11"  // jdk version that will be used as kotlin compiler target
    const val BP_JVM_VERSION = "11"  // jvm version for spring boot image build
    const val kotlin = "1.4.21"
    const val springBoot = "2.4.2"
    const val springSecurity = "5.4.2"
    const val hibernate = "5.4.2.Final"
    const val liquibase = "4.3.0"
    const val slf4j = "1.7.30"
    const val logback = "1.2.3"
    const val dockerJavaApi = "3.2.7"
    const val ktor = "1.5.1"
    const val serialization = "1.0.1"
<<<<<<< HEAD
    const val h2 = "1.4.200"
=======
    const val micrometer = "1.6.3"
>>>>>>> e2cef0f2
}<|MERGE_RESOLUTION|>--- conflicted
+++ resolved
@@ -11,9 +11,6 @@
     const val dockerJavaApi = "3.2.7"
     const val ktor = "1.5.1"
     const val serialization = "1.0.1"
-<<<<<<< HEAD
+    const val micrometer = "1.6.3"
     const val h2 = "1.4.200"
-=======
-    const val micrometer = "1.6.3"
->>>>>>> e2cef0f2
 }