--- conflicted
+++ resolved
@@ -14,12 +14,8 @@
             <column name="test_suite_ids" value="1, 2, 3" />
             <column name="resources_root_path" value="resources_root_path" />
             <column name="page" value="0" />
-<<<<<<< HEAD
-            <column name="batch_size" value="20" />
+            <column name="batch_size" value="10" />
             <column name="type" value="MANUAL" />
-=======
-            <column name="batch_size" value="10" />
->>>>>>> 7f44f8d6
         </insert>
         <insert dbms="mysql" tableName="execution">
             <column name="id" value="2" />
