--- conflicted
+++ resolved
@@ -67,7 +67,10 @@
         </addColumn>
     </changeSet>
 
-<<<<<<< HEAD
+    <changeSet id="user-name-not-nullable" author="nulls">
+        <addNotNullConstraint tableName="user" columnName="name" columnDataType="varchar(64)"/>
+        <addNotNullConstraint tableName="user" columnName="source" columnDataType="varchar(64)" defaultNullValue="basic"/>
+    </changeSet>
     <changeSet id="user-add-status" author="frolov" context="dev or prod">
         <addColumn tableName="user">
             <column name="status" type="varchar(64)" defaultValue="CREATED">
@@ -84,10 +87,4 @@
         </dropColumn>
     </changeSet>
 
-=======
-    <changeSet id="user-name-not-nullable" author="nulls">
-        <addNotNullConstraint tableName="user" columnName="name" columnDataType="varchar(64)"/>
-        <addNotNullConstraint tableName="user" columnName="source" columnDataType="varchar(64)" defaultNullValue="basic"/>
-    </changeSet>
->>>>>>> 1bc757ed
 </databaseChangeLog>