--- conflicted
+++ resolved
@@ -25,11 +25,8 @@
     <include file="test.xml" relativeToChangelogFile="true"/>
     <include file="high-level-names.xml" relativeToChangelogFile="true"/>
     <include file="original-login.xml" relativeToChangelogFile="true"/>
-<<<<<<< HEAD
     <include file="lnk-organization-test-suite.xml" relativeToChangelogFile="true"/>
-=======
     <include file="agent.xml" relativeToChangelogFile="true"/>
->>>>>>> 46479c6a
 
     <changeSet id="02-tables" author="frolov">
         <tagDatabase tag="v2.0-tables"/>
