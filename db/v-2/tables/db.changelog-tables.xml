--- conflicted
+++ resolved
@@ -30,10 +30,7 @@
     <include file="lnk-execution-test-suite.xml" relativeToChangelogFile="true"/>
     <include file="lnk-contest-test-suite.xml" relativeToChangelogFile="true"/>
     <include file="lnk-execution-agent.xml" relativeToChangelogFile="true"/>
-<<<<<<< HEAD
-=======
     <include file="lnk-project-github.xml" relativeToChangelogFile="true"/>
->>>>>>> d92be765
     <include file="file.xml" relativeToChangelogFile="true"/>
 
     <changeSet id="02-tables" author="frolov">
