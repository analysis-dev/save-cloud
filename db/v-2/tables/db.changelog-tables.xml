--- conflicted
+++ resolved
@@ -52,14 +52,11 @@
     <include file="cosv-metadata-project.xml" relativeToChangelogFile="true"/>
     <include file="drop-old-vulnerability-tables.xml" relativeToChangelogFile="true"/>
     <include file="raw-cosv-file.xml" relativeToChangelogFile="true"/>
-<<<<<<< HEAD
-    <include file="cosv-file.xml" relativeToChangelogFile="true"/>
-=======
     <include file="vulnerability-metadata.xml" relativeToChangelogFile="true"/>
     <include file="lnk-vulnerability-metadata-tag.xml" relativeToChangelogFile="true"/>
     <include file="lnk-vulnerability-metadata-user.xml" relativeToChangelogFile="true"/>
     <include file="vulnerability-metadata-project.xml" relativeToChangelogFile="true"/>
->>>>>>> 2f83f436
+    <include file="cosv-file.xml" relativeToChangelogFile="true"/>
 
     <changeSet id="02-tables" author="frolov">
         <tagDatabase tag="v2.0-tables"/>
