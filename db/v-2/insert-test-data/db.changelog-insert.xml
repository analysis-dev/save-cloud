<?xml version="1.0" encoding="UTF-8"?>
<databaseChangeLog
        xmlns="http://www.liquibase.org/xml/ns/dbchangelog"
        xmlns:xsi="http://www.w3.org/2001/XMLSchema-instance"
        xsi:schemaLocation="http://www.liquibase.org/xml/ns/dbchangelog
                      http://www.liquibase.org/xml/ns/dbchangelog/dbchangelog-3.8.xsd">

    <include file="user-insert.xml" relativeToChangelogFile="true"/>
    <include file="test-suite-insert.xml" relativeToChangelogFile="true"/>
    <include file="project-insert.xml" relativeToChangelogFile="true"/>
<<<<<<< HEAD
=======
    <include file="execution-insert.xml" relativeToChangelogFile="true"/>
>>>>>>> 701fd170

    <changeSet id="02-petertrr" author="petertrr">
        <tagDatabase tag="v2.0-insert"/>
    </changeSet>

</databaseChangeLog><|MERGE_RESOLUTION|>--- conflicted
+++ resolved
@@ -8,10 +8,7 @@
     <include file="user-insert.xml" relativeToChangelogFile="true"/>
     <include file="test-suite-insert.xml" relativeToChangelogFile="true"/>
     <include file="project-insert.xml" relativeToChangelogFile="true"/>
-<<<<<<< HEAD
-=======
     <include file="execution-insert.xml" relativeToChangelogFile="true"/>
->>>>>>> 701fd170
 
     <changeSet id="02-petertrr" author="petertrr">
         <tagDatabase tag="v2.0-insert"/>
