--- conflicted
+++ resolved
@@ -52,10 +52,7 @@
   # IP address of an external MySQL database.
   # As an example, this is what may be a resolved IP of `host.minikube.internal`.
   ip: 192.168.65.2
-<<<<<<< HEAD
-=======
   # Name of the database schema that will be used by save-cloud deployment
->>>>>>> d7981f8e
   schema: save_cloud
   migrations:
     # Whether database migrations should be executed while deploying the application
