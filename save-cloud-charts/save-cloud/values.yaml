imageRegistry: ghcr.io/saveourtool
dockerTag: latest  # this should be set explicitly during chart installation

env: staging
# Unless overridden, this will be set as Spring profile of a component.
profile: dev
backend:
  name: backend
  profile: dev,secure,kubernetes
  imageName: save-backend
  containerPort: 5800
  # Fixed ClusterIP can be assigned to make it easier to query backend from services outside Kubernetes.
  # Should be chosen depending on cluster's network configuration: https://kubernetes.io/docs/concepts/services-networking/service/#choosing-your-own-ip-address.
  clusterIP: null
  dbPasswordFile: /home/cnb/secrets/db_secrets
orchestrator:
  name: orchestrator
  imageName: save-orchestrator
  containerPort: 5100
  # Fixed ClusterIP can be assigned to make it easier to query orchestrator from services outside Kubernetes
  clusterIP: null
  dockerHost: tcp://${HOST_IP}:2375
preprocessor:
  name: preprocessor
  imageName: save-preprocessor
  containerPort: 5200
  # Fixed ClusterIP can be assigned to make it easier to query preprocessor from services outside Kubernetes
  clusterIP: null
gateway:
  name: gateway
  profile: dev,kubernetes
  imageName: api-gateway
  containerPort: 5300
  # Additional properties for `application.properties` file that will be mounted as an optional property source.
  applicationProperties:
  svc:
    annotations: {}
    # Any additional options for Service `spec` block
    spec: {}
storage:
  size: 10Gi
reposStorage:
  size: 2Gi
logsStorage:
  size: 2Gi
mysql:
  # If true, a Service will be created to enable communication with an external DB by its IP.
  # If false, a Deployment will be created for a MySQL pod.
  external: true
  # IP address of an external MySQL database.
  # As an example, this is what may be a resolved IP of `host.minikube.internal`.
  ip: 192.168.65.2
  migrations:
    # Whether database migrations should be executed while deploying the application
    enabled: false

# Values for dependencies
grafana:
  enabled: false
  image:
<<<<<<< HEAD
    tag: 9.0.1
=======
    tag: 8.4.5
  deploymentStrategy:
    # If we have a single replica of Grafana and PV doesn't support MultiAttach, then `RollingUpdate` will fail.
    type: Recreate
>>>>>>> 23c94641
  service:
    port: 9100
  persistence:
    enabled: true
  rbac:
    create: false

prometheus:
  enabled: false
  alertmanager:
    enabled: false
  kubeStateMetrics:
    enabled: false
  configmapReload:
    prometheus:
      enabled: false
    alertmanager:
      enabled: false
  nodeExporter:
    enabled: false
  server:
    image:
      tag: v2.36.2
<<<<<<< HEAD
=======
    strategy:
      # If we have a single replica of Prometheus and PV doesn't support MultiAttach, then `RollingUpdate` will fail.
      type: Recreate
>>>>>>> 23c94641
  pushgateway:
    enabled: false
  serverFiles:
    prometheus.yml:
      scrape_configs:
      - job_name: 'save-cloud-kubernetes'
        metrics_path: '/actuator/prometheus'
        kubernetes_sd_configs:
          - role: pod
        relabel_configs:
          - source_labels: [__meta_kubernetes_pod_label_io_kompose_service]
            regex: .+
            action: keep
          - source_labels: [__meta_kubernetes_pod_container_name]
            target_label: job

promtail:
  image:
    tag: 2.5.0
  config:
    lokiAddress: http://save-cloud-loki:3100/loki/api/v1/push
    snippets:
      pipelineStages:
        - docker: {}
        - output:
            source: output
        - labels:
            stream:
        - multiline:
            firstline: '^\d{2}:\d{2}:\d{2}\.\d{3} \[(?P<thread>[\w\d\-.]+)\] (?P<level>\w+)'
        - regex:
            expression: '^\d{2}:\d{2}:\d{2}\.\d{3} \[(?P<thread>[\w\d\-.]+)\] (?P<level>\w+)'
        - labels:
            level:
      extraRelabelConfigs:
        - action: keep
          regex: .*true.*
          source_labels:
            - __meta_kubernetes_pod_labelpresent_io_kompose_service
            - __meta_kubernetes_pod_labelpresent_executionId
loki:
  enabled: false
  tag: 2.5.0
  persistence:
    enabled: true
  config:
    ingester:
      # https://grafana.com/docs/loki/latest/operations/storage/filesystem/
      max_chunk_age: 2h
      chunk_idle_period: 2h<|MERGE_RESOLUTION|>--- conflicted
+++ resolved
@@ -58,14 +58,10 @@
 grafana:
   enabled: false
   image:
-<<<<<<< HEAD
     tag: 9.0.1
-=======
-    tag: 8.4.5
   deploymentStrategy:
     # If we have a single replica of Grafana and PV doesn't support MultiAttach, then `RollingUpdate` will fail.
     type: Recreate
->>>>>>> 23c94641
   service:
     port: 9100
   persistence:
@@ -89,12 +85,9 @@
   server:
     image:
       tag: v2.36.2
-<<<<<<< HEAD
-=======
     strategy:
       # If we have a single replica of Prometheus and PV doesn't support MultiAttach, then `RollingUpdate` will fail.
       type: Recreate
->>>>>>> 23c94641
   pushgateway:
     enabled: false
   serverFiles:
