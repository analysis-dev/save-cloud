--- conflicted
+++ resolved
@@ -12,13 +12,8 @@
 
     server.shutdown=graceful
     management.endpoints.web.exposure.include=*
-<<<<<<< HEAD
+    management.server.port={{ .Values.sandbox.managementPort }}
     sandbox.agent-settings.heartbeat-url=http://{{ .Values.sandbox.name }}/heartbeat
-=======
-    management.server.port={{ .Values.sandbox.managementPort }}
-    sandbox.agent-settings.orchestrator-url=http://{{ .Values.sandbox.name }}
-    sandbox.agent-settings.backend-url=http://{{ .Values.sandbox.name }}
->>>>>>> 16309ce3
     sandbox.agent-settings.debug=true
 
     sandbox.test-resources.tmp-path=/tmp/save/resources
