apiVersion: networking.k8s.io/v1
kind: NetworkPolicy
metadata:
  name: agent-network-policy-orchestrator
  namespace: {{ .Values.agentNamespace }}
spec:
  # Should be applied to save-agents only
  #
  # As for now, there is no way to tell orchestrator pod so need to allow connection to orchestrator.
  podSelector:
    matchLabels:
      io.kompose.service: save-agent
  policyTypes:
    - Egress
  egress:
    - to:
        # Allow traffic to save-orchestrator
        - namespaceSelector:
            matchLabels:
              name: {{ .Values.namespace }}
        - podSelector:
            matchLabels:
              io.kompose.service: orchestrator
      ports:
        - protocol: TCP
          port: {{ .Values.orchestrator.containerPort }}
    - to:
        # Allow traffic to save-backend
        - namespaceSelector:
            matchLabels:
              name: {{ .Values.namespace }}
        - podSelector:
            matchLabels:
              io.kompose.service: backend
      ports:
        - protocol: TCP
<<<<<<< HEAD
          port: {{ .Values.backend.containerPort }}
    - to:
        # Allow traffic to save-backend-cosv
        - namespaceSelector:
            matchLabels:
              name: {{ .Values.namespace }}
        - podSelector:
            matchLabels:
              io.kompose.service: backend-cosv
      ports:
        - protocol: TCP
          port: {{ .Values.backend_cosv.containerPort }}
=======
          port: {{ .Values.backend.containerPort }}
>>>>>>> 66563486
<|MERGE_RESOLUTION|>--- conflicted
+++ resolved
@@ -34,7 +34,6 @@
               io.kompose.service: backend
       ports:
         - protocol: TCP
-<<<<<<< HEAD
           port: {{ .Values.backend.containerPort }}
     - to:
         # Allow traffic to save-backend-cosv
@@ -46,7 +45,4 @@
               io.kompose.service: backend-cosv
       ports:
         - protocol: TCP
-          port: {{ .Values.backend_cosv.containerPort }}
-=======
-          port: {{ .Values.backend.containerPort }}
->>>>>>> 66563486
+          port: {{ .Values.backend_cosv.containerPort }}