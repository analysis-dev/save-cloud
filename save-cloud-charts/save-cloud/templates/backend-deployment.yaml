apiVersion: apps/v1
kind: Deployment
metadata:
  name: backend
  labels:
    {{- include "common.labels" (merge (dict "service" .Values.backend) .) | nindent 4 }}
spec:
  selector:
    matchLabels:
      io.kompose.service: backend
  strategy:
    # Because of shared volume with multi-attach problem
    type: Recreate
  template:
    metadata:
      labels:
        {{- include "pod.common.labels" (merge (dict "service" .Values.backend ) .) | nindent 8 }}
      annotations:
        {{- include "pod.common.annotations" (dict "service" .Values.backend ) | nindent 8 }}
    spec:
      serviceAccountName: microservice-sa
      restartPolicy: Always
      {{- include "cnb.securityContext" . | nindent 6 }}
      containers:
        - name: backend
          {{- include "spring-boot.common" (merge (dict "service" .Values.backend) .) | nindent 10 }}
          env:
            {{- include "spring-boot.common.env" (merge (dict "service" .Values.backend) .) | nindent 12 }}
            - name: DATABASE_SECRETS_PATH
              value: {{ .Values.mysql.dbPasswordFile }}
            - name: JAVA_TOOL_OPTIONS
              value: -XX:ReservedCodeCacheSize=48M
          volumeMounts:
            - {{ include "spring-boot.config-volume-mount" . | indent 14 | trim }}
            - name: fs-storage
              mountPath: /home/cnb/files
            - name: database-secret
<<<<<<< HEAD
              mountPath: {{ .Values.backend.dbPasswordFile }}
            - name: service-account-projected-token
              mountPath: /var/run/secrets/tokens
=======
              mountPath: {{ .Values.mysql.dbPasswordFile }}
>>>>>>> bbe2bf14
          {{- include "spring-boot.management" .Values.backend | nindent 10 }}
          resources:
            limits:
              memory: 500M
            requests:
              memory: 300M
      {{ if .Values.mysql.migrations.enabled }}
      initContainers:
        - name: git-cloner
          image: alpine/git
          args:
            - clone
            - --single-branch
            - --branch
            - {{ .Values.mysql.migrations.branch | default "master" }}
            - --
            - https://github.com/saveourtool/save-cloud.git
            - /data
          volumeMounts:
            - mountPath: /data
              name: migrations-data
        - name: liquibase-runner
          image: liquibase/liquibase:4.15
          securityContext:
            runAsUser: 1001
            runAsGroup: 1001
          args:
            - --url=$(DB_URL)?createDatabaseIfNotExist=true
            - --changeLogFile=db/db.changelog-master.xml
            - --username=$(DB_USERNAME)
            - --password=$(DB_PASSWORD)
            - --log-level=info
            - --contexts={{ .Values.profile }}
            - update
          resources:
            requests:
              memory: 100M
            limits:
              memory: 300M
          env:
            # See https://hub.docker.com/r/liquibase/liquibase, section 'Notice for MySQL Users'
            - name: INSTALL_MYSQL
              value: 'true'
            - name: DB_URL
              valueFrom:
                secretKeyRef:
                  name: db-secrets
                  key: spring.datasource.backend-url
            - name: DB_USERNAME
              valueFrom:
                secretKeyRef:
                  name: db-secrets
                  key: spring.datasource.username
            - name: DB_PASSWORD
              valueFrom:
                secretKeyRef:
                  name: db-secrets
                  key: spring.datasource.password
          volumeMounts:
            - mountPath: /liquibase/changelog
              name: migrations-data
            - mountPath: {{ .Values.mysql.dbPasswordFile }}
              name: database-secret
      {{ end }}
      volumes:
        - {{ include "spring-boot.config-volume" (dict "service" .Values.backend) | indent 10 | trim }}
        - name: fs-storage
          persistentVolumeClaim:
            claimName: save-fs-storage
        - name: database-secret
          secret:
            secretName: db-secrets
        - name: migrations-data
          emptyDir: {}
        - name: service-account-projected-token
          projected:
            sources:
              - serviceAccountToken:
                  path: sa-token
                  expirationSeconds: 7200<|MERGE_RESOLUTION|>--- conflicted
+++ resolved
@@ -35,13 +35,9 @@
             - name: fs-storage
               mountPath: /home/cnb/files
             - name: database-secret
-<<<<<<< HEAD
-              mountPath: {{ .Values.backend.dbPasswordFile }}
+              mountPath: {{ .Values.mysql.dbPasswordFile }}
             - name: service-account-projected-token
               mountPath: /var/run/secrets/tokens
-=======
-              mountPath: {{ .Values.mysql.dbPasswordFile }}
->>>>>>> bbe2bf14
           {{- include "spring-boot.management" .Values.backend | nindent 10 }}
           resources:
             limits:
