apiVersion: apps/v1
kind: Deployment
metadata:
  name: orchestrator
  labels:
    {{- include "common.labels" (merge (dict "service" .Values.orchestrator) .) | nindent 4 }}
spec:
  selector:
    matchLabels:
      io.kompose.service: orchestrator
  template:
    metadata:
      labels:
        io.kompose.service: orchestrator
    spec:
      serviceAccountName: orchestrator-sa
      restartPolicy: Always
      {{- if .Values.orchestrator.nodeName }}
      nodeName: {{ .Values.orchestrator.nodeName }}
      {{- end }}
      {{- include "spring-boot.securityContext" . | nindent 6 }}
      containers:
        - name: orchestrator
          {{- include "spring-boot.common" (merge (dict "service" .Values.orchestrator) .) | nindent 10 }}
          env:
            {{- include "spring-boot.common.env" (merge (dict "service" .Values.orchestrator) .) | nindent 12 }}
            - name: HOST_IP
              valueFrom:
                fieldRef:
                  fieldPath: status.hostIP
            - name: JAVA_TOOL_OPTIONS
              value: -XX:ReservedCodeCacheSize=48M
            - name: POD_NAMESPACE
              valueFrom:
                fieldRef:
                  fieldPath: metadata.namespace
            - name: POD_SERVICE_ACCOUNT
              valueFrom:
                fieldRef:
                  fieldPath: spec.serviceAccountName
            - name: NODE_NAME
              valueFrom:
                fieldRef:
                  fieldPath: spec.nodeName
          volumeMounts:
            - {{ include "spring-boot.config-volume-mount" . | indent 14 | trim }}
<<<<<<< HEAD
            - name: repos-storage
              mountPath: /home/cnb
            - name: tmp-resources-storage
              mountPath: /tmp/save/resources
=======
>>>>>>> 126b0070
            - name: execution-logs-storage
              mountPath: /home/cnb/executionLogs/
          {{- include "spring-boot.management" .Values.orchestrator | nindent 10 }}
          resources:
            limits:
              memory: 800M
            requests:
              memory: 600M
      volumes:
        - {{ include "spring-boot.config-volume" (dict "service" .Values.orchestrator) | indent 10 | trim }}
<<<<<<< HEAD
        - name: repos-storage
          hostPath:
            path: /tmp/save/repos
        - name: tmp-resources-storage
          persistentVolumeClaim:
            claimName: tmp-resources-storage
=======
>>>>>>> 126b0070
        - name: execution-logs-storage
          # FixMe: Do we still need logs storage? All logs should be stored in Loki.
          emptyDir: {}

---
apiVersion: v1
kind: PersistentVolume
metadata:
  name: tmp-resources-storage
spec:
  accessModes:
    - ReadWriteMany
  claimRef:
    namespace: {{ .Release.Namespace }}
    name: tmp-resources-storage
  capacity:
    storage: 5Gi
  hostPath:
    path:  /tmp/save/resources

---

apiVersion: v1
kind: PersistentVolumeClaim
metadata:
  labels:
    io.kompose.service: tmp-resources-storage
  name: tmp-resources-storage
spec:
  volumeName: tmp-resources-storage
  accessModes:
    - ReadWriteMany
  storageClassName: ""
  resources:
    requests:
      storage: 5Gi<|MERGE_RESOLUTION|>--- conflicted
+++ resolved
@@ -44,13 +44,8 @@
                   fieldPath: spec.nodeName
           volumeMounts:
             - {{ include "spring-boot.config-volume-mount" . | indent 14 | trim }}
-<<<<<<< HEAD
-            - name: repos-storage
-              mountPath: /home/cnb
             - name: tmp-resources-storage
               mountPath: /tmp/save/resources
-=======
->>>>>>> 126b0070
             - name: execution-logs-storage
               mountPath: /home/cnb/executionLogs/
           {{- include "spring-boot.management" .Values.orchestrator | nindent 10 }}
@@ -61,15 +56,9 @@
               memory: 600M
       volumes:
         - {{ include "spring-boot.config-volume" (dict "service" .Values.orchestrator) | indent 10 | trim }}
-<<<<<<< HEAD
-        - name: repos-storage
-          hostPath:
-            path: /tmp/save/repos
         - name: tmp-resources-storage
           persistentVolumeClaim:
             claimName: tmp-resources-storage
-=======
->>>>>>> 126b0070
         - name: execution-logs-storage
           # FixMe: Do we still need logs storage? All logs should be stored in Loki.
           emptyDir: {}
