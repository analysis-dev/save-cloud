apiVersion: v1
kind: ConfigMap
metadata:
  name: {{ .Values.backend.name }}-config
data:
  application.properties: |
    backend.preprocessor-url=http://preprocessor
    backend.orchestrator-url=http://orchestrator
<<<<<<< HEAD
=======
    backend.loki.url=http://loki:3100
    backend.loki.labels.agent-container-name=pod
    backend.loki.labels.application-name=app
>>>>>>> 8de53cd0
    backend.agent-settings.backend-url=http://{{ .Values.backend.name }}
    server.shutdown=graceful
    management.endpoints.web.exposure.include=*
    management.server.port={{ .Values.backend.managementPort }}
    spring.datasource.url=${spring.datasource.backend-url}
<<<<<<< HEAD
    logging.level.org.springframework.cloud=DEBUG
    logging.level.com.saveourtool.save.authservice=DEBUG
=======
    logging.level.org.springframework=DEBUG
    logging.level.com.saveourtool=DEBUG
>>>>>>> 8de53cd0
<|MERGE_RESOLUTION|>--- conflicted
+++ resolved
@@ -6,21 +6,13 @@
   application.properties: |
     backend.preprocessor-url=http://preprocessor
     backend.orchestrator-url=http://orchestrator
-<<<<<<< HEAD
-=======
     backend.loki.url=http://loki:3100
     backend.loki.labels.agent-container-name=pod
     backend.loki.labels.application-name=app
->>>>>>> 8de53cd0
     backend.agent-settings.backend-url=http://{{ .Values.backend.name }}
     server.shutdown=graceful
     management.endpoints.web.exposure.include=*
     management.server.port={{ .Values.backend.managementPort }}
     spring.datasource.url=${spring.datasource.backend-url}
-<<<<<<< HEAD
-    logging.level.org.springframework.cloud=DEBUG
-    logging.level.com.saveourtool.save.authservice=DEBUG
-=======
     logging.level.org.springframework=DEBUG
-    logging.level.com.saveourtool=DEBUG
->>>>>>> 8de53cd0
+    logging.level.com.saveourtool=DEBUG