apiVersion: v1
kind: ConfigMap
metadata:
  name: {{ .Values.backend.name }}-config
data:
  application.properties: |
    backend.preprocessor-url=http://preprocessor
    backend.orchestrator-url=http://orchestrator
<<<<<<< HEAD
    backend.loki.url=http://loki:3100
    backend.loki.label-for-agent-container-name=pod
=======
    backend.agent-settings.backend-url=http://{{ .Values.backend.name }}
>>>>>>> 0796bd29
    server.shutdown=graceful
    management.endpoints.web.exposure.include=*
    management.server.port={{ .Values.backend.managementPort }}
    spring.datasource.url=${spring.datasource.backend-url}
    logging.level.org.springframework.cloud=DEBUG<|MERGE_RESOLUTION|>--- conflicted
+++ resolved
@@ -6,12 +6,9 @@
   application.properties: |
     backend.preprocessor-url=http://preprocessor
     backend.orchestrator-url=http://orchestrator
-<<<<<<< HEAD
     backend.loki.url=http://loki:3100
     backend.loki.label-for-agent-container-name=pod
-=======
     backend.agent-settings.backend-url=http://{{ .Values.backend.name }}
->>>>>>> 0796bd29
     server.shutdown=graceful
     management.endpoints.web.exposure.include=*
     management.server.port={{ .Values.backend.managementPort }}
