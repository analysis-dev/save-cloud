--- conflicted
+++ resolved
@@ -22,17 +22,10 @@
         with:
           gradle-version: wrapper
           arguments: |
-<<<<<<< HEAD
             diktatCheck
             -Pdiktat.githubActions=true
             -Pdetekt.multiplatform.disabled=true
-=======
-            diktatCheckAll
-          properties: |
-            diktat.githubActions=true
-            detekt.multiplatform.disabled=true
-        # Upload reports only if code style checks were failed
->>>>>>> fd842c83
+      # Upload reports only if code style checks were failed
       - name: Copy SARIF reports into a single directory
         if: ${{ failure() }}
         # `find` cmd is a workaround for https://github.com/analysis-dev/diktat/issues/1213
