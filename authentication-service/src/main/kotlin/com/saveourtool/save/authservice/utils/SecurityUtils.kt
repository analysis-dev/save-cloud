--- conflicted
+++ resolved
@@ -5,13 +5,11 @@
 package com.saveourtool.save.authservice.utils
 
 import com.saveourtool.save.domain.Role
+import com.saveourtool.save.entities.User
+import com.saveourtool.save.info.UserStatus
 import org.springframework.security.access.hierarchicalroles.RoleHierarchy
 import org.springframework.security.access.hierarchicalroles.RoleHierarchyImpl
 import org.springframework.security.access.hierarchicalroles.RoleHierarchyUtils
-<<<<<<< HEAD
-=======
-import org.springframework.security.authentication.BadCredentialsException
->>>>>>> 31e92ba9
 import org.springframework.security.core.Authentication
 import org.springframework.security.core.userdetails.UserDetails
 
@@ -37,29 +35,6 @@
 }
 
 /**
-<<<<<<< HEAD
-=======
- * Extract identitySource from this [Authentication].
- *
- * @return identitySource
- * @throws BadCredentialsException
- */
-fun Authentication.identitySource(): String? = (this.details as AuthenticationDetails).identitySource
-
-/**
- * @return pair of username and identitySource from this [Authentication].
- * @throws BadCredentialsException
- */
-fun Authentication.extractUserNameAndIdentitySource(): Pair<String, String> = this.username() to run {
-    val identitySource = this.identitySource()
-    if (identitySource == null || !this.name.startsWith("$identitySource:")) {
-        throw BadCredentialsException(this.name)
-    }
-    identitySource
-}
-
-/**
->>>>>>> 31e92ba9
  * Set role hierarchy for spring security
  *
  * @return map of role hierarchy
@@ -92,7 +67,7 @@
         linkedin = record["linkedin"] as String?,
         gitHub = record["git_hub"] as String?,
         twitter = record["twitter"] as String?,
-        isActive = record["is_active"] as Boolean,
+        status = record["status"] as UserStatus,
         rating = record["rating"] as Long,
     ).apply {
         this.id = record["id"] as Long
