/**
 * Configuration beans for security in different profiles
 */

package com.saveourtool.save.authservice.config

import com.saveourtool.save.authservice.utils.SaveUserDetails.Companion.toSaveUserDetails
import com.saveourtool.save.authservice.utils.roleHierarchy
import com.saveourtool.save.v1

import org.springframework.context.annotation.Bean
import org.springframework.context.annotation.Profile
import org.springframework.http.HttpStatus
import org.springframework.security.access.expression.method.DefaultMethodSecurityExpressionHandler
import org.springframework.security.authentication.ReactiveAuthenticationManager
import org.springframework.security.config.annotation.method.configuration.EnableReactiveMethodSecurity
import org.springframework.security.config.annotation.web.reactive.EnableWebFluxSecurity
import org.springframework.security.config.web.server.SecurityWebFiltersOrder
import org.springframework.security.config.web.server.ServerHttpSecurity
import org.springframework.security.crypto.factory.PasswordEncoderFactories
import org.springframework.security.crypto.password.PasswordEncoder
import org.springframework.security.web.server.SecurityWebFilterChain
import org.springframework.security.web.server.authentication.AuthenticationWebFilter
import org.springframework.security.web.server.authentication.HttpStatusServerEntryPoint
import org.springframework.web.server.WebFilter
import reactor.kotlin.core.publisher.toMono

import javax.annotation.PostConstruct

@EnableWebFluxSecurity
@EnableReactiveMethodSecurity
@Profile("secure")
@Suppress("MISSING_KDOC_TOP_LEVEL", "MISSING_KDOC_CLASS_ELEMENTS", "MISSING_KDOC_ON_FUNCTION")
class WebSecurityConfig(
    private val defaultMethodSecurityExpressionHandler: DefaultMethodSecurityExpressionHandler
) {
    @Bean
    fun saveUserPreAuthenticatedProcessingWebFilter(): WebFilter {
        val authenticationManager = ReactiveAuthenticationManager { authentication -> authentication.toMono() }
        return AuthenticationWebFilter(authenticationManager)
            .also { authenticationWebFilter ->
                authenticationWebFilter.setServerAuthenticationConverter { exchange ->
                    exchange.request.headers.toSaveUserDetails()?.toPreAuthenticatedAuthenticationToken().toMono()
                }
            }
    }

    @Bean
    fun securityWebFilterChain(
        http: ServerHttpSecurity
    ): SecurityWebFilterChain = http.run {
        authorizeExchange()
            .pathMatchers(*publicEndpoints.toTypedArray())
            .permitAll()
            // resources for frontend
            .pathMatchers("/*.html", "/*.js*", "/*.css", "/img/**", "/*.ico", "/*.png", "/particles.json")
            .permitAll()
    }
        .and()
        .run {
            authorizeExchange()
                .pathMatchers("/**")
                .authenticated()
        }
        .and()
        .run {
            // FixMe: Properly support CSRF protection https://github.com/saveourtool/save-cloud/issues/34
            csrf().disable()
        }
        .addFilterAt(saveUserPreAuthenticatedProcessingWebFilter(), SecurityWebFiltersOrder.AUTHENTICATION)
        .exceptionHandling {
            it.authenticationEntryPoint(
                HttpStatusServerEntryPoint(HttpStatus.UNAUTHORIZED)
            )
        }
        .logout()
        .disable()
        .formLogin()
        .disable()
        .build()

    @PostConstruct
    fun postConstruct() {
        defaultMethodSecurityExpressionHandler.setRoleHierarchy(roleHierarchy())
    }

    companion object {
        /**
         * These endpoints will have `permitAll` enabled on them. We can't selectively put `@PreAuthorize("permitAll")` in the code,
         * because it won't allow us to configure authenticated access to all other endpoints by default.
         * Or we can use custom AccessDecisionManager later.
         */
        internal val publicEndpoints = listOf(
            "/",
            "/error",
            // All `/internal/**` and `/actuator/**` requests should be sent only from internal network,
            // they are not proxied from gateway.
            "/actuator/**",
            "/internal/**",
            // Agents should communicate with sandbox without authorization
            "/heartbeat",
            // `CollectionView` is a public page
            "/api/$v1/projects/by-filters",
            "/api/$v1/awesome-benchmarks",
            "/api/$v1/check-git-connectivity-adaptor",
            // `OrganizationView` is a public page
            // fixme: when we will want to make organizations accessible for everyone, wi will need to add more endpoints here
            "/api/$v1/organizations/**",
            "/api/$v1/projects/get/projects-by-organization",
            // `ContestListView` and `ContestView` are public pages
            "/api/$v1/contests/*",
            "/api/$v1/contests/active",
            "/api/$v1/contests/finished",
            "/api/$v1/contests/*/public-test",
            "/api/$v1/contests/*/scores",
            "/api/$v1/contests/*/*/best",
            "/api/demo/*/run",
            "/api/$v1/vulnerabilities/by-filter",
            "/api/$v1/vulnerabilities/count/by-filter",
            // `fossGraphView` is public page
            "/api/$v1/vulnerabilities/by-identifier-with-description",
            "/api/$v1/vulnerabilities/download",
            "/api/$v1/comments/get-all",
            "/api/$v1/users/all",
            "/api/$v1/users/by-prefix",
<<<<<<< HEAD
            "/api/$v1/users/user-info",
=======
            "/api/$v1/users/*",
>>>>>>> 349f330c
            "/api/$v1/avatar/**",
            // `ProjectView`'s getProject should be public, all the permission filtering is done on backend
            "/api/$v1/projects/get/organization-name",
            // info on tags should be public
            "/api/$v1/tags/**",
            // cosv history and changes tabs should be public
            "/api/$v1/cosv/list-versions",
            "/api/$v1/cosv/cosv-content",
        )
    }
}

@EnableWebFluxSecurity
@Profile("!secure")
@Suppress("MISSING_KDOC_TOP_LEVEL", "MISSING_KDOC_CLASS_ELEMENTS", "MISSING_KDOC_ON_FUNCTION")
class NoopWebSecurityConfig {
    @Bean
    fun securityWebFilterChain(
        http: ServerHttpSecurity
    ): SecurityWebFilterChain = http.authorizeExchange()
        .anyExchange()
        .permitAll()
        .and()
        .csrf()
        .disable()
        .build()
}

/**
 * @return a bean with default [PasswordEncoder], that can be used throughout the application
 */
@Bean
fun passwordEncoder(): PasswordEncoder = PasswordEncoderFactories.createDelegatingPasswordEncoder()<|MERGE_RESOLUTION|>--- conflicted
+++ resolved
@@ -123,11 +123,7 @@
             "/api/$v1/comments/get-all",
             "/api/$v1/users/all",
             "/api/$v1/users/by-prefix",
-<<<<<<< HEAD
-            "/api/$v1/users/user-info",
-=======
             "/api/$v1/users/*",
->>>>>>> 349f330c
             "/api/$v1/avatar/**",
             // `ProjectView`'s getProject should be public, all the permission filtering is done on backend
             "/api/$v1/projects/get/organization-name",
