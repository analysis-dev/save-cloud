--- conflicted
+++ resolved
@@ -129,12 +129,9 @@
             "/api/$v1/projects/get/organization-name",
             // info on tags should be public
             "/api/$v1/tags/**",
-<<<<<<< HEAD
-=======
             // cosv history and changes tabs should be public
             "/api/$v1/cosv/list-versions",
             "/api/$v1/cosv/cosv-content",
->>>>>>> 029de2ae
         )
     }
 }
