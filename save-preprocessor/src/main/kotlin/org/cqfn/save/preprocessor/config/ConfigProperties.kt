package org.cqfn.save.preprocessor.config

import org.springframework.boot.context.properties.ConfigurationProperties
import org.springframework.boot.context.properties.ConstructorBinding

/**
 * Class for properties
 *
 * @property repository path to save repository
 * @property backend
 * @property orchestrator
<<<<<<< HEAD
=======
 * @property executionLimit
 * @property reposFileName
>>>>>>> 00c15be1
 */
@ConstructorBinding
@ConfigurationProperties(prefix = "save")
data class ConfigProperties(
    val repository: String,
    val backend: String,
    val orchestrator: String,
<<<<<<< HEAD
=======
    val executionLimit: Int,
    val reposFileName: String,
>>>>>>> 00c15be1
)<|MERGE_RESOLUTION|>--- conflicted
+++ resolved
@@ -9,11 +9,7 @@
  * @property repository path to save repository
  * @property backend
  * @property orchestrator
-<<<<<<< HEAD
-=======
- * @property executionLimit
  * @property reposFileName
->>>>>>> 00c15be1
  */
 @ConstructorBinding
 @ConfigurationProperties(prefix = "save")
@@ -21,9 +17,5 @@
     val repository: String,
     val backend: String,
     val orchestrator: String,
-<<<<<<< HEAD
-=======
-    val executionLimit: Int,
     val reposFileName: String,
->>>>>>> 00c15be1
 )