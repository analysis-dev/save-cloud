package org.cqfn.save.preprocessor.controllers

import org.cqfn.save.core.config.SaveProperties
import org.cqfn.save.entities.Execution
import org.cqfn.save.entities.ExecutionRequest
import org.cqfn.save.entities.ExecutionRequestForStandardSuites
import org.cqfn.save.entities.Project
import org.cqfn.save.entities.TestSuite
import org.cqfn.save.execution.ExecutionStatus
import org.cqfn.save.execution.ExecutionType
import org.cqfn.save.execution.ExecutionUpdateDto
import org.cqfn.save.preprocessor.Response
import org.cqfn.save.preprocessor.config.ConfigProperties
import org.cqfn.save.preprocessor.service.TestDiscoveringService
import org.cqfn.save.preprocessor.utils.decodeFromPropertiesFile
import org.cqfn.save.testsuite.TestSuiteDto
import org.cqfn.save.testsuite.TestSuiteType

import org.eclipse.jgit.api.Git
import org.eclipse.jgit.api.errors.GitAPIException
import org.eclipse.jgit.api.errors.InvalidRemoteException
import org.eclipse.jgit.api.errors.TransportException
import org.eclipse.jgit.transport.CredentialsProvider
import org.eclipse.jgit.transport.UsernamePasswordCredentialsProvider
import org.slf4j.LoggerFactory
import org.springframework.beans.factory.annotation.Autowired
import org.springframework.http.HttpStatus
import org.springframework.http.ReactiveHttpOutputMessage
import org.springframework.http.ResponseEntity
import org.springframework.web.bind.annotation.PostMapping
import org.springframework.web.bind.annotation.RequestBody
import org.springframework.web.bind.annotation.RequestPart
import org.springframework.web.bind.annotation.RestController
import org.springframework.web.reactive.function.BodyInserter
import org.springframework.web.reactive.function.BodyInserters
import org.springframework.web.reactive.function.client.WebClient
import org.springframework.web.reactive.function.client.bodyToMono
import org.springframework.web.reactive.function.client.toEntity
import org.springframework.web.server.ResponseStatusException
import reactor.core.publisher.Mono
import reactor.core.scheduler.Schedulers

import java.io.File
import java.time.LocalDateTime

import kotlin.io.path.ExperimentalPathApi

/**
 * A Spring controller for git project downloading
 *
 * @property configProperties config properties
 */
@ExperimentalPathApi
@RestController
class DownloadProjectController(private val configProperties: ConfigProperties) {
    private val log = LoggerFactory.getLogger(DownloadProjectController::class.java)
    private val webClientBackend = WebClient.create(configProperties.backend)
    private val webClientOrchestrator = WebClient.create(configProperties.orchestrator)
    @Autowired private lateinit var testDiscoveringService: TestDiscoveringService

    /**
     * @param executionRequest - Dto of repo information to clone and project info
     * @return response entity with text
     */
    @Suppress("TooGenericExceptionCaught")
    @PostMapping(value = ["/upload"])
    fun upload(@RequestBody executionRequest: ExecutionRequest): Response = Mono.just(ResponseEntity("Clone pending", HttpStatus.ACCEPTED))
        .subscribeOn(Schedulers.boundedElastic())
        .also {
            it.subscribe {
                downLoadRepository(executionRequest)
            }
        }

    /**
     * @param executionRequestForStandardSuites - Dto of binary file, test suites names and project info
     * @param propertyFile
     * @param binaryFile
     * @return response entity with text
     */
    @PostMapping(value = ["/uploadBin"], consumes = ["multipart/form-data"])
    fun uploadBin(
        @RequestPart executionRequestForStandardSuites: ExecutionRequestForStandardSuites,
        @RequestPart("property", required = true) propertyFile: Mono<File>,
        @RequestPart("binFile", required = true) binaryFile: Mono<File>,
    ) = Mono.just(ResponseEntity("Clone pending", HttpStatus.ACCEPTED))
        .subscribeOn(Schedulers.boundedElastic())
        .also {
            it.subscribe {
                Mono.zip(propertyFile, binaryFile).subscribe {
                    saveBinaryFile(executionRequestForStandardSuites, it.t1, it.t2)
                }
            }
        }

<<<<<<< HEAD
    @Suppress("TooGenericExceptionCaught", "TOO_LONG_FUNCTION", "UnsafeCallOnNullableType")
=======
    @Suppress(
        "TooGenericExceptionCaught",
        "TOO_LONG_FUNCTION",
        "TOO_MANY_LINES_IN_LAMBDA")
>>>>>>> 49bb6850
    private fun downLoadRepository(executionRequest: ExecutionRequest) {
        val gitRepository = executionRequest.gitRepository
        val project = executionRequest.project
        val tmpDir = generateDirectory(gitRepository.url.hashCode(), gitRepository.url!!)
        val userCredentials = if (gitRepository.username != null && gitRepository.password != null) {
            UsernamePasswordCredentialsProvider(gitRepository.username, gitRepository.password)
        } else {
            CredentialsProvider.getDefault()
        }
        try {
            Git.cloneRepository()
                .setURI(gitRepository.url)
                .setCredentialsProvider(userCredentials)
                .setDirectory(tmpDir)
                .call().use {
                    log.info("Repository cloned: ${gitRepository.url}")
                    // Post request to backend to create PENDING executions
                    sendToBackendAndOrchestrator(
                        project,
                        executionRequest.propertiesRelativePath,
                        tmpDir.relativeTo(File(configProperties.repository)).normalize().path,
                        ExecutionType.GIT,
                        it.log().call().first()
                            .name,
                        null
                    )
                }
        } catch (exception: Exception) {
            tmpDir.deleteRecursively()
            when (exception) {
                is InvalidRemoteException,
                is TransportException,
                is GitAPIException -> log.warn("Error with git API while cloning ${gitRepository.url} repository", exception)
                else -> log.warn("Cloning ${gitRepository.url} repository failed", exception)
            }
        }
    }

    private fun saveBinaryFile(
        executionRequestForStandardSuites: ExecutionRequestForStandardSuites,
        propertyFile: File,
        binFile: File,
    ) {
        val tmpDir = generateDirectory(binFile.name.hashCode(), binFile.name)
        val pathToProperties = tmpDir.resolve(propertyFile.name)
        propertyFile.copyTo(pathToProperties)
        binFile.copyTo(tmpDir.resolve(binFile.name))
        val project = executionRequestForStandardSuites.project
        val propertiesRelativePath = pathToProperties.relativeTo(tmpDir).name
        sendToBackendAndOrchestrator(
            project,
            propertiesRelativePath,
            tmpDir.relativeTo(File(configProperties.repository)).normalize().path,
            ExecutionType.STANDARD,
            binFile.name,
            executionRequestForStandardSuites.testsSuites.map { TestSuiteDto(TestSuiteType.STANDARD, it, project, propertiesRelativePath) }
        )
    }

    private fun generateDirectory(hashName: Int, dirName: String): File {
        val tmpDir = File("${configProperties.repository}/$hashName")
        if (tmpDir.exists()) {
            tmpDir.deleteRecursively()
            log.info("For $dirName file: dir $hashName was deleted")
        }
        tmpDir.mkdirs()
        log.info("For $dirName repository: dir $hashName was created")
        return tmpDir
    }

    /**
     * Note: We have not null list of TestSuite only, if execute type is STANDARD ()
     *
     * - Post request to backend to create PENDING executions
     * - Discover all test suites in the cloned project
     * - Post request to backend to save all test suites
     * - Discover all tests in the cloned project
     * - Post request to backend to save all tests and create TestExecutions for them
     * - Send a request to orchestrator to initialize agents and start tests execution
     */
    @Suppress(
        "LongMethod",
        "ThrowsCount",
        "TooGenericExceptionCaught",
        "TOO_LONG_FUNCTION",
        "LOCAL_VARIABLE_EARLY_DECLARATION",
        "LongParameterList",
        "TOO_MANY_PARAMETERS")
    private fun sendToBackendAndOrchestrator(
        project: Project,
        propertiesRelativePath: String,
        projectRootRelativePath: String,
        executionType: ExecutionType,
        executionVersion: String,
        testSuiteDtos: List<TestSuiteDto>?
    ) {
        testSuiteDtos?.let {
            require(executionType == ExecutionType.STANDARD) { "Test suites shouldn't be provided unless ExecutionType is STANDARD (actual: $executionType)" }
        } ?: require(executionType == ExecutionType.GIT) { "Test suites are not provided, but should for executionType=$executionType" }

        val execution = Execution(project, LocalDateTime.now(), LocalDateTime.now(),
            ExecutionStatus.PENDING, "ALL", projectRootRelativePath, 0, configProperties.executionLimit, executionType, executionVersion)
        webClientBackend.makeRequest(BodyInserters.fromValue(execution), "/createExecution") { it.bodyToMono<Long>() }
            .flatMap { executionId ->
                Mono.fromCallable {
                    getTestResourcesRootAbsolutePath(propertiesRelativePath, projectRootRelativePath)
                }
                    .flatMap { testResourcesRootAbsolutePath ->
                        discoverAndSaveTestSuites(project, testResourcesRootAbsolutePath, propertiesRelativePath)
                            .flatMap { testSuites ->
                                initializeTests(testSuites, testResourcesRootAbsolutePath, executionId)
                                    .then(initializeAgents(execution, executionId))
                            }
                    }
                    .onErrorResume { ex ->
                        log.error("Error during resources discovering, will mark execution.id=$executionId as failed; error: ", ex)
                        webClientBackend.makeRequest(
                            BodyInserters.fromValue(ExecutionUpdateDto(executionId, ExecutionStatus.ERROR)), "/updateExecution"
                        ) { it.toEntity<HttpStatus>() }
                    }
            }
            .subscribe()
    }

    @Suppress("UnsafeCallOnNullableType")
    private fun getTestResourcesRootAbsolutePath(propertiesRelativePath: String,
                                                 projectRootRelativePath: String): String {
        val propertiesFile = File(configProperties.repository, projectRootRelativePath)
            .resolve(propertiesRelativePath)
        val saveProperties: SaveProperties = decodeFromPropertiesFile(propertiesFile)
        return propertiesFile.parentFile
            .resolve(saveProperties.testConfigPath!!)
            .absolutePath
    }

    private fun discoverAndSaveTestSuites(project: Project,
                                          testResourcesRootAbsolutePath: String,
                                          propertiesRelativePath: String): Mono<List<TestSuite>> {
        val testSuites: List<TestSuiteDto> = testDiscoveringService.getAllTestSuites(project, testResourcesRootAbsolutePath, propertiesRelativePath)
        return webClientBackend.makeRequest(BodyInserters.fromValue(testSuites), "/saveTestSuites") {
            it.bodyToMono()
        }
    }

    /**
     * Discover tests and send them to backend
     */
    private fun initializeTests(testSuites: List<TestSuite>,
                                testResourcesRootPath: String,
                                executionId: Long) = webClientBackend.makeRequest(
        BodyInserters.fromValue(testDiscoveringService.getAllTests(testResourcesRootPath, testSuites)),
        "/initializeTests?executionId=$executionId"
    ) {
        it.toBodilessEntity()
    }

    /**
     * Post request to orchestrator to initiate its work
     */
    private fun initializeAgents(execution: Execution,
                                 executionId: Long) = webClientOrchestrator.makeRequest(
        BodyInserters.fromValue(execution.also { it.id = executionId }),
        "/initializeAgents"
    ) {
        it.toEntity<HttpStatus>()
    }

    private fun <M, T> WebClient.makeRequest(
        body: BodyInserter<M, ReactiveHttpOutputMessage>,
        uri: String,
        toBody: (WebClient.ResponseSpec) -> Mono<T>
    ): Mono<T> {
        val responseSpec = this
            .post()
            .uri(uri)
            .body(body)
            .retrieve()
            .onStatus({status -> status != HttpStatus.OK }) { clientResponse ->
                log.error("Error when making request to $uri: ${clientResponse.statusCode()}")
                throw ResponseStatusException(
                    HttpStatus.INTERNAL_SERVER_ERROR,
                    "Upstream request error"
                )
            }
        return toBody(responseSpec).log()
    }
}<|MERGE_RESOLUTION|>--- conflicted
+++ resolved
@@ -93,14 +93,11 @@
             }
         }
 
-<<<<<<< HEAD
-    @Suppress("TooGenericExceptionCaught", "TOO_LONG_FUNCTION", "UnsafeCallOnNullableType")
-=======
     @Suppress(
         "TooGenericExceptionCaught",
         "TOO_LONG_FUNCTION",
-        "TOO_MANY_LINES_IN_LAMBDA")
->>>>>>> 49bb6850
+        "TOO_MANY_LINES_IN_LAMBDA",
+        "UnsafeCallOnNullableType")
     private fun downLoadRepository(executionRequest: ExecutionRequest) {
         val gitRepository = executionRequest.gitRepository
         val project = executionRequest.project
