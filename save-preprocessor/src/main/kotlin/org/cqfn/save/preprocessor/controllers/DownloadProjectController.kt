--- conflicted
+++ resolved
@@ -101,13 +101,7 @@
         .doOnSuccess {
             downLoadRepository(executionRequest)
                 .flatMap { (location, version) ->
-<<<<<<< HEAD
-                    val resourcesLocation = File(configProperties.repository)
-                        .resolve(location)
-                        .resolve(executionRequest.testRootPath)
-=======
-                    val resourcesLocation = getResourceLocationForGit(location, executionRequest.propertiesRelativePath)
->>>>>>> 57b3c537
+                    val resourcesLocation = getResourceLocationForGit(location, executionRequest.testRootPath)
                     log.info("Downloading additional files into $resourcesLocation")
                     files.zipWith(fileInfos).download(resourcesLocation)
                         .switchIfEmpty(
@@ -188,7 +182,7 @@
                 }
                 .flatMap { (location, execution, testSuites) ->
                     val files = execution.additionalFiles?.split(";")?.filter { it.isNotBlank() }?.map { File(it) } ?: emptyList()
-                    val resourcesLocation = getResourceLocation(executionType, location, executionRerunRequest.propertiesRelativePath, files)
+                    val resourcesLocation = getResourceLocation(executionType, location, executionRerunRequest.testRootPath, files)
 
                     files.forEach { file ->
                         log.debug("Copy additional file $file into ${resourcesLocation.resolve(file.name)}")
@@ -215,43 +209,6 @@
     @OptIn(ExperimentalFileSystem::class)
     @Suppress("TOO_LONG_FUNCTION", "TYPE_ALIAS")
     @PostMapping("/uploadStandardTestSuite")
-<<<<<<< HEAD
-    fun uploadStandardTestSuite(): Mono<ResponseEntity<Void>> {
-        val newTestSuites: MutableList<TestSuiteDto> = mutableListOf()
-        return Flux.fromIterable(readStandardTestSuitesFile(configProperties.reposFileName).entries).flatMap { (testSuiteUrl, testSuitePaths) ->
-            log.info("Starting clone repository url=$testSuiteUrl for standard test suites")
-            val tmpDir = generateDirectory(listOf(testSuiteUrl))
-            Mono.fromCallable {
-                cloneFromGit(GitDto(testSuiteUrl), tmpDir)
-                    .use { /* noop here, just need to close Git object */ }
-            }
-                .flatMapMany { Flux.fromIterable(testSuitePaths) }
-                .flatMap { testRootPath ->
-                    log.info("Starting to discover root test config in test root path: $testRootPath")
-                    val testResourcesRootAbsolutePath = tmpDir.resolve(testRootPath).absolutePath
-                    val rootTestConfig = testDiscoveringService.getRootTestConfig(testResourcesRootAbsolutePath)
-                    log.info("Starting to discover standard test suites for root test config ${rootTestConfig.location}")
-                    val testRootRelativePath = rootTestConfig.directory.toFile().relativeTo(tmpDir).toString()
-                    val tests = testDiscoveringService.getAllTestSuites(null, rootTestConfig, testRootRelativePath, testSuiteUrl)
-                    tests.forEach { newTestSuites.add(it) }
-                    log.info("Test suites size = ${tests.size}")
-                    log.info("Starting to save new test suites for root test config in $testRootPath")
-                    webClientBackend.makeRequest(BodyInserters.fromValue(tests), "/saveTestSuites") {
-                        it.bodyToMono<List<TestSuite>>()
-                    }
-                        .flatMap { testSuites ->
-                            log.info("Starting to save new tests for config test root $testRootPath")
-                            webClientBackend.makeRequest(
-                                BodyInserters.fromValue(
-                                    testDiscoveringService.getAllTests(
-                                        rootTestConfig,
-                                        testSuites
-                                    )
-                                ),
-                                "/initializeTests"
-                            ) { it.toBodilessEntity() }
-                        }
-=======
     fun uploadStandardTestSuite() = Mono.just(ResponseEntity("Upload standard test suites pending", HttpStatus.ACCEPTED))
         .doOnSuccess {
             val newTestSuites: MutableList<TestSuiteDto> = mutableListOf()
@@ -261,7 +218,6 @@
                 Mono.fromCallable {
                     cloneFromGit(GitDto(testSuiteUrl), tmpDir)
                         .use { /* noop here, just need to close Git object */ }
->>>>>>> 57b3c537
                 }
                     .flatMapMany { Flux.fromIterable(testSuitePaths) }
                     .flatMap { testRootPath ->
@@ -269,8 +225,8 @@
                         val testResourcesRootAbsolutePath = tmpDir.resolve(testRootPath).absolutePath
                         val rootTestConfig = testDiscoveringService.getRootTestConfig(testResourcesRootAbsolutePath)
                         log.info("Starting to discover standard test suites for root test config ${rootTestConfig.location}")
-                        val propertiesRelativePath = "${rootTestConfig.directory.toFile().relativeTo(tmpDir)}${File.separator}save.properties"
-                        val testSuiteDtos = testDiscoveringService.getAllTestSuites(null, rootTestConfig, propertiesRelativePath, testSuiteUrl)
+                        val testRootRelativePath = rootTestConfig.directory.toFile().relativeTo(tmpDir).toString()
+                        val testSuiteDtos = testDiscoveringService.getAllTestSuites(null, rootTestConfig, testRootRelativePath, testSuiteUrl)
                         testSuiteDtos.forEach { newTestSuites.add(it) }
                         log.info("Test suites size = ${testSuiteDtos.size}")
                         log.info("Starting to save new test suites for root test config in $testRootPath")
@@ -372,28 +328,6 @@
             Files.move(Paths.get(it.absolutePath), Paths.get((tmpDir.resolve(it)).absolutePath))
         }
         val project = executionRequestForStandardSuites.project
-<<<<<<< HEAD
-        // todo: what's with version?
-        val version = files.first().name
-        return updateExecution(executionRequestForStandardSuites.project, tmpDir.name, version).flatMap { execution ->
-            sendToBackendAndOrchestrator(
-                execution,
-                project,
-                "",
-                tmpDir.relativeTo(File(configProperties.repository)).normalize().path,
-                executionRequestForStandardSuites.testsSuites.map {
-                    TestSuiteDto(
-                        TestSuiteType.STANDARD,
-                        it,
-                        null,
-                        project,
-                        ""
-                    )
-                }
-            )
-        }
-=======
-        val propertiesRelativePath = "save.properties"
         // TODO: Save the proper version https://github.com/cqfn/save-cloud/issues/321
         val version = files.first().name
         return updateExecution(
@@ -406,7 +340,8 @@
                 sendToBackendAndOrchestrator(
                     execution,
                     project,
-                    propertiesRelativePath,
+                    // stub for standard tests that won't be used
+                    "N/A",
                     tmpDir.relativeTo(File(configProperties.repository)).normalize().path,
                     executionRequestForStandardSuites.testsSuites.map {
                         TestSuiteDto(
@@ -414,12 +349,12 @@
                             it,
                             null,
                             project,
-                            propertiesRelativePath
+                            // stub for standard tests that won't be used
+                            "N/A"
                         )
                     }
                 )
             }
->>>>>>> 57b3c537
     }
 
     /**
@@ -491,16 +426,16 @@
     private fun getResourceLocation(
         executionType: ExecutionType,
         location: String,
-        propertiesRelativePath: String,
+        testRootPath: String,
         files: List<File>) = if (executionType == ExecutionType.GIT) {
-        getResourceLocationForGit(location, propertiesRelativePath)
+        getResourceLocationForGit(location, testRootPath)
     } else {
         getTmpDirName(calculateTmpNameForFiles(files))
     }
 
-    private fun getResourceLocationForGit(location: String, propertiesRelativePath: String) = File(configProperties.repository)
+    private fun getResourceLocationForGit(location: String, testRootPath: String) = File(configProperties.repository)
         .resolve(location)
-        .resolve(propertiesRelativePath)
+        .resolve(testRootPath)
         .parentFile
 
     private fun getTmpDirName(seeds: List<String>) = File("${configProperties.repository}/${seeds.hashCode()}")
@@ -557,15 +492,15 @@
 
     @Suppress("MagicNumber")
     private fun cleanupInOrchestrator(executionId: Long) =
-            webClientOrchestrator.post()
-                .uri("/cleanup?executionId=$executionId")
-                .httpRequest {
-                    // increased timeout, because orchestrator should finish cleaning up first
-                    it.getNativeRequest<HttpClientRequest>()
-                        .responseTimeout(Duration.ofSeconds(10))
-                }
-                .retrieve()
-                .toBodilessEntity()
+        webClientOrchestrator.post()
+            .uri("/cleanup?executionId=$executionId")
+            .httpRequest {
+                // increased timeout, because orchestrator should finish cleaning up first
+                it.getNativeRequest<HttpClientRequest>()
+                    .responseTimeout(Duration.ofSeconds(10))
+            }
+            .retrieve()
+            .toBodilessEntity()
 
     @Suppress("UnsafeCallOnNullableType")
     private fun prepareForExecutionFromGit(project: Project,
@@ -574,7 +509,7 @@
                                            projectRootRelativePath: String,
                                            gitUrl: String): Mono<EmptyResponse> = Mono.fromCallable {
         val testResourcesRootAbsolutePath =
-                getTestResourcesRootAbsolutePath(testRootPath, projectRootRelativePath)
+            getTestResourcesRootAbsolutePath(testRootPath, projectRootRelativePath)
         testDiscoveringService.getRootTestConfig(testResourcesRootAbsolutePath)
     }
         .zipWhen { rootTestConfig ->
@@ -721,23 +656,23 @@
         .collectList()
 
     private fun updateExecutionStatus(executionId: Long, executionStatus: ExecutionStatus) =
-            webClientBackend.makeRequest(
-                BodyInserters.fromValue(ExecutionUpdateDto(executionId, executionStatus)),
-                "/updateExecutionByDto"
-            ) { it.toEntity<HttpStatus>() }
-                .doOnSubscribe {
-                    log.info("Making request to set execution status for id=$executionId to $executionStatus")
-                }
+        webClientBackend.makeRequest(
+            BodyInserters.fromValue(ExecutionUpdateDto(executionId, executionStatus)),
+            "/updateExecutionByDto"
+        ) { it.toEntity<HttpStatus>() }
+            .doOnSubscribe {
+                log.info("Making request to set execution status for id=$executionId to $executionStatus")
+            }
 
     @Suppress("UnsafeCallOnNullableType")
     private fun updateExecution(execution: Execution) =
-            webClientBackend.makeRequest(
-                BodyInserters.fromValue(execution),
-                "/updateExecution"
-            ) { it.toEntity<HttpStatus>() }
-                .doOnSubscribe {
-                    log.info("Making request to update execution with id=${execution.id!!}")
-                }
+        webClientBackend.makeRequest(
+            BodyInserters.fromValue(execution),
+            "/updateExecution"
+        ) { it.toEntity<HttpStatus>() }
+            .doOnSubscribe {
+                log.info("Making request to update execution with id=${execution.id!!}")
+            }
 }
 
 /**
@@ -745,12 +680,12 @@
  * @return map repository to paths to test configs
  */
 fun readStandardTestSuitesFile(name: String) =
-        ClassPathResource(name)
-            .file
-            .readText()
-            .lines()
-            .associate {
-                val splitRow = it.split("\\s".toRegex())
-                require(splitRow.size == 2)
-                splitRow.first() to splitRow[1].split(";")
-            }+    ClassPathResource(name)
+        .file
+        .readText()
+        .lines()
+        .associate {
+            val splitRow = it.split("\\s".toRegex())
+            require(splitRow.size == 2)
+            splitRow.first() to splitRow[1].split(";")
+        }