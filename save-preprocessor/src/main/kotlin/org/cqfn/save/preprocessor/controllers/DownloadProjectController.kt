--- conflicted
+++ resolved
@@ -1,6 +1,8 @@
 package org.cqfn.save.preprocessor.controllers
 
-import org.cqfn.save.entities.*
+import org.cqfn.save.entities.Execution
+import org.cqfn.save.entities.ExecutionRequest
+import org.cqfn.save.entities.Project
 import org.cqfn.save.execution.ExecutionStatus
 import org.cqfn.save.preprocessor.Response
 import org.cqfn.save.preprocessor.config.ConfigProperties
@@ -81,19 +83,7 @@
                     log.info("Repository cloned: ${gitRepository.url}")
                     // Post request to backend to create PENDING executions
                     // Fixme: need to initialize test suite ids
-<<<<<<< HEAD
-                    project?.let {
-                        sendToBackendAndOrchestrator(it, tmpDir.path)
-                    }
-                        ?: run {
-                            throw ResponseStatusException(
-                                HttpStatus.INTERNAL_SERVER_ERROR,
-                                "Project id should not be empty"
-                            )
-                        }
-=======
                     sendToBackendAndOrchestrator(project, tmpDir.relativeTo(File(configProperties.repository)).normalize().path)
->>>>>>> e8cfe46d
                 }
         } catch (exception: Exception) {
             tmpDir.deleteRecursively()
@@ -108,13 +98,9 @@
 
     @Suppress("TooGenericExceptionCaught", "TOO_LONG_FUNCTION")
     private fun sendToBackendAndOrchestrator(project: Project, path: String) {
-<<<<<<< HEAD
-        val execution = Execution(project, LocalDateTime.now(), LocalDateTime.now(), ExecutionStatus.PENDING, "1", path)
-        var execId: Long
-=======
         val execution = Execution(project, LocalDateTime.now(), LocalDateTime.now(),
             ExecutionStatus.PENDING, "1", path, 0, configProperties.executionLimit)
->>>>>>> e8cfe46d
+        var execId: Long
         log.debug("Knock-Knock Backend")
         webClientBackend
             .post()
