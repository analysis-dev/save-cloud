--- conflicted
+++ resolved
@@ -1,6 +1,5 @@
 package org.cqfn.save.preprocessor.controllers
 
-import okio.ExperimentalFileSystem
 import org.cqfn.save.core.config.SaveProperties
 import org.cqfn.save.core.config.TestConfig
 import org.cqfn.save.core.config.defaultConfig
@@ -31,7 +30,6 @@
 import org.eclipse.jgit.transport.CredentialsProvider
 import org.eclipse.jgit.transport.UsernamePasswordCredentialsProvider
 import org.slf4j.LoggerFactory
-
 import org.springframework.core.io.ClassPathResource
 import org.springframework.http.HttpStatus
 import org.springframework.http.ReactiveHttpOutputMessage
@@ -74,7 +72,6 @@
     private val webClientBackend = WebClient.create(configProperties.backend)
     private val webClientOrchestrator = WebClient.create(configProperties.orchestrator)
 
-
     /**
      * @param executionRequest - Dto of repo information to clone and project info
      * @return response entity with text
@@ -172,11 +169,7 @@
     /**
      * Controller to download standard test suites
      */
-<<<<<<< HEAD
-    @ExperimentalFileSystem
-=======
     @OptIn(ExperimentalFileSystem::class)
->>>>>>> ee556cfc
     @Suppress("TOO_LONG_FUNCTION")
     @PostMapping("/uploadStandardTestSuite")
     fun uploadStandardTestSuite() {
@@ -188,27 +181,19 @@
                     log.info("Starting to discover root test config in test root path: $testRootPath")
                     val testResourcesRootAbsolutePath = tmpDir.resolve(testRootPath).absolutePath
                     val rootTestConfig = testDiscoveringService.getRootTestConfig(testResourcesRootAbsolutePath)
-<<<<<<< HEAD
-                    println("rootTestConfig.location: " + rootTestConfig.location)
-                    log.info("Starting to discover standard test suites for config test root $testRootPath in $testResourcesRootAbsolutePath")
-                    val propertiesRelativePath = rootTestConfig.directory.toFile().relativeTo(tmpDir).toString() + "${File.separator}save.properties"
-                    println("\n\n\nRELATIVE: ${propertiesRelativePath}")
+                    log.info("Starting to discover standard test suites for root test config ${rootTestConfig.location}")
+                    val propertiesRelativePath = "${rootTestConfig.directory.toFile().relativeTo(tmpDir)}${File.separator}save.properties"
                     val tests = testDiscoveringService.getAllTestSuites(null, rootTestConfig, propertiesRelativePath)
                     tests.forEach {
                         println(it.name)
                     }
-=======
-                    log.info("Starting to discover standard test suites for root test config ${rootTestConfig.location}")
-                    val propertiesRelativePath = "${rootTestConfig.directory.toFile().relativeTo(tmpDir)}${File.separator}save.properties"
-                    val tests = testDiscoveringService.getAllTestSuites(null, rootTestConfig, propertiesRelativePath)
->>>>>>> ee556cfc
                     log.info("Test suites size = ${tests.size}")
                     log.info("Starting to save new test suites for root test config in $testRootPath")
                     webClientBackend.makeRequest(BodyInserters.fromValue(tests), "/saveTestSuites") {
                         it.bodyToMono<List<TestSuite>>()
                     }
                         .flatMap { testSuites ->
-                            log.info("Starting to save new tests for root test config $testRootPath")
+                            log.info("Starting to save new tests for config test root $testRootPath")
                             webClientBackend.makeRequest(
                                 BodyInserters.fromValue(
                                     testDiscoveringService.getAllTests(
@@ -249,7 +234,9 @@
         "UnsafeCallOnNullableType")
     private fun downLoadRepository(executionRequest: ExecutionRequest): Mono<Pair<String, String>> {
         val gitDto = executionRequest.gitDto
+
         val tmpDir = generateDirectory(gitDto.url)
+
         return Mono.fromCallable {
             cloneFromGit(gitDto, tmpDir)?.use { git ->
                 executionRequest.gitDto.hash?.let { hash ->
@@ -333,7 +320,6 @@
      * - Send a request to orchestrator to initialize agents and start tests execution
      */
     @Suppress(
-
         "LongParameterList",
         "TOO_MANY_PARAMETERS",
         "UnsafeCallOnNullableType"
@@ -367,7 +353,6 @@
                 ) { it.toEntity<HttpStatus>() }
             }
     }
-
     private fun getExecution(executionId: Long) = webClientBackend.get()
         .uri("${configProperties.backend}/execution?id=$executionId")
         .retrieve()
@@ -385,7 +370,6 @@
             }
             it.bodyToMono()
         }
-
     }
 
     @Suppress("MagicNumber")
@@ -407,7 +391,6 @@
                                            projectRootRelativePath: String): Mono<EmptyResponse> = Mono.fromCallable {
         val testResourcesRootAbsolutePath =
                 getTestResourcesRootAbsolutePath(propertiesRelativePath, projectRootRelativePath)
-        println("\n\ntestResourcesRootAbsolutePath: ${testResourcesRootAbsolutePath}\n\n")
         testDiscoveringService.getRootTestConfig(testResourcesRootAbsolutePath)
     }
         .log()
@@ -432,13 +415,8 @@
     @Suppress("UnsafeCallOnNullableType")
     private fun getTestResourcesRootAbsolutePath(propertiesRelativePath: String,
                                                  projectRootRelativePath: String): String {
-<<<<<<< HEAD
-        // TODO 1) FILE NOT FOUND? - create logic
-        // TODO 2) what if path - to dir?
-=======
         // TODO: File should be provided without explicit naming of `save.propeties`, also
         // TODO: should be consider case, when file not found
->>>>>>> ee556cfc
         val propertiesFile = File(configProperties.repository, projectRootRelativePath)
             .resolve(propertiesRelativePath)
         val saveProperties: SaveProperties = decodeFromPropertiesFile<SaveProperties>(propertiesFile)
