--- conflicted
+++ resolved
@@ -179,12 +179,7 @@
     private fun downLoadRepository(executionRequest: ExecutionRequest) {
         val gitDto = executionRequest.gitDto
         val project = executionRequest.project
-<<<<<<< HEAD
-        println("gitDto.url: ${gitDto.url} ${gitDto.url.hashCode()}")
-        val tmpDir = generateDirectory(gitDto.url.hashCode(), gitDto.url)
-=======
         val tmpDir = generateDirectory(gitDto.url)
->>>>>>> 00c15be1
         val userCredentials = if (gitDto.username != null && gitDto.password != null) {
             UsernamePasswordCredentialsProvider(gitDto.username, gitDto.password)
         } else {
@@ -410,7 +405,6 @@
         return toBody(responseSpec).log()
     }
 }
-
 /**
  * @param name file name to read
  * @return map repository to paths to test configs
