package com.saveourtool.save.preprocessor.controllers

import com.saveourtool.save.entities.TestSuite
import com.saveourtool.save.preprocessor.service.GitPreprocessorService
import com.saveourtool.save.preprocessor.service.TestDiscoveringService
import com.saveourtool.save.preprocessor.service.TestsPreprocessorToBackendBridge
import com.saveourtool.save.preprocessor.utils.detectLatestSha1
import com.saveourtool.save.testsuite.TestSuitesSourceDto
import com.saveourtool.save.utils.*

import org.slf4j.Logger
import org.springframework.core.io.FileSystemResource
import org.springframework.web.bind.annotation.PostMapping
import org.springframework.web.bind.annotation.RequestBody
import org.springframework.web.bind.annotation.RequestMapping
import org.springframework.web.bind.annotation.RequestParam
import org.springframework.web.bind.annotation.RestController
import reactor.core.publisher.Mono
import kotlin.io.path.div

/**
 * Preprocessor's controller for [com.saveourtool.save.entities.TestSuitesSource]
 */
@RestController
@RequestMapping("/test-suites-sources")
class TestSuitesPreprocessorController(
    private val gitPreprocessorService: GitPreprocessorService,
    private val testDiscoveringService: TestDiscoveringService,
    private val testsPreprocessorToBackendBridge: TestsPreprocessorToBackendBridge,
) {
    /**
     * Fetch new tests suites from provided source with specific version or latest if version is not provided
     *
     * @param testSuitesSourceDto source from which test suites need to be loaded
     * @param version version which needs to be loaded, null is latest
     * @return empty response
     */
    @PostMapping("/fetch")
    fun fetch(
        @RequestBody testSuitesSourceDto: TestSuitesSourceDto,
        @RequestParam(required = false) version: String?,
    ): Mono<Unit> = doFetch(
        testSuitesSourceDto,
        version?.let { Mono.just(it) } ?: detectLatestVersion(testSuitesSourceDto)
    ).lazyDefaultIfEmpty {
        with(testSuitesSourceDto) {
            version?.also {
                log.debug { "Test suites source $name in $organizationName already contains version $version" }
            } ?: log.debug { "There is no new version for $name in $organizationName" }
        }
    }

<<<<<<< HEAD
    /**
     * Fetch new tests suites from provided source with specific version
     * TODO: Added for backward compatibility, can be removed after refactoring UI, it's not needed to be exposed as endpoint
     *
     * @param testSuitesSourceDto source from which test suites need to be loaded
     * @param version version which needs to be loaded
     * @return true if fetching was performed, false otherwise
     */
    fun fetch(
        @RequestBody testSuitesSourceDto: TestSuitesSourceDto,
        @RequestParam version: String,
    ): Mono<Boolean> = testsPreprocessorToBackendBridge.doesTestSuitesSourceContainVersion(testSuitesSourceDto, version)
        .filter(false::equals)
        .flatMap {
=======
    private fun doFetch(
        testSuitesSourceDto: TestSuitesSourceDto,
        versionAsMono: Mono<String>,
    ): Mono<Unit> = versionAsMono
        .filterWhen { testsPreprocessorToBackendBridge.doesTestSuitesSourceContainVersion(testSuitesSourceDto, it).map(Boolean::not) }
        .flatMap { version ->
>>>>>>> cb24360e
            fetchTestSuitesFromGit(testSuitesSourceDto, version)
                .map {
                    with(testSuitesSourceDto) {
                        log.info { "Loaded ${it.size} test suites from test suites source $name in $organizationName with version $version" }
                    }
                    true
                }
        }
<<<<<<< HEAD
        .defaultIfEmpty(
            with(testSuitesSourceDto) {
                log.info { "Test suites source $name in $organizationName already contains version $version" }
                false
            }
        )
=======
>>>>>>> cb24360e

    /**
     * Detect latest version of TestSuitesSource
     *
     * @param testSuitesSourceDto source of test suites
     * @return latest available version on source
     */
    private fun detectLatestVersion(
        testSuitesSourceDto: TestSuitesSourceDto,
    ): Mono<String> = Mono.fromCallable { testSuitesSourceDto.gitDto.detectLatestSha1(testSuitesSourceDto.branch) }

    private fun fetchTestSuitesFromGit(
        testSuitesSourceDto: TestSuitesSourceDto,
        sha1: String,
    ): Mono<List<TestSuite>> = gitPreprocessorService.cloneAndProcessDirectory(
        testSuitesSourceDto.gitDto,
        testSuitesSourceDto.branch,
        sha1
    ) { repositoryDirectory, creationTime ->
        val testRootPath = repositoryDirectory / testSuitesSourceDto.testRootPath
        gitPreprocessorService.archiveToTar(testRootPath) { archive ->
            testsPreprocessorToBackendBridge.saveTestsSuiteSourceSnapshot(
                testSuitesSourceDto,
                sha1,
                creationTime,
                FileSystemResource(archive)
            ).flatMap {
                testDiscoveringService.detectAndSaveAllTestSuitesAndTests(
                    repositoryPath = repositoryDirectory,
                    testSuitesSourceDto = testSuitesSourceDto,
                    version = sha1
                )
            }
        }
    }

    companion object {
        private val log: Logger = getLogger<TestSuitesPreprocessorController>()
    }
}<|MERGE_RESOLUTION|>--- conflicted
+++ resolved
@@ -50,29 +50,12 @@
         }
     }
 
-<<<<<<< HEAD
-    /**
-     * Fetch new tests suites from provided source with specific version
-     * TODO: Added for backward compatibility, can be removed after refactoring UI, it's not needed to be exposed as endpoint
-     *
-     * @param testSuitesSourceDto source from which test suites need to be loaded
-     * @param version version which needs to be loaded
-     * @return true if fetching was performed, false otherwise
-     */
-    fun fetch(
-        @RequestBody testSuitesSourceDto: TestSuitesSourceDto,
-        @RequestParam version: String,
-    ): Mono<Boolean> = testsPreprocessorToBackendBridge.doesTestSuitesSourceContainVersion(testSuitesSourceDto, version)
-        .filter(false::equals)
-        .flatMap {
-=======
     private fun doFetch(
         testSuitesSourceDto: TestSuitesSourceDto,
         versionAsMono: Mono<String>,
     ): Mono<Unit> = versionAsMono
         .filterWhen { testsPreprocessorToBackendBridge.doesTestSuitesSourceContainVersion(testSuitesSourceDto, it).map(Boolean::not) }
         .flatMap { version ->
->>>>>>> cb24360e
             fetchTestSuitesFromGit(testSuitesSourceDto, version)
                 .map {
                     with(testSuitesSourceDto) {
@@ -81,15 +64,6 @@
                     true
                 }
         }
-<<<<<<< HEAD
-        .defaultIfEmpty(
-            with(testSuitesSourceDto) {
-                log.info { "Test suites source $name in $organizationName already contains version $version" }
-                false
-            }
-        )
-=======
->>>>>>> cb24360e
 
     /**
      * Detect latest version of TestSuitesSource
