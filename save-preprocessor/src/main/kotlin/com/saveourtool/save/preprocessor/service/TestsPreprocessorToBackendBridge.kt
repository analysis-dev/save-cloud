package com.saveourtool.save.preprocessor.service

import com.saveourtool.save.entities.*
import com.saveourtool.save.preprocessor.EmptyResponse
import com.saveourtool.save.preprocessor.config.ConfigProperties
import com.saveourtool.save.spring.utils.applyAll
import com.saveourtool.save.test.TestDto
import com.saveourtool.save.testsuite.*
import com.saveourtool.save.utils.debug
import org.slf4j.LoggerFactory
import org.springframework.boot.web.reactive.function.client.WebClientCustomizer
import org.springframework.core.io.Resource
import org.springframework.http.MediaType
import org.springframework.stereotype.Service
import org.springframework.web.reactive.function.BodyInserters
import org.springframework.web.reactive.function.client.WebClient
import org.springframework.web.reactive.function.client.bodyToMono
import org.springframework.web.server.ResponseStatusException
import reactor.core.publisher.Flux
import reactor.core.publisher.Mono
import java.time.Instant

/**
 * A bridge from preprocessor to backend (rest api wrapper)
 */
@Service
class TestsPreprocessorToBackendBridge(
    configProperties: ConfigProperties,
    customizers: List<WebClientCustomizer>,
) {
    private val webClientBackend = WebClient.builder()
        .baseUrl(configProperties.backend)
        .applyAll(customizers)
        .build()

    /**
     * @param testSuitesSource
     * @param version
     * @param creationTime
     * @param resourceWithContent
     * @return empty response
     */
    fun saveTestsSuiteSourceSnapshot(
        testSuitesSource: TestSuitesSourceDto,
        version: String,
        creationTime: Instant,
        resourceWithContent: Resource,
    ): Mono<Unit> = webClientBackend.post()
        .uri("/test-suites-sources/{organizationName}/{testSuitesSourceName}/upload-snapshot?version={version}&creationTime={creationTime}",
            testSuitesSource.organizationName, testSuitesSource.name,
            version, creationTime.toEpochMilli())
        .contentType(MediaType.MULTIPART_FORM_DATA)
        .body(BodyInserters.fromMultipartData("content", resourceWithContent))
        .retrieve()
        .onStatus({ !it.is2xxSuccessful }) {
            Mono.error(
                IllegalStateException("Failed to upload test suite source snapshot",
<<<<<<< HEAD
                    ResponseStatusException(it.statusCode()))
=======
                    ResponseStatusException(it.statusCode())
                )
>>>>>>> 4550237f
            )
        }
        .bodyToMono()

    /**
     * @param testSuitesSource
     * @param version
     * @return true if backend knows [version], otherwise -- false
     */
    fun doesTestSuitesSourceContainVersion(testSuitesSource: TestSuitesSourceDto, version: String): Mono<Boolean> =
            webClientBackend.get()
                .uri("/test-suites-sources/{organizationName}/{testSuitesSourceName}/contains-snapshot?version={version}",
                    testSuitesSource.organizationName, testSuitesSource.name, version)
                .retrieve()
                .bodyToMono()

    /**
     * @param testSuiteDto
     * @return saved [TestSuite]
     */
    fun saveTestSuite(testSuiteDto: TestSuiteDto): Mono<TestSuite> = webClientBackend.post()
        .uri("/test-suites/save")
        .bodyValue(testSuiteDto)
        .retrieve()
        .bodyToMono()

    /**
     * @param testSuitesSource
     * @param version
     * @return empty response
     */
    fun deleteTestSuitesAndSourceSnapshot(testSuitesSource: TestSuitesSourceDto, version: String): Mono<Unit> =
            webClientBackend.delete()
                .uri("/test-suites-sources/{organizationName}/{testSuitesSourceName}/delete-test-suites-and-snapshot?version={version}",
                    testSuitesSource.organizationName, testSuitesSource.name, version)
                .retrieve()
                .bodyToMono<Boolean>()
                .map { isDeleted ->
                    with(testSuitesSource) {
                        log.debug {
                            "Result of delete operation for $name in $organizationName is $isDeleted"
                        }
                    }
                }

    /**
     * @param tests
     * @return empty response
     */
    fun saveTests(tests: Flux<TestDto>): Flux<EmptyResponse> = tests
        .buffer(TESTS_BUFFER_SIZE)
        .doOnNext {
            log.debug { "Processing chuck of tests [${it.first()} ... ${it.last()}]" }
        }
        .flatMap { chunk ->
            webClientBackend.post()
                .uri("/initializeTests")
                .bodyValue(chunk)
                .retrieve()
                .toBodilessEntity()
        }

    companion object {
        private val log = LoggerFactory.getLogger(TestsPreprocessorToBackendBridge::class.java)

        // default Webflux in-memory buffer is 256 KiB
        private const val TESTS_BUFFER_SIZE = 128
    }
}<|MERGE_RESOLUTION|>--- conflicted
+++ resolved
@@ -55,12 +55,8 @@
         .onStatus({ !it.is2xxSuccessful }) {
             Mono.error(
                 IllegalStateException("Failed to upload test suite source snapshot",
-<<<<<<< HEAD
-                    ResponseStatusException(it.statusCode()))
-=======
                     ResponseStatusException(it.statusCode())
                 )
->>>>>>> 4550237f
             )
         }
         .bodyToMono()
