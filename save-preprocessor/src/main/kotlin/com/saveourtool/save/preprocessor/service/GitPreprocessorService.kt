--- conflicted
+++ resolved
@@ -100,22 +100,14 @@
     ): Mono<T> {
         val cloneAction: () -> CloneResult = {
             val tmpDir = createTempDirectoryForRepository()
-<<<<<<< HEAD
-            val commitInfo = try {
-=======
             val gitCommitInfo = try {
->>>>>>> d6df8e10
                 gitDto.doCloneToDirectory(tmpDir)
             } catch (ex: Exception) {
                 log.error(ex) { "Failed to clone git repository ${gitDto.url}" }
                 tmpDir.deleteRecursivelySafely()
                 throw ex
             }
-<<<<<<< HEAD
-            tmpDir to commitInfo
-=======
             tmpDir to gitCommitInfo
->>>>>>> d6df8e10
         }
         return Mono.usingWhen(
             Mono.fromSupplier(cloneAction),
