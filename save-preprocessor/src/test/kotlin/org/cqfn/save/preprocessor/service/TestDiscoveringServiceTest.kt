package org.cqfn.save.preprocessor.service

import org.cqfn.save.entities.Project
import org.cqfn.save.entities.TestSuite
import org.cqfn.save.preprocessor.config.ConfigProperties
import org.cqfn.save.testsuite.TestSuiteType
import org.eclipse.jgit.api.Git
import org.junit.jupiter.api.AfterAll
import org.junit.jupiter.api.Assertions
import org.junit.jupiter.api.BeforeAll
import org.junit.jupiter.api.Test
import org.junit.jupiter.api.TestInstance
import org.junit.jupiter.api.assertThrows
import org.junit.jupiter.api.extension.ExtendWith
import org.springframework.beans.factory.annotation.Autowired
import org.springframework.boot.context.properties.EnableConfigurationProperties
import org.springframework.context.annotation.Import
import org.springframework.test.context.TestPropertySource
import org.springframework.test.context.junit.jupiter.SpringExtension
import java.nio.file.Files.createTempDirectory
import java.nio.file.Path

@ExtendWith(SpringExtension::class)
@EnableConfigurationProperties(ConfigProperties::class)
@TestPropertySource("classpath:application.properties")
@TestInstance(TestInstance.Lifecycle.PER_CLASS)
@Import(TestDiscoveringService::class)
class TestDiscoveringServiceTest {
    private val testRootRelativePath = "examples/discovery-test"
    @Autowired private lateinit var testDiscoveringService: TestDiscoveringService
    private lateinit var tmpDir: Path

    @BeforeAll
    fun setUp() {
        tmpDir = createTempDirectory(this::class.simpleName)
        Git.cloneRepository()
            .setURI("https://github.com/cqfn/save")
            .setDirectory(tmpDir.toFile())
            .call()
    }

    @AfterAll
    fun tearDown() {
        tmpDir.toFile().deleteRecursively()
    }

    @Test
    fun `should discover test suites`() {
        val testSuites = testDiscoveringService.getAllTestSuites(
            Project("stub", "stub", "stub", null),
<<<<<<< HEAD
            (tmpDir.resolve("examples/discovery-test")).toString(),
            "examples/discovery-test/save.properties"
=======
            (tmpDir.resolve(testRootRelativePath)).toString(),
            "$testRootRelativePath/save.properties"
>>>>>>> 62752a68
        )

        Assertions.assertTrue(testSuites.isNotEmpty())  // fixme: check actual test suites when we properly use GeneralConfig in service
    }

    @Test
    fun `should throw exception with invalid path for test suites discovering`() {
        assertThrows<IllegalArgumentException> {
            testDiscoveringService.getAllTestSuites(
                Project("stub", "stub", "stub", null),
                (tmpDir.resolve("buildSrc")).toString(),
                "$testRootRelativePath/save.properties"
            )
        }
    }

    @Test
    fun `should discover tests`() {
        val testDtos = testDiscoveringService.getAllTests(
<<<<<<< HEAD
            tmpDir.resolve("examples/discovery-test").toString(),
            listOf(
                TestSuite(TestSuiteType.PROJECT, "stub", null, null, "examples/discovery-test/save.properties")
=======
            tmpDir.resolve(testRootRelativePath).toString(),
            listOf(
                TestSuite(TestSuiteType.PROJECT, "stub", null, null, "$testRootRelativePath/save.properties")
>>>>>>> 62752a68
            )
        )

        Assertions.assertTrue(testDtos.isEmpty())  // fixme: check actual tests when the rest of the logic is implemented
    }
}<|MERGE_RESOLUTION|>--- conflicted
+++ resolved
@@ -48,13 +48,8 @@
     fun `should discover test suites`() {
         val testSuites = testDiscoveringService.getAllTestSuites(
             Project("stub", "stub", "stub", null),
-<<<<<<< HEAD
-            (tmpDir.resolve("examples/discovery-test")).toString(),
-            "examples/discovery-test/save.properties"
-=======
             (tmpDir.resolve(testRootRelativePath)).toString(),
             "$testRootRelativePath/save.properties"
->>>>>>> 62752a68
         )
 
         Assertions.assertTrue(testSuites.isNotEmpty())  // fixme: check actual test suites when we properly use GeneralConfig in service
@@ -74,15 +69,9 @@
     @Test
     fun `should discover tests`() {
         val testDtos = testDiscoveringService.getAllTests(
-<<<<<<< HEAD
-            tmpDir.resolve("examples/discovery-test").toString(),
-            listOf(
-                TestSuite(TestSuiteType.PROJECT, "stub", null, null, "examples/discovery-test/save.properties")
-=======
             tmpDir.resolve(testRootRelativePath).toString(),
             listOf(
                 TestSuite(TestSuiteType.PROJECT, "stub", null, null, "$testRootRelativePath/save.properties")
->>>>>>> 62752a68
             )
         )
 
