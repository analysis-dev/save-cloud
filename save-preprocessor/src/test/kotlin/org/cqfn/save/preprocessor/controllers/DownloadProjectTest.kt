--- conflicted
+++ resolved
@@ -126,13 +126,8 @@
             "foo", 20, ExecutionType.GIT, "0.0.1", 0, 0, 0, 0, Sdk.Default.toString(), null).apply {
             id = 99L
         }
-<<<<<<< HEAD
         val validRepo = GitDto("https://github.com/diktat-static-analysis/save.git")
-        val request = ExecutionRequest(project, validRepo, "examples/kotlin-diktat/save.properties", Sdk.Default, execution.id)
-=======
-        val validRepo = GitDto("https://github.com/cqfn/save.git")
         val request = ExecutionRequest(project, validRepo, "examples/kotlin-diktat/", Sdk.Default, execution.id)
->>>>>>> 8af497b9
         // /createExecution
         mockServerBackend.enqueue(
             MockResponse()
@@ -382,11 +377,7 @@
             "foo", 20, ExecutionType.GIT, "0.0.1", 0, 0, 0, 0, Sdk.Default.toString(), null).apply {
             id = 98L
         }
-<<<<<<< HEAD
-        val request = ExecutionRequest(project, GitDto("https://github.com/diktat-static-analysis/save"), "examples/kotlin-diktat/save.properties", Sdk.Default, execution.id)
-=======
-        val request = ExecutionRequest(project, GitDto("https://github.com/cqfn/save"), "examples/kotlin-diktat/", Sdk.Default, execution.id)
->>>>>>> 8af497b9
+        val request = ExecutionRequest(project, GitDto("https://github.com/diktat-static-analysis/save"), "examples/kotlin-diktat/", Sdk.Default, execution.id)
 
         // /updateExecutionByDto
         mockServerBackend.enqueue(
@@ -470,11 +461,7 @@
             "foo", 20, ExecutionType.STANDARD, "0.0.1", 0, 0, 0, 0, Sdk.Default.toString(), null).apply {
             id = 98L
         }
-<<<<<<< HEAD
-        val request = ExecutionRequest(project, GitDto("https://github.com/diktat-static-analysis/save"), "examples/kotlin-diktat/save.properties", Sdk.Default, execution.id)
-=======
-        val request = ExecutionRequest(project, GitDto("https://github.com/cqfn/save"), "examples/kotlin-diktat/", Sdk.Default, execution.id)
->>>>>>> 8af497b9
+        val request = ExecutionRequest(project, GitDto("https://github.com/diktat-static-analysis/save"), "examples/kotlin-diktat/", Sdk.Default, execution.id)
 
         val testSuite = TestSuite(TestSuiteType.STANDARD, "", null, project, LocalDateTime.now(), ".").apply {
             id = 42
