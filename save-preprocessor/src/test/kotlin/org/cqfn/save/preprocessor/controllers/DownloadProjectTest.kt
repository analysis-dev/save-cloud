package org.cqfn.save.preprocessor.controllers

import org.cqfn.save.core.config.TestConfig
import org.cqfn.save.domain.FileInfo
import org.cqfn.save.domain.Sdk
import org.cqfn.save.entities.Execution
import org.cqfn.save.entities.ExecutionRequest
import org.cqfn.save.entities.ExecutionRequestForStandardSuites
import org.cqfn.save.entities.GitDto
import org.cqfn.save.entities.Project
import org.cqfn.save.entities.ProjectStatus
import org.cqfn.save.entities.TestSuite
import org.cqfn.save.execution.ExecutionStatus
import org.cqfn.save.execution.ExecutionType
import org.cqfn.save.preprocessor.config.ConfigProperties
import org.cqfn.save.preprocessor.service.TestDiscoveringService
import org.cqfn.save.preprocessor.utils.RepositoryVolume
import org.cqfn.save.preprocessor.utils.toHash
import org.cqfn.save.test.TestDto
import org.cqfn.save.testsuite.TestSuiteDto
import org.cqfn.save.testsuite.TestSuiteType

import com.fasterxml.jackson.databind.ObjectMapper
import okhttp3.mockwebserver.MockResponse
import okhttp3.mockwebserver.MockWebServer
import okhttp3.mockwebserver.QueueDispatcher
import okio.FileSystem
import okio.Path.Companion.toPath
import org.junit.jupiter.api.AfterAll
import org.junit.jupiter.api.AfterEach
import org.junit.jupiter.api.Assertions
import org.junit.jupiter.api.BeforeAll
import org.junit.jupiter.api.BeforeEach
import org.junit.jupiter.api.Test
import org.junit.jupiter.api.TestInstance
import org.mockito.kotlin.any
import org.mockito.kotlin.mock
import org.mockito.kotlin.whenever
import org.slf4j.LoggerFactory
import org.springframework.beans.factory.annotation.Autowired
import org.springframework.boot.test.autoconfigure.web.reactive.AutoConfigureWebTestClient
import org.springframework.boot.test.autoconfigure.web.reactive.WebFluxTest
import org.springframework.boot.test.mock.mockito.MockBean
import org.springframework.core.io.FileSystemResource
import org.springframework.http.MediaType
import org.springframework.http.client.MultipartBodyBuilder
import org.springframework.test.context.DynamicPropertyRegistry
import org.springframework.test.context.DynamicPropertySource
import org.springframework.test.web.reactive.server.WebTestClient
import org.springframework.test.web.reactive.server.expectBody
import org.springframework.web.reactive.function.BodyInserters

import java.io.File
import java.nio.charset.Charset
import java.time.Duration
import java.time.LocalDateTime
import java.util.concurrent.CompletableFuture
import java.util.concurrent.TimeUnit

import kotlin.io.path.fileSize
import kotlin.io.path.isExecutable

@WebFluxTest(controllers = [DownloadProjectController::class])
@TestInstance(TestInstance.Lifecycle.PER_CLASS)
@AutoConfigureWebTestClient(timeout = "60000")
@Suppress("TOO_LONG_FUNCTION", "LongMethod")
class DownloadProjectTest(
    @Autowired private val webClient: WebTestClient,
    @Autowired private val configProperties: ConfigProperties,
    @Autowired private val objectMapper: ObjectMapper
) : RepositoryVolume {
    private val binFolder = "${configProperties.repository}/binFolder"
    private val binFilePath = "$binFolder/program"
    private val propertyPath = "$binFolder/save.properties"
    @MockBean private lateinit var testDiscoveringService: TestDiscoveringService

    @BeforeEach
    fun webClientSetUp() {
        webClient.mutate().responseTimeout(Duration.ofSeconds(2)).build()
        whenever(testDiscoveringService.getRootTestConfig(any())).thenReturn(mock())
        whenever(testDiscoveringService.getAllTests(any(), any())).thenReturn(
            sequenceOf(TestDto("foo", "fooPlugin", 15, "86", emptyList()))
        )
    }

    @BeforeAll
    fun setUp() {
        File(binFolder).mkdirs()
    }

    @Test
    fun testBadRequest() {
        val project = Project("owner", "someName", "wrongGit", "descr", ProjectStatus.CREATED)
        val wrongRepo = GitDto("wrongGit")
        val execution = Execution(project, LocalDateTime.now(), LocalDateTime.now(), ExecutionStatus.PENDING, "1",
            "foo", 20, ExecutionType.GIT, "0.0.1", 0, 0, 0, 0, Sdk.Default.toString(), null, execCmd = "", batchSizeForAnalyzer = "").apply {
            id = 97L
        }
        val request = ExecutionRequest(project, wrongRepo, sdk = Sdk.Default, executionId = execution.id, testRootPath = ".", execCmd = "", batchSizeForAnalyzer = "")
        // /updateExecutionByDto
        mockServerBackend.enqueue(
            MockResponse().setResponseCode(200)
        )

        val multipart = MultipartBodyBuilder().apply {
            part("executionRequest", request)
        }
            .build()
        webClient.post()
            .uri("/upload")
            .contentType(MediaType.MULTIPART_FORM_DATA)
            .body(BodyInserters.fromMultipartData(multipart))
            .exchange()
            .expectStatus()
            .isAccepted
        Thread.sleep(15_000)  // Time for request to delete directory
        Assertions.assertFalse(File("${configProperties.repository}/${wrongRepo.url.hashCode()}").exists())
    }

    /**
     * This one covers logic of connecting to services
     */
    @Test
    fun testCorrectDownload() {
        val project = Project("owner", "someName", "https://github.com/analysis-dev/save.git", "descr", ProjectStatus.CREATED).apply {
            id = 42L
        }
        val execution = Execution(project, LocalDateTime.now(), LocalDateTime.now(), ExecutionStatus.PENDING, "1",
            "foo", 20, ExecutionType.GIT, "0.0.1", 0, 0, 0, 0, Sdk.Default.toString(), null, execCmd = "", batchSizeForAnalyzer = "").apply {
            id = 99L
        }
<<<<<<< HEAD
        val validRepo = GitDto("https://github.com/diktat-static-analysis/save.git")
        val request = ExecutionRequest(project, validRepo, "examples/kotlin-diktat/", Sdk.Default, execution.id, execCmd = "", batchSizeForAnalyzer = "")
=======
        val validRepo = GitDto("https://github.com/analysis-dev/save.git")
        val request = ExecutionRequest(project, validRepo, "examples/kotlin-diktat/", Sdk.Default, execution.id)
>>>>>>> 16586b92
        // /createExecution
        mockServerBackend.enqueue(
            MockResponse()
                .setResponseCode(200)
                .setHeader("Content-Type", "application/json")
                .setBody(objectMapper.writeValueAsString(execution))
        )
        // /saveTestSuites
        mockServerBackend.enqueue(
            MockResponse()
                .setResponseCode(200)
                .setHeader("Content-Type", "application/json")
                .setBody(objectMapper.writeValueAsString(
                    listOf(
                        TestSuite(TestSuiteType.PROJECT, "", null, project, LocalDateTime.now(), "save.properties", "https://github.com/analysis-dev/save.git").apply {
                            id = 42L
                        }
                    )
                )),
        )

        // /updateExecution
        mockServerBackend.enqueue(
            MockResponse()
                .setResponseCode(200)
        )
        // /initializeTests?executionId=$executionId
        mockServerBackend.enqueue(
            MockResponse()
                .setResponseCode(200)
        )
        // /initializeAgents
        mockServerOrchestrator.enqueue(
            MockResponse()
                .setResponseCode(200)
        )
        val assertions = CompletableFuture.supplyAsync {
            listOf(
                mockServerBackend.takeRequest(60, TimeUnit.SECONDS),
                mockServerBackend.takeRequest(60, TimeUnit.SECONDS),
                mockServerBackend.takeRequest(60, TimeUnit.SECONDS),
                mockServerBackend.takeRequest(60, TimeUnit.SECONDS),
                mockServerOrchestrator.takeRequest(60, TimeUnit.SECONDS)
            )
        }
        val multipart = MultipartBodyBuilder().apply {
            part("executionRequest", request)
        }
            .build()
        webClient.post()
            .uri("/upload")
            .contentType(MediaType.MULTIPART_FORM_DATA)
            .body(BodyInserters.fromMultipartData(multipart))
            .exchange()
            .expectStatus()
            .isAccepted
            .expectBody<String>()
            .isEqualTo("Clone pending")
        Thread.sleep(15_000)
        
        val dirName = listOf(validRepo.url).hashCode()
        Assertions.assertTrue(File("${configProperties.repository}/$dirName").exists())
        assertions.orTimeout(60, TimeUnit.SECONDS).join().forEach { Assertions.assertNotNull(it) }
    }

    @Suppress("LongMethod")
    @Test
    fun testSaveProjectAsBinaryFile() {
        File(binFolder).mkdirs()
        File(propertyPath).createNewFile()
        File(binFilePath).createNewFile()
        File(binFilePath).writeText("echo 0")

        val binFile = File(binFilePath)
        val property = File(propertyPath)
        val project = Project("owner", "someName", "stub", "descr", ProjectStatus.CREATED).apply {
            id = 42L
        }
        val execution = Execution(project, LocalDateTime.now(), LocalDateTime.now(), ExecutionStatus.PENDING, "1",
            "foo", 20, ExecutionType.STANDARD, "0.0.1", 0, 0, 0, 0, Sdk.Default.toString(), null, execCmd = "", batchSizeForAnalyzer = "").apply {
            id = 98L
        }
        val request = ExecutionRequestForStandardSuites(project, listOf("Chapter1"), Sdk.Default, execCmd = "", batchSizeForAnalyzer = "")
        val bodyBuilder = MultipartBodyBuilder()
        bodyBuilder.part("executionRequestForStandardSuites", request)
        bodyBuilder.part("file", FileSystemResource(property))
        bodyBuilder.part("fileInfo", FileInfo(property.name, property.lastModified(), property.toPath().fileSize()))
        bodyBuilder.part("file", FileSystemResource(binFile))
        bodyBuilder.part("fileInfo", FileInfo(binFile.name, property.lastModified(), property.toPath().fileSize(), true))
        bodyBuilder.part("file", FileSystemResource(binFile))

        // /updateNewExecution
        mockServerBackend.enqueue(
            MockResponse()
                .setResponseCode(200)
                .setHeader("Content-Type", "application/json")
                .setBody(objectMapper.writeValueAsString(execution))
        )

        // /standardTestSuitesWithName
        mockServerBackend.enqueue(
            MockResponse()
                .setResponseCode(200)
                .setHeader("Content-Type", "application/json")
                .setBody(objectMapper.writeValueAsString(
                    listOf(
                        TestSuite(TestSuiteType.STANDARD, "stub", null, project, LocalDateTime.now(), "save.properties", "stub").apply {
                            id = 42
                        }
                    )
                )),
        )

        // /saveTestExecutionsForStandardByTestSuiteId
        mockServerBackend.enqueue(
            MockResponse()
                .setResponseCode(200)
        )

        // /updateExecution
        mockServerBackend.enqueue(
            MockResponse()
                .setResponseCode(200)
        )

        // /initializeAgents
        mockServerOrchestrator.enqueue(
            MockResponse()
                .setResponseCode(200)
        )

        val assertions = sequence {
            yield(mockServerBackend.takeRequest(60, TimeUnit.SECONDS))
            yield(mockServerBackend.takeRequest(60, TimeUnit.SECONDS))
            yield(mockServerBackend.takeRequest(60, TimeUnit.SECONDS))
            yield(mockServerBackend.takeRequest(60, TimeUnit.SECONDS))
            yield(mockServerOrchestrator.takeRequest(60, TimeUnit.SECONDS))
        }.onEach {
            logger.info("Request $it")
        }

        webClient.post()
            .uri("/uploadBin")
            .contentType(MediaType.MULTIPART_FORM_DATA)
            .body(BodyInserters.fromMultipartData(bodyBuilder.build()))
            .exchange()
            .expectStatus()
            .isAccepted
            .expectBody<String>()
            .isEqualTo("Clone pending")
        Thread.sleep(15_000)

        val dirName = listOf(property, binFile).map { it.toHash() }.sorted().hashCode()
        Assertions.assertTrue(File("${configProperties.repository}/$dirName").exists())
        assertions.forEach { Assertions.assertNotNull(it) }
        Assertions.assertEquals("echo 0", File("${configProperties.repository}/$dirName/${binFile.name}").readText())
        Assertions.assertTrue(File("${configProperties.repository}/$dirName/${binFile.name}").toPath().isExecutable())
    }

    @Test
    fun testStandardTestSuites() {
        val requestSize = readStandardTestSuitesFile(configProperties.reposFileName)
            .toList()
            .flatMap { it.testSuitePaths }
            .size
        repeat(requestSize) {
            val project = Project("owner", "someName", null, "descr", ProjectStatus.CREATED).apply {
                id = 42L
            }

            val tempDir = "${configProperties.repository}/${"https://github.com/analysis-dev/save".hashCode()}/examples/kotlin-diktat/"
            val config = "${tempDir}save.toml"
            File(tempDir).mkdirs()
            File(config).createNewFile()
            whenever(testDiscoveringService.getRootTestConfig(any())).thenReturn(
                TestConfig(
                    config.toPath(),
                    null,
                    mutableListOf(),
                    FileSystem.SYSTEM
                )
            )

            mockServerBackend.enqueue(
                MockResponse()
                    .setResponseCode(200)
                    .setHeader("Content-Type", "application/json")
                    .setBody(
                        objectMapper.writeValueAsString(
                            listOf(
                                TestSuite(TestSuiteType.PROJECT, "", null, project, LocalDateTime.now(), "save.properties")
                            )
                        )
                    ),
            )
        }
        repeat(requestSize) {
            mockServerBackend.enqueue(
                MockResponse()
                    .setResponseCode(200)
            )
        }

        // /allStandardTestSuites
        mockServerBackend.enqueue(
            MockResponse()
                .setResponseCode(200)
                .setHeader("Content-Type", "application/json")
                .setBody(objectMapper.writeValueAsString(
                    listOf(
                        TestSuiteDto(TestSuiteType.STANDARD, "stub", null, null, "save.properties", "stub")
                    )
                ))
        )

        // /deleteTestSuite
        mockServerBackend.enqueue(
            MockResponse()
                .setResponseCode(200)
        )

        val assertions = CompletableFuture.supplyAsync {
            MutableList(requestSize * 2) { mockServerBackend.takeRequest(60, TimeUnit.SECONDS) }.also {
                it.add(mockServerBackend.takeRequest(60, TimeUnit.SECONDS))
                it.add(mockServerBackend.takeRequest(60, TimeUnit.SECONDS))
            }
        }

        webClient.post()
            .uri("/uploadStandardTestSuite")
            .exchange()
            .expectStatus()
            .isAccepted
        Thread.sleep(15_000)
        assertions.orTimeout(60, TimeUnit.SECONDS).join().forEach { Assertions.assertNotNull(it) }
        Assertions.assertTrue(File("${configProperties.repository}/${"https://github.com/analysis-dev/save".hashCode()}").exists())
    }

    @Test
    @Suppress("LongMethod")
    fun `rerun execution type git`() {
        val project = Project("owner", "someName", "stub", "descr", ProjectStatus.CREATED).apply {
            id = 42L
        }
        val execution = Execution(project, LocalDateTime.now(), LocalDateTime.now(), ExecutionStatus.PENDING, "1",
            "foo", 20, ExecutionType.GIT, "0.0.1", 0, 0, 0, 0, Sdk.Default.toString(), null, execCmd = "", batchSizeForAnalyzer = "").apply {
            id = 98L
        }
<<<<<<< HEAD
        val request = ExecutionRequest(project, GitDto("https://github.com/diktat-static-analysis/save"), "examples/kotlin-diktat/", Sdk.Default, execution.id, execCmd = "", batchSizeForAnalyzer = "")
=======
        val request = ExecutionRequest(project, GitDto("https://github.com/analysis-dev/save"), "examples/kotlin-diktat/", Sdk.Default, execution.id)
>>>>>>> 16586b92

        // /updateExecutionByDto
        mockServerBackend.enqueue(
            MockResponse().setResponseCode(200)
        )
        // /cleanup
        mockServerOrchestrator.enqueue(
            MockResponse()
                .setResponseCode(200)
        )
        // /execution
        mockServerBackend.enqueue(
            MockResponse()
                .setResponseCode(200)
                .setHeader("Content-Type", "application/json")
                .setBody(objectMapper.writeValueAsString(execution))
        )
        // /saveTestSuites
        mockServerBackend.enqueue(
            MockResponse()
                .setResponseCode(200)
                .setHeader("Content-Type", "application/json")
                .setBody(objectMapper.writeValueAsString(
                    listOf(
                        TestSuite(TestSuiteType.PROJECT, "", null, project, LocalDateTime.now(), "save.properties").apply {
                            id = 42L
                        }
                    )
                )),
        )

        // /updateExecution
        mockServerBackend.enqueue(
            MockResponse()
                .setResponseCode(200)
        )
        // /initializeTests?executionId=$executionId
        mockServerBackend.enqueue(
            MockResponse()
                .setResponseCode(200)
        )
        // /initializeAgents
        mockServerOrchestrator.enqueue(
            MockResponse()
                .setResponseCode(200)
        )
        val assertions = sequence {
            yield(mockServerBackend.takeRequest(60, TimeUnit.SECONDS))
            yield(mockServerOrchestrator.takeRequest(60, TimeUnit.SECONDS))
            yield(mockServerBackend.takeRequest(60, TimeUnit.SECONDS))
            yield(mockServerBackend.takeRequest(60, TimeUnit.SECONDS))
            yield(mockServerBackend.takeRequest(60, TimeUnit.SECONDS))
            yield(mockServerBackend.takeRequest(60, TimeUnit.SECONDS))
            yield(mockServerOrchestrator.takeRequest(60, TimeUnit.SECONDS))
        }
            .onEach {
                logger.info("Request $it")
            }

        webClient.post()
            .uri("/rerunExecution?executionType=${ExecutionType.GIT}")
            .contentType(MediaType.APPLICATION_JSON)
            .bodyValue(request)
            .exchange()
            .expectStatus()
            .isAccepted
            .expectBody<String>()
            .isEqualTo("Clone pending")
        Thread.sleep(15_000)

        assertions.forEach { Assertions.assertNotNull(it) }
    }

    @Test
    @Suppress("LongMethod")
    fun `rerun execution type standard`() {
        val project = Project("owner", "someName", "stub", "descr", ProjectStatus.CREATED).apply {
            id = 42L
        }
        val execution = Execution(project, LocalDateTime.now(), LocalDateTime.now(), ExecutionStatus.PENDING, "1",
            "foo", 20, ExecutionType.STANDARD, "0.0.1", 0, 0, 0, 0, Sdk.Default.toString(), null, execCmd = "", batchSizeForAnalyzer = "").apply {
            id = 98L
        }
<<<<<<< HEAD
        val request = ExecutionRequest(project, GitDto("https://github.com/diktat-static-analysis/save"), "examples/kotlin-diktat/", Sdk.Default, execution.id, execCmd = "", batchSizeForAnalyzer = "")
=======
        val request = ExecutionRequest(project, GitDto("https://github.com/analysis-dev/save"), "examples/kotlin-diktat/", Sdk.Default, execution.id)
>>>>>>> 16586b92

        val testSuite = TestSuite(TestSuiteType.STANDARD, "", null, project, LocalDateTime.now(), ".").apply {
            id = 42
        }

        // /updateExecutionByDto
        mockServerBackend.enqueue(MockResponse().setResponseCode(200))

        // /cleanup
        mockServerOrchestrator.enqueue(MockResponse().setResponseCode(200))

        // /execution
        mockServerBackend.enqueue(
            MockResponse()
                .setResponseCode(200)
                .setHeader("Content-Type", "application/json")
                .setBody(objectMapper.writeValueAsString(execution))
        )

        // /testSuite/{id}
        mockServerBackend.enqueue(
            MockResponse()
                .setResponseCode(200)
                .setHeader("Content-Type", "application/json")
                .setBody(objectMapper.writeValueAsString(testSuite))
        )

        // /standardTestSuitesWithName
        mockServerBackend.enqueue(
            MockResponse()
                .setResponseCode(200)
                .setHeader("Content-Type", "application/json")
                .setBody(objectMapper.writeValueAsString(
                    listOf(testSuite)
                )),
        )

        // /saveTestExecutionsForStandardByTestSuiteId
        mockServerBackend.enqueue(
            MockResponse()
                .setResponseCode(200)
        )

        // /updateExecution
        mockServerBackend.enqueue(
            MockResponse()
                .setResponseCode(200)
        )

        // /initializeAgents
        mockServerOrchestrator.enqueue(
            MockResponse()
                .setResponseCode(200)
        )
        val assertions = sequence {
            yield(mockServerBackend.takeRequest(60, TimeUnit.SECONDS))
            yield(mockServerOrchestrator.takeRequest(60, TimeUnit.SECONDS))
            yield(mockServerBackend.takeRequest(60, TimeUnit.SECONDS))
            yield(mockServerBackend.takeRequest(60, TimeUnit.SECONDS))
            yield(mockServerBackend.takeRequest(60, TimeUnit.SECONDS))
            yield(mockServerBackend.takeRequest(60, TimeUnit.SECONDS))
            yield(mockServerBackend.takeRequest(60, TimeUnit.SECONDS))
            yield(mockServerOrchestrator.takeRequest(60, TimeUnit.SECONDS))
        }
            .onEach {
                logger.info("Request $it")
            }

        webClient.post()
            .uri("/rerunExecution?executionType=${ExecutionType.STANDARD}")
            .contentType(MediaType.APPLICATION_JSON)
            .bodyValue(request)
            .exchange()
            .expectStatus()
            .isAccepted
            .expectBody<String>()
            .isEqualTo("Clone pending")
        Thread.sleep(15_000)

        assertions.forEach { Assertions.assertNotNull(it) }
    }

    @AfterEach
    fun removeTestDir() {
        listOf(mockServerBackend, mockServerOrchestrator).forEach { server ->
            server.dispatcher.peek().let { mockResponse ->
                // when `QueueDispatcher.failFast` is true, default value is an empty response with code 404
                val hasDefaultEnqueuedResponse =
                        mockResponse.status == "HTTP/1.1 404 Client Error" && mockResponse.getBody() == null
                require(hasDefaultEnqueuedResponse) {
                    "There is an enqueued response in the MockServer after a test has completed. Enqueued body: " +
                            "${
                                mockResponse.getBody()?.readString(Charset.defaultCharset())
                            }, status: ${mockResponse.status}"
                }
            }
        }
    }

    @AfterAll
    fun removeBinDir() {
        File(configProperties.repository).deleteRecursively()
        File(binFolder).deleteRecursively()
    }

    companion object {
        private val logger = LoggerFactory.getLogger(DownloadProjectTest::class.java)

        @JvmStatic
        lateinit var mockServerBackend: MockWebServer

        @JvmStatic
        lateinit var mockServerOrchestrator: MockWebServer

        @AfterAll
        fun tearDown() {
            mockServerBackend.shutdown()
            mockServerOrchestrator.shutdown()
        }

        @DynamicPropertySource
        @JvmStatic
        fun properties(registry: DynamicPropertyRegistry) {
            mockServerBackend = MockWebServer()
            (mockServerBackend.dispatcher as QueueDispatcher).setFailFast(true)
            mockServerBackend.start()
            mockServerOrchestrator = MockWebServer()
            (mockServerOrchestrator.dispatcher as QueueDispatcher).setFailFast(true)
            mockServerOrchestrator.start()
            registry.add("save.backend") { "http://localhost:${mockServerBackend.port}" }
            registry.add("save.orchestrator") { "http://localhost:${mockServerOrchestrator.port}" }
        }
    }
}<|MERGE_RESOLUTION|>--- conflicted
+++ resolved
@@ -129,13 +129,8 @@
             "foo", 20, ExecutionType.GIT, "0.0.1", 0, 0, 0, 0, Sdk.Default.toString(), null, execCmd = "", batchSizeForAnalyzer = "").apply {
             id = 99L
         }
-<<<<<<< HEAD
-        val validRepo = GitDto("https://github.com/diktat-static-analysis/save.git")
+        val validRepo = GitDto("https://github.com/analysis-dev/save.git")
         val request = ExecutionRequest(project, validRepo, "examples/kotlin-diktat/", Sdk.Default, execution.id, execCmd = "", batchSizeForAnalyzer = "")
-=======
-        val validRepo = GitDto("https://github.com/analysis-dev/save.git")
-        val request = ExecutionRequest(project, validRepo, "examples/kotlin-diktat/", Sdk.Default, execution.id)
->>>>>>> 16586b92
         // /createExecution
         mockServerBackend.enqueue(
             MockResponse()
@@ -384,11 +379,7 @@
             "foo", 20, ExecutionType.GIT, "0.0.1", 0, 0, 0, 0, Sdk.Default.toString(), null, execCmd = "", batchSizeForAnalyzer = "").apply {
             id = 98L
         }
-<<<<<<< HEAD
-        val request = ExecutionRequest(project, GitDto("https://github.com/diktat-static-analysis/save"), "examples/kotlin-diktat/", Sdk.Default, execution.id, execCmd = "", batchSizeForAnalyzer = "")
-=======
-        val request = ExecutionRequest(project, GitDto("https://github.com/analysis-dev/save"), "examples/kotlin-diktat/", Sdk.Default, execution.id)
->>>>>>> 16586b92
+        val request = ExecutionRequest(project, GitDto("https://github.com/analysis-dev/save"), "examples/kotlin-diktat/", Sdk.Default, execution.id, execCmd = "", batchSizeForAnalyzer = "")
 
         // /updateExecutionByDto
         mockServerBackend.enqueue(
@@ -472,11 +463,7 @@
             "foo", 20, ExecutionType.STANDARD, "0.0.1", 0, 0, 0, 0, Sdk.Default.toString(), null, execCmd = "", batchSizeForAnalyzer = "").apply {
             id = 98L
         }
-<<<<<<< HEAD
         val request = ExecutionRequest(project, GitDto("https://github.com/diktat-static-analysis/save"), "examples/kotlin-diktat/", Sdk.Default, execution.id, execCmd = "", batchSizeForAnalyzer = "")
-=======
-        val request = ExecutionRequest(project, GitDto("https://github.com/analysis-dev/save"), "examples/kotlin-diktat/", Sdk.Default, execution.id)
->>>>>>> 16586b92
 
         val testSuite = TestSuite(TestSuiteType.STANDARD, "", null, project, LocalDateTime.now(), ".").apply {
             id = 42
