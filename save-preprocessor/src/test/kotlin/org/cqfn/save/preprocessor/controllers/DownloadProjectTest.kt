--- conflicted
+++ resolved
@@ -122,13 +122,8 @@
      */
     @Test
     fun testCorrectDownload() {
-<<<<<<< HEAD
         val project = Project.stub(42).apply {
-            url = "https://github.com/diktat-static-analysis/save.git"
-=======
-        val project = Project("owner", "someName", "https://github.com/analysis-dev/save.git", "descr", ProjectStatus.CREATED).apply {
-            id = 42L
->>>>>>> 61ecfd10
+            url = "https://github.com/analysis-dev/save.git"
         }
         val execution = Execution(project, LocalDateTime.now(), LocalDateTime.now(), ExecutionStatus.PENDING, "1",
             "foo", 20, ExecutionType.GIT, "0.0.1", 0, 0, 0, 0, Sdk.Default.toString(), null).apply {
